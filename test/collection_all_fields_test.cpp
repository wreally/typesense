#include <gtest/gtest.h>
#include <string>
#include <vector>
#include <fstream>
#include <algorithm>
#include <collection_manager.h>
#include "collection.h"

class CollectionAllFieldsTest : public ::testing::Test {
protected:
    Store *store;
    CollectionManager & collectionManager = CollectionManager::get_instance();
    std::atomic<bool> quit = false;

    std::vector<std::string> query_fields;
    std::vector<sort_by> sort_fields;

    void setupCollection() {
        std::string state_dir_path = "/tmp/typesense_test/collection_all_fields";
        LOG(INFO) << "Truncating and creating: " << state_dir_path;
        system(("rm -rf "+state_dir_path+" && mkdir -p "+state_dir_path).c_str());

        store = new Store(state_dir_path);
        collectionManager.init(store, 1.0, "auth_key", quit);
        collectionManager.load(8, 1000);
    }

    virtual void SetUp() {
        setupCollection();
    }

    virtual void TearDown() {
        collectionManager.dispose();
        delete store;
    }
};

TEST_F(CollectionAllFieldsTest, IndexDocsWithoutSchema) {
    Collection *coll1;

    std::ifstream infile(std::string(ROOT_DIR)+"test/multi_field_documents.jsonl");
    std::vector<field> fields = {};

    std::vector<sort_by> sort_fields = { sort_by("points", "DESC") };

    // try to create collection with random fallback field type
    auto bad_coll_op = collectionManager.create_collection("coll_bad", 1, fields, "", 0, "blah");
    ASSERT_FALSE(bad_coll_op.ok());
    ASSERT_EQ("Field `*` has an invalid type.", bad_coll_op.error());

    coll1 = collectionManager.get_collection("coll1").get();
    if(coll1 == nullptr) {
        auto coll_op = collectionManager.create_collection("coll1", 1, fields, "", 0, field_types::AUTO);
        coll1 = coll_op.get();
    }

    std::string json_line;

    while (std::getline(infile, json_line)) {
        nlohmann::json document = nlohmann::json::parse(json_line);
        Option<nlohmann::json> add_op = coll1->add(document.dump());
        ASSERT_TRUE(add_op.ok());
    }

    infile.close();

    query_fields = {"starring"};
    std::vector<std::string> facets;

    // check default no specific dirty values option is sent for a collection that has schema detection enabled
    std::string dirty_values;
    ASSERT_EQ(DIRTY_VALUES::COERCE_OR_REJECT, coll1->parse_dirty_values_option(dirty_values));

    dirty_values = "coerce_or_reject";
    ASSERT_EQ(DIRTY_VALUES::COERCE_OR_REJECT, coll1->parse_dirty_values_option(dirty_values));

    dirty_values = "COERCE_OR_DROP";
    ASSERT_EQ(DIRTY_VALUES::COERCE_OR_DROP, coll1->parse_dirty_values_option(dirty_values));

    dirty_values = "reject";
    ASSERT_EQ(DIRTY_VALUES::REJECT, coll1->parse_dirty_values_option(dirty_values));

    dirty_values = "DROP";
    ASSERT_EQ(DIRTY_VALUES::DROP, coll1->parse_dirty_values_option(dirty_values));

    // same should succeed when verbatim filter is made
    auto results = coll1->search("will", query_fields, "", facets, sort_fields, {0}, 10, 1, FREQUENCY, {false}).get();

    ASSERT_EQ(2, results["hits"].size());
    ASSERT_EQ(2, results["found"].get<size_t>());

    ASSERT_STREQ("1", results["hits"][0]["document"]["id"].get<std::string>().c_str());
    ASSERT_STREQ("0", results["hits"][1]["document"]["id"].get<std::string>().c_str());

    results = coll1->search("chris", {"cast"}, "", facets, sort_fields, {0}, 10, 1, FREQUENCY, {false}).get();

    ASSERT_EQ(3, results["hits"].size());
    ASSERT_EQ(3, results["found"].get<size_t>());

    ASSERT_STREQ("6", results["hits"][0]["document"]["id"].get<std::string>().c_str());
    ASSERT_STREQ("1", results["hits"][1]["document"]["id"].get<std::string>().c_str());
    ASSERT_STREQ("7", results["hits"][2]["document"]["id"].get<std::string>().c_str());

    // reject field with a different type than already inferred type
    // default for `index_all_fields` is `DIRTY_FIELD_COERCE_IGNORE`

    // unable to coerce
    auto doc_json = R"({"cast":"William Barnes","points":63,"starring":"Will Ferrell",
                        "starring_facet":"Will Ferrell","title":"Anchorman 2: The Legend Continues"})";

    Option<nlohmann::json> add_op = coll1->add(doc_json);
    ASSERT_FALSE(add_op.ok());
    ASSERT_STREQ("Field `cast` must be an array.", add_op.error().c_str());

    // coerce integer to string
    doc_json = R"({"cast": ["William Barnes"],"points": 63, "starring":"Will Ferrell",
                        "starring_facet":"Will Ferrell","title": 300})";

    add_op = coll1->add(doc_json);
    ASSERT_TRUE(add_op.ok());

    results = coll1->search("300", {"title"}, "", {}, sort_fields, {0}, 10, 1, FREQUENCY, {false}).get();
    ASSERT_EQ(1, results["hits"].size());
    ASSERT_STREQ("300", results["hits"][0]["document"]["title"].get<std::string>().c_str());

    // with dirty values set to `COERCE_OR_DROP`
    // `cast` field should not be indexed into store
    doc_json = R"({"cast":"William Barnes","points":63,"starring":"Will Ferrell",
                    "starring_facet":"Will Ferrell","title":"With bad cast field."})";

    add_op = coll1->add(doc_json, CREATE, "", DIRTY_VALUES::COERCE_OR_DROP);
    ASSERT_TRUE(add_op.ok());

    results = coll1->search("With bad cast field", {"title"}, "", {}, sort_fields, {0}, 10, 1, FREQUENCY, {false}).get();
    ASSERT_EQ(1, results["hits"].size());
    ASSERT_STREQ("With bad cast field.", results["hits"][0]["document"]["title"].get<std::string>().c_str());
    ASSERT_EQ(0, results["hits"][0]["document"].count("cast"));

    // with dirty values set to `DROP`
    // no coercion should happen, `title` field will just be dropped, but record indexed
    doc_json = R"({"cast": ["Jeremy Livingston"],"points":63,"starring":"Will Ferrell",
                    "starring_facet":"Will Ferrell","title": 1200 })";

    add_op = coll1->add(doc_json, CREATE, "", DIRTY_VALUES::DROP);
    ASSERT_TRUE(add_op.ok());

    results = coll1->search("1200", {"title"}, "", {}, sort_fields, {0}, 10, 1, FREQUENCY, {false}).get();
    ASSERT_EQ(0, results["hits"].size());

    results = coll1->search("Jeremy Livingston", {"cast"}, "", {}, sort_fields, {0}, 10, 1, FREQUENCY, {false}).get();
    ASSERT_EQ(1, results["hits"].size());
    ASSERT_EQ(0, results["hits"][0]["document"].count("title"));

    // with dirty values set to `REJECT`
    doc_json = R"({"cast": ["Jeremy Livingston"],"points":63,"starring":"Will Ferrell",
                    "starring_facet":"Will Ferrell","title": 1200 })";

    add_op = coll1->add(doc_json, CREATE, "", DIRTY_VALUES::REJECT);
    ASSERT_FALSE(add_op.ok());
    ASSERT_STREQ("Field `title` must be a string.", add_op.error().c_str());

    // try querying using an non-existing sort field
    sort_fields = { sort_by("not-found", "DESC") };
    auto res_op = coll1->search("*", {}, "", {}, sort_fields, {0}, 10, 1, FREQUENCY, {false});
    ASSERT_FALSE(res_op.ok());
    ASSERT_EQ("Could not find a field named `not-found` in the schema for sorting.", res_op.error());

    collectionManager.drop_collection("coll1");
}

TEST_F(CollectionAllFieldsTest, CoerceDynamicStringField) {
    Collection *coll1;

    std::vector<field> fields = {field("title", field_types::STRING, true),
                                 field(".*_name", "string", true, true),};

    coll1 = collectionManager.get_collection("coll1").get();
    if (coll1 == nullptr) {
        coll1 = collectionManager.create_collection("coll1", 1, fields, "", 0, "").get();
    }

    std::string dirty_values;
    ASSERT_EQ(DIRTY_VALUES::COERCE_OR_REJECT, coll1->parse_dirty_values_option(dirty_values));

    collectionManager.drop_collection("coll1");
}

TEST_F(CollectionAllFieldsTest, HandleArrayTypes) {
    Collection *coll1;

    coll1 = collectionManager.get_collection("coll1").get();
    if(coll1 == nullptr) {
        coll1 = collectionManager.create_collection("coll1", 1, {}, "", 0, field_types::AUTO).get();
    }

    nlohmann::json doc;
    doc["title"] = "FIRST";
    doc["int_values"] = {1, 2};

    Option<nlohmann::json> add_op = coll1->add(doc.dump(), CREATE, "0");
    ASSERT_TRUE(add_op.ok());

    // coercion of string -> int

    doc["int_values"] = {"3"};

    add_op = coll1->add(doc.dump(), UPDATE, "0");
    ASSERT_TRUE(add_op.ok());

    // bad array type value should be dropped when stored

    doc["title"] = "SECOND";
    doc["int_values"] = {{3}};
    add_op = coll1->add(doc.dump(), CREATE, "", DIRTY_VALUES:: DROP);
    ASSERT_TRUE(add_op.ok());

    auto results = coll1->search("second", {"title"}, "", {}, sort_fields, {0}, 10, 1, FREQUENCY, {false}).get();
    ASSERT_EQ(1, results["hits"].size());

    // check that the "bad" value does not exists in the stored document
    ASSERT_EQ(1, results["hits"][0]["document"].count("int_values"));
    ASSERT_EQ(0, results["hits"][0]["document"]["int_values"].size());

    // bad array type should follow coercion rules
    add_op = coll1->add(doc.dump(), CREATE, "", DIRTY_VALUES::REJECT);
    ASSERT_FALSE(add_op.ok());
    ASSERT_EQ("Field `int_values` must be an array of int64.", add_op.error());

    // non array field should be handled as per coercion rule
    doc["title"] = "THIRD";
    doc["int_values"] = 3;
    add_op = coll1->add(doc.dump(), CREATE, "", DIRTY_VALUES::REJECT);
    ASSERT_FALSE(add_op.ok());
    ASSERT_EQ("Field `int_values` must be an array.", add_op.error());

    add_op = coll1->add(doc.dump(), CREATE, "", DIRTY_VALUES::COERCE_OR_DROP);
    ASSERT_TRUE(add_op.ok());
    results = coll1->search("third", {"title"}, "", {}, sort_fields, {0}, 10, 1, FREQUENCY, {false}).get();
    ASSERT_EQ(1, results["hits"].size());
    ASSERT_EQ(0, results["hits"][0]["document"].count("int_values"));

    collectionManager.drop_collection("coll1");
}

TEST_F(CollectionAllFieldsTest, NonOptionalFieldShouldNotBeDropped) {
    Collection *coll1;

    std::vector<field> fields = {
        field("points", field_types::INT32, false, false)
    };

    coll1 = collectionManager.get_collection("coll1").get();
    if (coll1 == nullptr) {
        coll1 = collectionManager.create_collection("coll1", 1, fields, "", 0).get();
    }

    nlohmann::json doc;
    doc["title"] = "FIRST";
    doc["points"] = {100};

    Option<nlohmann::json> add_op = coll1->add(doc.dump(), CREATE, "0", DIRTY_VALUES::DROP);
    ASSERT_FALSE(add_op.ok());
    ASSERT_EQ("Field `points` must be an int32.", add_op.error());

    add_op = coll1->add(doc.dump(), CREATE, "0", DIRTY_VALUES::COERCE_OR_DROP);
    ASSERT_FALSE(add_op.ok());
    ASSERT_EQ("Field `points` must be an int32.", add_op.error());

    collectionManager.drop_collection("coll1");
}

TEST_F(CollectionAllFieldsTest, ShouldBeAbleToUpdateSchemaDetectedDocs) {
    Collection *coll1;

    std::vector<field> fields = {

    };

    coll1 = collectionManager.get_collection("coll1").get();
    if (coll1 == nullptr) {
        coll1 = collectionManager.create_collection("coll1", 4, fields, "", 0, field_types::AUTO).get();
    }

    nlohmann::json doc;
    doc["title"] = "FIRST";
    doc["scores"] = {100, 200, 300};

    Option<nlohmann::json> add_op = coll1->add(doc.dump(), CREATE, "0", DIRTY_VALUES::REJECT);
    ASSERT_TRUE(add_op.ok());

    // now update both values and reinsert
    doc["title"] = "SECOND";
    doc["scores"] = {100, 250, "300", 400};

    add_op = coll1->add(doc.dump(), UPDATE, "0", DIRTY_VALUES::COERCE_OR_DROP);
    ASSERT_TRUE(add_op.ok());

    auto results = coll1->search("second", {"title"}, "", {}, {}, {0}, 10, 1, FREQUENCY, {false}).get();

    ASSERT_EQ(1, results["hits"].size());
    ASSERT_EQ("SECOND", results["hits"][0]["document"]["title"].get<std::string>());
    ASSERT_EQ(4, results["hits"][0]["document"]["scores"].size());

    ASSERT_EQ(100, results["hits"][0]["document"]["scores"][0].get<size_t>());
    ASSERT_EQ(250, results["hits"][0]["document"]["scores"][1].get<size_t>());
    ASSERT_EQ(300, results["hits"][0]["document"]["scores"][2].get<size_t>());
    ASSERT_EQ(400, results["hits"][0]["document"]["scores"][3].get<size_t>());

    // insert multiple docs at the same time
    const size_t NUM_DOCS = 20;
    std::vector<std::string> json_lines;
    
    for(size_t i = 0; i < NUM_DOCS; i++) {
        const std::string &i_str = std::to_string(i);
        doc["title"] = std::string("upserted ") + std::to_string(StringUtils::hash_wy(i_str.c_str(), i_str.size()));
        doc["scores"] = {i};
        doc["max"] = i;
        doc["id"] = std::to_string(i+10);

        json_lines.push_back(doc.dump());
    }

    nlohmann::json insert_doc;
    auto res = coll1->add_many(json_lines, insert_doc, UPSERT);
    ASSERT_TRUE(res["success"].get<bool>());

    // now we will replace all `max` values with the same value and assert that
    json_lines.clear();
    insert_doc.clear();

    for(size_t i = 0; i < NUM_DOCS; i++) {
        const std::string &i_str = std::to_string(i);
        doc.clear();
        doc["title"] = std::string("updated ") + std::to_string(StringUtils::hash_wy(i_str.c_str(), i_str.size()));
        doc["scores"] = {1000, 2000};
        doc["max"] = 2000;
        doc["id"] = std::to_string(i+10);

        json_lines.push_back(doc.dump());
    }

    res = coll1->add_many(json_lines, insert_doc, UPDATE);
    ASSERT_TRUE(res["success"].get<bool>());

    results = coll1->search("updated", {"title"}, "", {}, {}, {0}, 50, 1, FREQUENCY, {false}).get();
    ASSERT_EQ(20, results["hits"].size());

    for(auto& hit: results["hits"]) {
        ASSERT_EQ(2000, hit["document"]["max"].get<int>());
        ASSERT_EQ(2, hit["document"]["scores"].size());
        ASSERT_EQ(1000, hit["document"]["scores"][0].get<int>());
        ASSERT_EQ(2000, hit["document"]["scores"][1].get<int>());
    }

    collectionManager.drop_collection("coll1");
}

TEST_F(CollectionAllFieldsTest, StringifyAllValues) {
    Collection *coll1;

    coll1 = collectionManager.get_collection("coll1").get();
    if (coll1 == nullptr) {
        coll1 = collectionManager.create_collection("coll1", 1, {}, "", 0, "string*").get();
    }

    nlohmann::json doc;
    doc["title"] = "FIRST";
    doc["int_values"] = {1, 2};

    Option<nlohmann::json> add_op = coll1->add(doc.dump(), CREATE, "0");
    ASSERT_TRUE(add_op.ok());
    auto added_doc = add_op.get();

    auto schema = coll1->get_fields();

    ASSERT_EQ("int_values", schema[0].name);
    ASSERT_EQ(field_types::STRING_ARRAY, schema[0].type);

    ASSERT_EQ("title", schema[1].name);
    ASSERT_EQ(field_types::STRING, schema[1].type);

    ASSERT_EQ("1", added_doc["int_values"][0].get<std::string>());
    ASSERT_EQ("2", added_doc["int_values"][1].get<std::string>());

    auto results = coll1->search("first", {"title"}, "", {}, sort_fields, {0}, 10, 1, FREQUENCY, {false}).get();
    ASSERT_EQ(1, results["hits"].size());
    ASSERT_EQ("FIRST", results["hits"][0]["document"]["title"].get<std::string>());

    ASSERT_EQ(1, results["hits"][0]["document"].count("int_values"));
    ASSERT_EQ(2, results["hits"][0]["document"]["int_values"].size());
    ASSERT_EQ("1", results["hits"][0]["document"]["int_values"][0].get<std::string>());
    ASSERT_EQ("2", results["hits"][0]["document"]["int_values"][1].get<std::string>());

    // try with DROP
    doc["title"] = "SECOND";
    add_op = coll1->add(doc.dump(), CREATE, "", DIRTY_VALUES::DROP);
    ASSERT_TRUE(add_op.ok());

    results = coll1->search("second", {"title"}, "", {}, sort_fields, {0}, 10, 1, FREQUENCY, {false}).get();
    ASSERT_EQ(1, results["hits"].size());
    ASSERT_EQ("SECOND", results["hits"][0]["document"]["title"].get<std::string>());
    ASSERT_EQ(1, results["hits"][0]["document"].count("int_values"));
    ASSERT_EQ(0, results["hits"][0]["document"]["int_values"].size());  // since both array values are dropped

    // try with REJECT
    doc["title"] = "THIRD";
    add_op = coll1->add(doc.dump(), CREATE, "", DIRTY_VALUES::REJECT);
    ASSERT_FALSE(add_op.ok());
    ASSERT_EQ("Field `int_values` must be an array of string.", add_op.error());

    // singular field coercion
    doc["single_int"] = 100;
    doc["title"] = "FOURTH";

    add_op = coll1->add(doc.dump(), CREATE, "", DIRTY_VALUES::REJECT);
    ASSERT_FALSE(add_op.ok());
    ASSERT_EQ("Field `single_int` must be a string.", add_op.error());

    // try with empty array
    doc["title"] = "FIFTH";
    doc["int_values"] = {"100"};
    doc["int_values_2"] = nlohmann::json::array();
    doc["single_int"] = "200";

    add_op = coll1->add(doc.dump(), CREATE, "", DIRTY_VALUES::REJECT);
    ASSERT_FALSE(add_op.ok());
    ASSERT_EQ("Type of field `int_values_2` is invalid.", add_op.error());

    collectionManager.drop_collection("coll1");
}

TEST_F(CollectionAllFieldsTest, IntegerAllValues) {
    Collection *coll1;

    coll1 = collectionManager.get_collection("coll1").get();
    if (coll1 == nullptr) {
        coll1 = collectionManager.create_collection("coll1", 1, {}, "", 0, "int32").get();
    }

    nlohmann::json doc;
    doc["age"] = 100;
    doc["year"] = 2000;

    Option<nlohmann::json> add_op = coll1->add(doc.dump(), CREATE, "0");
    ASSERT_TRUE(add_op.ok());
    auto added_doc = add_op.get();

    auto results = coll1->search("*", {}, "", {}, sort_fields, {0}, 10, 1, FREQUENCY, {false}).get();
    ASSERT_EQ(1, results["hits"].size());

    // try with DROP
    doc["age"] = "SECOND";
    add_op = coll1->add(doc.dump(), CREATE, "", DIRTY_VALUES::DROP);
    ASSERT_TRUE(add_op.ok());

    results = coll1->search("*", {}, "", {}, sort_fields, {0}, 10, 1, FREQUENCY, {false}).get();
    ASSERT_EQ(2, results["hits"].size());

    // try with REJECT
    doc["age"] = "THIRD";
    add_op = coll1->add(doc.dump(), CREATE, "", DIRTY_VALUES::REJECT);
    ASSERT_FALSE(add_op.ok());
    ASSERT_EQ("Field `age` must be an int32.", add_op.error());

    // try with coerce_or_reject
    add_op = coll1->add(doc.dump(), CREATE, "", DIRTY_VALUES::COERCE_OR_REJECT);
    ASSERT_FALSE(add_op.ok());
    ASSERT_EQ("Field `age` must be an int32.", add_op.error());

    // try with coerce_or_drop
    doc["age"] = "FOURTH";
    add_op = coll1->add(doc.dump(), CREATE, "66", DIRTY_VALUES::COERCE_OR_DROP);
    ASSERT_TRUE(add_op.ok());

    collectionManager.drop_collection("coll1");
}

TEST_F(CollectionAllFieldsTest, SearchStringifiedField) {
    Collection *coll1;

    std::vector<field> fields = {field("title", field_types::STRING, true),
                                 field("department", "string*", true, true),
                                 field(".*_name", "string*", true, true),};

    coll1 = collectionManager.get_collection("coll1").get();
    if (coll1 == nullptr) {
        const Option<Collection*> &coll_op = collectionManager.create_collection("coll1", 1, fields, "", 0, "");
        ASSERT_TRUE(coll_op.ok());
        coll1 = coll_op.get();
    }

    nlohmann::json doc;
    doc["title"] = "FIRST";
    doc["department"] = "ENGINEERING";
    doc["company_name"] = "Stark Inc.";

    Option<nlohmann::json> add_op = coll1->add(doc.dump(), CREATE, "0");
    ASSERT_TRUE(add_op.ok());

    // department field's type must be "solidified" to an actual type

    auto schema = coll1->get_fields();
    ASSERT_EQ("department", schema[4].name);
    ASSERT_EQ(field_types::STRING, schema[4].type);

    auto results_op = coll1->search("stark", {"company_name"}, "", {}, sort_fields, {0}, 10, 1, FREQUENCY, {false});
    ASSERT_TRUE(results_op.ok());
    ASSERT_EQ(1, results_op.get()["hits"].size());

    results_op = coll1->search("engineering", {"department"}, "", {}, sort_fields, {0}, 10, 1, FREQUENCY, {false});
    ASSERT_TRUE(results_op.ok());
    ASSERT_EQ(1, results_op.get()["hits"].size());

    collectionManager.drop_collection("coll1");
}

TEST_F(CollectionAllFieldsTest, StringSingularAllValues) {
    Collection *coll1;

    coll1 = collectionManager.get_collection("coll1").get();
    if (coll1 == nullptr) {
        coll1 = collectionManager.create_collection("coll1", 1, {}, "", 0, "string").get();
    }

    nlohmann::json doc;
    doc["title"] = "FIRST";
    doc["int_values"] = {1, 2};

    Option<nlohmann::json> add_op = coll1->add(doc.dump(), CREATE, "0");
    ASSERT_FALSE(add_op.ok());
    ASSERT_EQ("Field `int_values` must be a string.", add_op.error());

    doc["int_values"] = 123;

    add_op = coll1->add(doc.dump(), CREATE, "0");
    ASSERT_TRUE(add_op.ok());

    auto added_doc = add_op.get();

    ASSERT_EQ("FIRST", added_doc["title"].get<std::string>());
    ASSERT_EQ("123", added_doc["int_values"].get<std::string>());

    auto results = coll1->search("first", {"title"}, "", {}, sort_fields, {0}, 10, 1, FREQUENCY, {false}).get();
    ASSERT_EQ(1, results["hits"].size());
    ASSERT_EQ("FIRST", results["hits"][0]["document"]["title"].get<std::string>());
    ASSERT_EQ("123", results["hits"][0]["document"]["int_values"].get<std::string>());

    collectionManager.drop_collection("coll1");
}

TEST_F(CollectionAllFieldsTest, UpdateOfDocumentsInAutoMode) {
    Collection *coll1;

    coll1 = collectionManager.get_collection("coll1").get();
    if (coll1 == nullptr) {
        coll1 = collectionManager.create_collection("coll1", 1, {}, "", 0, field_types::AUTO).get();
    }

    nlohmann::json doc;
    doc["title"]  = "FIRST";
    doc["single_float"]  = 50.50;

    auto add_op = coll1->add(doc.dump(), CREATE, "0", DIRTY_VALUES::COERCE_OR_REJECT);
    ASSERT_TRUE(add_op.ok());

    // try updating a value
    nlohmann::json update_doc;
    update_doc["single_float"]  = "123";

    add_op = coll1->add(update_doc.dump(), UPDATE, "0", DIRTY_VALUES::COERCE_OR_REJECT);
    ASSERT_TRUE(add_op.ok());

    collectionManager.drop_collection("coll1");
}

TEST_F(CollectionAllFieldsTest, NormalFieldWithAutoType) {
    Collection *coll1;

    std::vector<field> fields = {
        field("city", field_types::AUTO, true, true),
        field("publication_year", field_types::AUTO, true, true),
    };

    coll1 = collectionManager.get_collection("coll1").get();
    if (coll1 == nullptr) {
        auto coll_op = collectionManager.create_collection("coll1", 1, fields, "", 0, field_types::AUTO);
        ASSERT_TRUE(coll_op.ok());
        coll1 = coll_op.get();
    }

    nlohmann::json doc;
    doc["title"]  = "FIRST";
    doc["city"]  = "Austin";
    doc["publication_year"]  = 2010;

    auto add_op = coll1->add(doc.dump(), CREATE, "0", DIRTY_VALUES::COERCE_OR_REJECT);
    ASSERT_TRUE(add_op.ok());

    auto res_op = coll1->search("austin", {"city"}, "publication_year: 2010", {}, sort_fields, {0}, 10, 1, FREQUENCY, {false});
    ASSERT_TRUE(res_op.ok());
    auto results = res_op.get();
    ASSERT_EQ(1, results["hits"].size());

    auto schema = coll1->get_fields();
    ASSERT_EQ("city", schema[2].name);
    ASSERT_EQ(field_types::STRING, schema[2].type);

    ASSERT_EQ("publication_year", schema[3].name);
    ASSERT_EQ(field_types::INT64, schema[3].type);

    collectionManager.drop_collection("coll1");
}

TEST_F(CollectionAllFieldsTest, JsonFieldsToFieldsConversion) {
    nlohmann::json fields_json = nlohmann::json::array();
    nlohmann::json all_field;
    all_field[fields::name] = ".*";
    all_field[fields::type] = "string*";
    fields_json.emplace_back(all_field);

    std::string fallback_field_type;
    std::vector<field> fields;

    auto parse_op = field::json_fields_to_fields(fields_json, fallback_field_type, fields);

    ASSERT_TRUE(parse_op.ok());
    ASSERT_EQ(1, fields.size());
    ASSERT_EQ("string*", fallback_field_type);
    ASSERT_EQ(true, fields[0].optional);
    ASSERT_EQ(false, fields[0].facet);
    ASSERT_EQ(".*", fields[0].name);
    ASSERT_EQ("string*", fields[0].type);

    // non-wildcard string* field should be treated as optional by default
    fields_json = nlohmann::json::array();
    nlohmann::json string_star_field;
    string_star_field[fields::name] = "title";
    string_star_field[fields::type] = "string*";
    fields_json.emplace_back(string_star_field);
    fields.clear();

    parse_op = field::json_fields_to_fields(fields_json, fallback_field_type, fields);
    ASSERT_TRUE(parse_op.ok());
    ASSERT_EQ(true, fields[0].optional);

    fields_json = nlohmann::json::array();
    fields_json.emplace_back(all_field);

    // reject when you try to set optional to false or facet to true
    fields_json[0][fields::optional] = false;
    parse_op = field::json_fields_to_fields(fields_json, fallback_field_type, fields);

    ASSERT_FALSE(parse_op.ok());
    ASSERT_EQ("Field `.*` must be an optional field.", parse_op.error());

    fields_json[0][fields::optional] = true;
    fields_json[0][fields::facet] = true;
    parse_op = field::json_fields_to_fields(fields_json, fallback_field_type, fields);

    ASSERT_FALSE(parse_op.ok());
    ASSERT_EQ("Field `.*` cannot be a facet field.", parse_op.error());

    fields_json[0][fields::facet] = false;

    // can have only one ".*" field
    fields_json.emplace_back(all_field);

    parse_op = field::json_fields_to_fields(fields_json, fallback_field_type, fields);

    ASSERT_FALSE(parse_op.ok());
    ASSERT_EQ("There can be only one field named `.*`.", parse_op.error());

    // try with the `auto` type
    fields_json.clear();
    fields.clear();
    all_field[fields::type] = "auto";
    fields_json.emplace_back(all_field);

    parse_op = field::json_fields_to_fields(fields_json, fallback_field_type, fields);
    ASSERT_TRUE(parse_op.ok());
    ASSERT_EQ("auto", fields[0].type);

    // try with locale on a regular field
    fields_json.clear();
    fields.clear();
    all_field[fields::type] = "string";
    all_field[fields::name] = "title";
    all_field[fields::locale] = "ja";
    fields_json.emplace_back(all_field);

    parse_op = field::json_fields_to_fields(fields_json, fallback_field_type, fields);
    ASSERT_TRUE(parse_op.ok());
    ASSERT_EQ("ja", fields[0].locale);

    // try with locale on fallback field
    fields_json.clear();
    fields.clear();
    all_field[fields::type] = "string";
    all_field[fields::name] = ".*";
    all_field[fields::locale] = "ko";
    fields_json.emplace_back(all_field);

    parse_op = field::json_fields_to_fields(fields_json, fallback_field_type, fields);
    ASSERT_TRUE(parse_op.ok());
    ASSERT_EQ("ko", fields[0].locale);
}

TEST_F(CollectionAllFieldsTest, WildcardFacetFieldsOnAutoSchema) {
    Collection *coll1;

    std::vector<field> fields = {field("title", field_types::STRING, true),
                                 field(".*_name", field_types::STRING, true, true),};

    coll1 = collectionManager.get_collection("coll1").get();
    if (coll1 == nullptr) {
        coll1 = collectionManager.create_collection("coll1", 1, fields, "", 0, field_types::AUTO).get();
    }

    nlohmann::json doc;
    doc["title"]  = "Org";
    doc["org_name"]  = "Amazon";

    auto add_op = coll1->add(doc.dump(), CREATE);
    ASSERT_TRUE(add_op.ok());

    doc["title"]  = "Org";
    doc["org_name"]  = "Walmart";

    add_op = coll1->add(doc.dump(), CREATE);
    ASSERT_TRUE(add_op.ok());

    auto results = coll1->search("org", {"title"}, "", {"org_name"}, sort_fields, {0}, 10, 1, FREQUENCY, {false}).get();

    ASSERT_EQ(2, results["hits"].size());
    ASSERT_EQ("Walmart", results["hits"][0]["document"]["org_name"].get<std::string>());
    ASSERT_EQ("Amazon", results["hits"][1]["document"]["org_name"].get<std::string>());

    ASSERT_EQ("Amazon", results["facet_counts"][0]["counts"][0]["value"].get<std::string>());
    ASSERT_EQ(1, (int) results["facet_counts"][0]["counts"][0]["count"]);

    ASSERT_EQ("Walmart", results["facet_counts"][0]["counts"][1]["value"].get<std::string>());
    ASSERT_EQ(1, (int) results["facet_counts"][0]["counts"][1]["count"]);

    // add another type of .*_name field

    doc.clear();
    doc["title"]  = "Company";
    doc["company_name"]  = "Stark";

    add_op = coll1->add(doc.dump(), CREATE);
    ASSERT_TRUE(add_op.ok());

    results = coll1->search("*", {"title"}, "", {"company_name", "org_name"}, sort_fields, {0}, 10, 1, FREQUENCY, {false}).get();
    ASSERT_EQ(3, results["hits"].size());

    ASSERT_EQ("company_name", results["facet_counts"][0]["field_name"].get<std::string>());
    ASSERT_EQ(1, results["facet_counts"][0]["counts"].size());
    ASSERT_EQ("Stark", results["facet_counts"][0]["counts"][0]["value"].get<std::string>());
    ASSERT_EQ(1, (int) results["facet_counts"][0]["counts"][0]["count"]);

    ASSERT_EQ("org_name", results["facet_counts"][1]["field_name"].get<std::string>());
    ASSERT_EQ(2, results["facet_counts"][1]["counts"].size());
    ASSERT_EQ("Amazon", results["facet_counts"][1]["counts"][0]["value"].get<std::string>());
    ASSERT_EQ(1, (int) results["facet_counts"][1]["counts"][0]["count"]);

    ASSERT_EQ("Walmart", results["facet_counts"][1]["counts"][1]["value"].get<std::string>());
    ASSERT_EQ(1, (int) results["facet_counts"][1]["counts"][1]["count"]);

    collectionManager.drop_collection("coll1");
}

TEST_F(CollectionAllFieldsTest, WildcardFacetFieldsWithAuoFacetFieldType) {
    Collection *coll1;

    std::vector<field> fields = {field("title", field_types::STRING, true),
                                 field(".*_name", field_types::AUTO, true, true),};

    coll1 = collectionManager.get_collection("coll1").get();
    if (coll1 == nullptr) {
        coll1 = collectionManager.create_collection("coll1", 1, fields, "", 0, field_types::AUTO).get();
    }

    nlohmann::json doc;
    doc["title"]  = "Org";
    doc["org_name"]  = "Amazon";
    doc["year_name"]  = 1990;

    auto add_op = coll1->add(doc.dump(), CREATE);
    ASSERT_TRUE(add_op.ok());

    doc["title"]  = "Org";
    doc["org_name"]  = "Walmart";

    add_op = coll1->add(doc.dump(), CREATE);
    ASSERT_TRUE(add_op.ok());

    auto results = coll1->search("org", {"title"}, "", {"org_name"}, sort_fields, {0}, 10, 1, FREQUENCY, {false}).get();

    ASSERT_EQ(2, results["hits"].size());
    ASSERT_EQ("Walmart", results["hits"][0]["document"]["org_name"].get<std::string>());
    ASSERT_EQ("Amazon", results["hits"][1]["document"]["org_name"].get<std::string>());

    ASSERT_EQ("Amazon", results["facet_counts"][0]["counts"][0]["value"].get<std::string>());
    ASSERT_EQ(1, (int) results["facet_counts"][0]["counts"][0]["count"]);

    ASSERT_EQ("Walmart", results["facet_counts"][0]["counts"][1]["value"].get<std::string>());
    ASSERT_EQ(1, (int) results["facet_counts"][0]["counts"][1]["count"]);

    collectionManager.drop_collection("coll1");
}

TEST_F(CollectionAllFieldsTest, WildcardFacetFieldsWithoutAutoSchema) {
    Collection *coll1;

    std::vector<field> fields = {field("title", field_types::STRING, true),
                                 field(".*_name", field_types::STRING, true, true),};

    coll1 = collectionManager.get_collection("coll1").get();
    if (coll1 == nullptr) {
        coll1 = collectionManager.create_collection("coll1", 1, fields, "", 0).get();
    }

    nlohmann::json doc;
    doc["title"]  = "Org";
    doc["org_name"]  = "Amazon";

    auto add_op = coll1->add(doc.dump(), CREATE);
    ASSERT_TRUE(add_op.ok());

    doc["title"]  = "Org";
    doc["org_name"]  = "Walmart";

    add_op = coll1->add(doc.dump(), CREATE);
    ASSERT_TRUE(add_op.ok());

    auto results = coll1->search("org", {"title"}, "", {"org_name"}, sort_fields, {0}, 10, 1, FREQUENCY, {false}).get();

    ASSERT_EQ(2, results["hits"].size());
    ASSERT_EQ("Walmart", results["hits"][0]["document"]["org_name"].get<std::string>());
    ASSERT_EQ("Amazon", results["hits"][1]["document"]["org_name"].get<std::string>());

    ASSERT_EQ("Amazon", results["facet_counts"][0]["counts"][0]["value"].get<std::string>());
    ASSERT_EQ(1, (int) results["facet_counts"][0]["counts"][0]["count"]);

    ASSERT_EQ("Walmart", results["facet_counts"][0]["counts"][1]["value"].get<std::string>());
    ASSERT_EQ(1, (int) results["facet_counts"][0]["counts"][1]["count"]);

    // add another type of .*_name field

    doc.clear();
    doc["title"]  = "Company";
    doc["company_name"]  = "Stark";

    add_op = coll1->add(doc.dump(), CREATE);
    ASSERT_TRUE(add_op.ok());

    results = coll1->search("*", {"title"}, "", {"company_name", "org_name"}, sort_fields, {0}, 10, 1, FREQUENCY, {false}).get();
    ASSERT_EQ(3, results["hits"].size());

    ASSERT_EQ("company_name", results["facet_counts"][0]["field_name"].get<std::string>());
    ASSERT_EQ(1, results["facet_counts"][0]["counts"].size());
    ASSERT_EQ("Stark", results["facet_counts"][0]["counts"][0]["value"].get<std::string>());
    ASSERT_EQ(1, (int) results["facet_counts"][0]["counts"][0]["count"]);

    ASSERT_EQ("org_name", results["facet_counts"][1]["field_name"].get<std::string>());
    ASSERT_EQ(2, results["facet_counts"][1]["counts"].size());
    ASSERT_EQ("Amazon", results["facet_counts"][1]["counts"][0]["value"].get<std::string>());
    ASSERT_EQ(1, (int) results["facet_counts"][1]["counts"][0]["count"]);

    ASSERT_EQ("Walmart", results["facet_counts"][1]["counts"][1]["value"].get<std::string>());
    ASSERT_EQ(1, (int) results["facet_counts"][1]["counts"][1]["count"]);

    // Don't allow auto detection of schema when AUTO mode is not chosen
    doc["description"]  = "Stark company.";
    add_op = coll1->add(doc.dump(), CREATE);
    ASSERT_TRUE(add_op.ok());

    auto res_op = coll1->search("*", {"description"}, "", {}, sort_fields, {0}, 10, 1, FREQUENCY, {false});
    ASSERT_FALSE(res_op.ok());
    ASSERT_EQ("Could not find a field named `description` in the schema.", res_op.error());

    collectionManager.drop_collection("coll1");
}

TEST_F(CollectionAllFieldsTest, RegexpExplicitFieldTypeCoercion) {
    Collection *coll1;

    std::vector<field> fields = {field("title", field_types::STRING, true),
                                 field("i.*", field_types::INT32, false, true),
                                 field("s.*", field_types::STRING, false, true),
                                 field("a.*", field_types::STRING_ARRAY, false, true),
                                 field("nullsa.*", field_types::STRING_ARRAY, false, true),
                                 field("num.*", "string*", false, true),};

    coll1 = collectionManager.get_collection("coll1").get();
    if (coll1 == nullptr) {
        coll1 = collectionManager.create_collection("coll1", 1, fields, "", 0).get();
    }

    nlohmann::json doc;
    doc["title"]  = "Rand Building";
    doc["i_age"]  = "28";
    doc["s_name"]  = nullptr;
    doc["a_name"]  = {};
    doc["nullsa"]  = nullptr;
    doc["num_employees"] = 28;

    // should coerce while retaining expected type

    auto add_op = coll1->add(doc.dump(), CREATE);
    ASSERT_TRUE(add_op.ok());

    auto schema = coll1->get_fields();

    ASSERT_EQ("a_name", schema[6].name);
    ASSERT_EQ(field_types::STRING_ARRAY, schema[6].type);

    ASSERT_EQ("i_age", schema[7].name);
    ASSERT_EQ(field_types::INT32, schema[7].type);

    ASSERT_EQ("nullsa", schema[8].name);
    ASSERT_EQ(field_types::STRING_ARRAY, schema[8].type);

    // num_employees field's type must be "solidified" to an actual type
    ASSERT_EQ("num_employees", schema[9].name);
    ASSERT_EQ(field_types::STRING, schema[9].type);

    ASSERT_EQ("s_name", schema[10].name);
    ASSERT_EQ(field_types::STRING, schema[10].type);

    auto results = coll1->search("rand", {"title"}, "i_age: 28", {}, sort_fields, {0}, 10, 1, FREQUENCY, {false}).get();
    ASSERT_EQ(1, results["hits"].size());

    collectionManager.drop_collection("coll1");
}

TEST_F(CollectionAllFieldsTest, DynamicFieldsMustOnlyBeOptional) {
    Collection *coll1;

    std::vector<field> bad_fields = {field("title", field_types::STRING, true),
                                 field(".*_name", field_types::STRING, true, false),};

    auto op = collectionManager.create_collection("coll1", 1, bad_fields, "", 0);
    ASSERT_FALSE(op.ok());
    ASSERT_EQ("Field `.*_name` must be an optional field.", op.error());

    // string* fields should only be optional
    std::vector<field> bad_fields2 = {field("title", field_types::STRING, true),
                                      field("name", "string*", true, false),};

    op = collectionManager.create_collection("coll1", 1, bad_fields2, "", 0);
    ASSERT_FALSE(op.ok());
    ASSERT_EQ("Field `name` must be an optional field.", op.error());

    std::vector<field> fields = {field("title", field_types::STRING, true),
                                 field(".*_name", field_types::STRING, true, true),};

    coll1 = collectionManager.get_collection("coll1").get();
    if (coll1 == nullptr) {
        op = collectionManager.create_collection("coll1", 1, fields, "", 0);
        ASSERT_TRUE(op.ok());
        coll1 = op.get();
    }

    ASSERT_TRUE(coll1->get_dynamic_fields()[0].optional);

    collectionManager.drop_collection("coll1");
}

TEST_F(CollectionAllFieldsTest, AutoAndStringStarFieldsShouldAcceptNullValues) {
    Collection *coll1;

    std::vector<field> fields = {
        field("foo", "string*", true, true),
        field("buzz", "auto", true, true),
        field("bar.*", "string*", true, true),
        field("baz.*", "auto", true, true),
    };

    coll1 = collectionManager.get_collection("coll1").get();
    if (coll1 == nullptr) {
        auto coll_op = collectionManager.create_collection("coll1", 1, fields, "", 0);
        ASSERT_TRUE(coll_op.ok());
        coll1 = coll_op.get();
    }

    nlohmann::json doc;
    doc["foo"]  = nullptr;
    doc["buzz"]  = nullptr;
    doc["bar_one"]  = nullptr;
    doc["baz_one"]  = nullptr;

    // should allow indexing of null values since all are optional
    auto add_op = coll1->add(doc.dump(), CREATE);
    ASSERT_TRUE(add_op.ok());

    auto res = coll1->search("*", {}, "", {}, sort_fields, {0}, 10, 1, FREQUENCY, {false}).get();
    ASSERT_EQ("0", res["hits"][0]["document"]["id"].get<std::string>());
    ASSERT_EQ(1, res["hits"][0]["document"].size());

    auto schema = coll1->get_fields();
    ASSERT_EQ(4, schema.size());

    doc["foo"]  = {"hello", "world"};
    doc["buzz"]  = 123;
    doc["bar_one"]  = "hello";
    doc["baz_one"]  = true;

    add_op = coll1->add(doc.dump(), CREATE);
    ASSERT_TRUE(add_op.ok());

    schema = coll1->get_fields();
    ASSERT_EQ(8, schema.size());

    ASSERT_EQ("bar_one", schema[4].name);
    ASSERT_EQ(field_types::STRING, schema[4].type);

    ASSERT_EQ("baz_one", schema[5].name);
    ASSERT_EQ(field_types::BOOL, schema[5].type);

    ASSERT_EQ("buzz", schema[6].name);
    ASSERT_EQ(field_types::INT64, schema[6].type);

    ASSERT_EQ("foo", schema[7].name);
    ASSERT_EQ(field_types::STRING_ARRAY, schema[7].type);

    collectionManager.drop_collection("coll1");
}

TEST_F(CollectionAllFieldsTest, BothFallbackAndDynamicFields) {
    Collection *coll1;

    std::vector<field> fields = {field("title", field_types::STRING, true),
                                 field(".*_name", field_types::STRING, false, true),
                                 field(".*_year", field_types::INT32, true, true),
                                 field(".*", field_types::AUTO, false, true)};

    coll1 = collectionManager.get_collection("coll1").get();
    if (coll1 == nullptr) {
        auto op = collectionManager.create_collection("coll1", 1, fields, "", 0, field_types::AUTO);
        ASSERT_TRUE(op.ok());
        coll1 = op.get();
    }

    ASSERT_EQ(4, coll1->get_fields().size());
    ASSERT_EQ(2, coll1->get_dynamic_fields().size());

    ASSERT_EQ(".*_name", coll1->get_dynamic_fields()[0].name);
    ASSERT_TRUE(coll1->get_dynamic_fields()[0].optional);
    ASSERT_FALSE(coll1->get_dynamic_fields()[0].facet);

    ASSERT_EQ(".*_year", coll1->get_dynamic_fields()[1].name);
    ASSERT_TRUE(coll1->get_dynamic_fields()[0].optional);
    ASSERT_FALSE(coll1->get_dynamic_fields()[0].facet);

    nlohmann::json doc;
    doc["title"]  = "Amazon Inc.";
    doc["org_name"]  = "Amazon";
    doc["org_year"]  = 1994;
    doc["rand_int"]  = 42;
    doc["rand_str"]  = "fizzbuzz";

    auto add_op = coll1->add(doc.dump(), CREATE);
    ASSERT_TRUE(add_op.ok());

    // org_year should be of type int32
    auto schema = coll1->get_fields();
    ASSERT_EQ("org_year", schema[5].name);
    ASSERT_EQ(field_types::INT32, schema[5].type);

    auto res_op = coll1->search("Amazon", {"org_name"}, "", {"org_name"}, sort_fields, {0}, 10, 1, FREQUENCY, {false});
    ASSERT_FALSE(res_op.ok());
    ASSERT_EQ("Could not find a facet field named `org_name` in the schema.", res_op.error());

    auto results = coll1->search("Amazon", {"org_name"}, "", {"org_year"}, sort_fields, {0}, 10, 1, FREQUENCY, {false}).get();
    ASSERT_EQ(1, results["hits"].size());

    res_op = coll1->search("fizzbuzz", {"rand_str"}, "", {"rand_str"}, sort_fields, {0}, 10, 1, FREQUENCY, {false});
    ASSERT_EQ("Could not find a facet field named `rand_str` in the schema.", res_op.error());

    results = coll1->search("fizzbuzz", {"rand_str"}, "", {"org_year"}, sort_fields, {0}, 10, 1, FREQUENCY, {false}).get();
    ASSERT_EQ(1, results["hits"].size());

    collectionManager.drop_collection("coll1");
}

TEST_F(CollectionAllFieldsTest, WildcardFieldAndDictionaryField) {
    Collection *coll1;

    std::vector<field> fields = {field(".*", field_types::AUTO, false, true)};

    coll1 = collectionManager.get_collection("coll1").get();
    if (coll1 == nullptr) {
        auto op = collectionManager.create_collection("coll1", 1, fields, "", 0, field_types::AUTO);
        ASSERT_TRUE(op.ok());
        coll1 = op.get();
    }

    nlohmann::json doc;
<<<<<<< HEAD
=======
    doc["year"]  = 2000;
>>>>>>> 4004b031
    doc["kinds"]  = nlohmann::json::object();
    doc["kinds"]["CGXX"]  = 13;
    doc["kinds"]["ZBXX"]  = 24;

    auto add_op = coll1->add(doc.dump(), CREATE);
    ASSERT_TRUE(add_op.ok());

<<<<<<< HEAD
=======
    auto results = coll1->search("*", {}, "year: 2000", {}, sort_fields, {0}, 10, 1, FREQUENCY, {false}).get();
    ASSERT_EQ(1, results["hits"].size());

    auto schema = coll1->get_fields();
    ASSERT_EQ(2, schema.size());
    ASSERT_EQ(".*", schema[0].name);
    ASSERT_EQ("year", schema[1].name);

>>>>>>> 4004b031
    collectionManager.drop_collection("coll1");
}

TEST_F(CollectionAllFieldsTest, DynamicFieldAndDictionaryField) {
    Collection *coll1;

    std::vector<field> fields = {field("k.*", field_types::STRING, false, true),
                                 field(".*", field_types::AUTO, false, true)};

    coll1 = collectionManager.get_collection("coll1").get();
    if (coll1 == nullptr) {
        auto op = collectionManager.create_collection("coll1", 1, fields, "", 0, field_types::AUTO);
        ASSERT_TRUE(op.ok());
        coll1 = op.get();
    }

    nlohmann::json doc;
    doc["kinds"]  = nlohmann::json::object();
    doc["kinds"]["CGXX"]  = 13;
    doc["kinds"]["ZBXX"]  = 24;

    auto add_op = coll1->add(doc.dump(), CREATE);
    ASSERT_FALSE(add_op.ok());
    ASSERT_EQ("Field `kinds` must be a string.", add_op.error());

    collectionManager.drop_collection("coll1");
}

TEST_F(CollectionAllFieldsTest, RegexpIntFieldWithFallbackStringType) {
    Collection *coll1;

    std::vector<field> fields = {field("title", field_types::STRING, true),
                                 field("n.*", field_types::INT32, false, true),
                                 field("s.*", "string*", false, true),
                                 field(".*", field_types::STRING, false, true)};

    coll1 = collectionManager.get_collection("coll1").get();
    if (coll1 == nullptr) {
        auto op = collectionManager.create_collection("coll1", 1, fields, "", 0, field_types::STRING);
        ASSERT_TRUE(op.ok());
        coll1 = op.get();
    }

    nlohmann::json doc;
    doc["title"]  = "Amazon Inc.";
    doc["n_age"]  = 32;
    doc["s_tags"]  = {"shopping"};
    doc["rand_str"]  = "fizzbuzz";

    auto add_op = coll1->add(doc.dump(), CREATE);
    ASSERT_TRUE(add_op.ok());

    // n_age should be of type int32
    auto schema = coll1->get_fields();

    ASSERT_EQ("n_age", schema[4].name);
    ASSERT_EQ(field_types::INT32, schema[4].type);

    ASSERT_EQ("rand_str", schema[5].name);
    ASSERT_EQ(field_types::STRING, schema[5].type);

    ASSERT_EQ("s_tags", schema[6].name);
    ASSERT_EQ(field_types::STRING_ARRAY, schema[6].type);

    collectionManager.drop_collection("coll1");
}

TEST_F(CollectionAllFieldsTest, ContainingWildcardOnlyField) {
    Collection *coll1;

    std::vector<field> fields = {field("company_name", field_types::STRING, false),
                                 field("num_employees", field_types::INT32, false),
                                 field(".*", field_types::BOOL, true, true)};

    coll1 = collectionManager.get_collection("coll1").get();
    if (coll1 == nullptr) {
        auto op = collectionManager.create_collection("coll1", 1, fields, "", 0, field_types::BOOL);
        ASSERT_TRUE(op.ok());
        coll1 = op.get();
    }

    nlohmann::json doc;
    doc["company_name"]  = "Amazon Inc.";
    doc["num_employees"]  = 2000;
    doc["country"]  = "USA";

    auto add_op = coll1->add(doc.dump(), CREATE);
    ASSERT_FALSE(add_op.ok());
    ASSERT_EQ("Field `country` must be a bool.", add_op.error());

    collectionManager.drop_collection("coll1");
}

TEST_F(CollectionAllFieldsTest, DoNotIndexFieldMarkedAsNonIndex) {
    Collection *coll1;

    std::vector<field> fields = {field("company_name", field_types::STRING, false),
                                 field("num_employees", field_types::INT32, false),
                                 field("post", field_types::STRING, false, true, false),
                                 field(".*_txt", field_types::STRING, false, true, false),
                                 field(".*", field_types::AUTO, false, true)};

    coll1 = collectionManager.get_collection("coll1").get();
    if (coll1 == nullptr) {
        auto op = collectionManager.create_collection("coll1", 1, fields, "", 0, field_types::AUTO);
        ASSERT_TRUE(op.ok());
        coll1 = op.get();
    }

    nlohmann::json doc;
    doc["company_name"]  = "Amazon Inc.";
    doc["num_employees"]  = 2000;
    doc["post"]  = "Some post.";
    doc["description_txt"]  = "Rome was not built in a day.";

    auto add_op = coll1->add(doc.dump(), CREATE);
    ASSERT_TRUE(add_op.ok());

    ASSERT_EQ(0, coll1->_get_index()->_get_search_index().count("post"));

    auto res_op = coll1->search("Amazon", {"description_txt"}, "", {}, sort_fields, {0}, 10, 1, FREQUENCY, {false});
    ASSERT_FALSE(res_op.ok());
    ASSERT_EQ("Could not find a field named `description_txt` in the schema.", res_op.error());

    res_op = coll1->search("Amazon", {"post"}, "", {}, sort_fields, {0}, 10, 1, FREQUENCY, {false});
    ASSERT_FALSE(res_op.ok());
    ASSERT_EQ("Field `post` is marked as a non-indexed field in the schema.", res_op.error());

    // try updating a document with non-indexable field
    doc["post"] = "Some post updated.";
    auto update_op = coll1->add(doc.dump(), UPDATE, "0");
    ASSERT_TRUE(add_op.ok());

    ASSERT_EQ(0, coll1->_get_index()->_get_search_index().count("post"));

    auto res = coll1->search("Amazon", {"company_name"}, "", {}, sort_fields, {0}, 10, 1, FREQUENCY, {false}).get();
    ASSERT_EQ("Some post updated.", res["hits"][0]["document"]["post"].get<std::string>());

    // try to delete doc with non-indexable field
    auto del_op = coll1->remove("0");
    ASSERT_TRUE(del_op.ok());

    // facet search should also be disabled
    auto fs_op = coll1->search("Amazon", {"company_name"}, "", {"description_txt"}, sort_fields, {0}, 10, 1, FREQUENCY, {false});
    ASSERT_FALSE(fs_op.ok());
    ASSERT_EQ("Could not find a facet field named `description_txt` in the schema.", fs_op.error());

    fields = {field("company_name", field_types::STRING, false),
              field("num_employees", field_types::INT32, false),
              field("post", field_types::STRING, false, false, false),
              field(".*_txt", field_types::STRING, true, true, false),
              field(".*", field_types::AUTO, false, true)};

    auto op = collectionManager.create_collection("coll2", 1, fields, "", 0, field_types::AUTO);
    ASSERT_FALSE(op.ok());
    ASSERT_EQ("Field `post` must be optional since it is marked as non-indexable.", op.error());

    fields = {field("company_name", field_types::STRING, false),
              field("num_employees", field_types::INT32, false),
              field("post", field_types::STRING, false, true, false),
              field(".*_txt", field_types::STRING, true, false, false),
              field(".*", field_types::AUTO, false, true)};

    op = collectionManager.create_collection("coll2", 1, fields, "", 0, field_types::AUTO);
    ASSERT_FALSE(op.ok());
    ASSERT_EQ("Field `.*_txt` must be an optional field.", op.error());

    // don't allow catch all field to be non-indexable

    fields = {field("company_name", field_types::STRING, false),
              field("num_employees", field_types::INT32, false),
              field(".*_txt", field_types::STRING, false, true, false),
              field(".*", field_types::AUTO, false, true, false)};

    op = collectionManager.create_collection("coll2", 1, fields, "", 0, field_types::AUTO);
    ASSERT_FALSE(op.ok());
    ASSERT_EQ("Field `.*` cannot be marked as non-indexable.", op.error());

    // allow auto field to be non-indexable

    fields = {field("company_name", field_types::STRING, false),
              field("num_employees", field_types::INT32, false),
              field("noidx_.*", field_types::AUTO, false, true, false)};

    op = collectionManager.create_collection("coll3", 1, fields, "", 0, field_types::AUTO);
    ASSERT_TRUE(op.ok());

    // don't allow facet to be true when index is false
    fields = {field("company_name", field_types::STRING, false),
              field("num_employees", field_types::INT32, false),
              field("facet_noindex", field_types::STRING, true, true, false)};

    op = collectionManager.create_collection("coll4", 1, fields, "", 0, field_types::AUTO);
    ASSERT_FALSE(op.ok());
    ASSERT_EQ("Field `facet_noindex` cannot be a facet since it's marked as non-indexable.", op.error());

    collectionManager.drop_collection("coll1");
    collectionManager.drop_collection("coll2");
    collectionManager.drop_collection("coll3");
    collectionManager.drop_collection("coll4");
}

TEST_F(CollectionAllFieldsTest, NullValueUpdate) {
    Collection *coll1;

    std::vector<field> fields = {field("title", field_types::STRING, false, true),
                                 field(".*_name", field_types::STRING, true, true),
                                 field("unindexed", field_types::STRING, false, true, false),
                                 field(".*", field_types::STRING, false, true)};

    coll1 = collectionManager.get_collection("coll1").get();
    if (coll1 == nullptr) {
        auto op = collectionManager.create_collection("coll1", 1, fields, "", 0, field_types::STRING);
        ASSERT_TRUE(op.ok());
        coll1 = op.get();
    }

    nlohmann::json doc;
    doc["id"]  = "0";
    doc["title"]  = "Running Shoes";
    doc["company_name"]  = "Nike";
    doc["country"]  = "USA";
    doc["unindexed"]  = "Hello";

    auto add_op = coll1->add(doc.dump(), CREATE);
    ASSERT_TRUE(add_op.ok());

    doc["title"] = nullptr;
    doc["company_name"]  = nullptr;
    doc["country"]  = nullptr;

    add_op = coll1->add(doc.dump(), UPDATE);
    ASSERT_TRUE(add_op.ok());

    // try updating the doc with null value again
    add_op = coll1->add(doc.dump(), UPDATE);
    ASSERT_TRUE(add_op.ok());

    // ensure that the fields are removed from the document
    auto results = coll1->search("*", {}, "", {}, {}, {0}, 10, 1, FREQUENCY, {false}).get();

    ASSERT_EQ(1, results["hits"].size());
    ASSERT_EQ(2, results["hits"][0]["document"].size());
    ASSERT_EQ("Hello", results["hits"][0]["document"]["unindexed"].get<std::string>());
    ASSERT_EQ("0", results["hits"][0]["document"]["id"].get<std::string>());

    collectionManager.drop_collection("coll1");
}

TEST_F(CollectionAllFieldsTest, NullValueArrayUpdate) {
    Collection *coll1;

    std::vector<field> fields = {field("titles", field_types::STRING_ARRAY, false, true),
                                 field(".*_names", field_types::STRING_ARRAY, true, true),
                                 field("unindexed", field_types::STRING, false, true, false),
                                 field(".*", field_types::STRING_ARRAY, false, true)};

    coll1 = collectionManager.get_collection("coll1").get();
    if (coll1 == nullptr) {
        auto op = collectionManager.create_collection("coll1", 1, fields, "", 0, field_types::STRING_ARRAY);
        ASSERT_TRUE(op.ok());
        coll1 = op.get();
    }

    nlohmann::json doc;
    doc["id"]  = "0";
    doc["titles"]  = {"Running Shoes"};
    doc["company_names"]  = {"Nike"};
    doc["countries"]  = {"USA", nullptr};
    doc["unindexed"]  = "Hello";

    auto add_op = coll1->add(doc.dump(), CREATE);
    ASSERT_FALSE(add_op.ok());
    ASSERT_EQ("Field `countries` must be an array of string.", add_op.error());

    doc["countries"]  = {nullptr};
    add_op = coll1->add(doc.dump(), CREATE);
    ASSERT_FALSE(add_op.ok());
    ASSERT_EQ("Field `countries` must be an array of string.", add_op.error());

    doc["countries"]  = {"USA"};
    add_op = coll1->add(doc.dump(), CREATE);
    ASSERT_TRUE(add_op.ok());

    ASSERT_EQ(1, coll1->get_num_documents());
    ASSERT_EQ(1, coll1->_get_index()->num_seq_ids());

    doc["titles"] = nullptr;
    doc["company_names"]  = nullptr;
    doc["countries"]  = nullptr;

    add_op = coll1->add(doc.dump(), UPDATE);
    ASSERT_TRUE(add_op.ok());

    // try updating the doc with null value again
    add_op = coll1->add(doc.dump(), UPDATE);
    ASSERT_TRUE(add_op.ok());

    ASSERT_EQ(1, coll1->get_num_documents());

    // ensure that the fields are removed from the document
    auto results = coll1->search("*", {}, "", {}, {}, {0}, 10, 1, FREQUENCY, {false}).get();

    ASSERT_EQ(1, results["hits"].size());
    ASSERT_EQ(2, results["hits"][0]["document"].size());
    ASSERT_EQ("Hello", results["hits"][0]["document"]["unindexed"].get<std::string>());
    ASSERT_EQ("0", results["hits"][0]["document"]["id"].get<std::string>());

    // update with null values inside array
    doc["countries"]  = {nullptr};
    add_op = coll1->add(doc.dump(), UPDATE);
    ASSERT_FALSE(add_op.ok());
    ASSERT_EQ("Field `countries` must be an array of string.", add_op.error());

    doc["countries"]  = {"USA", nullptr};
    add_op = coll1->add(doc.dump(), UPDATE);
    ASSERT_FALSE(add_op.ok());
    ASSERT_EQ("Field `countries` must be an array of string.", add_op.error());

    ASSERT_EQ(1, coll1->get_num_documents());

    collectionManager.drop_collection("coll1");
}<|MERGE_RESOLUTION|>--- conflicted
+++ resolved
@@ -1097,10 +1097,7 @@
     }
 
     nlohmann::json doc;
-<<<<<<< HEAD
-=======
     doc["year"]  = 2000;
->>>>>>> 4004b031
     doc["kinds"]  = nlohmann::json::object();
     doc["kinds"]["CGXX"]  = 13;
     doc["kinds"]["ZBXX"]  = 24;
@@ -1108,8 +1105,6 @@
     auto add_op = coll1->add(doc.dump(), CREATE);
     ASSERT_TRUE(add_op.ok());
 
-<<<<<<< HEAD
-=======
     auto results = coll1->search("*", {}, "year: 2000", {}, sort_fields, {0}, 10, 1, FREQUENCY, {false}).get();
     ASSERT_EQ(1, results["hits"].size());
 
@@ -1118,7 +1113,6 @@
     ASSERT_EQ(".*", schema[0].name);
     ASSERT_EQ("year", schema[1].name);
 
->>>>>>> 4004b031
     collectionManager.drop_collection("coll1");
 }
 
