#include <gtest/gtest.h>
#include <string>
#include <vector>
#include <fstream>
#include <algorithm>
#include <collection_manager.h>
#include "collection.h"

class CollectionSpecificMoreTest : public ::testing::Test {
protected:
    Store *store;
    CollectionManager & collectionManager = CollectionManager::get_instance();
    std::atomic<bool> quit = false;

    std::vector<std::string> query_fields;
    std::vector<sort_by> sort_fields;

    void setupCollection() {
        std::string state_dir_path = "/tmp/typesense_test/collection_specific_more";
        LOG(INFO) << "Truncating and creating: " << state_dir_path;
        system(("rm -rf "+state_dir_path+" && mkdir -p "+state_dir_path).c_str());

        store = new Store(state_dir_path);
        collectionManager.init(store, 1.0, "auth_key", quit);
        collectionManager.load(8, 1000);
    }

    virtual void SetUp() {
        setupCollection();
    }

    virtual void TearDown() {
        collectionManager.dispose();
        delete store;
    }
};

TEST_F(CollectionSpecificMoreTest, MaxCandidatesShouldBeRespected) {
    std::vector<field> fields = {field("company", field_types::STRING, true)};
    Collection* coll1 = collectionManager.create_collection("coll1", 1, fields).get();

    for (size_t i = 0; i < 200; i++) {
        nlohmann::json doc;
        doc["id"] = std::to_string(i);
        doc["company"] = "prefix"+std::to_string(i);
        ASSERT_TRUE(coll1->add(doc.dump()).ok());
    }

    auto results = coll1->search("prefix", {"company"}, "", {}, {}, {0}, 10, 1, FREQUENCY, {true}, 0,
                                 spp::sparse_hash_set<std::string>(),
                                 spp::sparse_hash_set<std::string>(), 10, "", 30, 4, "title", 20, {}, {}, {}, 0,
                                 "<mark>", "</mark>", {}, 1000, true, false, true, "", false, 6000 * 1000, 4, 7,
                                 fallback, 1000).get();

    ASSERT_EQ(200, results["found"].get<size_t>());
    collectionManager.drop_collection("coll1");
}

TEST_F(CollectionSpecificMoreTest, PrefixExpansionWhenExactMatchExists) {
    std::vector<field> fields = {field("title", field_types::STRING, false),
                                 field("author", field_types::STRING, false),};

    Collection* coll1 = collectionManager.create_collection("coll1", 1, fields).get();

    nlohmann::json doc1;
    doc1["id"] = "0";
    doc1["title"] = "The Little Prince [by] Antoine de Saint Exupéry : teacher guide";
    doc1["author"] = "Barbara Valdez";

    nlohmann::json doc2;
    doc2["id"] = "1";
    doc2["title"] = "Little Prince";
    doc2["author"] = "Antoine de Saint-Exupery";

    ASSERT_TRUE(coll1->add(doc1.dump()).ok());
    ASSERT_TRUE(coll1->add(doc2.dump()).ok());

    auto results = coll1->search("little prince antoine saint", {"title", "author"},
                                 "", {}, {}, {2}, 10,
                                 1, FREQUENCY, {true},
                                 1, spp::sparse_hash_set<std::string>(),
                                 spp::sparse_hash_set<std::string>(), 10, "", 30, 4, "title", 5, {}, {}, {}, 0,
                                 "<mark>", "</mark>", {}, 1000, true).get();

    ASSERT_EQ(2, results["hits"].size());
    collectionManager.drop_collection("coll1");
}

TEST_F(CollectionSpecificMoreTest, PrefixExpansionOnSingleField) {
    Collection *coll1;
    std::vector<field> fields = {field("title", field_types::STRING, false),
                                 field("points", field_types::INT32, false)};

    coll1 = collectionManager.get_collection("coll1").get();
    if(coll1 == nullptr) {
        coll1 = collectionManager.create_collection("coll1", 1, fields, "points").get();
    }

    std::vector<std::string> tokens = {
        "Mark Jack", "John Jack", "John James", "John Joseph", "John Jim", "John Jordan",
        "Mark Nicholas", "Mark Abbey", "Mark Boucher", "Mark Bicks", "Mark Potter"
    };

    for(size_t i = 0; i < tokens.size(); i++) {
        std::string title = tokens[i];
        nlohmann::json doc;
        doc["title"] = title;
        doc["points"] = i;
        coll1->add(doc.dump());
    }

    // max candidates as default 4
    auto results = coll1->search("mark j", {"title"}, "", {}, {}, {0}, 100, 1, MAX_SCORE, {true}).get();
    ASSERT_EQ("0", results["hits"][0]["document"]["id"].get<std::string>());
}

TEST_F(CollectionSpecificMoreTest, ArrayElementMatchShouldBeMoreImportantThanTotalMatch) {
    std::vector<field> fields = {field("title", field_types::STRING, false),
                                 field("author", field_types::STRING, false),
                                 field("tags", field_types::STRING_ARRAY, false),};

    Collection* coll1 = collectionManager.create_collection("coll1", 1, fields).get();

    nlohmann::json doc1;
    doc1["id"] = "0";
    doc1["title"] = "Harry Potter and the Prisoner of Azkaban";
    doc1["author"] = "Rowling";
    doc1["tags"] = {"harry", ""};

    nlohmann::json doc2;
    doc2["id"] = "1";
    doc2["title"] = "Fantastic beasts and where to find them";
    doc2["author"] = "Rowling";
    doc2["tags"] = {"harry", "potter", "prisoner", "azkaban", "beasts", "guide", "rowling"};

    nlohmann::json doc3;
    doc3["id"] = "2";
    doc3["title"] = "Fantastic beasts and where to find them";
    doc3["author"] = "Rowling";
    doc3["tags"] = {"harry potter", "prisoner azkaban", "beasts", "guide", "rowling"};

    ASSERT_TRUE(coll1->add(doc1.dump()).ok());
    ASSERT_TRUE(coll1->add(doc2.dump()).ok());
    ASSERT_TRUE(coll1->add(doc3.dump()).ok());

    auto results = coll1->search("harry potter rowling prisoner azkaban", {"title", "author", "tags"},
                                 "", {}, {}, {2}, 10,
                                 1, FREQUENCY, {true},
                                 1, spp::sparse_hash_set<std::string>(),
                                 spp::sparse_hash_set<std::string>(), 10, "", 30, 4, "title", 5, {}, {}, {}, 0,
                                 "<mark>", "</mark>", {}, 1000, true).get();

    ASSERT_EQ(3, results["hits"].size());
    ASSERT_EQ("0", results["hits"][0]["document"]["id"].get<std::string>());
    ASSERT_EQ("2", results["hits"][1]["document"]["id"].get<std::string>());
    ASSERT_EQ("1", results["hits"][2]["document"]["id"].get<std::string>());
}

TEST_F(CollectionSpecificMoreTest, ArrayMatchAcrossElementsMustNotMatter) {
    std::vector<field> fields = {field("title", field_types::STRING, false),
                                 field("author", field_types::STRING, false),
                                 field("tags", field_types::STRING_ARRAY, false),};

    Collection* coll1 = collectionManager.create_collection("coll1", 1, fields).get();

    nlohmann::json doc1;
    doc1["id"] = "0";
    doc1["title"] = "Por do sol immateur";
    doc1["author"] = "Vermelho";
    doc1["tags"] = {"por do sol", "immateur", "gemsor", "praia", "sol", "vermelho", "suyay"};

    nlohmann::json doc2;
    doc2["id"] = "1";
    doc2["title"] = "Sunset Rising";
    doc2["author"] = "Vermelho";
    doc2["tags"] = {"sunset", "por do sol", "praia", "somao", "vermelho"};

    ASSERT_TRUE(coll1->add(doc1.dump()).ok());
    ASSERT_TRUE(coll1->add(doc2.dump()).ok());

    auto results = coll1->search("praia por sol vermelho", {"title", "author", "tags"},
                                 "", {}, {}, {2}, 10,
                                 1, FREQUENCY, {true},
                                 1, spp::sparse_hash_set<std::string>(),
                                 spp::sparse_hash_set<std::string>(), 10, "", 30, 4, "title", 5, {}, {}, {}, 0,
                                 "<mark>", "</mark>", {}, 1000, true).get();

    ASSERT_EQ(2, results["hits"].size());
    ASSERT_EQ("0", results["hits"][0]["document"]["id"].get<std::string>());
    ASSERT_EQ("1", results["hits"][1]["document"]["id"].get<std::string>());
}

TEST_F(CollectionSpecificMoreTest, MatchedSegmentMoreImportantThanTotalMatches) {
    std::vector<field> fields = {field("title", field_types::STRING, false),
                                 field("author", field_types::STRING, false)};

    Collection* coll1 = collectionManager.create_collection("coll1", 1, fields).get();

    nlohmann::json doc1;
    doc1["id"] = "0";
    doc1["title"] = "One Two Three Four Five Six Seven Eight Nine Ten Eleven Twelve Thirteen Fourteen";
    doc1["author"] = "Rowling";

    nlohmann::json doc2;
    doc2["id"] = "1";
    doc2["title"] = "One Four Five Six Seven Eight Nine Ten Eleven Twelve Thirteen Fourteen Three Rowling";
    doc2["author"] = "Two";

    nlohmann::json doc3;
    doc3["id"] = "2";
    doc3["title"] = "One Three Four Five Six Seven Eight Nine Ten Eleven Twelve Thirteen Fourteen Two Rowling";
    doc3["author"] = "Foo";

    ASSERT_TRUE(coll1->add(doc1.dump()).ok());
    ASSERT_TRUE(coll1->add(doc2.dump()).ok());
    ASSERT_TRUE(coll1->add(doc3.dump()).ok());

    auto results = coll1->search("one two three rowling", {"title", "author"},
                                 "", {}, {}, {2}, 10,
                                 1, FREQUENCY, {true},
                                 1, spp::sparse_hash_set<std::string>(),
                                 spp::sparse_hash_set<std::string>(), 10, "", 30, 4, "title", 5, {}, {}, {}, 0,
                                 "<mark>", "</mark>", {}, 1000, true).get();

    ASSERT_EQ(3, results["hits"].size());

    ASSERT_EQ("0", results["hits"][0]["document"]["id"].get<std::string>());
    ASSERT_EQ("2", results["hits"][1]["document"]["id"].get<std::string>());
    ASSERT_EQ("1", results["hits"][2]["document"]["id"].get<std::string>());
}

TEST_F(CollectionSpecificMoreTest, VerbatimMatchNotOnPartialTokenMatch) {
    std::vector<field> fields = {field("title", field_types::STRING, false),
                                 field("tags", field_types::STRING_ARRAY, false)};

    Collection* coll1 = collectionManager.create_collection("coll1", 1, fields).get();

    nlohmann::json doc1;
    doc1["id"] = "0";
    doc1["title"] = "Thirteen Fourteen";
    doc1["tags"] = {"foo", "bar", "Hundred", "Thirteen Fourteen"};

    nlohmann::json doc2;
    doc2["id"] = "1";
    doc2["title"] = "One Eleven Thirteen Fourteen Three";
    doc2["tags"] = {"foo", "bar", "Hundred", "One Eleven Thirteen Fourteen Three"};

    ASSERT_TRUE(coll1->add(doc1.dump()).ok());
    ASSERT_TRUE(coll1->add(doc2.dump()).ok());

    auto results = coll1->search("hundred thirteen fourteen", {"tags"},
                                 "", {}, {}, {2}, 10,
                                 1, FREQUENCY, {true},
                                 1, spp::sparse_hash_set<std::string>(),
                                 spp::sparse_hash_set<std::string>(), 10, "", 30, 4, "title", 5, {}, {}, {}, 0,
                                 "<mark>", "</mark>", {}, 1000, true).get();

    ASSERT_EQ(2, results["hits"].size());
    ASSERT_STREQ("0", results["hits"][0]["document"]["id"].get<std::string>().c_str());
    ASSERT_STREQ("1", results["hits"][1]["document"]["id"].get<std::string>().c_str());
}

TEST_F(CollectionSpecificMoreTest, SortByStringEmptyValuesConfigFirstField) {
    std::vector<field> fields = {field("points", field_types::INT32, false, true),
                                 field("points2", field_types::INT32, false, true),
                                 field("points3", field_types::INT32, false, true)};

    Collection* coll1 = collectionManager.create_collection("coll1", 1, fields).get();

    for(size_t i = 0; i < 4; i++) {
        nlohmann::json doc;
        if(i == 2) {
            doc["points"] = nullptr;
        } else {
            doc["points"] = i;
        }
        doc["points2"] = 100;
        doc["points3"] = 100;
        coll1->add(doc.dump());
    }

    // without any order config: missing integers always end up last
    sort_fields = {sort_by("points", "asc"),};
    auto results = coll1->search("*", {}, "", {}, sort_fields, {0}, 10, 1, MAX_SCORE, {true}).get();
    ASSERT_EQ(4, results["hits"].size());
    ASSERT_EQ("2", results["hits"][3]["document"]["id"].get<std::string>());

    sort_fields = {sort_by("points", "desc"),};
    results = coll1->search("*", {}, "", {}, sort_fields, {0}, 10, 1, MAX_SCORE, {true}).get();
    ASSERT_EQ(4, results["hits"].size());
    ASSERT_EQ("2", results["hits"][3]["document"]["id"].get<std::string>());

    // ascending
    sort_fields = {sort_by("points(missing_values: first)", "ASC"),};
    results = coll1->search("*", {}, "", {}, sort_fields, {0}, 10, 1, MAX_SCORE, {true}).get();
    ASSERT_EQ(4, results["hits"].size());
    ASSERT_EQ("2", results["hits"][0]["document"]["id"].get<std::string>());

    sort_fields = {sort_by("points(missing_values: last)", "ASC"),};
    results = coll1->search("*", {}, "", {}, sort_fields, {0}, 10, 1, MAX_SCORE, {true}).get();
    ASSERT_EQ(4, results["hits"].size());
    ASSERT_EQ("2", results["hits"][3]["document"]["id"].get<std::string>());

    // descending
    sort_fields = {sort_by("points(missing_values: first)", "DESC"),};
    results = coll1->search("*", {}, "", {}, sort_fields, {0}, 10, 1, MAX_SCORE, {true}).get();
    ASSERT_EQ(4, results["hits"].size());
    ASSERT_EQ("2", results["hits"][0]["document"]["id"].get<std::string>());

    sort_fields = {sort_by("points(missing_values: last)", "DESC"),};
    results = coll1->search("*", {}, "", {}, sort_fields, {0}, 10, 1, MAX_SCORE, {true}).get();
    ASSERT_EQ(4, results["hits"].size());
    ASSERT_EQ("2", results["hits"][3]["document"]["id"].get<std::string>());

    // bad syntax
    sort_fields = {sort_by("points(foo: bar)", "desc"),};
    auto res_op = coll1->search("*", {}, "", {}, sort_fields, {0}, 10, 1, MAX_SCORE, {true});
    ASSERT_FALSE(res_op.ok());
    ASSERT_EQ("Bad syntax for sorting field `points`", res_op.error());

    sort_fields = {sort_by("points(missing_values: bar)", "desc"),};
    res_op = coll1->search("*", {}, "", {}, sort_fields, {0}, 10, 1, MAX_SCORE, {true});
    ASSERT_FALSE(res_op.ok());
    ASSERT_EQ("Bad syntax for sorting field `points`", res_op.error());
}

TEST_F(CollectionSpecificMoreTest, SortByStringEmptyValuesConfigSecondField) {
    std::vector<field> fields = {field("points", field_types::INT32, false, true),
                                 field("points2", field_types::INT32, false, true),
                                 field("points3", field_types::INT32, false, true)};

    Collection* coll1 = collectionManager.create_collection("coll1", 1, fields).get();

    for(size_t i = 0; i < 4; i++) {
        nlohmann::json doc;
        if(i == 2) {
            doc["points"] = nullptr;
        } else {
            doc["points"] = i;
        }
        doc["points2"] = 100;
        doc["points3"] = 100;
        coll1->add(doc.dump());
    }

    // without any order config: missing integers always end up last
    sort_fields = {sort_by("points2", "asc"),sort_by("points", "asc")};
    auto results = coll1->search("*", {}, "", {}, sort_fields, {0}, 10, 1, MAX_SCORE, {true}).get();
    ASSERT_EQ(4, results["hits"].size());
    ASSERT_EQ("2", results["hits"][3]["document"]["id"].get<std::string>());

    sort_fields = {sort_by("points2", "asc"),sort_by("points", "desc"),};
    results = coll1->search("*", {}, "", {}, sort_fields, {0}, 10, 1, MAX_SCORE, {true}).get();
    ASSERT_EQ(4, results["hits"].size());
    ASSERT_EQ("2", results["hits"][3]["document"]["id"].get<std::string>());

    // ascending
    sort_fields = {sort_by("points2", "asc"),sort_by("points(missing_values: first)", "ASC"),};
    results = coll1->search("*", {}, "", {}, sort_fields, {0}, 10, 1, MAX_SCORE, {true}).get();
    ASSERT_EQ(4, results["hits"].size());
    ASSERT_EQ("2", results["hits"][0]["document"]["id"].get<std::string>());

    sort_fields = {sort_by("points2", "asc"),sort_by("points(missing_values: last)", "ASC"),};
    results = coll1->search("*", {}, "", {}, sort_fields, {0}, 10, 1, MAX_SCORE, {true}).get();
    ASSERT_EQ(4, results["hits"].size());
    ASSERT_EQ("2", results["hits"][3]["document"]["id"].get<std::string>());

    // descending
    sort_fields = {sort_by("points2", "asc"),sort_by("points(missing_values: first)", "DESC"),};
    results = coll1->search("*", {}, "", {}, sort_fields, {0}, 10, 1, MAX_SCORE, {true}).get();
    ASSERT_EQ(4, results["hits"].size());
    ASSERT_EQ("2", results["hits"][0]["document"]["id"].get<std::string>());

    sort_fields = {sort_by("points2", "asc"),sort_by("points(missing_values: last)", "DESC"),};
    results = coll1->search("*", {}, "", {}, sort_fields, {0}, 10, 1, MAX_SCORE, {true}).get();
    ASSERT_EQ(4, results["hits"].size());
    ASSERT_EQ("2", results["hits"][3]["document"]["id"].get<std::string>());
}

TEST_F(CollectionSpecificMoreTest, SortByStringEmptyValuesConfigThirdField) {
    std::vector<field> fields = {field("points", field_types::INT32, false, true),
                                 field("points2", field_types::INT32, false, true),
                                 field("points3", field_types::INT32, false, true)};

    Collection* coll1 = collectionManager.create_collection("coll1", 1, fields).get();

    for(size_t i = 0; i < 4; i++) {
        nlohmann::json doc;
        if(i == 2) {
            doc["points"] = nullptr;
        } else {
            doc["points"] = i;
        }
        doc["points2"] = 100;
        doc["points3"] = 100;
        coll1->add(doc.dump());
    }

    // without any order config: missing integers always end up last
    sort_fields = {sort_by("points2", "asc"),sort_by("points3", "asc"),sort_by("points", "asc")};
    auto results = coll1->search("*", {}, "", {}, sort_fields, {0}, 10, 1, MAX_SCORE, {true}).get();
    ASSERT_EQ(4, results["hits"].size());
    ASSERT_EQ("2", results["hits"][3]["document"]["id"].get<std::string>());

    sort_fields = {sort_by("points2", "asc"),sort_by("points3", "asc"),sort_by("points", "desc"),};
    results = coll1->search("*", {}, "", {}, sort_fields, {0}, 10, 1, MAX_SCORE, {true}).get();
    ASSERT_EQ(4, results["hits"].size());
    ASSERT_EQ("2", results["hits"][3]["document"]["id"].get<std::string>());

    // ascending
    sort_fields = {sort_by("points2", "asc"),sort_by("points3", "asc"),sort_by("points(missing_values: first)", "ASC"),};
    results = coll1->search("*", {}, "", {}, sort_fields, {0}, 10, 1, MAX_SCORE, {true}).get();
    ASSERT_EQ(4, results["hits"].size());
    ASSERT_EQ("2", results["hits"][0]["document"]["id"].get<std::string>());

    sort_fields = {sort_by("points2", "asc"),sort_by("points3", "asc"),sort_by("points(missing_values: last)", "ASC"),};
    results = coll1->search("*", {}, "", {}, sort_fields, {0}, 10, 1, MAX_SCORE, {true}).get();
    ASSERT_EQ(4, results["hits"].size());
    ASSERT_EQ("2", results["hits"][3]["document"]["id"].get<std::string>());

    // descending
    sort_fields = {sort_by("points2", "asc"),sort_by("points3", "asc"),sort_by("points(missing_values: first)", "DESC"),};
    results = coll1->search("*", {}, "", {}, sort_fields, {0}, 10, 1, MAX_SCORE, {true}).get();
    ASSERT_EQ(4, results["hits"].size());
    ASSERT_EQ("2", results["hits"][0]["document"]["id"].get<std::string>());

    sort_fields = {sort_by("points2", "asc"),sort_by("points3", "asc"),sort_by("points(missing_values: last)", "DESC"),};
    results = coll1->search("*", {}, "", {}, sort_fields, {0}, 10, 1, MAX_SCORE, {true}).get();
    ASSERT_EQ(4, results["hits"].size());
    ASSERT_EQ("2", results["hits"][3]["document"]["id"].get<std::string>());
}

TEST_F(CollectionSpecificMoreTest, WrongTypoCorrection) {
    std::vector<field> fields = {field("title", field_types::STRING, false),};

    Collection* coll1 = collectionManager.create_collection("coll1", 1, fields).get();

    nlohmann::json doc1;
    doc1["id"] = "0";
    doc1["title"] = "Gold plated arvin";

    ASSERT_TRUE(coll1->add(doc1.dump()).ok());

    auto results = coll1->search("earrings", {"title"},
                                 "", {}, {}, {2}, 10,
                                 1, FREQUENCY, {true},
                                 1, spp::sparse_hash_set<std::string>(),
                                 spp::sparse_hash_set<std::string>(), 10, "", 30, 4, "title", 5, {}, {}, {}, 0,
                                 "<mark>", "</mark>", {}, 1000, true).get();

    ASSERT_EQ(0, results["hits"].size());
    collectionManager.drop_collection("coll1");
}

TEST_F(CollectionSpecificMoreTest, PositionalTokenRanking) {
    Collection *coll1;
    std::vector<field> fields = {field("title", field_types::STRING, false),
                                 field("points", field_types::INT32, false)};

    coll1 = collectionManager.get_collection("coll1").get();
    if(coll1 == nullptr) {
        coll1 = collectionManager.create_collection("coll1", 1, fields, "points").get();
    }

    std::vector<std::string> tokens = {
        "Alpha Beta Gamma", "Omega Alpha Theta", "Omega Theta Alpha", "Indigo Omega Theta Alpha"
    };

    for(size_t i = 0; i < tokens.size(); i++) {
        std::string title = tokens[i];
        nlohmann::json doc;
        doc["title"] = title;
        doc["points"] = i;
        coll1->add(doc.dump());
    }

    auto results = coll1->search("alpha", {"title"}, "", {}, {}, {0}, 100, 1, MAX_SCORE, {true},
                                 Index::DROP_TOKENS_THRESHOLD,
                                 spp::sparse_hash_set<std::string>(),
                                 spp::sparse_hash_set<std::string>(), 10, "", 30, 5,
                                 "", 10, {}, {}, {}, 0,
                                 "<mark>", "</mark>", {}, 1000, true, false, true, "", false, 6000 * 1000, 4, 7, fallback,
                                 4, {off}, 32767, 32767, 2,
                                 false, true).get();

    ASSERT_EQ(4, results["hits"].size());
    ASSERT_EQ("0", results["hits"][0]["document"]["id"].get<std::string>());
    ASSERT_EQ("1", results["hits"][1]["document"]["id"].get<std::string>());
    ASSERT_EQ("2", results["hits"][2]["document"]["id"].get<std::string>());
    ASSERT_EQ("3", results["hits"][3]["document"]["id"].get<std::string>());

    results = coll1->search("alpha", {"title"}, "", {}, {}, {0}, 100, 1, MAX_SCORE, {true},
                            Index::DROP_TOKENS_THRESHOLD,
                            spp::sparse_hash_set<std::string>(),
                            spp::sparse_hash_set<std::string>(), 10, "", 30, 5,
                            "", 10, {}, {}, {}, 0,
                            "<mark>", "</mark>", {}, 1000, true, false, true, "", false, 6000 * 1000, 4, 7, fallback,
                            4, {off}, 32767, 32767, 2,
                            false, false).get();

    ASSERT_EQ(4, results["hits"].size());
    ASSERT_EQ("3", results["hits"][0]["document"]["id"].get<std::string>());
    ASSERT_EQ("2", results["hits"][1]["document"]["id"].get<std::string>());
    ASSERT_EQ("1", results["hits"][2]["document"]["id"].get<std::string>());
    ASSERT_EQ("0", results["hits"][3]["document"]["id"].get<std::string>());

    results = coll1->search("theta alpha", {"title"}, "", {}, {}, {0}, 100, 1, MAX_SCORE, {true},
                            Index::DROP_TOKENS_THRESHOLD,
                            spp::sparse_hash_set<std::string>(),
                            spp::sparse_hash_set<std::string>(), 10, "", 30, 5,
                            "", 10, {}, {}, {}, 0,
                            "<mark>", "</mark>", {}, 1000, true, false, true, "", false, 6000 * 1000, 4, 7, fallback,
                            4, {off}, 32767, 32767, 2,
                            false, false).get();

    ASSERT_EQ(3, results["hits"].size());
    ASSERT_EQ("3", results["hits"][0]["document"]["id"].get<std::string>());
    ASSERT_EQ("2", results["hits"][1]["document"]["id"].get<std::string>());
    ASSERT_EQ("1", results["hits"][2]["document"]["id"].get<std::string>());

    results = coll1->search("theta alpha", {"title"}, "", {}, {}, {0}, 100, 1, MAX_SCORE, {true},
                            Index::DROP_TOKENS_THRESHOLD,
                            spp::sparse_hash_set<std::string>(),
                            spp::sparse_hash_set<std::string>(), 10, "", 30, 5,
                            "", 10, {}, {}, {}, 0,
                            "<mark>", "</mark>", {}, 1000, true, false, true, "", false, 6000 * 1000, 4, 7, fallback,
                            4, {off}, 32767, 32767, 2,
                            false, true).get();
    ASSERT_EQ(3, results["hits"].size());
    ASSERT_EQ("2", results["hits"][0]["document"]["id"].get<std::string>());
    ASSERT_EQ("1", results["hits"][1]["document"]["id"].get<std::string>());
    ASSERT_EQ("3", results["hits"][2]["document"]["id"].get<std::string>());
}

TEST_F(CollectionSpecificMoreTest, PositionalTokenRankingWithArray) {
    Collection *coll1;
    std::vector<field> fields = {field("tags", field_types::STRING_ARRAY, false),
                                 field("points", field_types::INT32, false)};

    coll1 = collectionManager.get_collection("coll1").get();
    if(coll1 == nullptr) {
        coll1 = collectionManager.create_collection("coll1", 1, fields, "points").get();
    }

    nlohmann::json doc1;
    doc1["tags"] = {"alpha foo", "gamma", "beta alpha"};
    doc1["points"] = 100;

    nlohmann::json doc2;
    doc2["tags"] = {"omega", "omega beta alpha"};
    doc2["points"] = 200;

    coll1->add(doc1.dump());
    coll1->add(doc2.dump());

    auto results = coll1->search("alpha", {"tags"}, "", {}, {}, {0}, 100, 1, MAX_SCORE, {true},
                                 Index::DROP_TOKENS_THRESHOLD,
                                 spp::sparse_hash_set<std::string>(),
                                 spp::sparse_hash_set<std::string>(), 10, "", 30, 5,
                                 "", 10, {}, {}, {}, 0,
                                 "<mark>", "</mark>", {}, 1000, true, false, true, "", false, 6000 * 1000, 4, 7, fallback,
                                 4, {off}, 32767, 32767, 2,
                                 false, false).get();

    ASSERT_EQ(2, results["hits"].size());
    ASSERT_EQ("1", results["hits"][0]["document"]["id"].get<std::string>());
    ASSERT_EQ("0", results["hits"][1]["document"]["id"].get<std::string>());

    results = coll1->search("alpha", {"tags"}, "", {}, {}, {0}, 100, 1, MAX_SCORE, {true},
                            Index::DROP_TOKENS_THRESHOLD,
                            spp::sparse_hash_set<std::string>(),
                            spp::sparse_hash_set<std::string>(), 10, "", 30, 5,
                            "", 10, {}, {}, {}, 0,
                            "<mark>", "</mark>", {}, 1000, true, false, true, "", false, 6000 * 1000, 4, 7, fallback,
                            4, {off}, 32767, 32767, 2,
                            false, true).get();

    ASSERT_EQ(2, results["hits"].size());
    ASSERT_EQ("0", results["hits"][0]["document"]["id"].get<std::string>());
    ASSERT_EQ("1", results["hits"][1]["document"]["id"].get<std::string>());
}

TEST_F(CollectionSpecificMoreTest, ExactFilteringOnArray) {
    Collection *coll1;
    std::vector<field> fields = {field("tags", field_types::STRING_ARRAY, false),
                                 field("points", field_types::INT32, false)};

    coll1 = collectionManager.get_collection("coll1").get();
    if(coll1 == nullptr) {
        coll1 = collectionManager.create_collection("coll1", 1, fields, "points").get();
    }

    nlohmann::json doc1;
    doc1["tags"] = {"§ 23",
                    "§ 34d EStG",
                    "§ 23 Satz EStG"};
    doc1["points"] = 100;

    coll1->add(doc1.dump());

    auto results = coll1->search("*", {"tags"}, "tags:=§ 23 EStG", {}, {}, {0}, 100, 1, MAX_SCORE, {true},
                                 Index::DROP_TOKENS_THRESHOLD,
                                 spp::sparse_hash_set<std::string>(),
                                 spp::sparse_hash_set<std::string>(), 10, "", 30, 5,
                                 "", 10, {}, {}, {}, 0,
                                 "<mark>", "</mark>", {}, 1000, true, false, true, "", false, 6000 * 1000, 4, 7, fallback,
                                 4, {off}, 32767, 32767, 2,
                                 false, false).get();

    ASSERT_EQ(0, results["hits"].size());
}

TEST_F(CollectionSpecificMoreTest, SplitTokensCrossFieldMatching) {
    std::vector<field> fields = {field("name", field_types::STRING, false),
                                 field("brand", field_types::STRING, false),};

    Collection* coll1 = collectionManager.create_collection("coll1", 1, fields).get();

    nlohmann::json doc1;
    doc1["id"] = "0";
    doc1["name"] = "Vitamin C1";
    doc1["brand"] = "Paulas Choice";

    ASSERT_TRUE(coll1->add(doc1.dump()).ok());

    auto results = coll1->search("paulaschoice c1", {"name", "brand"},
                                 "", {}, {}, {2}, 10,
                                 1, FREQUENCY, {true},
                                 0).get();

    ASSERT_EQ(1, results["hits"].size());
    collectionManager.drop_collection("coll1");
}

TEST_F(CollectionSpecificMoreTest, PrefixSearchOnSpecificFields) {
    std::vector<field> fields = {field("name", field_types::STRING, false),
                                 field("brand", field_types::STRING, false),};

    Collection* coll1 = collectionManager.create_collection("coll1", 1, fields).get();

    // atleast 4 tokens that begin with "girl" to trigger this regression
    std::vector<std::string> names = {
        "Jungle Girl", "Jungle Girlz", "Jam Foo1", "Jam Foo2", "Jam Foo3", "Jam Foo4", "Jam Foo"
    };

    std::vector<std::string> brands = {
        "Foobar", "Foobar2", "Girlx", "Girly", "Girlz", "Girlz", "Girlzz"
    };

    for(size_t i = 0; i < names.size(); i++) {
        nlohmann::json doc1;
        doc1["name"] = names[i];
        doc1["brand"] = brands[i];
        ASSERT_TRUE(coll1->add(doc1.dump()).ok());
    }

    auto results = coll1->search("jungle girl", {"name", "brand"},
                                 "", {}, {}, {0}, 10,
                                 1, FREQUENCY, {false, true},
                                 0).get();

    ASSERT_EQ(1, results["hits"].size());

    results = coll1->search("jam foo", {"name"},
                            "", {}, {}, {0}, 10,
                            1, FREQUENCY, {true},
                            0).get();

    ASSERT_EQ(4, results["hits"].size());
    ASSERT_EQ("6", results["hits"][0]["document"]["id"].get<std::string>());

    results = coll1->search("jam foo", {"name"},
                            "", {}, {}, {0}, 10,
                            1, FREQUENCY, {false},
                            0).get();

    ASSERT_EQ(1, results["hits"].size());

    collectionManager.drop_collection("coll1");
}

TEST_F(CollectionSpecificMoreTest, OrderWithThreeSortFields) {
    std::vector<field> fields = {field("name", field_types::STRING, false),
                                 field("type", field_types::INT32, false),
                                 field("valid_from", field_types::INT64, false),
                                 field("created_at", field_types::INT64, false),};

    Collection* coll1 = collectionManager.create_collection("coll1", 1, fields).get();

    nlohmann::json doc1;
    doc1["name"] = "should be 1st";
    doc1["type"] = 2;
    doc1["valid_from"] = 1655741107972;
    doc1["created_at"] = 1655741107724;

    ASSERT_TRUE(coll1->add(doc1.dump()).ok());

    doc1["name"] = "should be 2nd";
    doc1["type"] = 1;
    doc1["valid_from"] = 1656309617303;
    doc1["created_at"] = 1656309617194;

    ASSERT_TRUE(coll1->add(doc1.dump()).ok());

    doc1["name"] = "should be 3rd";
    doc1["type"] = 0;
    doc1["valid_from"] = 0;
    doc1["created_at"] = 1656309677131;

    ASSERT_TRUE(coll1->add(doc1.dump()).ok());

    sort_fields = {sort_by("type", "desc"), sort_by("valid_from", "desc"), sort_by("created_at", "desc")};

    auto results = coll1->search("s", {"name"},
                                 "", {}, sort_fields, {2}, 10,
                                 1, FREQUENCY, {true},
                                 0).get();

    ASSERT_EQ(3, results["hits"].size());
    ASSERT_EQ("0", results["hits"][0]["document"]["id"].get<std::string>());
    ASSERT_EQ("1", results["hits"][1]["document"]["id"].get<std::string>());
    ASSERT_EQ("2", results["hits"][2]["document"]["id"].get<std::string>());

    collectionManager.drop_collection("coll1");
}

TEST_F(CollectionSpecificMoreTest, LongString) {
    std::vector<field> fields = {field("name", field_types::STRING, false),};

    Collection* coll1 = collectionManager.create_collection("coll1", 1, fields).get();

    std::string name;
    for(size_t i = 0; i < 100; i++) {
        name += "foo" + std::to_string(i) + " ";
    }

    nlohmann::json doc1;
    doc1["name"] = name;

    ASSERT_TRUE(coll1->add(doc1.dump()).ok());

    auto results = coll1->search(name, {"name"},
                                 "", {}, sort_fields, {2}, 10,
                                 1, FREQUENCY, {true},
                                 0).get();

    ASSERT_EQ(1, results["hits"].size());

    collectionManager.drop_collection("coll1");
}

TEST_F(CollectionSpecificMoreTest, RelevanceConsiderAllFields) {
    std::vector<field> fields = {field("f1", field_types::STRING, false),
                                 field("f2", field_types::STRING, false),
                                 field("f3", field_types::STRING, false),};

    Collection* coll1 = collectionManager.create_collection("coll1", 1, fields).get();

    nlohmann::json doc1;
    doc1["f1"] = "alpha";
    doc1["f2"] = "alpha";
    doc1["f3"] = "alpha";

    ASSERT_TRUE(coll1->add(doc1.dump()).ok());

    doc1["f1"] = "alpha";
    doc1["f2"] = "alpha";
    doc1["f3"] = "beta";

    ASSERT_TRUE(coll1->add(doc1.dump()).ok());

    doc1["f1"] = "alpha";
    doc1["f2"] = "beta";
    doc1["f3"] = "gamma";

    ASSERT_TRUE(coll1->add(doc1.dump()).ok());

    auto results = coll1->search("alpha", {"f1", "f2", "f3"},
                                 "", {}, {}, {2}, 10,
                                 1, FREQUENCY, {true},
                                 0, spp::sparse_hash_set<std::string>(),
                                 spp::sparse_hash_set<std::string>(), 10, "", 30, 4, "", 40, {}, {}, {}, 0,
                                 "<mark>", "</mark>", {3, 2, 1}).get();

    ASSERT_EQ(3, results["hits"].size());
    ASSERT_EQ("0", results["hits"][0]["document"]["id"].get<std::string>());
    ASSERT_EQ("1", results["hits"][1]["document"]["id"].get<std::string>());
    ASSERT_EQ("2", results["hits"][2]["document"]["id"].get<std::string>());

    // verify match score component values
    ASSERT_EQ("578730123365711899", results["hits"][0]["text_match_info"]["score"].get<std::string>());
    ASSERT_EQ(3, results["hits"][0]["text_match_info"]["fields_matched"].get<size_t>());
    ASSERT_EQ(2, results["hits"][1]["text_match_info"]["fields_matched"].get<size_t>());
    ASSERT_EQ(1, results["hits"][2]["text_match_info"]["fields_matched"].get<size_t>());

    ASSERT_EQ(1, results["hits"][0]["text_match_info"]["tokens_matched"].get<size_t>());
    ASSERT_EQ(1, results["hits"][1]["text_match_info"]["tokens_matched"].get<size_t>());
    ASSERT_EQ(1, results["hits"][2]["text_match_info"]["tokens_matched"].get<size_t>());

    ASSERT_EQ("1108091339008", results["hits"][0]["text_match_info"]["best_field_score"].get<std::string>());
    ASSERT_EQ("1108091339008", results["hits"][1]["text_match_info"]["best_field_score"].get<std::string>());
    ASSERT_EQ("1108091339008", results["hits"][2]["text_match_info"]["best_field_score"].get<std::string>());

    ASSERT_EQ(3, results["hits"][0]["text_match_info"]["best_field_weight"].get<size_t>());
    ASSERT_EQ(3, results["hits"][1]["text_match_info"]["best_field_weight"].get<size_t>());
    ASSERT_EQ(3, results["hits"][2]["text_match_info"]["best_field_weight"].get<size_t>());

    collectionManager.drop_collection("coll1");
}

TEST_F(CollectionSpecificMoreTest, CrossFieldWeightIsNotAugmentated) {
    std::vector<field> fields = {field("title", field_types::STRING, false),
                                 field("type", field_types::STRING, false)};

    Collection* coll1 = collectionManager.create_collection("coll1", 1, fields).get();

    nlohmann::json doc1;
    doc1["title"] = "Nike Shoerack";
    doc1["type"] = "shoe_rack";

    ASSERT_TRUE(coll1->add(doc1.dump()).ok());

    doc1["title"] = "Nike Air Force 1";
    doc1["type"] = "shoe";

    ASSERT_TRUE(coll1->add(doc1.dump()).ok());

    auto results = coll1->search("nike shoe", {"type", "title"},
                                 "", {}, {}, {2}, 10,
                                 1, FREQUENCY, {true},
                                 0, spp::sparse_hash_set<std::string>(),
                                 spp::sparse_hash_set<std::string>(), 10, "", 30, 4, "", 40, {}, {}, {}, 0,
                                 "<mark>", "</mark>", {5, 1}).get();

    ASSERT_EQ(2, results["hits"].size());
    ASSERT_EQ("0", results["hits"][0]["document"]["id"].get<std::string>());
    ASSERT_EQ("1", results["hits"][1]["document"]["id"].get<std::string>());

    collectionManager.drop_collection("coll1");
}

TEST_F(CollectionSpecificMoreTest, HighlightWithAccentedChars) {
    std::vector<field> fields = {field(".*", field_types::AUTO, false)};
    Collection* coll1 = collectionManager.create_collection("coll1", 1, fields, "", 0, field_types::AUTO, {}, {}, true).get();

    auto nested_doc = R"({
      "title": "Rāpeti Early Learning Centre",
      "companies": [
        {"title": "Rāpeti Early Learning Centre"}
      ]
    })"_json;

    ASSERT_TRUE(coll1->add(nested_doc.dump()).ok());

    auto results = coll1->search("rap", {"title", "companies"},
                                 "", {}, {}, {2}, 10,
                                 1, FREQUENCY, {true}).get();

    ASSERT_EQ(1, results["hits"].size());
    ASSERT_EQ("<mark>Rāp</mark>eti Early Learning Centre", results["hits"][0]["highlights"][0]["snippet"].get<std::string>());

    auto highlight_doc = R"({
      "companies":[
        {
          "title":"<mark>Rāp</mark>eti Early Learning Centre"
        }
      ],
      "title":"<mark>Rāp</mark>eti Early Learning Centre"
    })"_json;

    ASSERT_EQ(highlight_doc.dump(), results["hits"][0]["highlight"]["snippet"].dump());

    ASSERT_EQ(0, results["hits"][0]["highlight"]["full"].size());
    ASSERT_EQ(2, results["hits"][0]["highlight"]["meta"].size());

    ASSERT_EQ(1, results["hits"][0]["highlight"]["meta"]["title"].size());
    ASSERT_EQ(1, results["hits"][0]["highlight"]["meta"]["title"]["matched_tokens"].size());
    ASSERT_EQ("Rāp", results["hits"][0]["highlight"]["meta"]["title"]["matched_tokens"][0]);

    ASSERT_EQ(1, results["hits"][0]["highlight"]["meta"]["companies.title"].size());
    ASSERT_EQ(1, results["hits"][0]["highlight"]["meta"]["companies.title"]["matched_tokens"].size());
    ASSERT_EQ("Rāp", results["hits"][0]["highlight"]["meta"]["companies.title"]["matched_tokens"][0]);
}

TEST_F(CollectionSpecificMoreTest, FieldWeightNormalization) {
    std::vector<field> fields = {field("title", field_types::STRING, false),
                                 field("brand", field_types::STRING, false),
                                 field("type", field_types::STRING, false)};

    Collection* coll1 = collectionManager.create_collection("coll1", 1, fields).get();

    std::vector<std::string> raw_search_fields = {"title", "brand", "type"};
    std::vector<uint32_t> query_by_weights = {110, 25, 55};
    std::vector<search_field_t> weighted_search_fields;
    std::vector<std::string> reordered_search_fields;

    coll1->process_search_field_weights(raw_search_fields, query_by_weights, weighted_search_fields,
                                        reordered_search_fields);

    ASSERT_EQ(3, reordered_search_fields.size());
    ASSERT_EQ(3, weighted_search_fields.size());

    ASSERT_EQ("title", weighted_search_fields[0].name);
    ASSERT_EQ("type", weighted_search_fields[1].name);
    ASSERT_EQ("brand", weighted_search_fields[2].name);

    ASSERT_EQ(15, weighted_search_fields[0].weight);
    ASSERT_EQ(14, weighted_search_fields[1].weight);
    ASSERT_EQ(13, weighted_search_fields[2].weight);

    // same weights
    weighted_search_fields.clear();
    reordered_search_fields.clear();
    query_by_weights = {15, 15, 15};

    coll1->process_search_field_weights(raw_search_fields, query_by_weights, weighted_search_fields,
                                        reordered_search_fields);

    ASSERT_EQ("title", weighted_search_fields[0].name);
    ASSERT_EQ("brand", weighted_search_fields[1].name);
    ASSERT_EQ("type", weighted_search_fields[2].name);

    ASSERT_EQ(15, weighted_search_fields[0].weight);
    ASSERT_EQ(15, weighted_search_fields[1].weight);
    ASSERT_EQ(15, weighted_search_fields[2].weight);

    // same weights large
    weighted_search_fields.clear();
    reordered_search_fields.clear();
    query_by_weights = {800, 800, 800};

    coll1->process_search_field_weights(raw_search_fields, query_by_weights, weighted_search_fields,
                                        reordered_search_fields);

    ASSERT_EQ("title", weighted_search_fields[0].name);
    ASSERT_EQ("brand", weighted_search_fields[1].name);
    ASSERT_EQ("type", weighted_search_fields[2].name);

    ASSERT_EQ(15, weighted_search_fields[0].weight);
    ASSERT_EQ(15, weighted_search_fields[1].weight);
    ASSERT_EQ(15, weighted_search_fields[2].weight);

    // weights desc ordered but exceed max weight
    weighted_search_fields.clear();
    reordered_search_fields.clear();
    query_by_weights = {603, 602, 601};

    coll1->process_search_field_weights(raw_search_fields, query_by_weights, weighted_search_fields,
                                        reordered_search_fields);

    ASSERT_EQ("title", weighted_search_fields[0].name);
    ASSERT_EQ("brand", weighted_search_fields[1].name);
    ASSERT_EQ("type", weighted_search_fields[2].name);

    ASSERT_EQ(15, weighted_search_fields[0].weight);
    ASSERT_EQ(14, weighted_search_fields[1].weight);
    ASSERT_EQ(13, weighted_search_fields[2].weight);

    // number of fields > 15 (must cap least important fields to weight 0)
    raw_search_fields.clear();
    weighted_search_fields.clear();
    reordered_search_fields.clear();
    query_by_weights.clear();

    for(size_t i = 0; i < 17; i++) {
        raw_search_fields.push_back("field" + std::to_string(17 - i));
        query_by_weights.push_back(17 - i);
    }

    coll1->process_search_field_weights(raw_search_fields, query_by_weights, weighted_search_fields,
                                        reordered_search_fields);

    ASSERT_EQ("field3", weighted_search_fields[14].name);
    ASSERT_EQ("field2", weighted_search_fields[15].name);
    ASSERT_EQ("field1", weighted_search_fields[16].name);

    ASSERT_EQ(1, weighted_search_fields[14].weight);
    ASSERT_EQ(0, weighted_search_fields[15].weight);
    ASSERT_EQ(0, weighted_search_fields[16].weight);

    // when weights are not given
    raw_search_fields.clear();
    weighted_search_fields.clear();
    reordered_search_fields.clear();
    query_by_weights.clear();

    for(size_t i = 0; i < 17; i++) {
        raw_search_fields.push_back("field" + std::to_string(17 - i));
    }

    coll1->process_search_field_weights(raw_search_fields, query_by_weights, weighted_search_fields,
                                        reordered_search_fields);

    ASSERT_EQ("field3", weighted_search_fields[14].name);
    ASSERT_EQ("field2", weighted_search_fields[15].name);
    ASSERT_EQ("field1", weighted_search_fields[16].name);

    ASSERT_EQ(1, weighted_search_fields[14].weight);
    ASSERT_EQ(0, weighted_search_fields[15].weight);
    ASSERT_EQ(0, weighted_search_fields[16].weight);

    collectionManager.drop_collection("coll1");
}

TEST_F(CollectionSpecificMoreTest, SearchingForMinusCharacter) {
    // when the minus character is part of symbols_to_index it should not be used as exclusion operator
    std::vector<field> fields = {field("name", field_types::STRING, false),
                                 field("points", field_types::INT32, false),};

    Collection* coll1 = collectionManager.create_collection(
        "coll1", 1, fields, "points", 0, "", {"-"}, {}
    ).get();

    nlohmann::json doc1;
    doc1["name"] = "y = -x + 3 + 2 * x";
    doc1["points"] = 100;

    ASSERT_TRUE(coll1->add(doc1.dump()).ok());

    doc1["name"] = "foo bar";
    ASSERT_TRUE(coll1->add(doc1.dump()).ok());

    auto results = coll1->search("-x + 3", {"name"},
                                 "", {}, {}, {0}, 10,
                                 1, FREQUENCY, {true},
                                 0).get();

    ASSERT_EQ(1, results["hits"].size());

    results = coll1->search("-", {"name"},
                            "", {}, {}, {0}, 10,
                            1, FREQUENCY, {true},
                            0).get();

    ASSERT_EQ(1, results["hits"].size());
}

<<<<<<< HEAD
TEST_F(CollectionSpecificMoreTest, UpsertUpdateEmplaceShouldAllRemoveIndex) {
   nlohmann::json schema = R"({
        "name": "coll1",
        "fields": [
          {"name": "title1", "type": "string", "optional": true},
          {"name": "title2", "type": "string", "optional": true},
          {"name": "title3", "type": "string", "optional": true}
        ]
    })"_json;

    auto op = collectionManager.create_collection(schema);
    ASSERT_TRUE(op.ok());
    Collection* coll1 = op.get();

    auto doc1 = R"({
        "id": "0",
        "title1": "Foo",
        "title2": "Bar",
        "title3": "Baz",
        "data": "abcdefghijk"
    })"_json;

    ASSERT_TRUE(coll1->add(doc1.dump(), CREATE).ok());

    // via upsert

    auto doc_update = R"({
        "id": "0",
        "title2": "Bar",
        "title3": "Baz"
    })"_json;
    ASSERT_TRUE(coll1->add(doc_update.dump(), UPSERT).ok());

    auto results = coll1->search("foo", {"title1"}, "", {}, {}, {0}, 10, 1, FREQUENCY, {false}).get();
    ASSERT_EQ(0, results["found"].get<size_t>());

    results = coll1->search("bar", {"title2"}, "", {}, {}, {0}, 10, 1, FREQUENCY, {false}).get();
    ASSERT_EQ(1, results["found"].get<size_t>());
    ASSERT_EQ(3, results["hits"][0]["document"].size());

    // via update, existing index should not be removed because update can send partial doc

    doc_update = R"({
        "id": "0",
        "title3": "Baz"
    })"_json;
    ASSERT_TRUE(coll1->add(doc_update.dump(), UPDATE).ok());

    results = coll1->search("bar", {"title2"}, "", {}, {}, {0}, 10, 1, FREQUENCY, {false}).get();
    ASSERT_EQ(1, results["found"].get<size_t>());

    // via emplace, existing index should not be removed because emplace could send partial doc

    doc_update = R"({
        "id": "0"
    })"_json;
    ASSERT_TRUE(coll1->add(doc_update.dump(), EMPLACE).ok());

    results = coll1->search("baz", {"title3"}, "", {}, {}, {0}, 10, 1, FREQUENCY, {false}).get();
    ASSERT_EQ(1, results["found"].get<size_t>());
=======
TEST_F(CollectionSpecificMoreTest, UnorderedWeightingOfFields) {
    nlohmann::json schema = R"({
        "name": "coll1",
        "fields": [
            {"name": "title", "type": "string"},
            {"name": "brand", "type": "string"},
            {"name": "sku", "type": "string"}
        ]
    })"_json;

    Collection* coll1 = collectionManager.create_collection(schema).get();

    nlohmann::json doc;
    doc["title"] = "42f05db9-373a-4372-9bd0-ff4b5aaba28d";
    doc["brand"] = "brand";
    doc["sku"] = "rgx761";

    ASSERT_TRUE(coll1->add(doc.dump()).ok());

    // with num_typos

    auto res_op = coll1->search("rg0761", {"title","brand","sku"}, "", {}, {}, {2,2,0}, 10, 1,
                                FREQUENCY, {true},
                                0, spp::sparse_hash_set<std::string>(),
                                spp::sparse_hash_set<std::string>(), 10, "", 30, 4, "", 40, {}, {}, {}, 0,
                                "<mark>", "</mark>", {10, 7, 10});

    ASSERT_TRUE(res_op.ok());
    ASSERT_EQ(0, res_op.get()["hits"].size());

    // with prefix
    res_op = coll1->search("rgx", {"title","brand","sku"}, "", {}, {}, {2,2,0}, 10, 1,
                           FREQUENCY, {true, true, false},
                           0, spp::sparse_hash_set<std::string>(),
                           spp::sparse_hash_set<std::string>(), 10, "", 30, 4, "", 40, {}, {}, {}, 0,
                           "<mark>", "</mark>", {10, 7, 10});

    ASSERT_TRUE(res_op.ok());
    ASSERT_EQ(0, res_op.get()["hits"].size());
>>>>>>> 6bb2e6e6
}<|MERGE_RESOLUTION|>--- conflicted
+++ resolved
@@ -1035,9 +1035,8 @@
     ASSERT_EQ(1, results["hits"].size());
 }
 
-<<<<<<< HEAD
 TEST_F(CollectionSpecificMoreTest, UpsertUpdateEmplaceShouldAllRemoveIndex) {
-   nlohmann::json schema = R"({
+    nlohmann::json schema = R"({
         "name": "coll1",
         "fields": [
           {"name": "title1", "type": "string", "optional": true},
@@ -1096,7 +1095,8 @@
 
     results = coll1->search("baz", {"title3"}, "", {}, {}, {0}, 10, 1, FREQUENCY, {false}).get();
     ASSERT_EQ(1, results["found"].get<size_t>());
-=======
+}
+
 TEST_F(CollectionSpecificMoreTest, UnorderedWeightingOfFields) {
     nlohmann::json schema = R"({
         "name": "coll1",
@@ -1136,5 +1136,4 @@
 
     ASSERT_TRUE(res_op.ok());
     ASSERT_EQ(0, res_op.get()["hits"].size());
->>>>>>> 6bb2e6e6
 }