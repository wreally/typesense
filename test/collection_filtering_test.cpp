#include <gtest/gtest.h>
#include <string>
#include <vector>
#include <fstream>
#include <algorithm>
#include <collection_manager.h>
#include "collection.h"

class CollectionFilteringTest : public ::testing::Test {
protected:
    Store *store;
    CollectionManager & collectionManager = CollectionManager::get_instance();
    std::atomic<bool> quit = false;

    std::vector<std::string> query_fields;
    std::vector<sort_by> sort_fields;

    void setupCollection() {
        std::string state_dir_path = "/tmp/typesense_test/collection_filtering";
        LOG(INFO) << "Truncating and creating: " << state_dir_path;
        system(("rm -rf "+state_dir_path+" && mkdir -p "+state_dir_path).c_str());

        store = new Store(state_dir_path);
        collectionManager.init(store, 1.0, "auth_key", quit);
        collectionManager.load(8, 1000);
    }

    virtual void SetUp() {
        setupCollection();
    }

    virtual void TearDown() {
        collectionManager.dispose();
        delete store;
    }
};

TEST_F(CollectionFilteringTest, FilterOnTextFields) {
    Collection *coll_array_fields;

    std::ifstream infile(std::string(ROOT_DIR)+"test/numeric_array_documents.jsonl");
    std::vector<field> fields = {
            field("name", field_types::STRING, false),
            field("age", field_types::INT32, false),
            field("years", field_types::INT32_ARRAY, false),
            field("tags", field_types::STRING_ARRAY, true)
    };

    std::vector<sort_by> sort_fields = { sort_by("age", "DESC") };

    coll_array_fields = collectionManager.get_collection("coll_array_fields").get();
    if(coll_array_fields == nullptr) {
        coll_array_fields = collectionManager.create_collection("coll_array_fields", 4, fields, "age").get();
    }

    std::string json_line;

    while (std::getline(infile, json_line)) {
        coll_array_fields->add(json_line);
    }

    infile.close();

    query_fields = {"name"};
    std::vector<std::string> facets;
    nlohmann::json results = coll_array_fields->search("Jeremy", query_fields, "tags: gold", facets, sort_fields, {0}, 10, 1, FREQUENCY, {false}).get();
    ASSERT_EQ(3, results["hits"].size());

    std::vector<std::string> ids = {"4", "0", "2"};

    for(size_t i = 0; i < results["hits"].size(); i++) {
        nlohmann::json result = results["hits"].at(i);
        std::string result_id = result["document"]["id"];
        std::string id = ids.at(i);
        ASSERT_STREQ(id.c_str(), result_id.c_str());
    }

    results = coll_array_fields->search("Jeremy", query_fields, "tags : fine PLATINUM", facets, sort_fields, {0}, 10, 1, FREQUENCY, {false}).get();
    ASSERT_EQ(1, results["hits"].size());

    // using just ":", filtering should return documents that contain ALL tokens in the filter expression
    results = coll_array_fields->search("Jeremy", query_fields, "tags : PLATINUM", facets, sort_fields, {0}, 10, 1, FREQUENCY, {false}).get();
    ASSERT_EQ(1, results["hits"].size());

    // no documents contain both "white" and "platinum", so
    results = coll_array_fields->search("Jeremy", query_fields, "tags : WHITE PLATINUM", facets, sort_fields, {0}, 10, 1, FREQUENCY, {false}).get();
    ASSERT_EQ(0, results["hits"].size());

    // with exact match operator (:=) partial matches are not allowed
    results = coll_array_fields->search("Jeremy", query_fields, "tags:= PLATINUM", facets, sort_fields, {0}, 10, 1, FREQUENCY, {false}).get();
    ASSERT_EQ(0, results["hits"].size());

    results = coll_array_fields->search("Jeremy", query_fields, "tags : bronze", facets, sort_fields, {0}, 10, 1, FREQUENCY, {false}).get();
    ASSERT_EQ(2, results["hits"].size());

    ids = {"4", "2"};

    for(size_t i = 0; i < results["hits"].size(); i++) {
        nlohmann::json result = results["hits"].at(i);
        std::string result_id = result["document"]["id"];
        std::string id = ids.at(i);
        ASSERT_STREQ(id.c_str(), result_id.c_str());
    }

    // search with a list of tags, also testing extra padding of space
    results = coll_array_fields->search("Jeremy", query_fields, "tags: [bronze,   silver]", facets, sort_fields, {0}, 10, 1, FREQUENCY, {false}).get();
    ASSERT_EQ(4, results["hits"].size());

    ids = {"3", "4", "0", "2"};

    for(size_t i = 0; i < results["hits"].size(); i++) {
        nlohmann::json result = results["hits"].at(i);
        std::string result_id = result["document"]["id"];
        std::string id = ids.at(i);
        ASSERT_STREQ(id.c_str(), result_id.c_str());
    }

    // need to be exact matches
    results = coll_array_fields->search("Jeremy", query_fields, "tags: bronze", facets, sort_fields, {0}, 10, 1, FREQUENCY, {false}).get();
    ASSERT_EQ(2, results["hits"].size());

    // when comparators are used, they should be ignored
    results = coll_array_fields->search("Jeremy", query_fields, "tags:<bronze", facets, sort_fields, {0}, 10, 1, FREQUENCY, {false}).get();
    ASSERT_EQ(2, results["hits"].size());

    results = coll_array_fields->search("Jeremy", query_fields, "tags:<=BRONZE", facets, sort_fields, {0}, 10, 1, FREQUENCY, {false}).get();
    ASSERT_EQ(2, results["hits"].size());

    results = coll_array_fields->search("Jeremy", query_fields, "tags:>BRONZE", facets, sort_fields, {0}, 10, 1, FREQUENCY, {false}).get();
    ASSERT_EQ(2, results["hits"].size());

    // bad filter value (empty)
    auto res_op = coll_array_fields->search("Jeremy", query_fields, "tags:=", facets, sort_fields, {0}, 10, 1, FREQUENCY, {false});
    ASSERT_FALSE(res_op.ok());
    ASSERT_EQ("Error with filter field `tags`: Filter value cannot be empty.", res_op.error());

    collectionManager.drop_collection("coll_array_fields");
}

TEST_F(CollectionFilteringTest, FacetFieldStringFiltering) {
    Collection *coll_str;

    std::ifstream infile(std::string(ROOT_DIR)+"test/multi_field_documents.jsonl");
    std::vector<field> fields = {
            field("title", field_types::STRING, false),
            field("starring", field_types::STRING, true),
            field("cast", field_types::STRING_ARRAY, false),
            field("points", field_types::INT32, false)
    };

    std::vector<sort_by> sort_fields = { sort_by("points", "DESC") };

    coll_str = collectionManager.get_collection("coll_str").get();
    if(coll_str == nullptr) {
        coll_str = collectionManager.create_collection("coll_str", 1, fields, "points").get();
    }

    std::string json_line;

    while (std::getline(infile, json_line)) {
        nlohmann::json document = nlohmann::json::parse(json_line);
        coll_str->add(document.dump());
    }

    infile.close();

    query_fields = {"title"};
    std::vector<std::string> facets;

    // exact filter on string field must fail when single token is used
    facets.clear();
    facets.emplace_back("starring");
    auto results = coll_str->search("*", query_fields, "starring:= samuel", facets, sort_fields, {0}, 10, 1, FREQUENCY, {false}).get();
    ASSERT_EQ(0, results["hits"].size());
    ASSERT_EQ(0, results["found"].get<size_t>());

    // multiple tokens but with a typo on one of them
    results = coll_str->search("*", query_fields, "starring:= ssamuel l. Jackson", facets, sort_fields, {0}, 10, 1, FREQUENCY, {false}).get();
    ASSERT_EQ(0, results["hits"].size());
    ASSERT_EQ(0, results["found"].get<size_t>());

    // same should succeed when verbatim filter is made
    results = coll_str->search("*", query_fields, "starring:= samuel l. Jackson", facets, sort_fields, {0}, 10, 1, FREQUENCY, {false}).get();
    ASSERT_EQ(2, results["hits"].size());
    ASSERT_EQ(2, results["found"].get<size_t>());

    // with backticks
    results = coll_str->search("*", query_fields, "starring:= `samuel l. Jackson`", facets, sort_fields, {0}, 10, 1, FREQUENCY, {false}).get();
    ASSERT_EQ(2, results["hits"].size());
    ASSERT_EQ(2, results["found"].get<size_t>());

    // contains filter with a single token should work as well
    results = coll_str->search("*", query_fields, "starring: jackson", facets, sort_fields, {0}, 10, 1, FREQUENCY, {false}).get();
    ASSERT_EQ(2, results["hits"].size());
    ASSERT_EQ(2, results["found"].get<size_t>());

    results = coll_str->search("*", query_fields, "starring: samuel", facets, sort_fields, {0}, 10, 1, FREQUENCY, {false}).get();
    ASSERT_EQ(2, results["hits"].size());
    ASSERT_EQ(2, results["found"].get<size_t>());

    // contains when only 1 token so should not match
    results = coll_str->search("*", query_fields, "starring: samuel johnson", facets, sort_fields, {0}, 10, 1, FREQUENCY, {false}).get();
    ASSERT_EQ(0, results["hits"].size());

    collectionManager.drop_collection("coll_str");
}

TEST_F(CollectionFilteringTest, FacetFieldStringArrayFiltering) {
    Collection *coll_array_fields;

    std::ifstream infile(std::string(ROOT_DIR)+"test/numeric_array_documents.jsonl");
    std::vector<field> fields = {field("name", field_types::STRING, false),
                                 field("name_facet", field_types::STRING, true),
                                 field("age", field_types::INT32, true),
                                 field("years", field_types::INT32_ARRAY, true),
                                 field("rating", field_types::FLOAT, true),
                                 field("timestamps", field_types::INT64_ARRAY, true),
                                 field("tags", field_types::STRING_ARRAY, true)};

    std::vector<sort_by> sort_fields = { sort_by("age", "DESC") };

    coll_array_fields = collectionManager.get_collection("coll_array_fields").get();
    if(coll_array_fields == nullptr) {
        coll_array_fields = collectionManager.create_collection("coll_array_fields", 1, fields, "age").get();
    }

    std::string json_line;

    while (std::getline(infile, json_line)) {
        nlohmann::json document = nlohmann::json::parse(json_line);
        document["name_facet"] = document["name"];
        const std::string & patched_json_line = document.dump();
        coll_array_fields->add(patched_json_line);
    }

    infile.close();

    query_fields = {"name"};
    std::vector<std::string> facets = {"tags"};

    // facet with filter on string array field must fail when exact token is used
    facets.clear();
    facets.push_back("tags");
    auto results = coll_array_fields->search("Jeremy", query_fields, "tags:= PLATINUM", facets, sort_fields, {0}, 10, 1, FREQUENCY, {false}).get();
    ASSERT_EQ(0, results["hits"].size());
    ASSERT_EQ(0, results["found"].get<size_t>());

    results = coll_array_fields->search("Jeremy", query_fields, "tags:= FINE", facets, sort_fields, {0}, 10, 1, FREQUENCY, {false}).get();
    ASSERT_EQ(0, results["hits"].size());

    results = coll_array_fields->search("Jeremy", query_fields, "tags:= FFINE PLATINUM", facets, sort_fields, {0}, 10, 1, FREQUENCY, {false}).get();
    ASSERT_EQ(0, results["hits"].size());

    // partial token filter should be made without "=" operator
    results = coll_array_fields->search("Jeremy", query_fields, "tags: PLATINUM", facets, sort_fields, {0}, 10, 1, FREQUENCY, {false}).get();
    ASSERT_EQ(1, results["hits"].size());
    ASSERT_EQ(1, results["found"].get<size_t>());

    results = coll_array_fields->search("Jeremy", query_fields, "tags: FINE", facets, sort_fields, {0}, 10, 1, FREQUENCY, {false}).get();
    ASSERT_EQ(1, results["hits"].size());
    ASSERT_EQ(1, results["found"].get<size_t>());

    // to make tokens match facet value exactly, use "=" operator
    results = coll_array_fields->search("Jeremy", query_fields, "tags:= FINE PLATINUM", facets, sort_fields, {0}, 10, 1, FREQUENCY, {false}).get();
    ASSERT_EQ(1, results["hits"].size());
    ASSERT_EQ(1, results["found"].get<size_t>());

    // allow exact filter on non-faceted field
    results = coll_array_fields->search("Jeremy", query_fields, "name:= Jeremy Howard", facets, sort_fields, {0}, 10, 1, FREQUENCY, {false}).get();
    ASSERT_EQ(5, results["hits"].size());
    ASSERT_EQ(5, results["found"].get<size_t>());

    // multi match exact query (OR condition)
    results = coll_array_fields->search("Jeremy", query_fields, "tags:= [Gold, bronze]", facets, sort_fields, {0}, 10, 1, FREQUENCY, {false}).get();
    ASSERT_EQ(3, results["hits"].size());
    ASSERT_EQ(3, results["found"].get<size_t>());

    results = coll_array_fields->search("Jeremy", query_fields, "tags:= [Gold, bronze, fine PLATINUM]", facets, sort_fields, {0}, 10, 1, FREQUENCY, {false}).get();
    ASSERT_EQ(4, results["hits"].size());
    ASSERT_EQ(4, results["found"].get<size_t>());

    // single array multi match
    results = coll_array_fields->search("Jeremy", query_fields, "tags:= [fine PLATINUM]", facets, sort_fields, {0}, 10, 1, FREQUENCY, {false}).get();
    ASSERT_EQ(1, results["hits"].size());
    ASSERT_EQ(1, results["found"].get<size_t>());

    collectionManager.drop_collection("coll_array_fields");
}

TEST_F(CollectionFilteringTest, FilterOnTextFieldWithColon) {
    Collection *coll1;

    std::vector<field> fields = {field("url", field_types::STRING, true),
                                 field("points", field_types::INT32, false)};

    std::vector<sort_by> sort_fields = { sort_by("points", "DESC") };

    coll1 = collectionManager.get_collection("coll1").get();
    if(coll1 == nullptr) {
        coll1 = collectionManager.create_collection("coll1", 4, fields, "points").get();
    }

    nlohmann::json doc1;
    doc1["id"] = "1";
    doc1["url"] = "https://example.com/1";
    doc1["points"] = 1;

    coll1->add(doc1.dump());

    query_fields = {"url"};
    std::vector<std::string> facets;

    auto res = coll1->search("*", query_fields, "url:= https://example.com/1", facets, sort_fields, {0}, 10, 1, FREQUENCY, {false}).get();
    ASSERT_EQ(1, res["hits"].size());
    ASSERT_STREQ("1", res["hits"][0]["document"]["id"].get<std::string>().c_str());

    res = coll1->search("*", query_fields, "url: https://example.com/1", facets, sort_fields, {0}, 10, 1, FREQUENCY, {false}).get();
    ASSERT_EQ(1, res["hits"].size());
    ASSERT_STREQ("1", res["hits"][0]["document"]["id"].get<std::string>().c_str());

    collectionManager.drop_collection("coll1");
}

TEST_F(CollectionFilteringTest, HandleBadlyFormedFilterQuery) {
    // should not crash when filter query is malformed!
    Collection *coll_array_fields;

    std::ifstream infile(std::string(ROOT_DIR)+"test/numeric_array_documents.jsonl");
    std::vector<field> fields = {field("name", field_types::STRING, false), field("age", field_types::INT32, false),
                                 field("years", field_types::INT32_ARRAY, false),
                                 field("timestamps", field_types::INT64_ARRAY, false),
                                 field("tags", field_types::STRING_ARRAY, true)};

    std::vector<sort_by> sort_fields = { sort_by("age", "DESC") };

    coll_array_fields = collectionManager.get_collection("coll_array_fields").get();
    if(coll_array_fields == nullptr) {
        coll_array_fields = collectionManager.create_collection("coll_array_fields", 4, fields, "age").get();
    }

    std::string json_line;

    while (std::getline(infile, json_line)) {
        coll_array_fields->add(json_line);
    }

    infile.close();

    query_fields = {"name"};
    std::vector<std::string> facets;

    // when filter field does not exist in the schema
    nlohmann::json results = coll_array_fields->search("Jeremy", query_fields, "tagzz: gold", facets, sort_fields, {0}, 10, 1, FREQUENCY, {false}).get();
    ASSERT_EQ(0, results["hits"].size());

    // compound filter expression containing an unknown field
    results = coll_array_fields->search("Jeremy", query_fields,
               "(age:>0 ||  timestamps:> 0) || tagzz: gold", facets, sort_fields, {0}, 10, 1, FREQUENCY, {false}).get();
    ASSERT_EQ(0, results["hits"].size());

    // unbalanced paranthesis
    results = coll_array_fields->search("Jeremy", query_fields,
                                        "(age:>0 ||  timestamps:> 0) || ", facets, sort_fields, {0}, 10, 1, FREQUENCY, {false}).get();
    ASSERT_EQ(0, results["hits"].size());

    // searching using a string for a numeric field
    results = coll_array_fields->search("Jeremy", query_fields, "age: abcdef", facets, sort_fields, {0}, 10, 1, FREQUENCY, {false}).get();
    ASSERT_EQ(0, results["hits"].size());

    // searching using a string for a numeric array field
    results = coll_array_fields->search("Jeremy", query_fields, "timestamps: abcdef", facets, sort_fields, {0}, 10, 1, FREQUENCY, {false}).get();
    ASSERT_EQ(0, results["hits"].size());

    // malformed k:v syntax
    results = coll_array_fields->search("Jeremy", query_fields, "timestamps abcdef", facets, sort_fields, {0}, 10, 1, FREQUENCY, {false}).get();
    ASSERT_EQ(0, results["hits"].size());

    // just spaces - must be treated as empty filter
    results = coll_array_fields->search("Jeremy", query_fields, "  ", facets, sort_fields, {0}, 10, 1, FREQUENCY, {false}).get();
    ASSERT_EQ(5, results["hits"].size());

    // wrapping number with quotes
    results = coll_array_fields->search("Jeremy", query_fields, "age: '21'", facets, sort_fields, {0}, 10, 1, FREQUENCY, {false}).get();
    ASSERT_EQ(0, results["hits"].size());

    // empty value for a numerical filter field
    auto res_op = coll_array_fields->search("Jeremy", query_fields, "age:", facets, sort_fields, {0}, 10, 1, FREQUENCY, {false});
    ASSERT_FALSE(res_op.ok());
    ASSERT_EQ("Error with filter field `age`: Numerical field has an invalid comparator.", res_op.error());

    // empty value for string filter field
    res_op = coll_array_fields->search("Jeremy", query_fields, "tags:", facets, sort_fields, {0}, 10, 1, FREQUENCY, {false});
    ASSERT_FALSE(res_op.ok());
    ASSERT_EQ("Error with filter field `tags`: Filter value cannot be empty.", res_op.error());

    res_op = coll_array_fields->search("Jeremy", query_fields, "tags:= ", facets, sort_fields, {0}, 10, 1, FREQUENCY, {false});
    ASSERT_FALSE(res_op.ok());
    ASSERT_EQ("Error with filter field `tags`: Filter value cannot be empty.", res_op.error());

    collectionManager.drop_collection("coll_array_fields");
}

TEST_F(CollectionFilteringTest, FilterAndQueryFieldRestrictions) {
    Collection *coll_mul_fields;

    std::ifstream infile(std::string(ROOT_DIR)+"test/multi_field_documents.jsonl");
    std::vector<field> fields = {
        field("title", field_types::STRING, false),
        field("starring", field_types::STRING, false),
        field("cast", field_types::STRING_ARRAY, true),
        field("points", field_types::INT32, false)
    };

    coll_mul_fields = collectionManager.get_collection("coll_mul_fields").get();
    if(coll_mul_fields == nullptr) {
        coll_mul_fields = collectionManager.create_collection("coll_mul_fields", 4, fields, "points").get();
    }

    std::string json_line;

    while (std::getline(infile, json_line)) {
        coll_mul_fields->add(json_line);
    }

    infile.close();

    std::vector<std::string> facets;

    // query shall be allowed on faceted text fields as well
    query_fields = {"cast"};
    Option<nlohmann::json> result_op =
            coll_mul_fields->search("anton", query_fields, "", facets, sort_fields, {0}, 10, 1, FREQUENCY, {false});
    ASSERT_TRUE(result_op.ok());

    nlohmann::json results = result_op.get();
    ASSERT_EQ(1, results["hits"].size());
    std::string solo_id = results["hits"].at(0)["document"]["id"];
    ASSERT_STREQ("14", solo_id.c_str());

    // filtering on string field should be possible
    query_fields = {"title"};
    result_op = coll_mul_fields->search("captain", query_fields, "starring: Samuel L. Jackson", facets, sort_fields, {0}, 10, 1,
                                        FREQUENCY, {false});
    ASSERT_EQ(true, result_op.ok());
    results = result_op.get();
    ASSERT_EQ(1, results["hits"].size());
    solo_id = results["hits"].at(0)["document"]["id"];
    ASSERT_STREQ("6", solo_id.c_str());

    // filtering on facet field should be possible (supports partial word search but without typo tolerance)
    query_fields = {"title"};
    result_op = coll_mul_fields->search("*", query_fields, "cast: chris", facets, sort_fields, {0}, 10, 1,
                                        FREQUENCY, {false});
    ASSERT_EQ(true, result_op.ok());
    results = result_op.get();
    ASSERT_EQ(3, results["hits"].size());

    // bad query string
    result_op = coll_mul_fields->search("captain", query_fields, "BLAH", facets, sort_fields, {0}, 10, 1,
                                        FREQUENCY, {false});
    ASSERT_EQ(false, result_op.ok());
    ASSERT_STREQ("Could not parse the filter query.", result_op.error().c_str());

    // missing field
    result_op = coll_mul_fields->search("captain", query_fields, "age: 100", facets, sort_fields, {0}, 10, 1,
                                        FREQUENCY, {false});
    ASSERT_EQ(false, result_op.ok());
    ASSERT_STREQ("Could not find a filter field named `age` in the schema.", result_op.error().c_str());

    // bad filter value type
    result_op = coll_mul_fields->search("captain", query_fields, "points: \"100\"", facets, sort_fields, {0}, 10, 1,
                                        FREQUENCY, {false});
    ASSERT_EQ(false, result_op.ok());
    ASSERT_STREQ("Error with filter field `points`: Numerical field has an invalid comparator.", result_op.error().c_str());

    // bad filter value type - equaling float on an integer field
    result_op = coll_mul_fields->search("captain", query_fields, "points: 100.34", facets, sort_fields, {0}, 10, 1,
                                        FREQUENCY, {false});
    ASSERT_EQ(false, result_op.ok());
    ASSERT_STREQ("Error with filter field `points`: Not an int32.", result_op.error().c_str());

    // bad filter value type - less than float on an integer field
    result_op = coll_mul_fields->search("captain", query_fields, "points: <100.0", facets, sort_fields, {0}, 10, 1,
                                        FREQUENCY, {false});
    ASSERT_EQ(false, result_op.ok());
    ASSERT_STREQ("Error with filter field `points`: Not an int32.", result_op.error().c_str());

    // when an int32 field is queried with a 64-bit number
    result_op = coll_mul_fields->search("captain", query_fields, "points: <2230070399", facets, sort_fields, {0}, 10, 1,
                                        FREQUENCY, {false});
    ASSERT_EQ(false, result_op.ok());
    ASSERT_STREQ("Error with filter field `points`: Not an int32.", result_op.error().c_str());

    // using a string filter value against an integer field
    result_op = coll_mul_fields->search("captain", query_fields, "points: <sdsdfsdf", facets, sort_fields, {0}, 10, 1,
                                        FREQUENCY, {false});
    ASSERT_EQ(false, result_op.ok());

    // large negative number
    result_op = coll_mul_fields->search("captain", query_fields, "points: >-3230070399", facets, sort_fields, {0}, 10, 1,
                                        FREQUENCY, {false});
    ASSERT_EQ(false, result_op.ok());

    // but should allow small negative number
    result_op = coll_mul_fields->search("captain", query_fields, "points: >-3230", facets, sort_fields, {0}, 10, 1,
                                        FREQUENCY, {false});
    ASSERT_EQ(true, result_op.ok());

    collectionManager.drop_collection("coll_mul_fields");
}

TEST_F(CollectionFilteringTest, FilterOnNumericFields) {
    Collection *coll_array_fields;

    std::ifstream infile(std::string(ROOT_DIR)+"test/numeric_array_documents.jsonl");
    std::vector<field> fields = {
            field("name", field_types::STRING, false),
            field("rating", field_types::FLOAT, false),
            field("age", field_types::INT32, false),
            field("years", field_types::INT32_ARRAY, false),
            field("timestamps", field_types::INT64_ARRAY, false),
            field("tags", field_types::STRING_ARRAY, true)
    };

    std::vector<sort_by> sort_fields = { sort_by("age", "DESC") };

    coll_array_fields = collectionManager.get_collection("coll_array_fields").get();
    if(coll_array_fields == nullptr) {
        // ensure that default_sorting_field is a non-array numerical field
        auto coll_op = collectionManager.create_collection("coll_array_fields", 4, fields, "years");
        ASSERT_EQ(false, coll_op.ok());
        ASSERT_STREQ("Default sorting field `years` is not a sortable type.", coll_op.error().c_str());

        // let's try again properly
        coll_op = collectionManager.create_collection("coll_array_fields", 4, fields, "age");
        coll_array_fields = coll_op.get();
    }

    std::string json_line;

    while (std::getline(infile, json_line)) {
        coll_array_fields->add(json_line);
    }

    infile.close();

    // Plain search with no filters - results should be sorted by rank fields
    query_fields = {"name"};
    std::vector<std::string> facets;
    nlohmann::json results = coll_array_fields->search("Jeremy", query_fields, "", facets, sort_fields, {0}, 10, 1, FREQUENCY, {false}).get();
    ASSERT_EQ(5, results["hits"].size());

    std::vector<std::string> ids = {"3", "1", "4", "0", "2"};

    for(size_t i = 0; i < results["hits"].size(); i++) {
        nlohmann::json result = results["hits"].at(i);
        std::string result_id = result["document"]["id"];
        std::string id = ids.at(i);
        ASSERT_STREQ(id.c_str(), result_id.c_str());
    }

    // Searching on an int32 field
    results = coll_array_fields->search("Jeremy", query_fields, "age:>24", facets, sort_fields, {0}, 10, 1, FREQUENCY, {false}).get();
    ASSERT_EQ(3, results["hits"].size());

    ids = {"3", "1", "4"};

    for(size_t i = 0; i < results["hits"].size(); i++) {
        nlohmann::json result = results["hits"].at(i);
        std::string result_id = result["document"]["id"];
        std::string id = ids.at(i);
        ASSERT_STREQ(id.c_str(), result_id.c_str());
    }

    results = coll_array_fields->search("Jeremy", query_fields, "age:>=24", facets, sort_fields, {0}, 10, 1, FREQUENCY, {false}).get();
    ASSERT_EQ(4, results["hits"].size());

    results = coll_array_fields->search("Jeremy", query_fields, "age:24", facets, sort_fields, {0}, 10, 1, FREQUENCY, {false}).get();
    ASSERT_EQ(1, results["hits"].size());

    // alternative `:=` syntax
    results = coll_array_fields->search("Jeremy", query_fields, "age:=24", facets, sort_fields, {0}, 10, 1, FREQUENCY, {false}).get();
    ASSERT_EQ(1, results["hits"].size());

    results = coll_array_fields->search("Jeremy", query_fields, "age:= 24", facets, sort_fields, {0}, 10, 1, FREQUENCY, {false}).get();
    ASSERT_EQ(1, results["hits"].size());

    // Searching a number against an int32 array field
    results = coll_array_fields->search("Jeremy", query_fields, "years:>2002", facets, sort_fields, {0}, 10, 1, FREQUENCY, {false}).get();
    ASSERT_EQ(3, results["hits"].size());

    ids = {"1", "0", "2"};
    for(size_t i = 0; i < results["hits"].size(); i++) {
        nlohmann::json result = results["hits"].at(i);
        std::string result_id = result["document"]["id"];
        std::string id = ids.at(i);
        ASSERT_STREQ(id.c_str(), result_id.c_str());
    }

    results = coll_array_fields->search("Jeremy", query_fields, "years:<1989", facets, sort_fields, {0}, 10, 1, FREQUENCY, {false}).get();
    ASSERT_EQ(1, results["hits"].size());

    ids = {"3"};
    for(size_t i = 0; i < results["hits"].size(); i++) {
        nlohmann::json result = results["hits"].at(i);
        std::string result_id = result["document"]["id"];
        std::string id = ids.at(i);
        ASSERT_STREQ(id.c_str(), result_id.c_str());
    }

    // not equals
    results = coll_array_fields->search("Jeremy", query_fields, "age:!= 24", facets, sort_fields, {0}, 10, 1, FREQUENCY, {false}).get();
    ASSERT_EQ(4, results["hits"].size());

    ids = {"3", "1", "4", "2"};
    for(size_t i = 0; i < results["hits"].size(); i++) {
        nlohmann::json result = results["hits"].at(i);
        std::string result_id = result["document"]["id"];
        std::string id = ids.at(i);
        ASSERT_STREQ(id.c_str(), result_id.c_str());
    }

    // multiple filters
    results = coll_array_fields->search("Jeremy", query_fields, "years:<2005 && years:>1987", facets, sort_fields, {0}, 10, 1, FREQUENCY, {false}).get();
    ASSERT_EQ(1, results["hits"].size());

    ids = {"4"};
    for(size_t i = 0; i < results["hits"].size(); i++) {
        nlohmann::json result = results["hits"].at(i);
        std::string result_id = result["document"]["id"];
        std::string id = ids.at(i);
        ASSERT_STREQ(id.c_str(), result_id.c_str());
    }

    // multiple search values (works like SQL's IN operator) against a single int field
    results = coll_array_fields->search("Jeremy", query_fields, "age:[21, 24, 63]", facets, sort_fields, {0}, 10, 1, FREQUENCY, {false}).get();
    ASSERT_EQ(3, results["hits"].size());

    ids = {"3", "0", "2"};
    for(size_t i = 0; i < results["hits"].size(); i++) {
        nlohmann::json result = results["hits"].at(i);
        std::string result_id = result["document"]["id"];
        std::string id = ids.at(i);
        ASSERT_STREQ(id.c_str(), result_id.c_str());
    }

    // alternative `:=` syntax
    results = coll_array_fields->search("Jeremy", query_fields, "age:= [21, 24, 63]", facets, sort_fields, {0}, 10, 1, FREQUENCY, {false}).get();
    ASSERT_EQ(3, results["hits"].size());

    // individual comparators can still be applied.
    results = coll_array_fields->search("Jeremy", query_fields, "age: [!=21, >30]", facets, sort_fields, {0}, 10, 1, FREQUENCY, {false}).get();
    ASSERT_EQ(4, results["hits"].size());

    ids = {"3", "1", "4", "0"};
    for(size_t i = 0; i < results["hits"].size(); i++) {
        nlohmann::json result = results["hits"].at(i);
        std::string result_id = result["document"]["id"];
        std::string id = ids.at(i);
        ASSERT_EQ(id, result_id);
    }

    // negate multiple search values (works like SQL's NOT IN) against a single int field
    results = coll_array_fields->search("Jeremy", query_fields, "age:!= [21, 24, 63]", facets, sort_fields, {0}, 10, 1, FREQUENCY, {false}).get();
    ASSERT_EQ(2, results["hits"].size());

    ids = {"1", "4"};
    for(size_t i = 0; i < results["hits"].size(); i++) {
        nlohmann::json result = results["hits"].at(i);
        std::string result_id = result["document"]["id"];
        std::string id = ids.at(i);
        ASSERT_EQ(id, result_id);
    }

    // individual comparators can still be applied.
    results = coll_array_fields->search("Jeremy", query_fields, "age: != [<30, >60]", facets, sort_fields, {0}, 10, 1, FREQUENCY, {false}).get();
    ASSERT_EQ(2, results["hits"].size());

    ids = {"1", "4"};
    for(size_t i = 0; i < results["hits"].size(); i++) {
        nlohmann::json result = results["hits"].at(i);
        std::string result_id = result["document"]["id"];
        std::string id = ids.at(i);
        ASSERT_EQ(id, result_id);
    }

    // multiple search values against an int32 array field - also use extra padding between symbols
    results = coll_array_fields->search("Jeremy", query_fields, "years : [ 2015, 1985 , 1999]", facets, sort_fields, {0}, 10, 1, FREQUENCY, {false}).get();
    ASSERT_EQ(4, results["hits"].size());

    ids = {"3", "1", "4", "0"};
    for(size_t i = 0; i < results["hits"].size(); i++) {
        nlohmann::json result = results["hits"].at(i);
        std::string result_id = result["document"]["id"];
        std::string id = ids.at(i);
        ASSERT_STREQ(id.c_str(), result_id.c_str());
    }

    // searching on an int64 array field - also ensure that padded space causes no issues
    results = coll_array_fields->search("Jeremy", query_fields, "timestamps : > 475205222", facets, sort_fields, {0}, 10, 1, FREQUENCY, {false}).get();
    ASSERT_EQ(4, results["hits"].size());

    ids = {"1", "4", "0", "2"};

    for(size_t i = 0; i < results["hits"].size(); i++) {
        nlohmann::json result = results["hits"].at(i);
        std::string result_id = result["document"]["id"];
        std::string id = ids.at(i);
        ASSERT_STREQ(id.c_str(), result_id.c_str());
    }

    // range based filter
    results = coll_array_fields->search("Jeremy", query_fields, "age: 21..32", facets, sort_fields, {0}, 10, 1, FREQUENCY, {false}).get();
    ASSERT_EQ(3, results["hits"].size());

    ids = {"4", "0", "2"};
    for(size_t i = 0; i < results["hits"].size(); i++) {
        nlohmann::json result = results["hits"].at(i);
        std::string result_id = result["document"]["id"];
        std::string id = ids.at(i);
        ASSERT_STREQ(id.c_str(), result_id.c_str());
    }

    results = coll_array_fields->search("Jeremy", query_fields, "age: 0 .. 100", facets, sort_fields, {0}, 10, 1, FREQUENCY, {false}).get();
    ASSERT_EQ(5, results["hits"].size());

    results = coll_array_fields->search("Jeremy", query_fields, "age: [21..24, 40..65]", facets, sort_fields, {0}, 10, 1, FREQUENCY, {false}).get();
    ASSERT_EQ(4, results["hits"].size());

    ids = {"3", "1", "0", "2"};
    for(size_t i = 0; i < results["hits"].size(); i++) {
        nlohmann::json result = results["hits"].at(i);
        std::string result_id = result["document"]["id"];
        std::string id = ids.at(i);
        ASSERT_STREQ(id.c_str(), result_id.c_str());
    }

    results = coll_array_fields->search("Jeremy", query_fields, "rating: 7.812 .. 9.999", facets, sort_fields, {0}, 10, 1, FREQUENCY, {false}).get();
    ASSERT_EQ(2, results["hits"].size());

    ids = {"1", "2"};
    for(size_t i = 0; i < results["hits"].size(); i++) {
        nlohmann::json result = results["hits"].at(i);
        std::string result_id = result["document"]["id"];
        std::string id = ids.at(i);
        ASSERT_STREQ(id.c_str(), result_id.c_str());
    }

    results = coll_array_fields->search("Jeremy", query_fields, "rating: [7.812 .. 9.999, 1.05 .. 1.09]", facets, sort_fields, {0}, 10, 1, FREQUENCY, {false}).get();
    ASSERT_EQ(3, results["hits"].size());

    // when filters don't match any record, no results should be returned
    results = coll_array_fields->search("Jeremy", query_fields, "timestamps:>1591091288061", facets, sort_fields, {0}, 10, 1, FREQUENCY, {false}).get();
    ASSERT_EQ(0, results["hits"].size());

    collectionManager.drop_collection("coll_array_fields");
}

TEST_F(CollectionFilteringTest, FilterOnFloatFields) {
    Collection *coll_array_fields;

    std::ifstream infile(std::string(ROOT_DIR)+"test/numeric_array_documents.jsonl");
    std::vector<field> fields = {
            field("name", field_types::STRING, false),
            field("age", field_types::INT32, false),
            field("top_3", field_types::FLOAT_ARRAY, false),
            field("rating", field_types::FLOAT, false)
    };
    std::vector<sort_by> sort_fields_desc = { sort_by("rating", "DESC") };
    std::vector<sort_by> sort_fields_asc = { sort_by("rating", "ASC") };

    coll_array_fields = collectionManager.get_collection("coll_array_fields").get();
    if(coll_array_fields == nullptr) {
        coll_array_fields = collectionManager.create_collection("coll_array_fields", 4, fields, "age").get();
    }

    std::string json_line;

    while (std::getline(infile, json_line)) {
        auto add_op = coll_array_fields->add(json_line);
        ASSERT_TRUE(add_op.ok());
    }

    infile.close();

    // Plain search with no filters - results should be sorted by rating field DESC
    query_fields = {"name"};
    std::vector<std::string> facets;
    nlohmann::json results = coll_array_fields->search("Jeremy", query_fields, "", facets, sort_fields_desc, {0}, 10, 1, FREQUENCY, {false}).get();
    ASSERT_EQ(5, results["hits"].size());

    std::vector<std::string> ids = {"1", "2", "4", "0", "3"};

    for(size_t i = 0; i < results["hits"].size(); i++) {
        nlohmann::json result = results["hits"].at(i);
        std::string result_id = result["document"]["id"];
        std::string id = ids.at(i);
        ASSERT_STREQ(id.c_str(), result_id.c_str());
    }

    // Plain search with no filters - results should be sorted by rating field ASC
    results = coll_array_fields->search("Jeremy", query_fields, "", facets, sort_fields_asc, {0}, 10, 1, FREQUENCY, {false}).get();
    ASSERT_EQ(5, results["hits"].size());

    ids = {"3", "0", "4", "2", "1"};

    for(size_t i = 0; i < results["hits"].size(); i++) {
        nlohmann::json result = results["hits"].at(i);
        std::string result_id = result["document"]["id"];
        std::string id = ids.at(i);
        ASSERT_STREQ(id.c_str(), result_id.c_str()); //?
    }

    results = coll_array_fields->search("Jeremy", query_fields, "rating:!=0", facets, sort_fields_asc, {0}, 10, 1, FREQUENCY, {false}).get();
    ASSERT_EQ(4, results["hits"].size());

    ids = {"0", "4", "2", "1"};
    for(size_t i = 0; i < results["hits"].size(); i++) {
        nlohmann::json result = results["hits"].at(i);
        std::string result_id = result["document"]["id"];
        std::string id = ids.at(i);
        ASSERT_STREQ(id.c_str(), result_id.c_str()); //?
    }

    // Searching on a float field, sorted desc by rating
    results = coll_array_fields->search("Jeremy", query_fields, "rating:>0.0", facets, sort_fields_desc, {0}, 10, 1, FREQUENCY, {false}).get();
    ASSERT_EQ(4, results["hits"].size());

    ids = {"1", "2", "4", "0"};

    for(size_t i = 0; i < results["hits"].size(); i++) {
        nlohmann::json result = results["hits"].at(i);
        std::string result_id = result["document"]["id"];
        std::string id = ids.at(i);
        ASSERT_STREQ(id.c_str(), result_id.c_str());
    }

    // Searching a float against an float array field
    results = coll_array_fields->search("Jeremy", query_fields, "top_3:>7.8", facets, sort_fields_desc, {0}, 10, 1, FREQUENCY, {false}).get();
    ASSERT_EQ(2, results["hits"].size());

    ids = {"1", "2"};
    for(size_t i = 0; i < results["hits"].size(); i++) {
        nlohmann::json result = results["hits"].at(i);
        std::string result_id = result["document"]["id"];
        std::string id = ids.at(i);
        ASSERT_STREQ(id.c_str(), result_id.c_str());
    }

    // multiple filters
    results = coll_array_fields->search("Jeremy", query_fields, "top_3:>7.8 && rating:>7.9", facets, sort_fields_desc, {0}, 10, 1, FREQUENCY, {false}).get();
    ASSERT_EQ(1, results["hits"].size());

    ids = {"1"};
    for(size_t i = 0; i < results["hits"].size(); i++) {
        nlohmann::json result = results["hits"].at(i);
        std::string result_id = result["document"]["id"];
        std::string id = ids.at(i);
        ASSERT_STREQ(id.c_str(), result_id.c_str());
    }

    // multiple search values (works like SQL's IN operator) against a single float field
    results = coll_array_fields->search("Jeremy", query_fields, "rating:[1.09, 7.812]", facets, sort_fields_desc, {0}, 10, 1, FREQUENCY, {false}).get();
    ASSERT_EQ(2, results["hits"].size());

    ids = {"2", "0"};
    for(size_t i = 0; i < results["hits"].size(); i++) {
        nlohmann::json result = results["hits"].at(i);
        std::string result_id = result["document"]["id"];
        std::string id = ids.at(i);
        ASSERT_STREQ(id.c_str(), result_id.c_str());
    }

    // negate multiple search values (works like SQL's NOT IN operator) against a single float field
    results = coll_array_fields->search("Jeremy", query_fields, "rating:!= [1.09, 7.812]", facets, sort_fields_desc, {0}, 10, 1, FREQUENCY, {false}).get();
    ASSERT_EQ(3, results["hits"].size());

    ids = {"1", "4", "3"};
    for(size_t i = 0; i < results["hits"].size(); i++) {
        nlohmann::json result = results["hits"].at(i);
        std::string result_id = result["document"]["id"];
        std::string id = ids.at(i);
        ASSERT_EQ(id, result_id);
    }

    // individual comparators can still be applied.
    results = coll_array_fields->search("Jeremy", query_fields, "rating: != [<5.4, >9]", facets, sort_fields_desc, {0}, 10, 1, FREQUENCY, {false}).get();
    ASSERT_EQ(2, results["hits"].size());

    ids = {"2", "4"};
    for(size_t i = 0; i < results["hits"].size(); i++) {
        nlohmann::json result = results["hits"].at(i);
        std::string result_id = result["document"]["id"];
        std::string id = ids.at(i);
        ASSERT_EQ(id, result_id);
    }

    // multiple search values against a float array field - also use extra padding between symbols
    results = coll_array_fields->search("Jeremy", query_fields, "top_3 : [ 5.431, 0.001 , 7.812, 11.992]", facets, sort_fields_desc, {0}, 10, 1, FREQUENCY, {false}).get();
    ASSERT_EQ(3, results["hits"].size());

    ids = {"2", "4", "0"};
    for(size_t i = 0; i < results["hits"].size(); i++) {
        nlohmann::json result = results["hits"].at(i);
        std::string result_id = result["document"]["id"];
        std::string id = ids.at(i);
        ASSERT_STREQ(id.c_str(), result_id.c_str());
    }

    // when filters don't match any record, no results should be returned
    auto results_op = coll_array_fields->search("Jeremy", query_fields, "rating:<-2.78", facets, sort_fields_desc, {0}, 10, 1, FREQUENCY, {false});
    ASSERT_TRUE(results_op.ok());
    results = results_op.get();
    ASSERT_EQ(0, results["hits"].size());

    // rank tokens by default sorting field
    results_op = coll_array_fields->search("j", query_fields, "", facets, sort_fields_desc, {0}, 10, 1, MAX_SCORE, {true});
    ASSERT_TRUE(results_op.ok());
    results = results_op.get();
    ASSERT_EQ(5, results["hits"].size());

    ids = {"1", "2", "4", "0", "3"};

    for(size_t i = 0; i < results["hits"].size(); i++) {
        nlohmann::json result = results["hits"].at(i);
        std::string result_id = result["document"]["id"];
        std::string id = ids.at(i);
        ASSERT_STREQ(id.c_str(), result_id.c_str());
    }

    collectionManager.drop_collection("coll_array_fields");
}

TEST_F(CollectionFilteringTest, FilterOnNegativeNumericalFields) {
    Collection *coll1;

    std::vector<field> fields = {field("title", field_types::STRING, false),
                                 field("int32_field", field_types::INT32, false),
                                 field("int64_field", field_types::INT64, false),
                                 field("float_field", field_types::FLOAT, false)};

    coll1 = collectionManager.get_collection("coll1").get();
    if(coll1 == nullptr) {
        coll1 = collectionManager.create_collection("coll1", 1, fields, "int32_field").get();
    }

    std::vector<std::vector<std::string>> records = {
        {"Title 1", "-100", "5000000", "-10.45124"},
        {"Title 2", "100", "-1000000", "0.45124"},
        {"Title 3", "-200", "3000000", "-0.45124"},
        {"Title 4", "150", "10000000", "1.45124"},
    };

    for(size_t i=0; i<records.size(); i++) {
        nlohmann::json doc;

        doc["id"] = std::to_string(i);
        doc["title"] = records[i][0];
        doc["int32_field"] = std::stoi(records[i][1]);
        doc["int64_field"] = std::stoll(records[i][2]);
        doc["float_field"] = std::stof(records[i][3]);

        ASSERT_TRUE(coll1->add(doc.dump()).ok());
    }

    auto results = coll1->search("*", {}, "int32_field:<0", {}, {}, {0}, 10, 1, FREQUENCY, {true}, 10).get();

    ASSERT_EQ(2, results["found"].get<size_t>());
    ASSERT_EQ(2, results["hits"].size());
    ASSERT_EQ("0", results["hits"][0]["document"]["id"].get<std::string>());
    ASSERT_EQ("2", results["hits"][1]["document"]["id"].get<std::string>());

    results = coll1->search("*", {}, "int64_field:<0", {}, {}, {0}, 10, 1, FREQUENCY, {true}, 10).get();

    ASSERT_EQ(1, results["found"].get<size_t>());
    ASSERT_EQ(1, results["hits"].size());
    ASSERT_EQ("1", results["hits"][0]["document"]["id"].get<std::string>());

    results = coll1->search("*", {}, "float_field:<0", {}, {sort_by("float_field", "desc")}, {0}, 10, 1, FREQUENCY,
                            {true}, 10).get();

    ASSERT_EQ(2, results["found"].get<size_t>());
    ASSERT_EQ(2, results["hits"].size());
    ASSERT_EQ("2", results["hits"][0]["document"]["id"].get<std::string>());
    ASSERT_EQ("0", results["hits"][1]["document"]["id"].get<std::string>());

    collectionManager.drop_collection("coll1");
}

TEST_F(CollectionFilteringTest, ComparatorsOnMultiValuedNumericalField) {
    Collection *coll_array_fields;

    std::ifstream infile(std::string(ROOT_DIR)+"test/numeric_array_documents.jsonl");
    std::vector<field> fields = {
            field("name", field_types::STRING, false),
            field("age", field_types::INT32, false),
            field("top_3", field_types::FLOAT_ARRAY, false),
            field("rating", field_types::FLOAT, false)
    };

    std::vector<sort_by> sort_fields_desc = {sort_by("rating", "DESC")};

    coll_array_fields = collectionManager.get_collection("coll_array_fields").get();
    if (coll_array_fields == nullptr) {
        coll_array_fields = collectionManager.create_collection("coll_array_fields", 4, fields, "age").get();
    }

    std::string json_line;

    while (std::getline(infile, json_line)) {
        auto add_op = coll_array_fields->add(json_line);
        ASSERT_TRUE(add_op.ok());
    }

    infile.close();

    query_fields = {"name"};
    std::vector<std::string> facets;
    nlohmann::json results = coll_array_fields->search("Jeremy", query_fields, "age: [24, >32]",
            facets, sort_fields_desc, {0}, 10, 1,FREQUENCY, {false}).get();

    ASSERT_EQ(3, results["hits"].size());

    std::vector<std::string> ids = {"1", "0", "3"};

    for (size_t i = 0; i < results["hits"].size(); i++) {
        nlohmann::json result = results["hits"].at(i);
        std::string result_id = result["document"]["id"];
        std::string id = ids.at(i);
        ASSERT_STREQ(id.c_str(), result_id.c_str());
    }

    // with <= and >=

    results = coll_array_fields->search("Jeremy", query_fields, "age: [<=24, >=44]",
                                        facets, sort_fields_desc, {0}, 10, 1,FREQUENCY, {false}).get();

    ASSERT_EQ(4, results["hits"].size());

    ids = {"1", "2", "0", "3"};

    for (size_t i = 0; i < results["hits"].size(); i++) {
        nlohmann::json result = results["hits"].at(i);
        std::string result_id = result["document"]["id"];
        std::string id = ids.at(i);
        ASSERT_STREQ(id.c_str(), result_id.c_str());
    }

    collectionManager.drop_collection("coll_array_fields");
}

TEST_F(CollectionFilteringTest, FilteringWithPrefixSearch) {
    Collection *coll1;

    std::vector<field> fields = {field("title", field_types::STRING, false),
                                 field("points", field_types::INT32, false),};

    coll1 = collectionManager.get_collection("coll1").get();
    if(coll1 == nullptr) {
        coll1 = collectionManager.create_collection("coll1", 1, fields, "points").get();
    }

    std::vector<std::vector<std::string>> records = {
            {"elephant"}, {"emerald"}, {"effective"}, {"esther"}, {"eagle"},
            {"empty"}, {"elite"}, {"example"}, {"elated"}, {"end"},
            {"ear"}, {"eager"}, {"earmark"}, {"envelop"}, {"excess"},
            {"ember"}, {"earth"}, {"envoy"}, {"emerge"}, {"emigrant"},
            {"envision"}, {"envy"}, {"envisage"}, {"executive"}, {"end"},
    };

    for(size_t i=0; i<records.size(); i++) {
        nlohmann::json doc;

        doc["id"] = std::to_string(i);
        doc["title"] = records[i][0];
        doc["points"] = i;

        ASSERT_TRUE(coll1->add(doc.dump()).ok());
    }

    // pick a location close to only the Sacre Coeur
    auto res_op = coll1->search("e",
                                {"title"}, "points: 23",
                                {}, {}, {0}, 10, 1, FREQUENCY, {true});

    auto results = res_op.get();

    ASSERT_EQ(1, results["found"].get<size_t>());
    ASSERT_EQ(1, results["hits"].size());

    ASSERT_STREQ("23", results["hits"][0]["document"]["id"].get<std::string>().c_str());

    collectionManager.drop_collection("coll1");
}

TEST_F(CollectionFilteringTest, NumericalFilteringWithAnd) {
    Collection *coll1;

    std::vector<field> fields = {field("company_name", field_types::STRING, false),
                                 field("num_employees", field_types::INT32, false),};

    coll1 = collectionManager.get_collection("coll1").get();
    if(coll1 == nullptr) {
        coll1 = collectionManager.create_collection("coll1", 1, fields, "num_employees").get();
    }

    std::vector<std::vector<std::string>> records = {
            {"123", "Company 1", "50"},
            {"125", "Company 2", "150"},
            {"127", "Company 3", "250"},
            {"129", "Stark Industries 4", "500"},
    };

    for(size_t i=0; i<records.size(); i++) {
        nlohmann::json doc;

        doc["id"] = records[i][0];
        doc["company_name"] = records[i][1];
        doc["num_employees"] = std::stoi(records[i][2]);

        ASSERT_TRUE(coll1->add(doc.dump()).ok());
    }

    std::vector<sort_by> sort_fields = { sort_by("num_employees", "ASC") };

    auto results = coll1->search("*",
                                {}, "num_employees:>=100 && num_employees:<=300",
                                {}, sort_fields, {0}, 10, 1, FREQUENCY, {true}).get();

    ASSERT_EQ(2, results["found"].get<size_t>());
    ASSERT_EQ(2, results["hits"].size());

    ASSERT_STREQ("125", results["hits"][0]["document"]["id"].get<std::string>().c_str());
    ASSERT_STREQ("127", results["hits"][1]["document"]["id"].get<std::string>().c_str());

    // when filter number is well below all values
    results = coll1->search("*",
                                 {}, "num_employees:>=100 && num_employees:<=10",
                                 {}, sort_fields, {0}, 10, 1, FREQUENCY, {true}).get();

    ASSERT_EQ(0, results["found"].get<size_t>());

    // check boundaries
    results = coll1->search("*",
                            {}, "num_employees:>=150 && num_employees:<=250",
                            {}, sort_fields, {0}, 10, 1, FREQUENCY, {true}).get();

    ASSERT_EQ(2, results["found"].get<size_t>());
    ASSERT_STREQ("125", results["hits"][0]["document"]["id"].get<std::string>().c_str());
    ASSERT_STREQ("127", results["hits"][1]["document"]["id"].get<std::string>().c_str());

    results = coll1->search("*",
                            {}, "num_employees:>150 && num_employees:<250",
                            {}, sort_fields, {0}, 10, 1, FREQUENCY, {true}).get();

    ASSERT_EQ(0, results["found"].get<size_t>());


    results = coll1->search("*",
                            {}, "num_employees:>50 && num_employees:<250",
                            {}, sort_fields, {0}, 10, 1, FREQUENCY, {true}).get();

    ASSERT_EQ(1, results["found"].get<size_t>());
    ASSERT_STREQ("125", results["hits"][0]["document"]["id"].get<std::string>().c_str());

    // extreme boundaries

    results = coll1->search("*",
                            {}, "num_employees:>50 && num_employees:<=500",
                            {}, sort_fields, {0}, 10, 1, FREQUENCY, {true}).get();

    ASSERT_EQ(3, results["found"].get<size_t>());
    ASSERT_STREQ("125", results["hits"][0]["document"]["id"].get<std::string>().c_str());
    ASSERT_STREQ("127", results["hits"][1]["document"]["id"].get<std::string>().c_str());
    ASSERT_STREQ("129", results["hits"][2]["document"]["id"].get<std::string>().c_str());

    results = coll1->search("*",
                            {}, "num_employees:>=50 && num_employees:<500",
                            {}, sort_fields, {0}, 10, 1, FREQUENCY, {true}).get();

    ASSERT_EQ(3, results["found"].get<size_t>());
    ASSERT_STREQ("123", results["hits"][0]["document"]["id"].get<std::string>().c_str());
    ASSERT_STREQ("125", results["hits"][1]["document"]["id"].get<std::string>().c_str());
    ASSERT_STREQ("127", results["hits"][2]["document"]["id"].get<std::string>().c_str());

    // no match
    results = coll1->search("*",
                            {}, "num_employees:>3000 && num_employees:<10",
                            {}, sort_fields, {0}, 10, 1, FREQUENCY, {true}).get();

    ASSERT_EQ(0, results["found"].get<size_t>());

    collectionManager.drop_collection("coll1");
}

TEST_F(CollectionFilteringTest, FilteringViaDocumentIds) {
    Collection *coll1;

    std::vector<field> fields = {field("company_name", field_types::STRING, false),
                                 field("num_employees", field_types::INT32, false),};

    coll1 = collectionManager.get_collection("coll1").get();
    if(coll1 == nullptr) {
        coll1 = collectionManager.create_collection("coll1", 1, fields, "num_employees").get();
    }

    std::vector<std::vector<std::string>> records = {
        {"123", "Company 1", "50"},
        {"125", "Company 2", "150"},
        {"127", "Company 3", "250"},
        {"129", "Stark Industries 4", "500"},
    };

    for(size_t i=0; i<records.size(); i++) {
        nlohmann::json doc;

        doc["id"] = records[i][0];
        doc["company_name"] = records[i][1];
        doc["num_employees"] = std::stoi(records[i][2]);

        ASSERT_TRUE(coll1->add(doc.dump()).ok());
    }

    std::vector<sort_by> sort_fields = { sort_by("num_employees", "ASC") };

    auto results = coll1->search("*",
                                 {}, "id: 123",
                                 {}, sort_fields, {0}, 10, 1, FREQUENCY, {true}).get();

    ASSERT_EQ(1, results["found"].get<size_t>());
    ASSERT_EQ(1, results["hits"].size());
    ASSERT_STREQ("123", results["hits"][0]["document"]["id"].get<std::string>().c_str());

    results = coll1->search("*",
                            {}, "id: != 123",
                            {}, sort_fields, {0}, 10, 1, FREQUENCY, {true}).get();

    ASSERT_EQ(3, results["found"].get<size_t>());
    ASSERT_EQ(3, results["hits"].size());
    ASSERT_STREQ("125", results["hits"][0]["document"]["id"].get<std::string>().c_str());
    ASSERT_STREQ("127", results["hits"][1]["document"]["id"].get<std::string>().c_str());
    ASSERT_STREQ("129", results["hits"][2]["document"]["id"].get<std::string>().c_str());

    // single ID with backtick

    results = coll1->search("*",
                            {}, "id: `123`",
                            {}, sort_fields, {0}, 10, 1, FREQUENCY, {true}).get();

    ASSERT_EQ(1, results["found"].get<size_t>());
    ASSERT_EQ(1, results["hits"].size());
    ASSERT_STREQ("123", results["hits"][0]["document"]["id"].get<std::string>().c_str());

    // single ID with condition
    results = coll1->search("*",
                            {}, "id: 125 && num_employees: 150",
                            {}, sort_fields, {0}, 10, 1, FREQUENCY, {true}).get();

    ASSERT_EQ(1, results["found"].get<size_t>());
    ASSERT_EQ(1, results["hits"].size());
    ASSERT_STREQ("125", results["hits"][0]["document"]["id"].get<std::string>().c_str());

    // multiple IDs
    results = coll1->search("*",
                            {}, "id: [123, 125, 127, 129] && num_employees: <300",
                            {}, sort_fields, {0}, 10, 1, FREQUENCY, {true}).get();

    ASSERT_EQ(3, results["found"].get<size_t>());
    ASSERT_EQ(3, results["hits"].size());
    ASSERT_STREQ("123", results["hits"][0]["document"]["id"].get<std::string>().c_str());
    ASSERT_STREQ("125", results["hits"][1]["document"]["id"].get<std::string>().c_str());
    ASSERT_STREQ("127", results["hits"][2]["document"]["id"].get<std::string>().c_str());

    // multiple IDs with exact equals operator with IDs not being ordered
    results = coll1->search("*",
                            {}, "id:= [129, 123, 127, 125] && num_employees: <300",
                            {}, sort_fields, {0}, 10, 1, FREQUENCY, {true}).get();

    ASSERT_EQ(3, results["found"].get<size_t>());
    ASSERT_EQ(3, results["hits"].size());
    ASSERT_STREQ("123", results["hits"][0]["document"]["id"].get<std::string>().c_str());
    ASSERT_STREQ("125", results["hits"][1]["document"]["id"].get<std::string>().c_str());
    ASSERT_STREQ("127", results["hits"][2]["document"]["id"].get<std::string>().c_str());

    // multiple IDs with exact equals operator and backticks
    results = coll1->search("*",
                            {}, "id:= [`123`, `125`, `127`, `129`] && num_employees: <300",
                            {}, sort_fields, {0}, 10, 1, FREQUENCY, {true}).get();

    ASSERT_EQ(3, results["found"].get<size_t>());
    ASSERT_EQ(3, results["hits"].size());
    ASSERT_STREQ("123", results["hits"][0]["document"]["id"].get<std::string>().c_str());
    ASSERT_STREQ("125", results["hits"][1]["document"]["id"].get<std::string>().c_str());
    ASSERT_STREQ("127", results["hits"][2]["document"]["id"].get<std::string>().c_str());

    results = coll1->search("*",
                           {}, "id:!= [123,125] && num_employees: <300",
                           {}, sort_fields, {0}, 10, 1, FREQUENCY, {true}).get();

    ASSERT_EQ(1, results["found"].get<size_t>());
    ASSERT_EQ(1, results["hits"].size());
    ASSERT_STREQ("127", results["hits"][0]["document"]["id"].get<std::string>().c_str());

    // empty id list not allowed
    auto res_op = coll1->search("*", {}, "id:=", {}, sort_fields, {0}, 10, 1, FREQUENCY, {true});
    ASSERT_FALSE(res_op.ok());
    ASSERT_EQ("Error with filter field `id`: Filter value cannot be empty.", res_op.error());

    res_op = coll1->search("*", {}, "id:= ", {}, sort_fields, {0}, 10, 1, FREQUENCY, {true});
    ASSERT_FALSE(res_op.ok());
    ASSERT_EQ("Error with filter field `id`: Filter value cannot be empty.", res_op.error());

    res_op = coll1->search("*", {}, "id: ", {}, sort_fields, {0}, 10, 1, FREQUENCY, {true});
    ASSERT_FALSE(res_op.ok());
    ASSERT_EQ("Error with filter field `id`: Filter value cannot be empty.", res_op.error());

    // when no IDs exist
    results = coll1->search("*",
                            {}, "id: [1000] && num_employees: <300",
                            {}, sort_fields, {0}, 10, 1, FREQUENCY, {true}).get();

    ASSERT_EQ(0, results["found"].get<size_t>());

    results = coll1->search("*",
                            {}, "id: 1000",
                            {}, sort_fields, {0}, 10, 1, FREQUENCY, {true}).get();

    ASSERT_EQ(0, results["found"].get<size_t>());

    collectionManager.drop_collection("coll1");
}

TEST_F(CollectionFilteringTest, NumericalFilteringWithArray) {
    Collection *coll1;

    std::vector<field> fields = {field("title", field_types::STRING, false),
                                 field("prices", field_types::INT32_ARRAY, false),};

    coll1 = collectionManager.get_collection("coll1").get();
    if (coll1 == nullptr) {
        coll1 = collectionManager.create_collection("coll1", 1, fields, "").get();
    }

    std::vector<std::vector<std::string>> records = {
        {"1", "T Shirt 1", "1", "2", "3"},
        {"2", "T Shirt 2", "1", "2", "3"},
        {"3", "T Shirt 3", "1", "2", "3"},
        {"4", "T Shirt 4", "1", "1", "1"},
    };

    for (size_t i = 0; i < records.size(); i++) {
        nlohmann::json doc;

        doc["id"] = records[i][0];
        doc["title"] = records[i][1];

        std::vector<int32_t> prices;
        for(size_t j = 2; j <= 4; j++) {
            prices.push_back(std::stoi(records[i][j]));
        }

        doc["prices"] = prices;

        ASSERT_TRUE(coll1->add(doc.dump()).ok());
    }

    // check equals on a repeating price
    auto results = coll1->search("*",
                                 {}, "prices:1",
                                 {}, {}, {0}, 10, 1, FREQUENCY, {true}).get();

    ASSERT_EQ(4, results["found"].get<size_t>());
    ASSERT_EQ(4, results["hits"].size());

    // check ranges

    results = coll1->search("*",
                            {}, "prices:>=1",
                            {}, {}, {0}, 10, 1, FREQUENCY, {true}).get();

    ASSERT_EQ(4, results["found"].get<size_t>());
    ASSERT_EQ(4, results["hits"].size());

    results = coll1->search("*",
                            {}, "prices:>=2",
                            {}, {}, {0}, 10, 1, FREQUENCY, {true}).get();

    ASSERT_EQ(3, results["found"].get<size_t>());
    ASSERT_EQ(3, results["hits"].size());

    results = coll1->search("*",
                            {}, "prices:<4",
                            {}, {}, {0}, 10, 1, FREQUENCY, {true}).get();

    ASSERT_EQ(4, results["found"].get<size_t>());
    ASSERT_EQ(4, results["hits"].size());

    results = coll1->search("*",
                            {}, "prices:<=2",
                            {}, {}, {0}, 10, 1, FREQUENCY, {true}).get();

    ASSERT_EQ(4, results["found"].get<size_t>());
    ASSERT_EQ(4, results["hits"].size());

    collectionManager.drop_collection("coll1");
}

TEST_F(CollectionFilteringTest, NegationOperatorBasics) {
    Collection *coll1;

    std::vector<field> fields = {
            field("title", field_types::STRING, false),
            field("artist", field_types::STRING, false),
            field("points", field_types::INT32, false),};

    coll1 = collectionManager.get_collection("coll1").get();
    if(coll1 == nullptr) {
        coll1 = collectionManager.create_collection("coll1", 2, fields, "points").get();
    }

    std::vector<std::vector<std::string>> records = {
        {"Taylor Swift Karaoke: reputation", "Taylor Swift"},
        {"Beat it", "Michael Jackson"},
        {"Style", "Taylor Swift"},
        {"Thriller", "Michael Joseph Jackson"},
    };

    for(size_t i=0; i<records.size(); i++) {
        nlohmann::json doc;

        doc["id"] = std::to_string(i);
        doc["title"] = records[i][0];
        doc["artist"] = records[i][1];
        doc["points"] = i;

        ASSERT_TRUE(coll1->add(doc.dump()).ok());
    }

    auto results = coll1->search("*", {"artist"}, "artist:!=Michael Jackson", {}, {}, {0}, 10, 1, FREQUENCY, {true}, 10).get();

    ASSERT_EQ(3, results["found"].get<size_t>());

    ASSERT_STREQ("3", results["hits"][0]["document"]["id"].get<std::string>().c_str());
    ASSERT_STREQ("2", results["hits"][1]["document"]["id"].get<std::string>().c_str());
    ASSERT_STREQ("0", results["hits"][2]["document"]["id"].get<std::string>().c_str());

    results = coll1->search("*", {"artist"}, "artist:!= Michael Jackson && points: >0", {}, {}, {0}, 10, 1, FREQUENCY, {true}, 10).get();
    ASSERT_EQ(2, results["found"].get<size_t>());
    ASSERT_STREQ("3", results["hits"][0]["document"]["id"].get<std::string>().c_str());
    ASSERT_STREQ("2", results["hits"][1]["document"]["id"].get<std::string>().c_str());

    // negation operation on multiple values

    results = coll1->search("*", {"artist"}, "artist:!= [Michael Jackson, Taylor Swift]", {}, {}, {0}, 10, 1, FREQUENCY, {true}, 10).get();
    ASSERT_EQ(1, results["found"].get<size_t>());
    ASSERT_STREQ("3", results["hits"][0]["document"]["id"].get<std::string>().c_str());

    // when no such value exists: should return all results
    results = coll1->search("*", {"artist"}, "artist:!=Foobar", {}, {}, {0}, 10, 1, FREQUENCY, {true}, 10).get();
    ASSERT_EQ(4, results["found"].get<size_t>());

    // empty value (bad filtering)
    auto res_op = coll1->search("*", {"artist"}, "artist:!=", {}, {}, {0}, 10, 1, FREQUENCY, {true}, 10);
    ASSERT_FALSE(res_op.ok());
    ASSERT_EQ("Error with filter field `artist`: Filter value cannot be empty.", res_op.error());

    res_op = coll1->search("*", {"artist"}, "artist:!= ", {}, {}, {0}, 10, 1, FREQUENCY, {true}, 10);
    ASSERT_FALSE(res_op.ok());
    ASSERT_EQ("Error with filter field `artist`: Filter value cannot be empty.", res_op.error());

    collectionManager.drop_collection("coll1");
}

TEST_F(CollectionFilteringTest, FilterStringsWithComma) {
    Collection *coll1;

    std::vector<field> fields = {field("place", field_types::STRING, true),
                                 field("state", field_types::STRING, false),
                                 field("points", field_types::INT32, false),};

    coll1 = collectionManager.get_collection("coll1").get();
    if(coll1 == nullptr) {
        coll1 = collectionManager.create_collection("coll1", 1, fields, "points").get();
    }

    std::vector<std::vector<std::string>> records = {
        {"St. John's Cathedral, Denver, Colorado", "Colorado"},
        {"Crater Lake National Park, Oregon", "Oregon"},
        {"St. Patrick's Cathedral, Manhattan", "New York"},
    };

    for(size_t i=0; i<records.size(); i++) {
        nlohmann::json doc;

        doc["id"] = std::to_string(i);
        doc["place"] = records[i][0];
        doc["state"] = records[i][1];
        doc["points"] = i;

        ASSERT_TRUE(coll1->add(doc.dump()).ok());
    }

    auto results = coll1->search("*", {"place"}, "place:= St. John's Cathedral, Denver, Colorado", {}, {}, {0}, 10, 1,
                                 FREQUENCY, {true}, 10).get();

    ASSERT_EQ(1, results["found"].get<size_t>());
    ASSERT_STREQ("0", results["hits"][0]["document"]["id"].get<std::string>().c_str());

    results = coll1->search("*", {"place"}, "place:= `St. John's Cathedral, Denver, Colorado`", {}, {}, {0}, 10, 1,
                            FREQUENCY, {true}, 10).get();

    ASSERT_EQ(1, results["found"].get<size_t>());
    ASSERT_STREQ("0", results["hits"][0]["document"]["id"].get<std::string>().c_str());

    results = coll1->search("*", {"place"}, "place:= [`St. John's Cathedral, Denver, Colorado`]", {}, {}, {0}, 10, 1,
                            FREQUENCY, {true}, 10).get();

    ASSERT_EQ(1, results["found"].get<size_t>());
    ASSERT_STREQ("0", results["hits"][0]["document"]["id"].get<std::string>().c_str());

    results = coll1->search("*", {"place"}, "place:= [`St. John's Cathedral, Denver, Colorado`, `St. Patrick's Cathedral, Manhattan`]", {}, {}, {0}, 10, 1,
                            FREQUENCY, {true}, 10).get();

    ASSERT_EQ(2, results["found"].get<size_t>());
    ASSERT_STREQ("2", results["hits"][0]["document"]["id"].get<std::string>().c_str());
    ASSERT_STREQ("0", results["hits"][1]["document"]["id"].get<std::string>().c_str());

    results = coll1->search("*", {"place"}, "place: [`Cathedral, Denver, Colorado`]", {}, {}, {0}, 10, 1,
                            FREQUENCY, {true}, 10).get();

    ASSERT_EQ(1, results["found"].get<size_t>());
    ASSERT_STREQ("0", results["hits"][0]["document"]["id"].get<std::string>().c_str());

    collectionManager.drop_collection("coll1");
}

TEST_F(CollectionFilteringTest, NumericalRangeFilter) {
    std::vector<field> fields = {field("company", field_types::STRING, true),
                                 field("num_employees", field_types::INT32, false),};

    Collection* coll1 = collectionManager.create_collection("coll1", 1, fields, "num_employees").get();

    std::vector<std::vector<std::string>> records = {
        {"123", "Company 1", "50"},
        {"125", "Company 2", "150"},
        {"127", "Company 3", "250"},
        {"129", "Stark Industries 4", "500"},
    };

    for(size_t i=0; i<records.size(); i++) {
        nlohmann::json doc;

        doc["id"] = records[i][0];
        doc["company"] = records[i][1];
        doc["num_employees"] = std::stoi(records[i][2]);

        ASSERT_TRUE(coll1->add(doc.dump()).ok());
    }

    std::vector<sort_by> sort_fields = { sort_by("num_employees", "ASC") };

    auto results = coll1->search("*", {}, "num_employees:>=100 && num_employees:<=300", {}, sort_fields, {0}, 10, 1,
                                 FREQUENCY, {true}, 10).get();

    ASSERT_EQ(2, results["found"].get<size_t>());
    ASSERT_STREQ("125", results["hits"][0]["document"]["id"].get<std::string>().c_str());
    ASSERT_STREQ("127", results["hits"][1]["document"]["id"].get<std::string>().c_str());

    collectionManager.drop_collection("coll1");
}

TEST_F(CollectionFilteringTest, RangeFilterOnTimestamp) {
    std::vector<field> fields = {field("ts", field_types::INT64, false)};

    Collection* coll1 = collectionManager.create_collection(
            "coll1", 1, fields, "", 0, "", {}, {"."}
    ).get();

    nlohmann::json doc1;
    doc1["id"] = "0";
    doc1["ts"] = 1646092800000;

    nlohmann::json doc2;
    doc2["id"] = "1";
    doc2["ts"] = 1648771199000;

    nlohmann::json doc3;
    doc3["id"] = "2";
    doc3["ts"] = 1647111199000;

    ASSERT_TRUE(coll1->add(doc1.dump()).ok());
    ASSERT_TRUE(coll1->add(doc2.dump()).ok());
    ASSERT_TRUE(coll1->add(doc3.dump()).ok());

    auto results = coll1->search("*", {},"ts:[1646092800000..1648771199000]", {}, {}, {0}, 10,
                                 1, FREQUENCY, {false}).get();

    ASSERT_EQ(3, results["hits"].size());

    collectionManager.drop_collection("coll1");
}

TEST_F(CollectionFilteringTest, QueryBoolFields) {
    Collection *coll_bool;

    std::ifstream infile(std::string(ROOT_DIR)+"test/bool_documents.jsonl");
    std::vector<field> fields = {
            field("popular", field_types::BOOL, false),
            field("title", field_types::STRING, false),
            field("rating", field_types::FLOAT, false),
            field("bool_array", field_types::BOOL_ARRAY, false),
    };

    std::vector<sort_by> sort_fields = { sort_by("popular", "DESC"), sort_by("rating", "DESC") };

    coll_bool = collectionManager.get_collection("coll_bool").get();
    if(coll_bool == nullptr) {
        coll_bool = collectionManager.create_collection("coll_bool", 1, fields, "rating").get();
    }

    std::string json_line;

    while (std::getline(infile, json_line)) {
        coll_bool->add(json_line);
    }

    infile.close();

    // Plain search with no filters - results should be sorted correctly
    query_fields = {"title"};
    std::vector<std::string> facets;
    nlohmann::json results = coll_bool->search("the", query_fields, "", facets, sort_fields, {0}, 10, 1, FREQUENCY, {false}).get();
    ASSERT_EQ(5, results["hits"].size());

    std::vector<std::string> ids = {"1", "3", "4", "9", "2"};

    for(size_t i = 0; i < results["hits"].size(); i++) {
        nlohmann::json result = results["hits"].at(i);
        std::string result_id = result["document"]["id"];
        std::string id = ids.at(i);
        ASSERT_STREQ(id.c_str(), result_id.c_str());
    }

    // Searching on a bool field
    results = coll_bool->search("the", query_fields, "popular:true", facets, sort_fields, {0}, 10, 1, FREQUENCY, {false}).get();
    ASSERT_EQ(3, results["hits"].size());

    ids = {"1", "3", "4"};

    for(size_t i = 0; i < results["hits"].size(); i++) {
        nlohmann::json result = results["hits"].at(i);
        std::string result_id = result["document"]["id"];
        std::string id = ids.at(i);
        ASSERT_STREQ(id.c_str(), result_id.c_str());
    }

    // alternative `:=` syntax
    results = coll_bool->search("the", query_fields, "popular:=true", facets, sort_fields, {0}, 10, 1, FREQUENCY, {false}).get();
    ASSERT_EQ(3, results["hits"].size());

    results = coll_bool->search("the", query_fields, "popular:false", facets, sort_fields, {0}, 10, 1, FREQUENCY, {false}).get();
    ASSERT_EQ(2, results["hits"].size());

    results = coll_bool->search("the", query_fields, "popular:= false", facets, sort_fields, {0}, 10, 1, FREQUENCY, {false}).get();
    ASSERT_EQ(2, results["hits"].size());

    ids = {"9", "2"};

    for(size_t i = 0; i < results["hits"].size(); i++) {
        nlohmann::json result = results["hits"].at(i);
        std::string result_id = result["document"]["id"];
        std::string id = ids.at(i);
        ASSERT_STREQ(id.c_str(), result_id.c_str());
    }

    // searching against a bool array field

    // should be able to filter with an array of boolean values
    Option<nlohmann::json> res_op = coll_bool->search("the", query_fields, "bool_array:[true, false]", facets,
                                                      sort_fields, {0}, 10, 1, FREQUENCY, {false});
    ASSERT_TRUE(res_op.ok());
    results = res_op.get();

    ASSERT_EQ(5, results["hits"].size());

    results = coll_bool->search("the", query_fields, "bool_array: true", facets, sort_fields, {0}, 10, 1, FREQUENCY, {false}).get();
    ASSERT_EQ(4, results["hits"].size());
    ids = {"1", "4", "9", "2"};

    for(size_t i = 0; i < results["hits"].size(); i++) {
        nlohmann::json result = results["hits"].at(i);
        std::string result_id = result["document"]["id"];
        std::string id = ids.at(i);
        ASSERT_STREQ(id.c_str(), result_id.c_str());
    }

    // should be able to search using array with a single element boolean value

    results = coll_bool->search("the", query_fields, "bool_array:[true]", facets,
                                 sort_fields, {0}, 10, 1, FREQUENCY, {false}).get();

    ASSERT_EQ(4, results["hits"].size());

    for(size_t i = 0; i < results["hits"].size(); i++) {
        nlohmann::json result = results["hits"].at(i);
        std::string result_id = result["document"]["id"];
        std::string id = ids.at(i);
        ASSERT_STREQ(id.c_str(), result_id.c_str());
    }

    // not equals on bool field

    results = coll_bool->search("the", query_fields, "popular:!= true", facets,
                             sort_fields, {0}, 10, 1, FREQUENCY, {false}).get();

    ASSERT_EQ(2, results["hits"].size());
    ASSERT_EQ("9", results["hits"][0]["document"]["id"].get<std::string>());
    ASSERT_EQ("2", results["hits"][1]["document"]["id"].get<std::string>());

    // not equals on bool array field
    results = coll_bool->search("the", query_fields, "bool_array:!= [true]", facets,
                                sort_fields, {0}, 10, 1, FREQUENCY, {false}).get();

    ASSERT_EQ(1, results["hits"].size());
    ASSERT_EQ("3", results["hits"][0]["document"]["id"].get<std::string>());

    // empty filter value
    res_op = coll_bool->search("the", query_fields, "bool_array:=", facets,
                                    sort_fields, {0}, 10, 1, FREQUENCY, {false});

    ASSERT_FALSE(res_op.ok());
    ASSERT_EQ("Error with filter field `bool_array`: Filter value cannot be empty.", res_op.error());

    collectionManager.drop_collection("coll_bool");
}

TEST_F(CollectionFilteringTest, FilteringWithTokenSeparators) {
    std::vector<field> fields = {field("code", field_types::STRING, true)};

    Collection* coll1 = collectionManager.create_collection(
        "coll1", 1, fields, "", 0, "", {}, {"."}
    ).get();

    nlohmann::json doc1;
    doc1["id"] = "0";
    doc1["code"] = "7318.15";

    ASSERT_TRUE(coll1->add(doc1.dump()).ok());

    auto results = coll1->search("*", {},"code:=7318.15", {}, {}, {0}, 10,
                                 1, FREQUENCY, {false}).get();

    ASSERT_EQ(1, results["hits"].size());

    results = coll1->search("*", {},"code:=`7318.15`", {}, {}, {0}, 10,
                            1, FREQUENCY, {false}).get();

    ASSERT_EQ(1, results["hits"].size());

    collectionManager.drop_collection("coll1");

    Collection* coll2 = collectionManager.create_collection(
            "coll2", 1, fields, "", 0, "", {"."}, {}
    ).get();

    doc1["id"] = "0";
    doc1["code"] = "7318.15";

    ASSERT_TRUE(coll2->add(doc1.dump()).ok());

    results = coll2->search("*", {},"code:=7318.15", {}, {}, {0}, 10,
                                 1, FREQUENCY, {false}).get();

    ASSERT_EQ(1, results["hits"].size());

    collectionManager.drop_collection("coll2");
}

TEST_F(CollectionFilteringTest, ExactFilteringSingleQueryTerm) {
    std::vector<field> fields = {field("name", field_types::STRING, false),
                                 field("tags", field_types::STRING_ARRAY, false)};

    Collection* coll1 = collectionManager.create_collection(
        "coll1", 1, fields, "", 0, "", {}, {"."}
    ).get();

    nlohmann::json doc1;
    doc1["id"] = "0";
    doc1["name"] = "AT&T GoPhone";
    doc1["tags"] = {"AT&T GoPhone"};

    nlohmann::json doc2;
    doc2["id"] = "1";
    doc2["name"] = "AT&T";
    doc2["tags"] = {"AT&T"};

    ASSERT_TRUE(coll1->add(doc1.dump()).ok());
    ASSERT_TRUE(coll1->add(doc2.dump()).ok());

    auto results = coll1->search("*", {},"name:=AT&T", {}, {}, {0}, 10,
                                 1, FREQUENCY, {false}).get();
    ASSERT_EQ(1, results["hits"].size());
    ASSERT_EQ("1", results["hits"][0]["document"]["id"].get<std::string>());

    results = coll1->search("*", {},"tags:=AT&T", {}, {}, {0}, 10,
                            1, FREQUENCY, {false}).get();
    ASSERT_EQ(1, results["hits"].size());
    ASSERT_EQ("1", results["hits"][0]["document"]["id"].get<std::string>());

    nlohmann::json doc3;
    doc3["id"] = "2";
    doc3["name"] = "Phone";
    doc3["tags"] = {"Samsung Phone", "Phone"};

    ASSERT_TRUE(coll1->add(doc3.dump()).ok());

    results = coll1->search("*", {},"tags:=Phone", {}, {}, {0}, 10,
                            1, FREQUENCY, {false}).get();
    ASSERT_EQ(1, results["hits"].size());
    ASSERT_EQ("2", results["hits"][0]["document"]["id"].get<std::string>());

    collectionManager.drop_collection("coll1");
}

TEST_F(CollectionFilteringTest, ExactFilteringRepeatingTokensSingularField) {
    std::vector<field> fields = {field("name", field_types::STRING, false)};

    Collection* coll1 = collectionManager.create_collection(
        "coll1", 1, fields, "", 0, "", {}, {"."}
    ).get();

    nlohmann::json doc1;
    doc1["id"] = "0";
    doc1["name"] = "Cardiology - Interventional Cardiology";

    nlohmann::json doc2;
    doc2["id"] = "1";
    doc2["name"] = "Cardiology - Interventional";

    nlohmann::json doc3;
    doc3["id"] = "2";
    doc3["name"] = "Cardiology - Interventional Cardiology Department";

    nlohmann::json doc4;
    doc4["id"] = "3";
    doc4["name"] = "Interventional Cardiology - Interventional Cardiology";

    ASSERT_TRUE(coll1->add(doc1.dump()).ok());
    ASSERT_TRUE(coll1->add(doc2.dump()).ok());
    ASSERT_TRUE(coll1->add(doc3.dump()).ok());
    ASSERT_TRUE(coll1->add(doc4.dump()).ok());

    auto results = coll1->search("*", {},"name:=Cardiology - Interventional Cardiology", {}, {}, {0}, 10,
                                 1, FREQUENCY, {false}).get();
    ASSERT_EQ(1, results["hits"].size());
    ASSERT_EQ("0", results["hits"][0]["document"]["id"].get<std::string>());

    results = coll1->search("*", {},"name:=Cardiology - Interventional", {}, {}, {0}, 10,
                            1, FREQUENCY, {false}).get();
    ASSERT_EQ(1, results["hits"].size());
    ASSERT_EQ("1", results["hits"][0]["document"]["id"].get<std::string>());

    results = coll1->search("*", {},"name:=Interventional Cardiology", {}, {}, {0}, 10,
                            1, FREQUENCY, {false}).get();
    ASSERT_EQ(0, results["hits"].size());

    results = coll1->search("*", {},"name:=Cardiology", {}, {}, {0}, 10,
                            1, FREQUENCY, {false}).get();
    ASSERT_EQ(0, results["hits"].size());

    collectionManager.drop_collection("coll1");
}

TEST_F(CollectionFilteringTest, ExactFilteringRepeatingTokensArrayField) {
    std::vector<field> fields = {field("name", field_types::STRING_ARRAY, false)};

    Collection* coll1 = collectionManager.create_collection(
        "coll1", 1, fields, "", 0, "", {}, {"."}
    ).get();

    nlohmann::json doc1;
    doc1["id"] = "0";
    doc1["name"] = {"Cardiology - Interventional Cardiology"};

    nlohmann::json doc2;
    doc2["id"] = "1";
    doc2["name"] = {"Cardiology - Interventional"};

    nlohmann::json doc3;
    doc3["id"] = "2";
    doc3["name"] = {"Cardiology - Interventional Cardiology Department"};

    nlohmann::json doc4;
    doc4["id"] = "3";
    doc4["name"] = {"Interventional Cardiology - Interventional Cardiology"};

    ASSERT_TRUE(coll1->add(doc1.dump()).ok());
    ASSERT_TRUE(coll1->add(doc2.dump()).ok());
    ASSERT_TRUE(coll1->add(doc3.dump()).ok());
    ASSERT_TRUE(coll1->add(doc4.dump()).ok());

    auto results = coll1->search("*", {},"name:=Cardiology - Interventional Cardiology", {}, {}, {0}, 10,
                                 1, FREQUENCY, {false}).get();
    ASSERT_EQ(1, results["hits"].size());
    ASSERT_EQ("0", results["hits"][0]["document"]["id"].get<std::string>());

    results = coll1->search("*", {},"name:=Cardiology - Interventional", {}, {}, {0}, 10,
                            1, FREQUENCY, {false}).get();
    ASSERT_EQ(1, results["hits"].size());
    ASSERT_EQ("1", results["hits"][0]["document"]["id"].get<std::string>());

    results = coll1->search("*", {},"name:=Interventional Cardiology", {}, {}, {0}, 10,
                            1, FREQUENCY, {false}).get();
    ASSERT_EQ(0, results["hits"].size());

    results = coll1->search("*", {},"name:=Cardiology", {}, {}, {0}, 10,
                            1, FREQUENCY, {false}).get();
    ASSERT_EQ(0, results["hits"].size());

    collectionManager.drop_collection("coll1");
}

TEST_F(CollectionFilteringTest, ExcludeMultipleTokens) {
    Collection *coll1;

    std::vector<field> fields = {field("title", field_types::STRING, false),
                                 field("points", field_types::INT32, false),};

    coll1 = collectionManager.get_collection("coll1").get();
    if(coll1 == nullptr) {
        coll1 = collectionManager.create_collection("coll1", 1, fields, "points").get();
    }

    std::vector<std::vector<std::string>> records = {
        {"alpha"},
        {"TXBT0eiYnFhkJHqz02Wv0PWN5hp1"},
        {"3u7RtEn5S9fcnizoUojWUwW23Yf2"},
        {"HpPALvzDDVc3zMmlAAUySwp8Ir33"},
        {"9oF2qhYI8sdBa2xJSerfmntpvBr2"},
        {"5fAnLlld5obG4vhhNIbIeoHe1uB2"},
        {"4OlIYKbzwIUoAOYy6dfDzCREezg1"},
        {"4JK1BvoqCuTeMwEZorlKj8hnSl02"},
        {"3tQBmRH0AQPEWyoKcDNYJyIxQQe2"},
        {"3Mvl5HZgNwQkHykAqL77oMfo8DW2"},
        {"3Ipnw5JATpYFyCcdUKTBhCicjoH3"},
        {"2rizUF2ntNSUVpaXwPdHmSBB6C63"},
        {"2kMHFOUQhAQK9cQbFNoXGpcAFVD2"},
    };

    for(size_t i=0; i<records.size(); i++) {
        nlohmann::json doc;
        doc["id"] = std::to_string(i);
        doc["title"] = records[i][0];
        doc["points"] = i;

        ASSERT_TRUE(coll1->add(doc.dump()).ok());
    }

    auto results = coll1->search(
            "-TXBT0eiYnFhkJHqz02Wv0PWN5hp1 -3u7RtEn5S9fcnizoUojWUwW23Yf2 -HpPALvzDDVc3zMmlAAUySwp8Ir33 "
            "-9oF2qhYI8sdBa2xJSerfmntpvBr2 -5fAnLlld5obG4vhhNIbIeoHe1uB2 -4OlIYKbzwIUoAOYy6dfDzCREezg1 "
            "-4JK1BvoqCuTeMwEZorlKj8hnSl02 -3tQBmRH0AQPEWyoKcDNYJyIxQQe2 -3Mvl5HZgNwQkHykAqL77oMfo8DW2 "
            "-3Ipnw5JATpYFyCcdUKTBhCicjoH3 -2rizUF2ntNSUVpaXwPdHmSBB6C63 -2kMHFOUQhAQK9cQbFNoXGpcAFVD2",
            {"title"}, "",
            {}, {}, {0}, 10, 1, FREQUENCY).get();

    ASSERT_EQ(1, results["found"].get<size_t>());
    ASSERT_EQ(1, results["hits"].size());

    ASSERT_STREQ("0", results["hits"][0]["document"]["id"].get<std::string>().c_str());

    collectionManager.drop_collection("coll1");
}

TEST_F(CollectionFilteringTest, FilteringAfterUpsertOnArrayWithTokenSeparators) {
    std::vector<field> fields = {field("name", field_types::STRING, false),
                                 field("tags", field_types::STRING_ARRAY, false),
                                 field("tag", field_types::STRING, false)};

    Collection* coll1 = collectionManager.create_collection("coll1", 1, fields, "", 0, "", {}, {"-"}).get();

    nlohmann::json doc1;
    doc1["id"] = "0";
    doc1["name"] = "david";
    doc1["tags"] = {"alpha-beta-gamma", "foo-bar-baz"};
    doc1["tag"] = "foo-bar-baz";

    nlohmann::json doc2;
    doc2["id"] = "1";
    doc2["name"] = "david";
    doc2["tags"] = {"alpha-gamma-beta", "bar-foo-baz"};
    doc2["tag"] = "alpha-beta";

    ASSERT_TRUE(coll1->add(doc1.dump()).ok());
    ASSERT_TRUE(coll1->add(doc2.dump()).ok());

    auto results = coll1->search("david", {"name"},"tags:=[foo-bar-baz]", {}, {}, {0}, 10, 1, FREQUENCY, {false}).get();
    ASSERT_EQ(1, results["hits"].size());
    ASSERT_EQ("0", results["hits"][0]["document"]["id"].get<std::string>());

    // upsert with "foo-bar-baz" removed
    doc1["tags"] = {"alpha-beta-gamma"};
    coll1->add(doc1.dump(), UPSERT);

    results = coll1->search("david", {"name"},"tags:=[foo-bar-baz]", {}, {}, {0}, 10, 1, FREQUENCY, {false}).get();
    ASSERT_EQ(0, results["hits"].size());

    results = coll1->search("david", {"name"},"tags:=[bar-foo-baz]", {}, {}, {0}, 10, 1, FREQUENCY, {false}).get();
    ASSERT_EQ(1, results["hits"].size());
    ASSERT_EQ("1", results["hits"][0]["document"]["id"].get<std::string>());

    // repeat for singular string field: upsert with "foo-bar-baz" removed
    doc1["tag"] = "alpha-beta-gamma";
    coll1->add(doc1.dump(), UPSERT);

    results = coll1->search("david", {"name"},"tag:=[foo-bar-baz]", {}, {}, {0}, 10, 1, FREQUENCY, {false}).get();
    ASSERT_EQ(0, results["hits"].size());

    collectionManager.drop_collection("coll1");
}

TEST_F(CollectionFilteringTest, FilteringAfterUpsertOnArrayWithSymbolsToIndex) {
    std::vector<field> fields = {field("name", field_types::STRING, false),
                                 field("tags", field_types::STRING_ARRAY, false),
                                 field("tag", field_types::STRING, false)};

    Collection* coll1 = collectionManager.create_collection("coll1", 1, fields, "", 0, "", {"-"}, {}).get();

    nlohmann::json doc1;
    doc1["id"] = "0";
    doc1["name"] = "david";
    doc1["tags"] = {"alpha-beta-gamma", "foo-bar-baz"};
    doc1["tag"] = "foo-bar-baz";

    nlohmann::json doc2;
    doc2["id"] = "1";
    doc2["name"] = "david";
    doc2["tags"] = {"alpha-gamma-beta", "bar-foo-baz"};
    doc2["tag"] = "alpha-beta";

    ASSERT_TRUE(coll1->add(doc1.dump()).ok());
    ASSERT_TRUE(coll1->add(doc2.dump()).ok());

    auto results = coll1->search("david", {"name"},"tags:=[foo-bar-baz]", {}, {}, {0}, 10, 1, FREQUENCY, {false}).get();
    ASSERT_EQ(1, results["hits"].size());
    ASSERT_EQ("0", results["hits"][0]["document"]["id"].get<std::string>());

    // upsert with "foo-bar-baz" removed
    doc1["tags"] = {"alpha-beta-gamma"};
    coll1->add(doc1.dump(), UPSERT);

    results = coll1->search("david", {"name"},"tags:=[foo-bar-baz]", {}, {}, {0}, 10, 1, FREQUENCY, {false}).get();
    ASSERT_EQ(0, results["hits"].size());

    results = coll1->search("david", {"name"},"tags:=[bar-foo-baz]", {}, {}, {0}, 10, 1, FREQUENCY, {false}).get();
    ASSERT_EQ(1, results["hits"].size());
    ASSERT_EQ("1", results["hits"][0]["document"]["id"].get<std::string>());

    // repeat for singular string field: upsert with "foo-bar-baz" removed
    doc1["tag"] = "alpha-beta-gamma";
    coll1->add(doc1.dump(), UPSERT);

    results = coll1->search("david", {"name"},"tag:=[foo-bar-baz]", {}, {}, {0}, 10, 1, FREQUENCY, {false}).get();
    ASSERT_EQ(0, results["hits"].size());

    collectionManager.drop_collection("coll1");
}

TEST_F(CollectionFilteringTest, ComplexFilterQuery) {
    nlohmann::json schema_json =
            R"({
                "name": "ComplexFilterQueryCollection",
                "fields": [
                    {"name": "name", "type": "string"},
                    {"name": "age", "type": "int32"},
                    {"name": "years", "type": "int32[]"},
                    {"name": "rating", "type": "float"}
                ]
            })"_json;

    auto op = collectionManager.create_collection(schema_json);
    ASSERT_TRUE(op.ok());
    auto coll = op.get();

    std::ifstream infile(std::string(ROOT_DIR)+"test/numeric_array_documents.jsonl");
    std::string json_line;
    while (std::getline(infile, json_line)) {
        auto add_op = coll->add(json_line);
        ASSERT_TRUE(add_op.ok());
    }
    infile.close();

    std::vector<sort_by> sort_fields_desc = {sort_by("rating", "DESC")};
    nlohmann::json results = coll->search("Jeremy", {"name"}, "(rating:>=0 && years:>2000) && age:>50",
                                          {}, sort_fields_desc, {0}, 10, 1, FREQUENCY, {false}).get();
    ASSERT_EQ(0, results["hits"].size());

    results = coll->search("Jeremy", {"name"}, "(age:>50 || rating:>5) && years:<2000",
                                          {}, sort_fields_desc, {0}, 10, 1, FREQUENCY, {false}).get();
    ASSERT_EQ(2, results["hits"].size());

    std::vector<std::string> ids = {"4", "3"};
    for (size_t i = 0; i < results["hits"].size(); i++) {
        nlohmann::json result = results["hits"].at(i);
        std::string result_id = result["document"]["id"];
        std::string id = ids.at(i);
        ASSERT_STREQ(id.c_str(), result_id.c_str());
    }

    results = coll->search("Jeremy", {"name"}, "(age:<50 && rating:10) || (years:>2000 && rating:<5)",
                                          {}, sort_fields_desc, {0}, 10, 1, FREQUENCY, {false}).get();
    ASSERT_EQ(1, results["hits"].size());

    ids = {"0"};
    for (size_t i = 0; i < results["hits"].size(); i++) {
        nlohmann::json result = results["hits"].at(i);
        std::string result_id = result["document"]["id"];
        std::string id = ids.at(i);
        ASSERT_STREQ(id.c_str(), result_id.c_str());
    }

    results = coll->search("Jeremy", {"name"}, "years:>2000 && ((age:<30 && rating:>5) || (age:>50 && rating:<5))",
                           {}, sort_fields_desc, {0}, 10, 1, FREQUENCY, {false}).get();
    ASSERT_EQ(1, results["hits"].size());

    ids = {"2"};
    for (size_t i = 0; i < results["hits"].size(); i++) {
        nlohmann::json result = results["hits"].at(i);
        std::string result_id = result["document"]["id"];
        std::string id = ids.at(i);
        ASSERT_STREQ(id.c_str(), result_id.c_str());
    }

    std::string extreme_filter = "(years:>2000 && ((age:<30 && rating:>5) || (age:>50 && rating:<5))) ||"
                                 "(years:>2000 && ((age:<30 && rating:>5) || (age:>50 && rating:<5))) ||"
                                 "(years:>2000 && ((age:<30 && rating:>5) || (age:>50 && rating:<5))) ||"
                                 "(years:>2000 && ((age:<30 && rating:>5) || (age:>50 && rating:<5))) ||"
                                 "(years:>2000 && ((age:<30 && rating:>5) || (age:>50 && rating:<5))) ||"
                                 "(years:>2000 && ((age:<30 && rating:>5) || (age:>50 && rating:<5))) ||"
                                 "(years:>2000 && ((age:<30 && rating:>5) || (age:>50 && rating:<5))) ||"
                                 "(years:>2000 && ((age:<30 && rating:>5) || (age:>50 && rating:<5))) ||"
                                 "(years:>2000 && ((age:<30 && rating:>5) || (age:>50 && rating:<5))) ||"
                                 "(years:>2000 && ((age:<30 && rating:>5) || (age:>50 && rating:<5)))";

    auto search_op = coll->search("Jeremy", {"name"}, extreme_filter,
                                  {}, sort_fields_desc, {0}, 10, 1, FREQUENCY, {false});
    ASSERT_TRUE(search_op.ok());
    ASSERT_EQ(1, search_op.get()["hits"].size());

    extreme_filter += "|| (years:>2000 && ((age:<30 && rating:>5) || (age:>50 && rating:<5)))";
    search_op = coll->search("Jeremy", {"name"}, extreme_filter,
                             {}, sort_fields_desc, {0}, 10, 1, FREQUENCY, {false});
    ASSERT_FALSE(search_op.ok());
    ASSERT_EQ("`filter_by` has too many operations.", search_op.error());

    collectionManager.drop_collection("ComplexFilterQueryCollection");
}

<<<<<<< HEAD
TEST_F(CollectionFilteringTest, PrefixSearchWithFilter) {
    std::ifstream infile(std::string(ROOT_DIR)+"test/documents.jsonl");
    std::vector<field> search_fields = {
            field("title", field_types::STRING, false),
            field("points", field_types::INT32, false)
    };

    query_fields = {"title"};
    sort_fields = { sort_by(sort_field_const::text_match, "DESC"), sort_by("points", "DESC") };

    auto collection = collectionManager.create_collection("collection", 4, search_fields, "points").get();

    std::string json_line;

    // dummy record for record id 0: to make the test record IDs to match with line numbers
    json_line = "{\"points\":10,\"title\":\"z\"}";
    collection->add(json_line);

    while (std::getline(infile, json_line)) {
        collection->add(json_line);
    }

    infile.close();

    std::vector<std::string> facets;
    auto results = collection->search("what ex", query_fields, "points: >10", facets, sort_fields, {0}, 10, 1, MAX_SCORE, {true}, 10,
                                 spp::sparse_hash_set<std::string>(),
                                 spp::sparse_hash_set<std::string>(), 10, "", 30, 5,
                                 "", 10).get();
    ASSERT_EQ(7, results["hits"].size());
    std::vector<std::string> ids = {"6", "12", "19", "22", "13", "8", "15"};

    for(size_t i = 0; i < results["hits"].size(); i++) {
        nlohmann::json result = results["hits"].at(i);
        std::string result_id = result["document"]["id"];
        std::string id = ids.at(i);
        ASSERT_STREQ(id.c_str(), result_id.c_str());
    }

    collectionManager.drop_collection("collection");
=======
TEST_F(CollectionFilteringTest, LargeFilterToken) {
    nlohmann::json json =
            R"({
                "name": "LargeFilterTokenCollection",
                "fields": [
                    {"name": "uri", "type": "string"}
                ],
                "symbols_to_index": [
                    "/",
                    "-"
                ]
            })"_json;

    auto op = collectionManager.create_collection(json);
    ASSERT_TRUE(op.ok());
    auto coll = op.get();

    json.clear();
    std::string token = "rade/aols/insolvenzrecht/persoenliche-risiken-fuer-organe-von-kapitalgesellschaften-gmbh-"
                        "geschaeftsfuehrer-ag-vorstand";
    json["uri"] = token;
    auto add_op = coll->add(json.dump());
    ASSERT_TRUE(add_op.ok());

    auto results = coll->search("*", query_fields, "", {}, sort_fields, {0}, 10, 1, FREQUENCY, {false}).get();
    ASSERT_EQ(1, results["hits"].size());

    results = coll->search("*", query_fields, "uri:" + token, {}, sort_fields, {0}, 10, 1, FREQUENCY, {false}).get();
    ASSERT_EQ(1, results["hits"].size());

    token.erase(100); // Max token length that's indexed is 100, we'll still get a match.
    results = coll->search("*", query_fields, "uri:" + token, {}, sort_fields, {0}, 10, 1, FREQUENCY, {false}).get();
    ASSERT_EQ(1, results["hits"].size());

    token.erase(99);
    results = coll->search("*", query_fields, "uri:" + token, {}, sort_fields, {0}, 10, 1, FREQUENCY, {false}).get();
    ASSERT_EQ(0, results["hits"].size());
>>>>>>> 6d2d44e6
}<|MERGE_RESOLUTION|>--- conflicted
+++ resolved
@@ -2156,7 +2156,6 @@
     collectionManager.drop_collection("ComplexFilterQueryCollection");
 }
 
-<<<<<<< HEAD
 TEST_F(CollectionFilteringTest, PrefixSearchWithFilter) {
     std::ifstream infile(std::string(ROOT_DIR)+"test/documents.jsonl");
     std::vector<field> search_fields = {
@@ -2197,7 +2196,8 @@
     }
 
     collectionManager.drop_collection("collection");
-=======
+}
+
 TEST_F(CollectionFilteringTest, LargeFilterToken) {
     nlohmann::json json =
             R"({
@@ -2235,5 +2235,4 @@
     token.erase(99);
     results = coll->search("*", query_fields, "uri:" + token, {}, sort_fields, {0}, 10, 1, FREQUENCY, {false}).get();
     ASSERT_EQ(0, results["hits"].size());
->>>>>>> 6d2d44e6
 }