--- conflicted
+++ resolved
@@ -622,6 +622,7 @@
 
     auto op = collectionManager.create_collection(schema);
     ASSERT_TRUE(op.ok());
+    Collection* coll1 = op.get();
 
     auto preset_value = R"(
         {"collection":"preset_coll", "per_page": "12"}
@@ -932,7 +933,7 @@
 
     // exclude fields
 
-    delete dynamic_cast<export_state_t*>(req->data);
+    delete dynamic_cast<deletion_state_t*>(req->data);
     req->data = nullptr;
     res->body.clear();
     req->params.erase("include_fields");
@@ -993,7 +994,7 @@
 
     // exclude fields
 
-    delete dynamic_cast<export_state_t*>(req->data);
+    delete dynamic_cast<deletion_state_t*>(req->data);
     req->data = nullptr;
     res->body.clear();
     req->params.erase("include_fields");
@@ -1139,32 +1140,6 @@
     ASSERT_EQ("Headers must be a JSON object.", nlohmann::json::parse(resp->body)["message"]);
 }
 
-<<<<<<< HEAD
-TEST_F(CoreAPIUtilsTest, SampleGzipIndexTest) {
-    Collection *coll_hnstories;
-
-    std::vector<field> fields = {field("title", field_types::STRING, false),
-                                 field("points", field_types::INT32, false),};
-
-    coll_hnstories = collectionManager.get_collection("coll_hnstories").get();
-    if(coll_hnstories == nullptr) {
-        coll_hnstories = collectionManager.create_collection("coll_hnstories", 4, fields, "title").get();
-    }
-
-    auto req = std::make_shared<http_req>();
-    char buf[196605]; //chunk size limit
-    std::ifstream infile(std::string(ROOT_DIR)+"test/resources/hnstories.jsonl.gz");
-
-    while(infile >> buf) {
-        req->body = buf;
-
-        auto res = ReplicationState::handle_gzip(req);
-        if(!res.error().empty()) {
-            LOG(ERROR) << res.error();
-            FAIL();
-        }
-    }
-=======
 TEST_F(CoreAPIUtilsTest, TestProxyTimeout) {
     nlohmann::json body;
 
@@ -1184,5 +1159,30 @@
 
     ASSERT_EQ(408, resp->status_code);
     ASSERT_EQ("Server error on remote server. Please try again later.", nlohmann::json::parse(resp->body)["message"]);
->>>>>>> b779713f
+}
+
+TEST_F(CoreAPIUtilsTest, SampleGzipIndexTest) {
+    Collection *coll_hnstories;
+
+    std::vector<field> fields = {field("title", field_types::STRING, false),
+                                 field("points", field_types::INT32, false),};
+
+    coll_hnstories = collectionManager.get_collection("coll_hnstories").get();
+    if(coll_hnstories == nullptr) {
+        coll_hnstories = collectionManager.create_collection("coll_hnstories", 4, fields, "title").get();
+    }
+
+    auto req = std::make_shared<http_req>();
+    char buf[196605]; //chunk size limit
+    std::ifstream infile(std::string(ROOT_DIR)+"test/resources/hnstories.jsonl.gz");
+
+    while(infile >> buf) {
+        req->body = buf;
+
+        auto res = ReplicationState::handle_gzip(req);
+        if(!res.error().empty()) {
+            LOG(ERROR) << res.error();
+            FAIL();
+        }
+    }
 }