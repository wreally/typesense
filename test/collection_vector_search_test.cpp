#include <gtest/gtest.h>
#include <string>
#include <vector>
#include <collection_manager.h>
#include "collection.h"
#include <cstdlib>
#include <ctime>
#include "conversation_manager.h"
#include "conversation_model_manager.h"
#include "index.h"
#include "core_api.h"
#include "vq_model_manager.h"
#include "conversation_model.h"

class CollectionVectorTest : public ::testing::Test {
protected:
    Store *store;
    CollectionManager & collectionManager = CollectionManager::get_instance();
    std::atomic<bool> quit = false;

    std::vector<std::string> query_fields;
    std::vector<sort_by> sort_fields;
    void setupCollection() {
        std::string state_dir_path = "/tmp/typesense_test/collection_vector_search";
        LOG(INFO) << "Truncating and creating: " << state_dir_path;
        system(("rm -rf "+state_dir_path+" && mkdir -p "+state_dir_path).c_str());

        store = new Store(state_dir_path);
        collectionManager.init(store, 1.0, "auth_key", quit);
        collectionManager.load(8, 1000);

        ConversationModelManager::init(store);
        nlohmann::json schema_json = R"({
            "name": "conversation_store",
            "fields": [
                {
                    "name": "conversation_id",
                    "type": "string"
                },
                {
                    "name": "role",
                    "type": "string",
                    "index": false
                },
                {
                    "name": "message",
                    "type": "string",
                    "index": false
                },
                {
                    "name": "timestamp",
                    "type": "int32",
                    "sort": true
                },
                {
                    "name": "model_id",
                    "type": "string"
                }
            ]
        })"_json;
        collectionManager.create_collection(schema_json);
    }

    virtual void SetUp() {
        setupCollection();
    }

    virtual void TearDown() {
        collectionManager.dispose();
        EmbedderManager::get_instance().delete_all_text_embedders();
        delete store;
    }
};

TEST_F(CollectionVectorTest, BasicVectorQuerying) {
    nlohmann::json schema = R"({
        "name": "coll1",
        "fields": [
            {"name": "title", "type": "string"},
            {"name": "points", "type": "int32", "facet": true},
            {"name": "vec", "type": "float[]", "num_dim": 4}
        ]
    })"_json;

    Collection* coll1 = collectionManager.create_collection(schema).get();

    auto coll_summary = coll1->get_summary_json();
    ASSERT_EQ("cosine", coll_summary["fields"][2]["vec_dist"].get<std::string>());

    std::vector<std::vector<float>> values = {
        {0.851758, 0.909671, 0.823431, 0.372063},
        {0.97826, 0.933157, 0.39557, 0.306488},
        {0.230606, 0.634397, 0.514009, 0.399594}
    };

    for (size_t i = 0; i < values.size(); i++) {
        nlohmann::json doc;
        doc["id"] = std::to_string(i);
        doc["title"] = std::to_string(i) + " title";
        doc["points"] = i;
        doc["vec"] = values[i];
        ASSERT_TRUE(coll1->add(doc.dump()).ok());
    }

    auto results = coll1->search("*", {}, "", {}, {}, {0}, 10, 1, FREQUENCY, {true}, Index::DROP_TOKENS_THRESHOLD,
                                 spp::sparse_hash_set<std::string>(),
                                 spp::sparse_hash_set<std::string>(), 10, "", 30, 5,
                                 "", 10, {}, {}, {}, 0,
                                 "<mark>", "</mark>", {}, 1000, true, false, true, "", false, 6000 * 1000, 4, 7, fallback,
                                 4, {off}, 32767, 32767, 2,
                                 false, true, "vec:([0.96826, 0.94, 0.39557, 0.306488])").get();

    ASSERT_EQ(3, results["found"].get<size_t>());
    ASSERT_EQ(3, results["hits"].size());

    ASSERT_STREQ("1", results["hits"][0]["document"]["id"].get<std::string>().c_str());
    ASSERT_STREQ("0", results["hits"][1]["document"]["id"].get<std::string>().c_str());
    ASSERT_STREQ("2", results["hits"][2]["document"]["id"].get<std::string>().c_str());

    ASSERT_FLOAT_EQ(3.409385681152344e-05, results["hits"][0]["vector_distance"].get<float>());
    ASSERT_FLOAT_EQ(0.04329806566238403, results["hits"][1]["vector_distance"].get<float>());
    ASSERT_FLOAT_EQ(0.15141665935516357, results["hits"][2]["vector_distance"].get<float>());

    // with filtering
    results = coll1->search("*", {}, "points:[0,1]", {}, {}, {0}, 10, 1, FREQUENCY, {true}, Index::DROP_TOKENS_THRESHOLD,
                                 spp::sparse_hash_set<std::string>(),
                                 spp::sparse_hash_set<std::string>(), 10, "", 30, 5,
                                 "", 10, {}, {}, {}, 0,
                                 "<mark>", "</mark>", {}, 1000, true, false, true, "", false, 6000 * 1000, 4, 7, fallback,
                                 4, {off}, 32767, 32767, 2,
                                 false, true, "vec:([0.96826, 0.94, 0.39557, 0.306488], flat_search_cutoff: 0)").get();

    ASSERT_EQ(2, results["found"].get<size_t>());
    ASSERT_EQ(2, results["hits"].size());

    ASSERT_STREQ("1", results["hits"][0]["document"]["id"].get<std::string>().c_str());
    ASSERT_STREQ("0", results["hits"][1]["document"]["id"].get<std::string>().c_str());

    // with filtering + flat search
    results = coll1->search("*", {}, "points:[0,1]", {}, {}, {0}, 10, 1, FREQUENCY, {true}, Index::DROP_TOKENS_THRESHOLD,
                            spp::sparse_hash_set<std::string>(),
                            spp::sparse_hash_set<std::string>(), 10, "", 30, 5,
                            "", 10, {}, {}, {}, 0,
                            "<mark>", "</mark>", {}, 1000, true, false, true, "", false, 6000 * 1000, 4, 7, fallback,
                            4, {off}, 32767, 32767, 2,
                            false, true, "vec:([0.96826, 0.94, 0.39557, 0.306488], flat_search_cutoff: 1000)").get();

    ASSERT_EQ(2, results["found"].get<size_t>());
    ASSERT_EQ(2, results["hits"].size());

    ASSERT_STREQ("1", results["hits"][0]["document"]["id"].get<std::string>().c_str());
    ASSERT_STREQ("0", results["hits"][1]["document"]["id"].get<std::string>().c_str());

    // must trim space after field name
    results = coll1->search("*", {}, "", {}, {}, {0}, 10, 1, FREQUENCY, {true}, Index::DROP_TOKENS_THRESHOLD,
                            spp::sparse_hash_set<std::string>(),
                            spp::sparse_hash_set<std::string>(), 10, "", 30, 5,
                            "", 10, {}, {}, {}, 0,
                            "<mark>", "</mark>", {}, 1000, true, false, true, "", false, 6000 * 1000, 4, 7, fallback,
                            4, {off}, 32767, 32767, 2,
                            false, true, "vec :([0.96826, 0.94, 0.39557, 0.306488])").get();

    ASSERT_EQ(3, results["found"].get<size_t>());

    // validate wrong dimensions in query
    auto res_op = coll1->search("*", {}, "", {}, {}, {0}, 10, 1, FREQUENCY, {true}, Index::DROP_TOKENS_THRESHOLD,
                                          spp::sparse_hash_set<std::string>(),
                                          spp::sparse_hash_set<std::string>(), 10, "", 30, 5,
                                          "", 10, {}, {}, {}, 0,
                                          "<mark>", "</mark>", {}, 1000, true, false, true, "", false, 6000 * 1000, 4, 7, fallback,
                                          4, {off}, 32767, 32767, 2,
                                          false, true, "vec:([0.96826, 0.94, 0.39557])");

    ASSERT_FALSE(res_op.ok());
    ASSERT_EQ("Query field `vec` must have 4 dimensions.", res_op.error());

    // validate bad vector query field name
    res_op = coll1->search("*", {}, "", {}, {}, {0}, 10, 1, FREQUENCY, {true}, Index::DROP_TOKENS_THRESHOLD,
                                          spp::sparse_hash_set<std::string>(),
                                          spp::sparse_hash_set<std::string>(), 10, "", 30, 5,
                                          "", 10, {}, {}, {}, 0,
                                          "<mark>", "</mark>", {}, 1000, true, false, true, "", false, 6000 * 1000, 4, 7, fallback,
                                          4, {off}, 32767, 32767, 2,
                                          false, true, "zec:([0.96826, 0.94, 0.39557, 0.4542])");

    ASSERT_FALSE(res_op.ok());
    ASSERT_EQ("Field `zec` does not have a vector query index.", res_op.error());

    // pass `id` of existing doc instead of vector, query doc should be omitted from results
    results = coll1->search("*", {}, "", {}, {}, {0}, 10, 1, FREQUENCY, {true}, Index::DROP_TOKENS_THRESHOLD,
                            spp::sparse_hash_set<std::string>(),
                            spp::sparse_hash_set<std::string>(), 10, "", 30, 5,
                            "", 10, {}, {}, {}, 0,
                            "<mark>", "</mark>", {}, 1000, true, false, true, "", false, 6000 * 1000, 4, 7, fallback,
                            4, {off}, 32767, 32767, 2,
                            false, true, "vec:([], id: 1)").get();

    ASSERT_EQ(2, results["found"].get<size_t>());
    ASSERT_EQ(2, results["hits"].size());

    ASSERT_STREQ("0", results["hits"][0]["document"]["id"].get<std::string>().c_str());
    ASSERT_STREQ("2", results["hits"][1]["document"]["id"].get<std::string>().c_str());

    // when id does not match filter, don't return k+1 hits
    results = coll1->search("*", {}, "id:!=1", {}, {}, {0}, 10, 1, FREQUENCY, {true}, Index::DROP_TOKENS_THRESHOLD,
                            spp::sparse_hash_set<std::string>(),
                            spp::sparse_hash_set<std::string>(), 10, "", 30, 5,
                            "", 10, {}, {}, {}, 0,
                            "<mark>", "</mark>", {}, 1000, true, false, true, "", false, 6000 * 1000, 4, 7, fallback,
                            4, {off}, 32767, 32767, 2,
                            false, true, "vec:([], id: 1, k:1)").get();

    ASSERT_EQ(1, results["found"].get<size_t>());
    ASSERT_EQ(1, results["hits"].size());

    // `k` value should overrides per_page
    results = coll1->search("*", {}, "", {}, {}, {0}, 10, 1, FREQUENCY, {true}, Index::DROP_TOKENS_THRESHOLD,
                            spp::sparse_hash_set<std::string>(),
                            spp::sparse_hash_set<std::string>(), 10, "", 30, 5,
                            "", 10, {}, {}, {}, 0,
                            "<mark>", "</mark>", {}, 1000, true, false, true, "", false, 6000 * 1000, 4, 7, fallback,
                            4, {off}, 32767, 32767, 2,
                            false, true, "vec:([0.96826, 0.94, 0.39557, 0.306488], k: 1)").get();

    ASSERT_EQ(1, results["hits"].size());

    results = coll1->search("*", {}, "", {"points"}, {}, {0}, 10, 1, FREQUENCY, {true}, Index::DROP_TOKENS_THRESHOLD,
                            spp::sparse_hash_set<std::string>(),
                            spp::sparse_hash_set<std::string>(), 10, "", 30, 5,
                            "", 10, {}, {}, {}, 0,
                            "<mark>", "</mark>", {}, 1000, true, false, true, "", false, 6000 * 1000, 4, 7, fallback,
                            4, {off}, 32767, 32767, 2,
                            false, true, "vec:([0.96826, 0.94, 0.39557, 0.306488], k: 1)",
                            true, 0, max_score, 100,
                            0, 0, "top_values").get();

    ASSERT_EQ(1, results["hits"].size());
    ASSERT_EQ(1, results["facet_counts"].size());
    ASSERT_EQ(1, results["facet_counts"][0]["counts"].size());
    ASSERT_EQ("1", results["facet_counts"][0]["counts"][0]["value"]);

    // when k is not set, should use per_page
    results = coll1->search("*", {}, "", {}, {}, {0}, 2, 1, FREQUENCY, {true}, Index::DROP_TOKENS_THRESHOLD,
                            spp::sparse_hash_set<std::string>(),
                            spp::sparse_hash_set<std::string>(), 10, "", 30, 5,
                            "", 10, {}, {}, {}, 0,
                            "<mark>", "</mark>", {}, 1000, true, false, true, "", false, 6000 * 1000, 4, 7, fallback,
                            4, {off}, 32767, 32767, 2,
                            false, true, "vec:([0.96826, 0.94, 0.39557, 0.306488])").get();

    ASSERT_EQ(2, results["hits"].size());

    // when `id` does not exist, return appropriate error
    res_op = coll1->search("*", {}, "", {}, {}, {0}, 10, 1, FREQUENCY, {true}, Index::DROP_TOKENS_THRESHOLD,
                           spp::sparse_hash_set<std::string>(),
                           spp::sparse_hash_set<std::string>(), 10, "", 30, 5,
                           "", 10, {}, {}, {}, 0,
                           "<mark>", "</mark>", {}, 1000, true, false, true, "", false, 6000 * 1000, 4, 7, fallback,
                           4, {off}, 32767, 32767, 2,
                           false, true, "vec:([], id: 100)");

    ASSERT_FALSE(res_op.ok());
    ASSERT_EQ("Document id referenced in vector query is not found.", res_op.error());

    // support num_dim on only float array fields
    schema = R"({
        "name": "coll2",
        "fields": [
            {"name": "title", "type": "string"},
            {"name": "vec", "type": "float", "num_dim": 4}
        ]
    })"_json;

    auto coll_op = collectionManager.create_collection(schema);
    ASSERT_FALSE(coll_op.ok());
    ASSERT_EQ("Property `num_dim` is only allowed on a float array field.", coll_op.error());

    // bad value for num_dim
    schema = R"({
        "name": "coll2",
        "fields": [
            {"name": "title", "type": "string"},
            {"name": "vec", "type": "float", "num_dim": -4}
        ]
    })"_json;

    coll_op = collectionManager.create_collection(schema);
    ASSERT_FALSE(coll_op.ok());
    ASSERT_EQ("Property `num_dim` must be a positive integer.", coll_op.error());

    collectionManager.drop_collection("coll1");
}

TEST_F(CollectionVectorTest, VectorDistanceConfig) {
    nlohmann::json schema = R"({
        "name": "coll1",
        "fields": [
            {"name": "title", "type": "string"},
            {"name": "points", "type": "int32"},
            {"name": "vec", "type": "float[]", "num_dim": 4, "vec_dist": "ip"}
        ]
    })"_json;

    Collection *coll1 = collectionManager.create_collection(schema).get();

    auto coll_summary = coll1->get_summary_json();
    ASSERT_EQ("ip", coll_summary["fields"][2]["vec_dist"].get<std::string>());
}

TEST_F(CollectionVectorTest, VectorQueryByIDWithZeroValuedFloat) {
    nlohmann::json schema = R"({
        "name": "coll1",
        "fields": [
            {"name": "title", "type": "string"},
            {"name": "points", "type": "int32"},
            {"name": "vec", "type": "float[]", "num_dim": 3}
        ]
    })"_json;

    Collection* coll1 = collectionManager.create_collection(schema).get();

    auto coll_summary = coll1->get_summary_json();
    ASSERT_EQ("cosine", coll_summary["fields"][2]["vec_dist"].get<std::string>());

    nlohmann::json doc = R"(
        {
            "title": "Title 1",
            "points": 100,
            "vec": [0, 0, 0]
        }
    )"_json;

    ASSERT_TRUE(coll1->add(doc.dump()).ok());

    auto res_op = coll1->search("*", {}, "", {}, {}, {0}, 10, 1, FREQUENCY, {true}, Index::DROP_TOKENS_THRESHOLD,
                           spp::sparse_hash_set<std::string>(),
                           spp::sparse_hash_set<std::string>(), 10, "", 30, 5,
                           "", 10, {}, {}, {}, 0,
                           "<mark>", "</mark>", {}, 1000, true, false, true, "", false, 6000 * 1000, 4, 7, fallback,
                           4, {off}, 32767, 32767, 2,
                           false, true, "vec:([], id: 0)");

    ASSERT_TRUE(res_op.ok());
}

TEST_F(CollectionVectorTest, VectorUnchangedUpsert) {
    nlohmann::json schema = R"({
            "name": "coll1",
            "fields": [
                {"name": "title", "type": "string"},
                {"name": "points", "type": "int32"},
                {"name": "vec", "type": "float[]", "num_dim": 3}
            ]
        })"_json;

    Collection* coll1 = collectionManager.create_collection(schema).get();

    std::vector<float> vec = {0.12, 0.45, 0.64};

    nlohmann::json doc;
    doc["id"] = "0";
    doc["title"] = "Title";
    doc["points"] = 100;
    doc["vec"] = vec;

    auto add_op = coll1->add(doc.dump());
    ASSERT_TRUE(add_op.ok());

    auto results = coll1->search("*", {}, "", {}, {}, {0}, 10, 1, FREQUENCY, {true}, Index::DROP_TOKENS_THRESHOLD,
                                 spp::sparse_hash_set<std::string>(),
                                 spp::sparse_hash_set<std::string>(), 10, "", 30, 5,
                                 "", 10, {}, {}, {}, 0,
                                 "<mark>", "</mark>", {}, 1000, true, false, true, "", false, 6000 * 1000, 4, 7, fallback,
                                 4, {off}, 32767, 32767, 2,
                                 false, true, "vec:([0.12, 0.44, 0.55])").get();

    ASSERT_EQ(1, results["found"].get<size_t>());


    // upsert unchanged doc
    add_op = coll1->add(doc.dump(), index_operation_t::UPSERT);
    ASSERT_TRUE(add_op.ok());

    results = coll1->search("*", {}, "", {}, {}, {0}, 10, 1, FREQUENCY, {true}, Index::DROP_TOKENS_THRESHOLD,
                            spp::sparse_hash_set<std::string>(),
                            spp::sparse_hash_set<std::string>(), 10, "", 30, 5,
                            "", 10, {}, {}, {}, 0,
                            "<mark>", "</mark>", {}, 1000, true, false, true, "", false, 6000 * 1000, 4, 7, fallback,
                            4, {off}, 32767, 32767, 2,
                            false, true, "vec:([0.12, 0.44, 0.55])").get();

    ASSERT_EQ(1, results["found"].get<size_t>());

    // emplace unchanged doc
    add_op = coll1->add(doc.dump(), index_operation_t::EMPLACE);
    ASSERT_TRUE(add_op.ok());

    results = coll1->search("*", {}, "", {}, {}, {0}, 10, 1, FREQUENCY, {true}, Index::DROP_TOKENS_THRESHOLD,
                            spp::sparse_hash_set<std::string>(),
                            spp::sparse_hash_set<std::string>(), 10, "", 30, 5,
                            "", 10, {}, {}, {}, 0,
                            "<mark>", "</mark>", {}, 1000, true, false, true, "", false, 6000 * 1000, 4, 7, fallback,
                            4, {off}, 32767, 32767, 2,
                            false, true, "vec:([0.12, 0.44, 0.55])").get();

    ASSERT_EQ(1, results["found"].get<size_t>());
}

TEST_F(CollectionVectorTest, VectorChangedUpsert) {
    nlohmann::json schema = R"({
            "name": "coll1",
            "fields": [
                {"name": "title", "type": "string"},
                {"name": "points", "type": "int32"},
                {"name": "vec", "type": "float[]", "num_dim": 2}
            ]
        })"_json;

    Collection* coll1 = collectionManager.create_collection(schema).get();

    nlohmann::json doc;
    doc["id"] = "0";
    doc["title"] = "Title";
    doc["points"] = 100;
    doc["vec"] = {0.15, 0.25};

    auto add_op = coll1->add(doc.dump());
    ASSERT_TRUE(add_op.ok());

    auto results = coll1->search("*", {}, "", {}, {}, {0}, 10, 1, FREQUENCY, {true}, Index::DROP_TOKENS_THRESHOLD,
                                 spp::sparse_hash_set<std::string>(),
                                 spp::sparse_hash_set<std::string>(), 10, "", 30, 5,
                                 "", 10, {}, {}, {}, 0,
                                 "<mark>", "</mark>", {}, 1000, true, false, true, "", false, 6000 * 1000, 4, 7, fallback,
                                 4, {off}, 32767, 32767, 2,
                                 false, true, "vec:([0.44, 0.44])").get();

    ASSERT_FLOAT_EQ(0.029857516288757324, results["hits"][0]["vector_distance"].get<float>());

    // upsert changed doc

    doc["id"] = "0";
    doc["title"] = "Title";
    doc["points"] = 100;
    doc["vec"] = {0.75, 0.95};

    add_op = coll1->add(doc.dump(), index_operation_t::UPSERT);
    ASSERT_TRUE(add_op.ok());

    results = coll1->search("*", {}, "", {}, {}, {0}, 10, 1, FREQUENCY, {true}, Index::DROP_TOKENS_THRESHOLD,
                                 spp::sparse_hash_set<std::string>(),
                                 spp::sparse_hash_set<std::string>(), 10, "", 30, 5,
                                 "", 10, {}, {}, {}, 0,
                                 "<mark>", "</mark>", {}, 1000, true, false, true, "", false, 6000 * 1000, 4, 7, fallback,
                                 4, {off}, 32767, 32767, 2,
                                 false, true, "vec:([0.44, 0.44])").get();

    ASSERT_FLOAT_EQ(0.006849408149719238, results["hits"][0]["vector_distance"].get<float>());

    // put old doc back using update
    doc["id"] = "0";
    doc["title"] = "Title";
    doc["points"] = 100;
    doc["vec"] = {0.15, 0.25};

    add_op = coll1->add(doc.dump(), index_operation_t::UPDATE);
    ASSERT_TRUE(add_op.ok());

    results = coll1->search("*", {}, "", {}, {}, {0}, 10, 1, FREQUENCY, {true}, Index::DROP_TOKENS_THRESHOLD,
                            spp::sparse_hash_set<std::string>(),
                            spp::sparse_hash_set<std::string>(), 10, "", 30, 5,
                            "", 10, {}, {}, {}, 0,
                            "<mark>", "</mark>", {}, 1000, true, false, true, "", false, 6000 * 1000, 4, 7, fallback,
                            4, {off}, 32767, 32767, 2,
                            false, true, "vec:([0.44, 0.44])").get();

    ASSERT_FLOAT_EQ(0.029857516288757324, results["hits"][0]["vector_distance"].get<float>());

    // revert using emplace

    doc["id"] = "0";
    doc["title"] = "Title";
    doc["points"] = 100;
    doc["vec"] = {0.75, 0.95};

    add_op = coll1->add(doc.dump(), index_operation_t::EMPLACE);
    ASSERT_TRUE(add_op.ok());

    results = coll1->search("*", {}, "", {}, {}, {0}, 10, 1, FREQUENCY, {true}, Index::DROP_TOKENS_THRESHOLD,
                            spp::sparse_hash_set<std::string>(),
                            spp::sparse_hash_set<std::string>(), 10, "", 30, 5,
                            "", 10, {}, {}, {}, 0,
                            "<mark>", "</mark>", {}, 1000, true, false, true, "", false, 6000 * 1000, 4, 7, fallback,
                            4, {off}, 32767, 32767, 2,
                            false, true, "vec:([0.44, 0.44])").get();

    ASSERT_FLOAT_EQ(0.006849408149719238, results["hits"][0]["vector_distance"].get<float>());
}

TEST_F(CollectionVectorTest, VectorManyUpserts) {
    nlohmann::json schema = R"({
            "name": "coll1",
            "fields": [
                {"name": "title", "type": "string"},
                {"name": "points", "type": "int32"},
                {"name": "vec", "type": "float[]", "num_dim": 3}
            ]
        })"_json;

    Collection* coll1 = collectionManager.create_collection(schema).get();

    size_t d = 3;
    size_t n = 50;

    std::mt19937 rng;
    rng.seed(47);
    std::uniform_real_distribution<> distrib;

    std::vector<std::string> import_records;

    // first insert n docs
    for (size_t i = 0; i < n; i++) {
        nlohmann::json doc;
        doc["id"] = std::to_string(i);
        doc["title"] = std::to_string(i) + " title";
        doc["points"] = i;

        std::vector<float> values;
        for (size_t j = 0; j < d; j++) {
            values.push_back(distrib(rng));
        }
        doc["vec"] = values;
        import_records.push_back(doc.dump());
    }

    nlohmann::json document;
    nlohmann::json import_response = coll1->add_many(import_records, document);

    ASSERT_TRUE(import_response["success"].get<bool>());
    ASSERT_EQ(n, import_response["num_imported"].get<int>());
    import_records.clear();

    size_t num_new_records = 0;

    // upsert mix of old + new docs50
    for (size_t i = 0; i < n; i++) {
        nlohmann::json doc;
        auto id = i;
        if(i % 2 != 0) {
            id = (i + 1000);
            num_new_records++;
        }

        doc["id"] = std::to_string(id);
        doc["title"] = std::to_string(id) + " title";
        doc["points"] = id;

        std::vector<float> values;
        for (size_t j = 0; j < d; j++) {
            values.push_back(distrib(rng) + 0.01);
        }
        doc["vec"] = values;
        import_records.push_back(doc.dump());
    }

    import_response = coll1->add_many(import_records, document, UPSERT);
    ASSERT_TRUE(import_response["success"].get<bool>());
    ASSERT_EQ(n, import_response["num_imported"].get<int>());
    import_records.clear();

    /*for(size_t i = 0; i < 100; i++) {
        auto results = coll1->search("*", {}, "", {}, {}, {0}, 200, 1, FREQUENCY, {true}, Index::DROP_TOKENS_THRESHOLD,
                                     spp::sparse_hash_set<std::string>(),
                                     spp::sparse_hash_set<std::string>(), 10, "", 30, 5,
                                     "", 10, {}, {}, {}, 0,
                                     "<mark>", "</mark>", {}, 1000, true, false, true, "", false, 6000 * 1000, 4, 7, fallback,
                                     4, {off}, 32767, 32767, 2,
                                     false, true, "vec:([0.12, 0.44, 0.55])").get();

        if(results["found"].get<size_t>() != n+num_new_records) {
            LOG(INFO) << results["found"].get<size_t>();
        }
    }*/

    //LOG(INFO) << "Expected: " << n + num_new_records;
    //ASSERT_EQ(n + num_new_records, results["found"].get<size_t>());
    //ASSERT_EQ(n + num_new_records, results["hits"].size());
}


TEST_F(CollectionVectorTest, VectorPartialUpdate) {
    nlohmann::json schema = R"({
            "name": "coll1",
            "fields": [
                {"name": "title", "type": "string"},
                {"name": "points", "type": "int32"},
                {"name": "vec", "type": "float[]", "num_dim": 3}
            ]
        })"_json;

    Collection* coll1 = collectionManager.create_collection(schema).get();

    std::vector<float> vec = {0.12, 0.45, 0.64};

    nlohmann::json doc;
    doc["id"] = "0";
    doc["title"] = "Title";
    doc["points"] = 100;
    doc["vec"] = vec;

    auto add_op = coll1->add(doc.dump());
    ASSERT_TRUE(add_op.ok());

    auto results = coll1->search("*", {}, "", {}, {}, {0}, 10, 1, FREQUENCY, {true}, Index::DROP_TOKENS_THRESHOLD,
                                 spp::sparse_hash_set<std::string>(),
                                 spp::sparse_hash_set<std::string>(), 10, "", 30, 5,
                                 "", 10, {}, {}, {}, 0,
                                 "<mark>", "</mark>", {}, 1000, true, false, true, "", false, 6000 * 1000, 4, 7, fallback,
                                 4, {off}, 32767, 32767, 2,
                                 false, true, "vec:([0.12, 0.44, 0.55])").get();

    ASSERT_EQ(1, results["found"].get<size_t>());


    // emplace partial doc
    doc.erase("vec");
    doc["title"] = "Random";
    add_op = coll1->add(doc.dump(), index_operation_t::EMPLACE);
    ASSERT_TRUE(add_op.ok());

    results = coll1->search("Random", {"title"}, "", {}, {}, {0}, 10, 1, FREQUENCY, {true}, Index::DROP_TOKENS_THRESHOLD,
                            spp::sparse_hash_set<std::string>(),
                            spp::sparse_hash_set<std::string>(), 10, "", 30, 5,
                            "", 10, {}, {}, {}, 0,
                            "<mark>", "</mark>", {}, 1000, true, false, true, "", false, 6000 * 1000, 4, 7, fallback,
                            4, {off}, 32767, 32767, 2,
                            false, true, "vec:([0.12, 0.44, 0.55])").get();

    ASSERT_EQ(1, results["found"].get<size_t>());

    // update portial doc

    doc.erase("vec");
    doc["title"] = "Random";
    add_op = coll1->add(doc.dump(), index_operation_t::UPDATE);
    ASSERT_TRUE(add_op.ok());

    results = coll1->search("Random", {"title"}, "", {}, {}, {0}, 10, 1, FREQUENCY, {true}, Index::DROP_TOKENS_THRESHOLD,
                            spp::sparse_hash_set<std::string>(),
                            spp::sparse_hash_set<std::string>(), 10, "", 30, 5,
                            "", 10, {}, {}, {}, 0,
                            "<mark>", "</mark>", {}, 1000, true, false, true, "", false, 6000 * 1000, 4, 7, fallback,
                            4, {off}, 32767, 32767, 2,
                            false, true, "vec:([0.12, 0.44, 0.55])").get();

    ASSERT_EQ(1, results["found"].get<size_t>());
}

TEST_F(CollectionVectorTest, NumVectorGreaterThanNumDim) {
    nlohmann::json schema = R"({
            "name": "coll1",
            "fields": [
                {"name": "title", "type": "string"},
                {"name": "points", "type": "int32"},
                {"name": "vec", "type": "float[]", "num_dim": 3}
            ]
        })"_json;

    Collection* coll1 = collectionManager.create_collection(schema).get();

    srand (static_cast <unsigned> (time(0)));

    for(size_t i = 0; i < 10; i++) {
        nlohmann::json doc;
        doc["id"] = std::to_string(i);
        doc["title"] = "Title";
        doc["points"] = 100;
        doc["vec"] = std::vector<float>();

        for(size_t j = 0; j < 100; j++) {
            float r = static_cast <float> (rand()) / static_cast <float> (RAND_MAX);
            doc["vec"].push_back(r);
        }

        auto add_op = coll1->add(doc.dump());
        ASSERT_FALSE(add_op.ok());
        ASSERT_EQ("Field `vec` must have 3 dimensions.", add_op.error());
    }
}

TEST_F(CollectionVectorTest, IndexGreaterThan1KVectors) {
    // tests the dynamic resizing of graph
    nlohmann::json schema = R"({
        "name": "coll1",
        "fields": [
            {"name": "title", "type": "string"},
            {"name": "points", "type": "int32"},
            {"name": "vec", "type": "float[]", "num_dim": 4}
        ]
    })"_json;

    Collection* coll1 = collectionManager.create_collection(schema).get();

    size_t d = 4;
    size_t n = 1500;

    std::mt19937 rng;
    rng.seed(47);
    std::uniform_real_distribution<> distrib;

    for (size_t i = 0; i < n; i++) {
        nlohmann::json doc;
        doc["id"] = std::to_string(i);
        doc["title"] = std::to_string(i) + " title";
        doc["points"] = i;

        std::vector<float> values;
        for (size_t j = 0; j < d; j++) {
            values.push_back(distrib(rng));
        }
        doc["vec"] = values;

        ASSERT_TRUE(coll1->add(doc.dump()).ok());
    }

    auto results = coll1->search("*", {}, "", {}, {}, {0}, 10, 1, FREQUENCY, {true}, Index::DROP_TOKENS_THRESHOLD,
                                 spp::sparse_hash_set<std::string>(),
                                 spp::sparse_hash_set<std::string>(), 10, "", 30, 5,
                                 "", 10, {}, {}, {}, 0,
                                 "<mark>", "</mark>", {}, 1000, true, false, true, "", false, 6000 * 1000, 4, 7, fallback,
                                 4, {off}, 32767, 32767, 2,
                                 false, true, "").get();

    ASSERT_EQ(1500, results["found"].get<size_t>());
}

TEST_F(CollectionVectorTest, InsertDocWithEmptyVectorAndDelete) {
    nlohmann::json schema = R"({
        "name": "coll1",
        "fields": [
            {"name": "vec", "type": "float[]", "num_dim": 4, "optional": true}
        ]
    })"_json;

    Collection *coll1 = collectionManager.create_collection(schema).get();
    nlohmann::json doc;
    doc["id"] = "0";
    doc["vec"] = {};
    ASSERT_TRUE(coll1->add(doc.dump()).ok());
    ASSERT_TRUE(coll1->remove("0").ok());
}

TEST_F(CollectionVectorTest, VecSearchWithFiltering) {
    nlohmann::json schema = R"({
        "name": "coll1",
        "fields": [
            {"name": "title", "type": "string"},
            {"name": "points", "type": "int32"},
            {"name": "vec", "type": "float[]", "num_dim": 4}
        ]
    })"_json;

    Collection* coll1 = collectionManager.create_collection(schema).get();

    std::mt19937 rng;
    rng.seed(47);
    std::uniform_real_distribution<> distrib;

    size_t num_docs = 20;

    for (size_t i = 0; i < num_docs; i++) {
        nlohmann::json doc;
        doc["id"] = std::to_string(i);
        doc["title"] = std::to_string(i) + " title";
        doc["points"] = i;

        std::vector<float> values;
        for(size_t j = 0; j < 4; j++) {
            values.push_back(distrib(rng));
        }

        doc["vec"] = values;
        ASSERT_TRUE(coll1->add(doc.dump()).ok());
    }

    auto results = coll1->search("*", {}, "", {}, {}, {0}, 20, 1, FREQUENCY, {true}, Index::DROP_TOKENS_THRESHOLD,
                                 spp::sparse_hash_set<std::string>(),
                                 spp::sparse_hash_set<std::string>(), 10, "", 30, 5,
                                 "", 10, {}, {}, {}, 0,
                                 "<mark>", "</mark>", {}, 1000, true, false, true, "", false, 6000 * 1000, 4, 7,
                                 fallback,
                                 4, {off}, 32767, 32767, 2,
                                 false, true, "vec:([0.96826, 0.94, 0.39557, 0.306488])").get();

    ASSERT_EQ(num_docs, results["found"].get<size_t>());
    ASSERT_EQ(num_docs, results["hits"].size());

    // with points:<10, non-flat-search

    results = coll1->search("*", {}, "points:<10", {}, {}, {0}, 20, 1, FREQUENCY, {true}, Index::DROP_TOKENS_THRESHOLD,
                            spp::sparse_hash_set<std::string>(),
                            spp::sparse_hash_set<std::string>(), 10, "", 30, 5,
                            "", 10, {}, {}, {}, 0,
                            "<mark>", "</mark>", {}, 1000, true, false, true, "", false, 6000 * 1000, 4, 7,
                            fallback,
                            4, {off}, 32767, 32767, 2,
                            false, true, "vec:([0.96826, 0.94, 0.39557, 0.306488], flat_search_cutoff: 0)").get();

    ASSERT_EQ(10, results["found"].get<size_t>());
    ASSERT_EQ(10, results["hits"].size());

    // with points:<10, flat-search
    results = coll1->search("*", {}, "points:<10", {}, {}, {0}, 3, 1, FREQUENCY, {true}, Index::DROP_TOKENS_THRESHOLD,
                            spp::sparse_hash_set<std::string>(),
                            spp::sparse_hash_set<std::string>(), 10, "", 30, 5,
                            "", 10, {}, {}, {}, 0,
                            "<mark>", "</mark>", {}, 1000, true, false, true, "", false, 6000 * 1000, 4, 7,
                            fallback,
                            4, {off}, 32767, 32767, 2,
                            false, true, "vec:([0.96826, 0.94, 0.39557, 0.306488], flat_search_cutoff: 1000)").get();

    ASSERT_EQ(10, results["found"].get<size_t>());
    ASSERT_EQ(3, results["hits"].size());
    ASSERT_FLOAT_EQ(3.409385e-05, results["hits"][0]["vector_distance"].get<float>());
    ASSERT_EQ("1", results["hits"][0]["document"]["id"].get<std::string>());

    ASSERT_FLOAT_EQ(0.016780376, results["hits"][1]["vector_distance"].get<float>());
    ASSERT_EQ("5", results["hits"][1]["document"]["id"].get<std::string>());

    results = coll1->search("*", {}, "points:<10", {}, {}, {0}, 3, 1, FREQUENCY, {true}, Index::DROP_TOKENS_THRESHOLD,
                            spp::sparse_hash_set<std::string>(),
                            spp::sparse_hash_set<std::string>(), 10, "", 30, 5,
                            "", 10, {}, {}, {}, 0,
                            "<mark>", "</mark>", {}, 1000, true, false, true, "", false, 6000 * 1000, 4, 7,
                            fallback,
                            4, {off}, 32767, 32767, 2,
                            false, true, "vec:([], id: 3, flat_search_cutoff: 1000)").get();

    ASSERT_EQ(3, results["hits"].size());

    LOG(INFO) << results["hits"][0];
    LOG(INFO) << results["hits"][1];

    ASSERT_EQ("9", results["hits"][0]["document"]["id"].get<std::string>());
    ASSERT_FLOAT_EQ(0.050603985, results["hits"][0]["vector_distance"].get<float>());

    ASSERT_EQ("5", results["hits"][1]["document"]["id"].get<std::string>());
    ASSERT_FLOAT_EQ(0.100155532, results["hits"][1]["vector_distance"].get<float>());

    // single point

    results = coll1->search("*", {}, "points:1", {}, {}, {0}, 20, 1, FREQUENCY, {true}, Index::DROP_TOKENS_THRESHOLD,
                            spp::sparse_hash_set<std::string>(),
                            spp::sparse_hash_set<std::string>(), 10, "", 30, 5,
                            "", 10, {}, {}, {}, 0,
                            "<mark>", "</mark>", {}, 1000, true, false, true, "", false, 6000 * 1000, 4, 7,
                            fallback,
                            4, {off}, 32767, 32767, 2,
                            false, true, "vec:([0.96826, 0.94, 0.39557, 0.306488], flat_search_cutoff: 0)").get();

    ASSERT_EQ(1, results["found"].get<size_t>());
    ASSERT_EQ(1, results["hits"].size());

    results = coll1->search("*", {}, "points:1", {}, {}, {0}, 20, 1, FREQUENCY, {true}, Index::DROP_TOKENS_THRESHOLD,
                            spp::sparse_hash_set<std::string>(),
                            spp::sparse_hash_set<std::string>(), 10, "", 30, 5,
                            "", 10, {}, {}, {}, 0,
                            "<mark>", "</mark>", {}, 1000, true, false, true, "", false, 6000 * 1000, 4, 7,
                            fallback,
                            4, {off}, 32767, 32767, 2,
                            false, true, "vec:([0.96826, 0.94, 0.39557, 0.306488], flat_search_cutoff: 1000)").get();

    ASSERT_EQ(1, results["found"].get<size_t>());
    ASSERT_EQ(1, results["hits"].size());
}

TEST_F(CollectionVectorTest, VecSearchWithFilteringWithMissingVectorValues) {
    nlohmann::json schema = R"({
        "name": "coll1",
        "fields": [
            {"name": "title", "type": "string"},
            {"name": "points", "type": "int32"},
            {"name": "vec", "type": "float[]", "num_dim": 4, "optional": true}
        ]
    })"_json;

    Collection* coll1 = collectionManager.create_collection(schema).get();

    std::mt19937 rng;
    rng.seed(47);
    std::uniform_real_distribution<> distrib;

    size_t num_docs = 20;
    std::vector<std::string> json_lines;

    for (size_t i = 0; i < num_docs; i++) {
        nlohmann::json doc;
        doc["id"] = std::to_string(i);
        doc["title"] = std::to_string(i) + " title";
        doc["points"] = i;

        std::vector<float> values;
        for(size_t j = 0; j < 4; j++) {
            values.push_back(distrib(rng));
        }

        if(i != 5 && i != 15) {
            doc["vec"] = values;
        }

        json_lines.push_back(doc.dump());
    }

    nlohmann::json insert_doc;
    auto res = coll1->add_many(json_lines, insert_doc, UPSERT);
    ASSERT_TRUE(res["success"].get<bool>());

    auto results = coll1->search("*", {}, "", {}, {}, {0}, 20, 1, FREQUENCY, {true}, Index::DROP_TOKENS_THRESHOLD,
                                 spp::sparse_hash_set<std::string>(),
                                 spp::sparse_hash_set<std::string>(), 10, "", 30, 5,
                                 "", 10, {}, {}, {}, 0,
                                 "<mark>", "</mark>", {}, 1000, true, false, true, "", false, 6000 * 1000, 4, 7,
                                 fallback,
                                 4, {off}, 32767, 32767, 2,
                                 false, true, "vec:([0.96826, 0.94, 0.39557, 0.306488])").get();

    ASSERT_EQ(18, results["found"].get<size_t>());
    ASSERT_EQ(18, results["hits"].size());

    // with points:<10, non-flat-search

    results = coll1->search("*", {}, "points:<10", {}, {}, {0}, 20, 1, FREQUENCY, {true}, Index::DROP_TOKENS_THRESHOLD,
                            spp::sparse_hash_set<std::string>(),
                            spp::sparse_hash_set<std::string>(), 10, "", 30, 5,
                            "", 10, {}, {}, {}, 0,
                            "<mark>", "</mark>", {}, 1000, true, false, true, "", false, 6000 * 1000, 4, 7,
                            fallback,
                            4, {off}, 32767, 32767, 2,
                            false, true, "vec:([0.96826, 0.94, 0.39557, 0.306488], flat_search_cutoff: 0)").get();

    ASSERT_EQ(9, results["found"].get<size_t>());
    ASSERT_EQ(9, results["hits"].size());

    // with points:<10, flat-search
    results = coll1->search("*", {}, "points:<10", {}, {}, {0}, 20, 1, FREQUENCY, {true}, Index::DROP_TOKENS_THRESHOLD,
                            spp::sparse_hash_set<std::string>(),
                            spp::sparse_hash_set<std::string>(), 10, "", 30, 5,
                            "", 10, {}, {}, {}, 0,
                            "<mark>", "</mark>", {}, 1000, true, false, true, "", false, 6000 * 1000, 4, 7,
                            fallback,
                            4, {off}, 32767, 32767, 2,
                            false, true, "vec:([0.96826, 0.94, 0.39557, 0.306488], flat_search_cutoff: 1000)").get();

    ASSERT_EQ(9, results["found"].get<size_t>());
    ASSERT_EQ(9, results["hits"].size());

    // single point

    results = coll1->search("*", {}, "points:1", {}, {}, {0}, 20, 1, FREQUENCY, {true}, Index::DROP_TOKENS_THRESHOLD,
                            spp::sparse_hash_set<std::string>(),
                            spp::sparse_hash_set<std::string>(), 10, "", 30, 5,
                            "", 10, {}, {}, {}, 0,
                            "<mark>", "</mark>", {}, 1000, true, false, true, "", false, 6000 * 1000, 4, 7,
                            fallback,
                            4, {off}, 32767, 32767, 2,
                            false, true, "vec:([0.96826, 0.94, 0.39557, 0.306488], flat_search_cutoff: 0)").get();

    ASSERT_EQ(1, results["found"].get<size_t>());
    ASSERT_EQ(1, results["hits"].size());

    results = coll1->search("*", {}, "points:1", {}, {}, {0}, 20, 1, FREQUENCY, {true}, Index::DROP_TOKENS_THRESHOLD,
                            spp::sparse_hash_set<std::string>(),
                            spp::sparse_hash_set<std::string>(), 10, "", 30, 5,
                            "", 10, {}, {}, {}, 0,
                            "<mark>", "</mark>", {}, 1000, true, false, true, "", false, 6000 * 1000, 4, 7,
                            fallback,
                            4, {off}, 32767, 32767, 2,
                            false, true, "vec:([0.96826, 0.94, 0.39557, 0.306488], flat_search_cutoff: 1000)").get();

    ASSERT_EQ(1, results["found"].get<size_t>());
    ASSERT_EQ(1, results["hits"].size());

    ASSERT_EQ(1, coll1->_get_index()->_get_numerical_index().size());
    ASSERT_EQ(1, coll1->_get_index()->_get_numerical_index().count("points"));

    // should not be able to filter / sort / facet on vector fields
    auto res_op = coll1->search("*", {}, "vec:1", {}, {}, {0}, 20, 1, FREQUENCY, {true}, Index::DROP_TOKENS_THRESHOLD,
                                  spp::sparse_hash_set<std::string>(),
                                  spp::sparse_hash_set<std::string>());

    ASSERT_FALSE(res_op.ok());
    ASSERT_EQ("Cannot filter on vector field `vec`.", res_op.error());

    schema = R"({
        "name": "coll2",
        "fields": [
            {"name": "title", "type": "string"},
            {"name": "vec", "type": "float[]", "num_dim": 4, "facet": true}
        ]
    })"_json;

    auto coll_op = collectionManager.create_collection(schema);
    ASSERT_FALSE(coll_op.ok());
    ASSERT_EQ("Property `facet` is not allowed on a vector field.", coll_op.error());

    schema = R"({
        "name": "coll2",
        "fields": [
            {"name": "title", "type": "string"},
            {"name": "vec", "type": "float[]", "num_dim": 4, "sort": true}
        ]
    })"_json;

    coll_op = collectionManager.create_collection(schema);
    ASSERT_FALSE(coll_op.ok());
    ASSERT_EQ("Property `sort` cannot be enabled on a vector field.", coll_op.error());
}

TEST_F(CollectionVectorTest, VectorSearchTestDeletion) {
    nlohmann::json schema = R"({
        "name": "coll1",
        "fields": [
            {"name": "title", "type": "string"},
            {"name": "points", "type": "int32"},
            {"name": "vec", "type": "float[]", "num_dim": 4}
        ]
    })"_json;

    Collection* coll1 = collectionManager.create_collection(schema).get();

    std::mt19937 rng;
    rng.seed(47);
    std::uniform_real_distribution<> distrib;

    size_t num_docs = 10;

    for (size_t i = 0; i < num_docs; i++) {
        nlohmann::json doc;
        doc["id"] = std::to_string(i);
        doc["title"] = std::to_string(i) + " title";
        doc["points"] = i;

        std::vector<float> values;
        for(size_t j = 0; j < 4; j++) {
            values.push_back(distrib(rng));
        }

        doc["vec"] = values;
        ASSERT_TRUE(coll1->add(doc.dump()).ok());
    }

    ASSERT_EQ(16, coll1->_get_index()->_get_vector_index().at("vec")->vecdex->getMaxElements());
    ASSERT_EQ(10, coll1->_get_index()->_get_vector_index().at("vec")->vecdex->getCurrentElementCount());
    ASSERT_EQ(0, coll1->_get_index()->_get_vector_index().at("vec")->vecdex->getDeletedCount());

    // now delete these docs

    for (size_t i = 0; i < num_docs; i++) {
        ASSERT_TRUE(coll1->remove(std::to_string(i)).ok());
    }

    ASSERT_EQ(16, coll1->_get_index()->_get_vector_index().at("vec")->vecdex->getMaxElements());
    ASSERT_EQ(10, coll1->_get_index()->_get_vector_index().at("vec")->vecdex->getCurrentElementCount());
    ASSERT_EQ(10, coll1->_get_index()->_get_vector_index().at("vec")->vecdex->getDeletedCount());

    for (size_t i = 0; i < num_docs; i++) {
        nlohmann::json doc;
        doc["id"] = std::to_string(i + num_docs);
        doc["title"] = std::to_string(i + num_docs) + " title";
        doc["points"] = i;

        std::vector<float> values;
        for(size_t j = 0; j < 4; j++) {
            values.push_back(distrib(rng));
        }

        doc["vec"] = values;
        ASSERT_TRUE(coll1->add(doc.dump()).ok());
    }

    ASSERT_EQ(16, coll1->_get_index()->_get_vector_index().at("vec")->vecdex->getMaxElements());
    ASSERT_EQ(10, coll1->_get_index()->_get_vector_index().at("vec")->vecdex->getCurrentElementCount());
    ASSERT_EQ(0, coll1->_get_index()->_get_vector_index().at("vec")->vecdex->getDeletedCount());

    // delete those docs again and ensure that while reindexing till 1024 live docs, max count is not changed
    for (size_t i = 0; i < num_docs; i++) {
        ASSERT_TRUE(coll1->remove(std::to_string(i + num_docs)).ok());
    }

    ASSERT_EQ(16, coll1->_get_index()->_get_vector_index().at("vec")->vecdex->getMaxElements());
    ASSERT_EQ(10, coll1->_get_index()->_get_vector_index().at("vec")->vecdex->getCurrentElementCount());
    ASSERT_EQ(10, coll1->_get_index()->_get_vector_index().at("vec")->vecdex->getDeletedCount());

    for (size_t i = 0; i < 1014; i++) {
        nlohmann::json doc;
        doc["id"] = std::to_string(10000 + i);
        doc["title"] = std::to_string(10000 + i) + " title";
        doc["points"] = i;

        std::vector<float> values;
        for(size_t j = 0; j < 4; j++) {
            values.push_back(distrib(rng));
        }

        doc["vec"] = values;
        const Option<nlohmann::json>& add_op = coll1->add(doc.dump());
        if(!add_op.ok()) {
            LOG(ERROR) << add_op.error();
        }
        ASSERT_TRUE(add_op.ok());
    }

    ASSERT_EQ(1271, coll1->_get_index()->_get_vector_index().at("vec")->vecdex->getMaxElements());
    ASSERT_EQ(1014, coll1->_get_index()->_get_vector_index().at("vec")->vecdex->getCurrentElementCount());
    ASSERT_EQ(0, coll1->_get_index()->_get_vector_index().at("vec")->vecdex->getDeletedCount());
}

TEST_F(CollectionVectorTest, VectorWithNullValue) {
    nlohmann::json schema = R"({
        "name": "coll1",
        "fields": [
            {"name": "vec", "type": "float[]", "num_dim": 4}
        ]
    })"_json;

    Collection* coll1 = collectionManager.create_collection(schema).get();

    std::vector<std::string> json_lines;

    nlohmann::json doc;

    doc["id"] = "0";
    doc["vec"] = {0.1, 0.2, 0.3, 0.4};
    json_lines.push_back(doc.dump());


    doc["id"] = "1";
    doc["vec"] = nullptr;
    json_lines.push_back(doc.dump());

    auto res = coll1->add_many(json_lines, doc);

    ASSERT_FALSE(res["success"].get<bool>());
    ASSERT_EQ(1, res["num_imported"].get<size_t>());

    ASSERT_TRUE(nlohmann::json::parse(json_lines[0])["success"].get<bool>());
    ASSERT_FALSE(nlohmann::json::parse(json_lines[1])["success"].get<bool>());
    ASSERT_EQ("Field `vec` must have 4 dimensions.",
              nlohmann::json::parse(json_lines[1])["error"].get<std::string>());
}

TEST_F(CollectionVectorTest, EmbeddedVectorUnchangedUpsert) {
    nlohmann::json schema = R"({
                "name": "coll1",
                "fields": [
                    {"name": "title", "type": "string"},
                    {"name": "points", "type": "int32"},
                    {"name": "embedding", "type":"float[]", "embed":{"from": ["title"],
                        "model_config": {"model_name": "ts/e5-small"}}}
                ]
            })"_json;

    EmbedderManager::set_model_dir("/tmp/typesense_test/models");

    Collection* coll1 = collectionManager.create_collection(schema).get();

    nlohmann::json doc;
    doc["id"] = "0";
    doc["title"] = "Title";
    doc["points"] = 100;

    auto add_op = coll1->add(doc.dump());
    ASSERT_TRUE(add_op.ok());

    auto results = coll1->search("title", {"embedding"}, "", {}, {}, {0}, 10, 1, FREQUENCY, {true}, Index::DROP_TOKENS_THRESHOLD,
                                 spp::sparse_hash_set<std::string>(),
                                 spp::sparse_hash_set<std::string>()).get();

    ASSERT_EQ(1, results["found"].get<size_t>());
    auto embedding = results["hits"][0]["document"]["embedding"].get<std::vector<float>>();
    ASSERT_EQ(384, embedding.size());

    // upsert unchanged doc
    doc.clear();
    doc["id"] = "0";
    doc["title"] = "Title";
    doc["points"] = 100;

    add_op = coll1->add(doc.dump(), index_operation_t::UPSERT);
    ASSERT_TRUE(add_op.ok());

    results = coll1->search("title", {"embedding"}, "", {}, {}, {0}, 10, 1, FREQUENCY, {true}, Index::DROP_TOKENS_THRESHOLD,
                            spp::sparse_hash_set<std::string>(),
                            spp::sparse_hash_set<std::string>()).get();
    ASSERT_EQ(1, results["found"].get<size_t>());
    embedding = results["hits"][0]["document"]["embedding"].get<std::vector<float>>();
    ASSERT_EQ(384, embedding.size());

    // update

    doc.clear();
    doc["id"] = "0";
    doc["title"] = "Title";
    doc["points"] = 100;

    add_op = coll1->add(doc.dump(), index_operation_t::UPDATE);
    ASSERT_TRUE(add_op.ok());

    results = coll1->search("title", {"embedding"}, "", {}, {}, {0}, 10, 1, FREQUENCY, {true}, Index::DROP_TOKENS_THRESHOLD,
                            spp::sparse_hash_set<std::string>(),
                            spp::sparse_hash_set<std::string>()).get();
    ASSERT_EQ(1, results["found"].get<size_t>());
    embedding = results["hits"][0]["document"]["embedding"].get<std::vector<float>>();
    ASSERT_EQ(384, embedding.size());

    // emplace

    doc.clear();
    doc["id"] = "0";
    doc["title"] = "Title";
    doc["points"] = 100;

    add_op = coll1->add(doc.dump(), index_operation_t::EMPLACE);
    ASSERT_TRUE(add_op.ok());

    results = coll1->search("title", {"embedding"}, "", {}, {}, {0}, 10, 1, FREQUENCY, {true}, Index::DROP_TOKENS_THRESHOLD,
                            spp::sparse_hash_set<std::string>(),
                            spp::sparse_hash_set<std::string>()).get();
    ASSERT_EQ(1, results["found"].get<size_t>());
    embedding = results["hits"][0]["document"]["embedding"].get<std::vector<float>>();
    ASSERT_EQ(384, embedding.size());
}

TEST_F(CollectionVectorTest, EmbeddOptionalFieldNullValueUpsert) {
    nlohmann::json schema = R"({
                "name": "coll1",
                "fields": [
                    {"name": "title", "type": "string"},
                    {"name": "desc", "type": "string", "optional": true},
                    {"name": "tags", "type": "string[]", "optional": true},
                    {"name": "embedding", "type":"float[]", "embed":{"from": ["title", "desc", "tags"],
                        "model_config": {"model_name": "ts/e5-small"}}}
                ]
            })"_json;

    EmbedderManager::set_model_dir("/tmp/typesense_test/models");

    Collection* coll1 = collectionManager.create_collection(schema).get();

    nlohmann::json doc;
    doc["id"] = "0";
    doc["title"] = "Title";
    doc["desc"] = nullptr;
    doc["tags"] = {"foo", "bar"};

    auto add_op = coll1->add(doc.dump(), UPSERT);
    ASSERT_TRUE(add_op.ok());

    auto results = coll1->search("title", {"embedding"}, "", {}, {}, {0}, 10, 1, FREQUENCY, {true}, Index::DROP_TOKENS_THRESHOLD,
                                 spp::sparse_hash_set<std::string>(),
                                 spp::sparse_hash_set<std::string>()).get();

    ASSERT_EQ(1, results["found"].get<size_t>());
    auto embedding = results["hits"][0]["document"]["embedding"].get<std::vector<float>>();
    ASSERT_EQ(384, embedding.size());

    // upsert doc
    add_op = coll1->add(doc.dump(), index_operation_t::UPSERT);
    ASSERT_TRUE(add_op.ok());

    // try with null values in array: not allowed
    doc["tags"] = {"bar", nullptr};
    add_op = coll1->add(doc.dump(), index_operation_t::UPSERT);
    ASSERT_FALSE(add_op.ok());
    ASSERT_EQ("Field `tags` must be an array of string.", add_op.error());
}

TEST_F(CollectionVectorTest, SortKeywordSearchWithAutoEmbedVector) {
    nlohmann::json schema = R"({
                "name": "coll1",
                "fields": [
                    {"name": "title", "type": "string"},
                    {"name": "points", "type": "int32"},
                    {"name": "embedding", "type":"float[]", "embed":{"from": ["title"],
                        "model_config": {"model_name": "ts/e5-small"}}}
                ]
            })"_json;

    EmbedderManager::set_model_dir("/tmp/typesense_test/models");

    Collection* coll1 = collectionManager.create_collection(schema).get();

    nlohmann::json doc;
    doc["id"] = "0";
    doc["title"] = "The Lord of the Rings";
    doc["points"] = 100;

    auto add_op = coll1->add(doc.dump());
    ASSERT_TRUE(add_op.ok());

    std::vector<sort_by> sort_by_list = {sort_by("_vector_query(embedding:([]))", "asc")};

    auto results = coll1->search("lord", {"title"}, "", {}, sort_by_list, {0}, 10, 1, FREQUENCY, {true},
                                 Index::DROP_TOKENS_THRESHOLD,
                                 spp::sparse_hash_set<std::string>(),
                                 spp::sparse_hash_set<std::string>()).get();

    ASSERT_EQ(1, results["found"].get<size_t>());
    auto actual_dist = results["hits"][0]["vector_distance"].get<float>();
    ASSERT_LE(0.173, actual_dist);
    ASSERT_GE(0.175, actual_dist);
}

TEST_F(CollectionVectorTest, HybridSearchWithExplicitVector) {
    nlohmann::json schema = R"({
                            "name": "objects",
                            "fields": [
                            {"name": "name", "type": "string"},
                            {"name": "embedding", "type":"float[]", "embed":{"from": ["name"], "model_config": {"model_name": "ts/e5-small"}}}
                            ]
                        })"_json;
    
    EmbedderManager::set_model_dir("/tmp/typesense_test/models");

    auto op = collectionManager.create_collection(schema);
    ASSERT_TRUE(op.ok());
    Collection* coll = op.get();
    nlohmann::json object;
    object["name"] = "butter";
    auto add_op = coll->add(object.dump());
    ASSERT_TRUE(add_op.ok());

    object["name"] = "butterball";
    add_op = coll->add(object.dump());
    ASSERT_TRUE(add_op.ok());

    object["name"] = "butterfly";
    add_op = coll->add(object.dump());
    ASSERT_TRUE(add_op.ok());

    nlohmann::json model_config = R"({
        "model_name": "ts/e5-small"
    })"_json;

    auto query_embedding = EmbedderManager::get_instance().get_text_embedder(model_config).get()->Embed("butter");
    
    std::string vec_string = "[";
    for(size_t i = 0; i < query_embedding.embedding.size(); i++) {
        vec_string += std::to_string(query_embedding.embedding[i]);
        if(i != query_embedding.embedding.size() - 1) {
            vec_string += ",";
        }
    }
    vec_string += "]";  
    auto search_res_op = coll->search("butter", {"name"}, "", {}, {}, {0}, 20, 1, FREQUENCY, {true}, Index::DROP_TOKENS_THRESHOLD,
                                spp::sparse_hash_set<std::string>(),
                                spp::sparse_hash_set<std::string>(), 10, "", 30, 5,
                                "", 10, {}, {}, {}, 0,
                                "<mark>", "</mark>", {}, 1000, true, false, true, "", false, 6000 * 1000, 4, 7,
                                fallback,
                                4, {off}, 32767, 32767, 2,
                                false, true, "embedding:(" + vec_string + ")");
    
    ASSERT_TRUE(search_res_op.ok());
    auto search_res = search_res_op.get();
    ASSERT_EQ(3, search_res["found"].get<size_t>());
    ASSERT_EQ(3, search_res["hits"].size());
    // Hybrid search with rank fusion order:
    // 1. butter (1/1 * 0.7) + (1/1 * 0.3) = 1
    // 2. butterfly (1/2 * 0.7) + (1/3 * 0.3) = 0.45
    // 3. butterball (1/3 * 0.7) + (1/2 * 0.3) = 0.383
    ASSERT_EQ("butter", search_res["hits"][0]["document"]["name"].get<std::string>());
    ASSERT_EQ("butterfly", search_res["hits"][1]["document"]["name"].get<std::string>());
    ASSERT_EQ("butterball", search_res["hits"][2]["document"]["name"].get<std::string>());

    ASSERT_FLOAT_EQ((1.0/1.0 * 0.7) + (1.0/1.0 * 0.3), search_res["hits"][0]["hybrid_search_info"]["rank_fusion_score"].get<float>());
    ASSERT_FLOAT_EQ((1.0/2.0 * 0.7) + (1.0/3.0 * 0.3), search_res["hits"][1]["hybrid_search_info"]["rank_fusion_score"].get<float>());
    ASSERT_FLOAT_EQ((1.0/3.0 * 0.7) + (1.0/2.0 * 0.3), search_res["hits"][2]["hybrid_search_info"]["rank_fusion_score"].get<float>());

    // hybrid search with empty vector (to pass distance threshold param)
    std::string vec_query = "embedding:([], distance_threshold: 0.13)";

    search_res_op = coll->search("butter", {"embedding"}, "", {}, {}, {0}, 20, 1, FREQUENCY, {true}, Index::DROP_TOKENS_THRESHOLD,
                                 spp::sparse_hash_set<std::string>(),
                                 spp::sparse_hash_set<std::string>(), 10, "", 30, 5,
                                 "", 10, {}, {}, {}, 0,
                                 "<mark>", "</mark>", {}, 1000, true, false, true, "", false, 6000 * 1000, 4, 7,
                                 fallback,
                                 4, {off}, 32767, 32767, 2,
                                 false, true, vec_query);
    ASSERT_TRUE(search_res_op.ok());
    search_res = search_res_op.get();

    ASSERT_EQ(2, search_res["found"].get<size_t>());
    ASSERT_EQ(2, search_res["hits"].size());

    ASSERT_NEAR(0.04620, search_res["hits"][0]["vector_distance"].get<float>(), 0.0001);
    ASSERT_NEAR(0.12133, search_res["hits"][1]["vector_distance"].get<float>(), 0.0001);

    // to pass k param
    vec_query = "embedding:([], k: 1)";
    search_res_op = coll->search("butter", {"embedding"}, "", {}, {}, {0}, 20, 1, FREQUENCY, {true}, Index::DROP_TOKENS_THRESHOLD,
                                 spp::sparse_hash_set<std::string>(),
                                 spp::sparse_hash_set<std::string>(), 10, "", 30, 5,
                                 "", 10, {}, {}, {}, 0,
                                 "<mark>", "</mark>", {}, 1000, true, false, true, "", false, 6000 * 1000, 4, 7,
                                 fallback,
                                 4, {off}, 32767, 32767, 2,
                                 false, true, vec_query);
    ASSERT_TRUE(search_res_op.ok());
    search_res = search_res_op.get();
    ASSERT_EQ(1, search_res["found"].get<size_t>());
    ASSERT_EQ(1, search_res["hits"].size());

    // allow wildcard with empty vector (for convenience)
    search_res_op = coll->search("*", {"embedding"}, "", {}, {}, {0}, 20, 1, FREQUENCY, {true}, Index::DROP_TOKENS_THRESHOLD,
                                 spp::sparse_hash_set<std::string>(),
                                 spp::sparse_hash_set<std::string>(), 10, "", 30, 5,
                                 "", 10, {}, {}, {}, 0,
                                 "<mark>", "</mark>", {}, 1000, true, false, true, "", false, 6000 * 1000, 4, 7,
                                 fallback,
                                 4, {off}, 32767, 32767, 2,
                                 false, true, vec_query);
    ASSERT_TRUE(search_res_op.ok());
    search_res = search_res_op.get();
    ASSERT_EQ(3, search_res["found"].get<size_t>());
    ASSERT_EQ(1, search_res["hits"].size());

    // when no embedding field is passed, it should not be allowed
    search_res_op = coll->search("butter", {"name"}, "", {}, {}, {0}, 20, 1, FREQUENCY, {true}, Index::DROP_TOKENS_THRESHOLD,
                                 spp::sparse_hash_set<std::string>(),
                                 spp::sparse_hash_set<std::string>(), 10, "", 30, 5,
                                 "", 10, {}, {}, {}, 0,
                                 "<mark>", "</mark>", {}, 1000, true, false, true, "", false, 6000 * 1000, 4, 7,
                                 fallback,
                                 4, {off}, 32767, 32767, 2,
                                 false, true, vec_query);
    ASSERT_FALSE(search_res_op.ok());
    ASSERT_EQ("Vector query could not find any embedded fields.", search_res_op.error());

    // when no vector matches distance threshold, only text matches are entertained and distance score should be
    // 2 in those cases
    vec_query = "embedding:([], distance_threshold: 0.01)";
    search_res_op = coll->search("butter", {"name", "embedding"}, "", {}, {}, {0}, 20, 1, FREQUENCY, {true}, Index::DROP_TOKENS_THRESHOLD,
                                 spp::sparse_hash_set<std::string>(),
                                 spp::sparse_hash_set<std::string>(), 10, "", 30, 5,
                                 "", 10, {}, {}, {}, 0,
                                 "<mark>", "</mark>", {}, 1000, true, false, true, "", false, 6000 * 1000, 4, 7,
                                 fallback,
                                 4, {off}, 32767, 32767, 2,
                                 false, true, vec_query);
    ASSERT_TRUE(search_res_op.ok());
    search_res = search_res_op.get();

    ASSERT_EQ(3, search_res["found"].get<size_t>());
    ASSERT_EQ(3, search_res["hits"].size());

    ASSERT_TRUE(search_res["hits"][0].count("vector_distance") == 0);
    ASSERT_TRUE(search_res["hits"][1].count("vector_distance") == 0);
    ASSERT_TRUE(search_res["hits"][2].count("vector_distance") == 0);
}

TEST_F(CollectionVectorTest, HybridSearchOnlyVectorMatches) {
    nlohmann::json schema = R"({
        "name": "coll1",
        "fields": [
            {"name": "name", "type": "string", "facet": true},
            {"name": "vec", "type": "float[]", "embed":{"from": ["name"], "model_config": {"model_name": "ts/e5-small"}}}
        ]
    })"_json;

    EmbedderManager::set_model_dir("/tmp/typesense_test/models");
    Collection* coll1 = collectionManager.create_collection(schema).get();

    nlohmann::json doc;
    doc["name"] = "john doe";
    ASSERT_TRUE(coll1->add(doc.dump()).ok());

    auto results_op = coll1->search("zzz", {"name", "vec"}, "", {"name"}, {}, {0}, 20, 1, FREQUENCY, {true},
                                    Index::DROP_TOKENS_THRESHOLD,
                                    spp::sparse_hash_set<std::string>(),
                                    spp::sparse_hash_set<std::string>(), 10, "", 30, 5,
                                    "", 10, {}, {}, {}, 0,
                                    "<mark>", "</mark>", {}, 1000, true, false, true, "", false, 6000 * 1000, 4, 7,
                                    fallback,
                                    4, {off}, 32767, 32767, 2);
    ASSERT_EQ(true, results_op.ok());
    ASSERT_EQ(1, results_op.get()["found"].get<size_t>());
    ASSERT_EQ(1, results_op.get()["hits"].size());
    ASSERT_EQ(1, results_op.get()["facet_counts"].size());
    ASSERT_EQ(4, results_op.get()["facet_counts"][0].size());
    ASSERT_EQ("name", results_op.get()["facet_counts"][0]["field_name"]);
}

TEST_F(CollectionVectorTest, DistanceThresholdTest) {
    nlohmann::json schema = R"({
        "name": "test",
        "fields": [
            {"name": "vec", "type": "float[]", "num_dim": 3}
        ]
    })"_json;

    Collection* coll1 = collectionManager.create_collection(schema).get();

    nlohmann::json doc;
    doc["vec"] = {0.1, 0.2, 0.3};
    ASSERT_TRUE(coll1->add(doc.dump()).ok());

    // write a vector which is 0.5 away from the first vector
    doc["vec"] = {0.6, 0.7, 0.8};
    ASSERT_TRUE(coll1->add(doc.dump()).ok());


    auto results_op = coll1->search("*", {}, "", {}, {}, {0}, 20, 1, FREQUENCY, {true}, Index::DROP_TOKENS_THRESHOLD,
                                spp::sparse_hash_set<std::string>(),
                                spp::sparse_hash_set<std::string>(), 10, "", 30, 5,
                                "", 10, {}, {}, {}, 0,
                                "<mark>", "</mark>", {}, 1000, true, false, true, "", false, 6000 * 1000, 4, 7,
                                fallback,
                                4, {off}, 32767, 32767, 2,
                                false, true, "vec:([0.3,0.4,0.5])");

    ASSERT_EQ(true, results_op.ok());
    ASSERT_EQ(2, results_op.get()["found"].get<size_t>());
    ASSERT_EQ(2, results_op.get()["hits"].size());

    ASSERT_FLOAT_EQ(0.6, results_op.get()["hits"][0]["document"]["vec"].get<std::vector<float>>()[0]);
    ASSERT_FLOAT_EQ(0.7, results_op.get()["hits"][0]["document"]["vec"].get<std::vector<float>>()[1]);
    ASSERT_FLOAT_EQ(0.8, results_op.get()["hits"][0]["document"]["vec"].get<std::vector<float>>()[2]);

    ASSERT_FLOAT_EQ(0.1, results_op.get()["hits"][1]["document"]["vec"].get<std::vector<float>>()[0]);
    ASSERT_FLOAT_EQ(0.2, results_op.get()["hits"][1]["document"]["vec"].get<std::vector<float>>()[1]);
    ASSERT_FLOAT_EQ(0.3, results_op.get()["hits"][1]["document"]["vec"].get<std::vector<float>>()[2]);

    results_op = coll1->search("*", {}, "", {}, {}, {0}, 20, 1, FREQUENCY, {true}, Index::DROP_TOKENS_THRESHOLD,
                                spp::sparse_hash_set<std::string>(),
                                spp::sparse_hash_set<std::string>(), 10, "", 30, 5,
                                "", 10, {}, {}, {}, 0,
                                "<mark>", "</mark>", {}, 1000, true, false, true, "", false, 6000 * 1000, 4, 7,
                                fallback,
                                4, {off}, 32767, 32767, 2,
                                false, true, "vec:([0.3,0.4,0.5], distance_threshold:0.01)");
    
    ASSERT_EQ(true, results_op.ok());
    ASSERT_EQ(1, results_op.get()["found"].get<size_t>());
    ASSERT_EQ(1, results_op.get()["hits"].size());

    ASSERT_FLOAT_EQ(0.6, results_op.get()["hits"][0]["document"]["vec"].get<std::vector<float>>()[0]);
    ASSERT_FLOAT_EQ(0.7, results_op.get()["hits"][0]["document"]["vec"].get<std::vector<float>>()[1]);
    ASSERT_FLOAT_EQ(0.8, results_op.get()["hits"][0]["document"]["vec"].get<std::vector<float>>()[2]);

}

TEST_F(CollectionVectorTest, HybridSearchSortByGeopoint) {
    nlohmann::json schema = R"({
                "name": "objects",
                "fields": [
                {"name": "name", "type": "string"},
                {"name": "location", "type": "geopoint"},
                {"name": "embedding", "type":"float[]", "embed":{"from": ["name"], "model_config": {"model_name": "ts/e5-small"}}}
                ]
            })"_json;
    

    auto op = collectionManager.create_collection(schema);
    ASSERT_TRUE(op.ok());

    auto coll = op.get();

    nlohmann::json doc;
    doc["name"] = "butter";
    doc["location"] = {80.0, 150.0};

    auto add_op = coll->add(doc.dump());

    ASSERT_TRUE(add_op.ok());

    doc["name"] = "butterball";
    doc["location"] = {40.0, 100.0};

    add_op = coll->add(doc.dump());

    ASSERT_TRUE(add_op.ok());

    doc["name"] = "butterfly";
    doc["location"] = {130.0, 200.0};

    add_op = coll->add(doc.dump());

    ASSERT_TRUE(add_op.ok());


    spp::sparse_hash_set<std::string> dummy_include_exclude;

    std::vector<sort_by> sort_by_list = {{"location(10.0, 10.0)", "asc"}};

    auto search_res_op = coll->search("butter", {"name", "embedding"}, "", {}, sort_by_list, {0}, 10, 1, FREQUENCY, {true}, Index::DROP_TOKENS_THRESHOLD, dummy_include_exclude, dummy_include_exclude, 10);

    ASSERT_TRUE(search_res_op.ok());

    auto search_res = search_res_op.get();

    ASSERT_EQ("butterfly", search_res["hits"][0]["document"]["name"].get<std::string>());
    ASSERT_EQ("butterball", search_res["hits"][1]["document"]["name"].get<std::string>());
    ASSERT_EQ("butter", search_res["hits"][2]["document"]["name"].get<std::string>());


    search_res_op = coll->search("butter", {"name", "embedding"}, "", {}, {}, {0}, 10, 1, FREQUENCY, {false}, Index::DROP_TOKENS_THRESHOLD, dummy_include_exclude, dummy_include_exclude, 10);

    ASSERT_TRUE(search_res_op.ok());

    search_res = search_res_op.get();


    ASSERT_EQ("butter", search_res["hits"][0]["document"]["name"].get<std::string>());
    ASSERT_EQ("butterball", search_res["hits"][1]["document"]["name"].get<std::string>());
    ASSERT_EQ("butterfly", search_res["hits"][2]["document"]["name"].get<std::string>());
}

TEST_F(CollectionVectorTest, HybridSearchWithEvalSort) {
    nlohmann::json schema = R"({
        "name": "coll1",
        "fields": [
            {"name": "name", "type": "string", "facet": true},
            {"name": "category", "type": "string", "facet": true},
            {"name": "vec", "type": "float[]", "embed":{"from": ["name"], "model_config": {"model_name": "ts/e5-small"}}}
        ]
    })"_json;

    EmbedderManager::set_model_dir("/tmp/typesense_test/models");
    Collection* coll1 = collectionManager.create_collection(schema).get();

    nlohmann::json doc;
    doc["id"] = "0";
    doc["name"] = "Apple Fruit";
    doc["category"] = "Fresh";
    ASSERT_TRUE(coll1->add(doc.dump()).ok());

    doc["id"] = "1";
    doc["name"] = "Apple";
    doc["category"] = "Phone";
    ASSERT_TRUE(coll1->add(doc.dump()).ok());

    doc["id"] = "2";
    doc["name"] = "Apple Pie";
    doc["category"] = "Notebook";
    ASSERT_TRUE(coll1->add(doc.dump()).ok());

    std::vector<sort_by> sort_fields;
    CollectionManager::parse_sort_by_str("_eval([(category:Fresh):3,(category:Notebook):2,(category:Phone):1]):desc", sort_fields);

    auto results_op = coll1->search("apple", {"name", "vec"}, "", {"name"}, sort_fields, {0}, 20, 1, FREQUENCY, {true},
                                    Index::DROP_TOKENS_THRESHOLD,
                                    spp::sparse_hash_set<std::string>(),
                                    spp::sparse_hash_set<std::string>(), 10, "", 30, 5,
                                    "", 10, {}, {}, {}, 0,
                                    "<mark>", "</mark>", {}, 1000, true, false, true, "", false, 6000 * 1000, 4, 7,
                                    fallback,
                                    4, {off}, 32767, 32767, 2);
    ASSERT_EQ(true, results_op.ok());
    ASSERT_EQ(3, results_op.get()["found"].get<size_t>());
    ASSERT_EQ(3, results_op.get()["hits"].size());

    ASSERT_EQ("0", results_op.get()["hits"][0]["document"]["id"].get<std::string>());
    ASSERT_EQ("2", results_op.get()["hits"][1]["document"]["id"].get<std::string>());
    ASSERT_EQ("1", results_op.get()["hits"][2]["document"]["id"].get<std::string>());
}

TEST_F(CollectionVectorTest, VectorSearchWithEvalSort) {
    nlohmann::json schema = R"({
        "name": "coll1",
        "fields": [
            {"name": "name", "type": "string", "facet": true},
            {"name": "category", "type": "string", "facet": true},
            {"name": "vec", "type": "float[]", "num_dim": 4}
        ]
    })"_json;

    EmbedderManager::set_model_dir("/tmp/typesense_test/models");
    Collection* coll1 = collectionManager.create_collection(schema).get();

    nlohmann::json doc;
    doc["id"] = "0";
    doc["name"] = "Apple Fruit";
    doc["category"] = "Fresh";
    doc["vec"] = {0.1, 0.2, 0.3, 0.4};
    ASSERT_TRUE(coll1->add(doc.dump()).ok());

    doc["id"] = "1";
    doc["name"] = "Apple";
    doc["category"] = "Phone";
    doc["vec"] = {0.2, 0.3, 0.1, 0.1};
    ASSERT_TRUE(coll1->add(doc.dump()).ok());

    doc["id"] = "2";
    doc["name"] = "Apple Pie";
    doc["category"] = "Notebook";
    doc["vec"] = {0.1, 0.3, 0.2, 0.4};
    ASSERT_TRUE(coll1->add(doc.dump()).ok());

    std::vector<sort_by> sort_fields;
    CollectionManager::parse_sort_by_str("_eval([(category:Fresh):3,(category:Notebook):2,(category:Phone):1]):desc", sort_fields);

    auto results_op = coll1->search("*", {"vec"}, "", {"name"}, sort_fields, {0}, 20, 1, FREQUENCY, {true},
                                    Index::DROP_TOKENS_THRESHOLD,
                                    spp::sparse_hash_set<std::string>(),
                                    spp::sparse_hash_set<std::string>(), 10, "", 30, 5,
                                    "", 10, {}, {}, {}, 0,
                                    "<mark>", "</mark>", {}, 1000, true, false, true, "", false, 6000 * 1000, 4, 7,
                                    fallback,
                                    4, {off}, 32767, 32767, 2,
                                    false, true, "vec:([0.1, 0.4, 0.2, 0.3])");
    ASSERT_EQ(true, results_op.ok());
    ASSERT_EQ(3, results_op.get()["found"].get<size_t>());
    ASSERT_EQ(3, results_op.get()["hits"].size());

    ASSERT_EQ("0", results_op.get()["hits"][0]["document"]["id"].get<std::string>());
    ASSERT_EQ("2", results_op.get()["hits"][1]["document"]["id"].get<std::string>());
    ASSERT_EQ("1", results_op.get()["hits"][2]["document"]["id"].get<std::string>());
}

TEST_F(CollectionVectorTest, EmbedFromOptionalNullField) {
    nlohmann::json schema = R"({
                "name": "objects",
                "fields": [
                {"name": "text", "type": "string", "optional": true},
                {"name": "embedding", "type":"float[]", "embed":{"from": ["text"], "model_config": {"model_name": "ts/e5-small"}}}
                ]
            })"_json;

    EmbedderManager::set_model_dir("/tmp/typesense_test/models");

    auto op = collectionManager.create_collection(schema);

    ASSERT_TRUE(op.ok());
    auto coll = op.get();

    nlohmann::json doc = R"({
    })"_json;

    auto add_op = coll->add(doc.dump());

    ASSERT_FALSE(add_op.ok());
    ASSERT_EQ("No valid fields found to create embedding for `embedding`, please provide at least one valid field or make the embedding field optional.", add_op.error());

    doc["text"] = "butter";
    add_op = coll->add(doc.dump());
    ASSERT_TRUE(add_op.ok());
    // drop the embedding field and reindex

    nlohmann::json alter_schema = R"({
        "fields": [
        {"name": "embedding", "drop": true},
        {"name": "embedding", "type":"float[]", "embed":{"from": ["text"], "model_config": {"model_name": "ts/e5-small"}}, "optional": true}
        ]
    })"_json;

    auto update_op = coll->alter(alter_schema);
    ASSERT_TRUE(update_op.ok());


    doc = R"({
    })"_json;
    add_op = coll->add(doc.dump());

    ASSERT_TRUE(add_op.ok());
}

TEST_F(CollectionVectorTest, HideCredential) {
    auto schema_json =
            R"({
            "name": "Products",
            "fields": [
                {"name": "product_name", "type": "string", "infix": true},
                {"name": "embedding", "type":"float[]", "embed":{"from": ["product_name"],
                    "model_config": {
                        "model_name": "ts/e5-small",
                        "api_key": "ax-abcdef12345",
                        "access_token": "ax-abcdef12345",
                        "refresh_token": "ax-abcdef12345",
                        "client_id": "ax-abcdef12345",
                        "client_secret": "ax-abcdef12345",
                        "project_id": "ax-abcdef12345"
                    }}}
            ]
        })"_json;

    EmbedderManager::set_model_dir("/tmp/typesense_test/models");

    auto collection_create_op = collectionManager.create_collection(schema_json);
    ASSERT_TRUE(collection_create_op.ok());
    auto coll1 = collection_create_op.get();
    auto coll_summary = coll1->get_summary_json();

    ASSERT_EQ("ax-ab*********", coll_summary["fields"][1]["embed"]["model_config"]["api_key"].get<std::string>());
    ASSERT_EQ("ax-ab*********", coll_summary["fields"][1]["embed"]["model_config"]["access_token"].get<std::string>());
    ASSERT_EQ("ax-ab*********", coll_summary["fields"][1]["embed"]["model_config"]["refresh_token"].get<std::string>());
    ASSERT_EQ("ax-ab*********", coll_summary["fields"][1]["embed"]["model_config"]["client_id"].get<std::string>());
    ASSERT_EQ("ax-ab*********", coll_summary["fields"][1]["embed"]["model_config"]["client_secret"].get<std::string>());
    ASSERT_EQ("ax-ab*********", coll_summary["fields"][1]["embed"]["model_config"]["project_id"].get<std::string>());

    // small api key

    schema_json =
            R"({
            "name": "Products2",
            "fields": [
                {"name": "product_name", "type": "string", "infix": true},
                {"name": "embedding", "type":"float[]", "embed":{"from": ["product_name"],
                    "model_config": {
                        "model_name": "ts/e5-small",
                        "api_key": "ax1",
                        "access_token": "ax1",
                        "refresh_token": "ax1",
                        "client_id": "ax1",
                        "client_secret": "ax1",
                        "project_id": "ax1"
                    }}}
            ]
        })"_json;

    collection_create_op = collectionManager.create_collection(schema_json);
    ASSERT_TRUE(collection_create_op.ok());
    auto coll2 = collection_create_op.get();
    coll_summary = coll2->get_summary_json();

    ASSERT_EQ("***********", coll_summary["fields"][1]["embed"]["model_config"]["api_key"].get<std::string>());
    ASSERT_EQ("***********", coll_summary["fields"][1]["embed"]["model_config"]["access_token"].get<std::string>());
    ASSERT_EQ("***********", coll_summary["fields"][1]["embed"]["model_config"]["refresh_token"].get<std::string>());
    ASSERT_EQ("***********", coll_summary["fields"][1]["embed"]["model_config"]["client_id"].get<std::string>());
    ASSERT_EQ("***********", coll_summary["fields"][1]["embed"]["model_config"]["client_secret"].get<std::string>());
    ASSERT_EQ("***********", coll_summary["fields"][1]["embed"]["model_config"]["project_id"].get<std::string>());
}

TEST_F(CollectionVectorTest, UpdateOfFieldReferencedByEmbedding) {
    nlohmann::json schema = R"({
        "name": "objects",
        "fields": [
            {"name": "name", "type": "string"},
            {"name": "embedding", "type":"float[]", "embed":{"from": ["name"],
                "model_config": {"model_name": "ts/e5-small"}}}
        ]
    })"_json;

    EmbedderManager::set_model_dir("/tmp/typesense_test/models");

    auto op = collectionManager.create_collection(schema);
    ASSERT_TRUE(op.ok());
    Collection* coll = op.get();

    nlohmann::json object;
    object["id"] = "0";
    object["name"] = "butter";

    auto add_op = coll->add(object.dump(), CREATE);
    ASSERT_TRUE(add_op.ok());

    auto results = coll->search("butter", {"embedding"}, "", {}, {}, {0}, 10, 1, FREQUENCY, {true}).get();
    ASSERT_EQ(1, results["found"].get<size_t>());
    auto original_embedding = results["hits"][0]["document"]["embedding"].get<std::vector<float>>();

    nlohmann::json update_object;
    update_object["id"] = "0";
    update_object["name"] = "ghee";
    auto update_op = coll->add(update_object.dump(), EMPLACE);
    ASSERT_TRUE(update_op.ok());

    results = coll->search("ghee", {"embedding"}, "", {}, {}, {0}, 10, 1, FREQUENCY, {true}).get();
    ASSERT_EQ(1, results["found"].get<size_t>());
    auto updated_embedding = results["hits"][0]["document"]["embedding"].get<std::vector<float>>();
    ASSERT_NE(original_embedding, updated_embedding);

    // action = update
    update_object["name"] = "milk";
    update_op = coll->add(update_object.dump(), UPDATE);
    ASSERT_TRUE(update_op.ok());

    results = coll->search("milk", {"embedding"}, "", {}, {}, {0}, 10, 1, FREQUENCY, {true}).get();
    ASSERT_EQ(1, results["found"].get<size_t>());
    updated_embedding = results["hits"][0]["document"]["embedding"].get<std::vector<float>>();
    ASSERT_NE(original_embedding, updated_embedding);

    // action = upsert
    update_object["name"] = "cheese";
    update_op = coll->add(update_object.dump(), UPSERT);
    ASSERT_TRUE(update_op.ok());

    results = coll->search("cheese", {"embedding"}, "", {}, {}, {0}, 10, 1, FREQUENCY, {true}).get();
    ASSERT_EQ(1, results["found"].get<size_t>());
    updated_embedding = results["hits"][0]["document"]["embedding"].get<std::vector<float>>();
    ASSERT_NE(original_embedding, updated_embedding);
}

TEST_F(CollectionVectorTest, UpdateOfFieldNotReferencedByEmbedding) {
    // test updates to a field that's not referred by an embedding field
    nlohmann::json schema = R"({
        "name": "objects",
        "fields": [
            {"name": "name", "type": "string"},
            {"name": "about", "type": "string"},
            {"name": "embedding", "type":"float[]", "embed":{"from": ["name"], "model_config": {"model_name": "ts/e5-small"}}}
        ]
    })"_json;

    EmbedderManager::set_model_dir("/tmp/typesense_test/models");

    auto op = collectionManager.create_collection(schema);
    ASSERT_TRUE(op.ok());
    Collection* coll = op.get();

    nlohmann::json object;
    object["id"] = "0";
    object["name"] = "butter";
    object["about"] = "about butter";

    auto add_op = coll->add(object.dump(), CREATE);
    ASSERT_TRUE(add_op.ok());

    auto results = coll->search("butter", {"embedding"}, "", {}, {}, {0}, 10, 1, FREQUENCY, {true}).get();
    ASSERT_EQ(1, results["found"].get<size_t>());

    nlohmann::json update_object;
    update_object["id"] = "0";
    update_object["about"] = "something about butter";
    auto update_op = coll->add(update_object.dump(), EMPLACE);
    ASSERT_TRUE(update_op.ok());

    results = coll->search("butter", {"embedding"}, "", {}, {}, {0}, 10, 1, FREQUENCY, {true}).get();
    ASSERT_EQ(1, results["found"].get<size_t>());

    // action = update
    update_object["about"] = "something about butter 2";
    update_op = coll->add(update_object.dump(), UPDATE);
    ASSERT_TRUE(update_op.ok());

    results = coll->search("butter", {"embedding"}, "", {}, {}, {0}, 10, 1, FREQUENCY, {true}).get();
    ASSERT_EQ(1, results["found"].get<size_t>());

    // action = upsert
    update_object["name"] = "butter";
    update_object["about"] = "something about butter 3";
    update_op = coll->add(update_object.dump(), UPSERT);
    ASSERT_TRUE(update_op.ok());

    results = coll->search("butter", {"embedding"}, "", {}, {}, {0}, 10, 1, FREQUENCY, {true}).get();
    ASSERT_EQ(1, results["found"].get<size_t>());
}

TEST_F(CollectionVectorTest, FreshEmplaceWithOptionalEmbeddingReferencedField) {
    auto schema = R"({
        "name": "objects",
        "fields": [
            {"name": "name", "type": "string", "optional": true},
            {"name": "about", "type": "string"},
            {"name": "embedding", "type":"float[]", "embed":{"from": ["name"], "model_config": {"model_name": "ts/e5-small"}}}
        ]
    })"_json;

    EmbedderManager::set_model_dir("/tmp/typesense_test/models");

    auto op = collectionManager.create_collection(schema);
    ASSERT_TRUE(op.ok());
    Collection* coll = op.get();

    nlohmann::json object;
    object["id"] = "0";
    object["about"] = "about butter";

    auto add_op = coll->add(object.dump(), EMPLACE);
    ASSERT_FALSE(add_op.ok());
    ASSERT_EQ("No valid fields found to create embedding for `embedding`, please provide at least one valid field "
              "or make the embedding field optional.", add_op.error());
}

TEST_F(CollectionVectorTest, EmbeddingFieldWithIdFieldPrecedingInSchema) {
    auto schema = R"({
        "name": "objects",
        "fields": [
            {"name": "id", "type": "string"},
            {"name": "name", "type": "string"},
            {"name": "embedding", "type":"float[]", "embed":{"from": ["name"], "model_config": {"model_name": "ts/e5-small"}}}
        ]
    })"_json;

    EmbedderManager::set_model_dir("/tmp/typesense_test/models");

    auto op = collectionManager.create_collection(schema);
    ASSERT_TRUE(op.ok());
    Collection* coll = op.get();

    auto fs = coll->get_fields();
    ASSERT_EQ(2, fs.size());
    ASSERT_EQ(384, fs[1].num_dim);
}

TEST_F(CollectionVectorTest, SkipEmbeddingOpWhenValueExists) {
    nlohmann::json schema = R"({
        "name": "objects",
        "fields": [
            {"name": "name", "type": "string"},
            {"name": "embedding", "type":"float[]", "embed":{"from": ["name"], "model_config": {"model_name": "ts/e5-small"}}}
        ]
    })"_json;

    EmbedderManager::set_model_dir("/tmp/typesense_test/models");

    nlohmann::json model_config = R"({
        "model_name": "ts/e5-small"
    })"_json;

    // will be roughly 0.1110895648598671,-0.11710234731435776,-0.5319093465805054, ...

    auto op = collectionManager.create_collection(schema);
    ASSERT_TRUE(op.ok());
    Collection* coll = op.get();

    // document with explicit embedding vector
    nlohmann::json doc;
    doc["name"] = "FOO";

    std::vector<float> vec;
    for(size_t i = 0; i < 384; i++) {
        vec.push_back(0.345);
    }

    doc["embedding"] = vec;

    auto add_op = coll->add(doc.dump());
    ASSERT_TRUE(add_op.ok());

    // get the vector back
    auto res = coll->search("*", {}, "", {}, {}, {0}, 10, 1, FREQUENCY, {true},
                                      Index::DROP_TOKENS_THRESHOLD).get();

    // let's check the first few vectors
    auto stored_vec = res["hits"][0]["document"]["embedding"];
    ASSERT_NEAR(0.345, stored_vec[0], 0.01);
    ASSERT_NEAR(0.345, stored_vec[1], 0.01);
    ASSERT_NEAR(0.345, stored_vec[2], 0.01);
    ASSERT_NEAR(0.345, stored_vec[3], 0.01);
    ASSERT_NEAR(0.345, stored_vec[4], 0.01);

    // what happens when vector contains invalid value, like string
    doc["embedding"] = "foo"; //{0.11, 0.11};
    add_op = coll->add(doc.dump());
    ASSERT_FALSE(add_op.ok());
    ASSERT_EQ("Field `embedding` contains an invalid embedding.", add_op.error());

    // when dims don't match
    doc["embedding"] = {0.11, 0.11};
    add_op = coll->add(doc.dump());
    ASSERT_FALSE(add_op.ok());
    ASSERT_EQ("Field `embedding` contains an invalid embedding.", add_op.error());

    // invalid array value
    doc["embedding"].clear();
    for(size_t i = 0; i < 384; i++) {
        doc["embedding"].push_back(0.01);
    }
    doc["embedding"][5] = "foo";
    add_op = coll->add(doc.dump());
    ASSERT_FALSE(add_op.ok());
    ASSERT_EQ("Field `embedding` contains invalid float values.", add_op.error());
}

TEST_F(CollectionVectorTest, SemanticSearchReturnOnlyVectorDistance) {
    auto schema_json =
        R"({
            "name": "Products",
            "fields": [
                {"name": "product_name", "type": "string", "infix": true},
                {"name": "category", "type": "string"},
                {"name": "embedding", "type":"float[]", "embed":{"from": ["product_name", "category"], "model_config": {"model_name": "ts/e5-small"}}}
            ]
        })"_json;

    
    EmbedderManager::set_model_dir("/tmp/typesense_test/models");

    auto collection_create_op = collectionManager.create_collection(schema_json);
    ASSERT_TRUE(collection_create_op.ok());
    auto coll1 = collection_create_op.get();

    auto add_op = coll1->add(R"({
        "product_name": "moisturizer",
        "category": "beauty"
    })"_json.dump());

    ASSERT_TRUE(add_op.ok());

    auto results = coll1->search("moisturizer", {"embedding"},
                                 "", {}, {}, {2}, 10,
                                 1, FREQUENCY, {true},
                                 0, spp::sparse_hash_set<std::string>()).get();
    
    ASSERT_EQ(1, results["hits"].size());

    // Return only vector distance
    ASSERT_EQ(0, results["hits"][0].count("text_match_info"));
    ASSERT_EQ(0, results["hits"][0].count("hybrid_search_info"));
    ASSERT_EQ(1, results["hits"][0].count("vector_distance"));
}

TEST_F(CollectionVectorTest, KeywordSearchReturnOnlyTextMatchInfo) {
    auto schema_json =
            R"({
            "name": "Products",
            "fields": [
                {"name": "product_name", "type": "string", "infix": true},
                {"name": "category", "type": "string"},
                {"name": "embedding", "type":"float[]", "embed":{"from": ["product_name", "category"], "model_config": {"model_name": "ts/e5-small"}}}
            ]
        })"_json;


    EmbedderManager::set_model_dir("/tmp/typesense_test/models");

    auto collection_create_op = collectionManager.create_collection(schema_json);
    ASSERT_TRUE(collection_create_op.ok());
    auto coll1 = collection_create_op.get();
    auto add_op = coll1->add(R"({
        "product_name": "moisturizer",
        "category": "beauty"
    })"_json.dump());
    ASSERT_TRUE(add_op.ok());

    auto results = coll1->search("moisturizer", {"product_name"},
                                 "", {}, {}, {2}, 10,
                                 1, FREQUENCY, {true},
                                 0, spp::sparse_hash_set<std::string>()).get();

    
    ASSERT_EQ(1, results["hits"].size());

    // Return only text match info
    ASSERT_EQ(0, results["hits"][0].count("vector_distance"));
    ASSERT_EQ(0, results["hits"][0].count("hybrid_search_info"));
    ASSERT_EQ(1, results["hits"][0].count("text_match_info"));
}

TEST_F(CollectionVectorTest, GroupByWithVectorSearch) {
    nlohmann::json schema = R"({
        "name": "coll1",
        "fields": [
            {"name": "title", "type": "string"},
            {"name": "group", "type": "string", "facet": true},
            {"name": "vec", "type": "float[]", "num_dim": 4}
        ]
    })"_json;

    Collection* coll1 = collectionManager.create_collection(schema).get();

    std::vector<std::vector<float>> values = {
        {0.851758, 0.909671, 0.823431, 0.372063},
        {0.97826, 0.933157, 0.39557, 0.306488},
        {0.230606, 0.634397, 0.514009, 0.399594}
    };

    for (size_t i = 0; i < values.size(); i++) {
        nlohmann::json doc;
        doc["id"] = std::to_string(i);
        doc["title"] = std::to_string(i) + " title";
        doc["group"] = "0";
        doc["vec"] = values[i];
        ASSERT_TRUE(coll1->add(doc.dump()).ok());
    }

    auto res = coll1->search("title", {"title"}, "", {}, {}, {0}, 10, 1, FREQUENCY, {true}, Index::DROP_TOKENS_THRESHOLD,
                     spp::sparse_hash_set<std::string>(),
                     spp::sparse_hash_set<std::string>(), 10, "", 30, 5,
                     "", 10, {}, {}, {"group"}, 3,
                     "<mark>", "</mark>", {}, 1000, true, false, true, "", false, 6000 * 1000, 4, 7, fallback,
                     4, {off}, 32767, 32767, 2,
                     false, true, "vec:([0.96826, 0.94, 0.39557, 0.306488])").get();

    ASSERT_EQ(1, res["grouped_hits"].size());
    ASSERT_EQ(3, res["grouped_hits"][0]["hits"].size());
    ASSERT_EQ(1, res["grouped_hits"][0]["hits"][0].count("vector_distance"));

    res = coll1->search("*", {"title"}, "", {}, {}, {0}, 10, 1, FREQUENCY, {true}, Index::DROP_TOKENS_THRESHOLD,
                        spp::sparse_hash_set<std::string>(),
                        spp::sparse_hash_set<std::string>(), 10, "", 30, 5,
                        "", 10, {}, {}, {"group"}, 1,
                        "<mark>", "</mark>", {}, 1000, true, false, true, "", false, 6000 * 1000, 4, 7, fallback,
                        4, {off}, 32767, 32767, 2,
                        false, true, "vec:([0.96826, 0.94, 0.39557, 0.306488])").get();
    
    ASSERT_EQ(1, res["grouped_hits"].size());
    ASSERT_EQ(1, res["grouped_hits"][0]["hits"].size());
    ASSERT_EQ(1, res["grouped_hits"][0]["hits"][0].count("vector_distance"));
}

TEST_F(CollectionVectorTest, HybridSearchReturnAllInfo) {
    auto schema_json =
            R"({
            "name": "Products",
            "fields": [
                {"name": "product_name", "type": "string", "infix": true},
                {"name": "category", "type": "string"},
                {"name": "embedding", "type":"float[]", "embed":{"from": ["product_name", "category"], "model_config": {"model_name": "ts/e5-small"}}}
            ]
        })"_json;
    
    EmbedderManager::set_model_dir("/tmp/typesense_test/models");

    auto collection_create_op = collectionManager.create_collection(schema_json);
    ASSERT_TRUE(collection_create_op.ok());
    auto coll1 = collection_create_op.get();

    auto add_op = coll1->add(R"({
        "product_name": "moisturizer",
        "category": "beauty"
    })"_json.dump());
    ASSERT_TRUE(add_op.ok());


    auto results = coll1->search("moisturizer", {"product_name", "embedding"},
                                 "", {}, {}, {2}, 10,
                                 1, FREQUENCY, {true},
                                 0, spp::sparse_hash_set<std::string>()).get();
    
    ASSERT_EQ(1, results["hits"].size());

    // Return all info
    ASSERT_EQ(1, results["hits"][0].count("vector_distance"));
    ASSERT_EQ(1, results["hits"][0].count("text_match_info"));
    ASSERT_EQ(1, results["hits"][0].count("hybrid_search_info"));
}

TEST_F(CollectionVectorTest, DISABLED_HybridSortingTest) {
    auto schema_json =
            R"({
            "name": "TEST",
            "fields": [
                {"name": "name", "type": "string"},
                {"name": "embedding", "type":"float[]", "embed":{"from": ["name"], "model_config": {"model_name": "ts/e5-small"}}}
            ]
    })"_json;
    
    EmbedderManager::set_model_dir("/tmp/typesense_test/models");
    auto collection_create_op = collectionManager.create_collection(schema_json);
    ASSERT_TRUE(collection_create_op.ok());
    auto coll1 = collection_create_op.get();

    auto add_op = coll1->add(R"({
        "name": "john doe"
    })"_json.dump());
    ASSERT_TRUE(add_op.ok());

    add_op = coll1->add(R"({
        "name": "john legend"
    })"_json.dump());
    ASSERT_TRUE(add_op.ok());

    add_op = coll1->add(R"({
        "name": "john krasinski"
    })"_json.dump());
    ASSERT_TRUE(add_op.ok());

    add_op = coll1->add(R"({
        "name": "john abraham"
    })"_json.dump());
    ASSERT_TRUE(add_op.ok());

    // first do keyword search
    auto results = coll1->search("john", {"name"},
                                 "", {}, {}, {2}, 10,
                                 1, FREQUENCY, {true},
                                 0, spp::sparse_hash_set<std::string>()).get();
    
    ASSERT_EQ(4, results["hits"].size());


    // now do hybrid search with sort_by: _text_match:desc,_vector_distance:asc
    std::vector<sort_by> sort_by_list = {{"_text_match", "desc"}, {"_vector_distance", "asc"}};

    auto hybrid_results = coll1->search("john", {"name", "embedding"},
                                 "", {}, sort_by_list, {2}, 10,
                                 1, FREQUENCY, {true},
                                 0, spp::sparse_hash_set<std::string>()).get();
    
    // first 4 results should be same as keyword search
    ASSERT_EQ(results["hits"][0]["document"]["name"].get<std::string>(), hybrid_results["hits"][0]["document"]["name"].get<std::string>());
    ASSERT_EQ(results["hits"][1]["document"]["name"].get<std::string>(), hybrid_results["hits"][1]["document"]["name"].get<std::string>());
    ASSERT_EQ(results["hits"][2]["document"]["name"].get<std::string>(), hybrid_results["hits"][2]["document"]["name"].get<std::string>());
    ASSERT_EQ(results["hits"][3]["document"]["name"].get<std::string>(), hybrid_results["hits"][3]["document"]["name"].get<std::string>());
}

TEST_F(CollectionVectorTest, TestDifferentOpenAIApiKeys) {
    if (std::getenv("api_key_1") == nullptr || std::getenv("api_key_2") == nullptr) {
        LOG(INFO) << "Skipping test as api_key_1 or api_key_2 is not set";
        return;
    }

    auto api_key1 = std::string(std::getenv("api_key_1"));
    auto api_key2 = std::string(std::getenv("api_key_2"));

    auto embedder_map = EmbedderManager::get_instance()._get_text_embedders();

    ASSERT_EQ(embedder_map.find("openai/text-embedding-ada-002:" + api_key1), embedder_map.end());
    ASSERT_EQ(embedder_map.find("openai/text-embedding-ada-002:" + api_key2), embedder_map.end());
    ASSERT_EQ(embedder_map.find("openai/text-embedding-ada-002"), embedder_map.end());

    nlohmann::json model_config1 = R"({
                "model_name": "openai/text-embedding-ada-002"
            })"_json;
    
    nlohmann::json model_config2 = model_config1;

    model_config1["api_key"] = api_key1;
    model_config2["api_key"] = api_key2;

    size_t num_dim;
    EmbedderManager::get_instance().validate_and_init_remote_model(model_config1, num_dim);
    EmbedderManager::get_instance().validate_and_init_remote_model(model_config2, num_dim);

    embedder_map = EmbedderManager::get_instance()._get_text_embedders();

    ASSERT_NE(embedder_map.find("openai/text-embedding-ada-002:" + api_key1), embedder_map.end());
    ASSERT_NE(embedder_map.find("openai/text-embedding-ada-002:" + api_key2), embedder_map.end());
    ASSERT_EQ(embedder_map.find("openai/text-embedding-ada-002"), embedder_map.end());
}


TEST_F(CollectionVectorTest, TestMultilingualE5) {
    auto schema_json =
            R"({
            "name": "TEST",
            "fields": [
                {"name": "name", "type": "string"},
                {"name": "embedding", "type":"float[]", "embed":{"from": ["name"], "model_config": {"model_name": "ts/multilingual-e5-small"}}}
            ]
    })"_json;

    EmbedderManager::set_model_dir("/tmp/typesense_test/models");

    auto collection_create_op = collectionManager.create_collection(schema_json);

    ASSERT_TRUE(collection_create_op.ok());
    auto coll1 = collection_create_op.get();

    auto add_op = coll1->add(R"({
        "name": "john doe"
    })"_json.dump());

    auto hybrid_results = coll1->search("john", {"name", "embedding"},
                                 "", {}, {}, {2}, 10,
                                 1, FREQUENCY, {true},
                                 0, spp::sparse_hash_set<std::string>());
    
    ASSERT_TRUE(hybrid_results.ok());

    auto semantic_results = coll1->search("john", {"embedding"},
                                 "", {}, {}, {2}, 10,
                                 1, FREQUENCY, {true},
                                 0, spp::sparse_hash_set<std::string>());
    
    ASSERT_TRUE(semantic_results.ok());
}

TEST_F(CollectionVectorTest, TestTwoEmbeddingFieldsSamePrefix) {
    nlohmann::json schema = R"({
                            "name": "docs",
                            "fields": [
                                {
                                "name": "title",
                                "type": "string"
                                },
                                {
                                "name": "embedding",
                                "type": "float[]",
                                "embed": {
                                    "from": [
                                    "title"
                                    ],
                                    "model_config": {
                                    "model_name": "ts/e5-small"
                                    }
                                }
                                },
                                {
                                "name": "embedding_en",
                                "type": "float[]",
                                "embed": {
                                    "from": [
                                    "title"
                                    ],
                                    "model_config": {
                                    "model_name": "ts/e5-small"
                                    }
                                }
                                }
                            ]
                            })"_json;
    
    EmbedderManager::set_model_dir("/tmp/typesense_test/models");

    auto collection_create_op = collectionManager.create_collection(schema);

    ASSERT_TRUE(collection_create_op.ok());

    auto coll1 = collection_create_op.get();

    auto add_op = coll1->add(R"({
        "title": "john doe"
    })"_json.dump());

    ASSERT_TRUE(add_op.ok());

    auto semantic_results = coll1->search("john", {"embedding"},
                                 "", {}, {}, {2}, 10,
                                 1, FREQUENCY, {true},
                                 0, spp::sparse_hash_set<std::string>());

    ASSERT_TRUE(semantic_results.ok());
}

TEST_F(CollectionVectorTest, TestOneEmbeddingOneKeywordFieldsHaveSamePrefix) {
    nlohmann::json schema = R"({
                        "name": "test",
                        "fields": [
                            {
                                "name": "title",
                                "type": "string"
                            },
                            {
                            "name": "title_vec",
                            "type": "float[]",
                            "embed": {
                                "from": [
                                    "title"
                                ],
                                "model_config": {
                                    "model_name": "ts/e5-small"
                                }
                            }
                            }
                        ]
                        })"_json;
    
    EmbedderManager::set_model_dir("/tmp/typesense_test/models");

    auto collection_create_op = collectionManager.create_collection(schema);

    ASSERT_TRUE(collection_create_op.ok());

    auto coll1 = collection_create_op.get();

    auto add_op = coll1->add(R"({
        "title": "john doe"
    })"_json.dump());

    ASSERT_TRUE(add_op.ok());

    auto keyword_results = coll1->search("john", {"title"},
                                 "", {}, {}, {2}, 10,
                                 1, FREQUENCY, {true},
                                 0, spp::sparse_hash_set<std::string>());

    ASSERT_TRUE(keyword_results.ok());
}

TEST_F(CollectionVectorTest, HybridSearchOnlyKeyworMatchDoNotHaveVectorDistance) {
    nlohmann::json schema = R"({
                        "name": "test",
                        "fields": [
                            {
                                "name": "title",
                                "type": "string"
                            },
                            {
                            "name": "embedding",
                            "type": "float[]",
                            "embed": {
                                "from": [
                                    "title"
                                ],
                                "model_config": {
                                    "model_name": "ts/e5-small"
                                }
                            }
                            }
                        ]
                        })"_json;
    
    EmbedderManager::set_model_dir("/tmp/typesense_test/models");

    auto collection_create_op = collectionManager.create_collection(schema);

    ASSERT_TRUE(collection_create_op.ok());

    auto coll1 = collection_create_op.get();

    auto add_op = coll1->add(R"({
        "title": "john doe"
    })"_json.dump());

    ASSERT_TRUE(add_op.ok());

    // hybrid search with empty vector (to pass distance threshold param)
    std::string vec_query = "embedding:([], distance_threshold: 0.05)";

    auto hybrid_results = coll1->search("john", {"title", "embedding"}, "", {}, {}, {0}, 20, 1, FREQUENCY, {true}, Index::DROP_TOKENS_THRESHOLD,
                                 spp::sparse_hash_set<std::string>(),
                                 spp::sparse_hash_set<std::string>(), 10, "", 30, 5,
                                 "", 10, {}, {}, {}, 0,
                                 "<mark>", "</mark>", {}, 1000, true, false, true, "", false, 6000 * 1000, 4, 7,
                                 fallback,
                                 4, {off}, 32767, 32767, 2,
                                 false, true, vec_query);

    ASSERT_TRUE(hybrid_results.ok());

    ASSERT_EQ(1, hybrid_results.get()["hits"].size());
    ASSERT_EQ(0, hybrid_results.get()["hits"][0].count("vector_distance"));
}

TEST_F(CollectionVectorTest, QueryByNotAutoEmbeddingVectorField) {
    nlohmann::json schema = R"({
                    "name": "test",
                    "fields": [
                        {
                            "name": "title",
                            "type": "string"
                        },
                        {
                        "name": "embedding",
                        "type": "float[]",
                        "num_dim": 384
                        }
                    ]
                    })"_json;
    
    EmbedderManager::set_model_dir("/tmp/typesense_test/models");

    auto collection_create_op = collectionManager.create_collection(schema);
    ASSERT_TRUE(collection_create_op.ok());

    auto coll = collection_create_op.get();

    auto search_res = coll->search("john", {"title", "embedding"}, "", {}, {}, {0}, 20, 1, FREQUENCY, {true}, Index::DROP_TOKENS_THRESHOLD,
                                 spp::sparse_hash_set<std::string>(),
                                 spp::sparse_hash_set<std::string>(), 10, "", 30, 5,
                                 "", 10, {}, {}, {}, 0,
                                 "<mark>", "</mark>", {}, 1000, true, false, true, "", false, 6000 * 1000, 4, 7,
                                 fallback,
                                 4, {off}, 32767, 32767, 2,
                                 false, true, "embedding:([0.96826, 0.94, 0.39557, 0.306488])");
    
    ASSERT_FALSE(search_res.ok());

    ASSERT_EQ("Vector field `embedding` is not an auto-embedding field, do not use `query_by` with it, use `vector_query` instead.", search_res.error());
}

TEST_F(CollectionVectorTest, TestUnloadingModelsOnCollectionDelete) {
    nlohmann::json actual_schema = R"({
                        "name": "test",
                        "fields": [
                            {
                                "name": "title",
                                "type": "string"
                            },
                            {
                            "name": "title_vec",
                            "type": "float[]",
                            "embed": {
                                "from": [
                                    "title"
                                ],
                                "model_config": {
                                    "model_name": "ts/e5-small"
                                }
                            }
                            }
                        ]
                        })"_json;
    
    EmbedderManager::set_model_dir("/tmp/typesense_test/models");

    auto schema = actual_schema;
    auto collection_create_op = collectionManager.create_collection(schema);
    ASSERT_TRUE(collection_create_op.ok());

    auto coll = collection_create_op.get();
 
    auto text_embedders = EmbedderManager::get_instance()._get_text_embedders();

    ASSERT_EQ(1, text_embedders.size());

    auto delete_op = collectionManager.drop_collection("test", true);

    ASSERT_TRUE(delete_op.ok());
    text_embedders = EmbedderManager::get_instance()._get_text_embedders();
    ASSERT_EQ(0, text_embedders.size());

    // create another collection
    schema = actual_schema;
    collection_create_op = collectionManager.create_collection(schema);
    ASSERT_TRUE(collection_create_op.ok());

    coll = collection_create_op.get();

    text_embedders = EmbedderManager::get_instance()._get_text_embedders();
    ASSERT_EQ(1, text_embedders.size());

    // create second collection
    schema = actual_schema;
    schema["name"] = "test2";
    collection_create_op = collectionManager.create_collection(schema);
    ASSERT_TRUE(collection_create_op.ok());

    auto coll2 = collection_create_op.get();

    text_embedders = EmbedderManager::get_instance()._get_text_embedders();

    ASSERT_EQ(1, text_embedders.size());

    delete_op = collectionManager.drop_collection("test", true);
    ASSERT_TRUE(delete_op.ok());

    text_embedders = EmbedderManager::get_instance()._get_text_embedders();
    ASSERT_EQ(1, text_embedders.size());

    delete_op = collectionManager.drop_collection("test2", true);
    ASSERT_TRUE(delete_op.ok());

    text_embedders = EmbedderManager::get_instance()._get_text_embedders();
    ASSERT_EQ(0, text_embedders.size());
}  

TEST_F(CollectionVectorTest, TestUnloadingModelsOnDrop) {
    nlohmann::json actual_schema = R"({
                        "name": "test",
                        "fields": [
                            {
                                "name": "title",
                                "type": "string"
                            },
                            {
                            "name": "title_vec",
                            "type": "float[]",
                            "embed": {
                                "from": [
                                    "title"
                                ],
                                "model_config": {
                                    "model_name": "ts/e5-small"
                                }
                            }
                            }
                        ]
                        })"_json;
    
    EmbedderManager::set_model_dir("/tmp/typesense_test/models");

    auto schema = actual_schema;
    auto collection_create_op = collectionManager.create_collection(schema);
    ASSERT_TRUE(collection_create_op.ok());

    auto coll = collection_create_op.get();

    auto text_embedders = EmbedderManager::get_instance()._get_text_embedders();

    ASSERT_EQ(1, text_embedders.size());

    nlohmann::json drop_schema = R"({
                        "fields": [
                            {
                                "name": "title_vec",
                                "drop": true
                            }
                        ]
                        })"_json;
    
    auto drop_op = coll->alter(drop_schema);
    ASSERT_TRUE(drop_op.ok());

    LOG(INFO) << "After alter";

    text_embedders = EmbedderManager::get_instance()._get_text_embedders();
    ASSERT_EQ(0, text_embedders.size());

    // create another collection
    schema = actual_schema;
    schema["name"] = "test2";
    collection_create_op = collectionManager.create_collection(schema);
    ASSERT_TRUE(collection_create_op.ok());

    auto coll2 = collection_create_op.get();

    nlohmann::json alter_schema = R"({
                        "fields": [
                            {
                                "name": "title_vec",
                                "type": "float[]",
                                "embed": {
                                    "from": [
                                        "title"
                                    ],
                                    "model_config": {
                                        "model_name": "ts/e5-small"
                                    }
                                }
                            }
                        ]
                        })"_json;

    auto alter_op = coll->alter(alter_schema);
    ASSERT_TRUE(alter_op.ok());

    LOG(INFO) << "After alter";

    text_embedders = EmbedderManager::get_instance()._get_text_embedders();
    ASSERT_EQ(1, text_embedders.size());

    drop_op = coll2->alter(drop_schema);
    ASSERT_TRUE(drop_op.ok());

    text_embedders = EmbedderManager::get_instance()._get_text_embedders();
    ASSERT_EQ(1, text_embedders.size());

    drop_op = coll->alter(drop_schema);
    ASSERT_TRUE(drop_op.ok());

    text_embedders = EmbedderManager::get_instance()._get_text_embedders();
    ASSERT_EQ(0, text_embedders.size());
}

TEST_F(CollectionVectorTest, TestUnloadModelsCollectionHaveTwoEmbeddingField) {
        nlohmann::json actual_schema = R"({
                        "name": "test",
                        "fields": [
                            {
                                "name": "title",
                                "type": "string"
                            },
                            {
                                "name": "title_vec",
                                "type": "float[]",
                                "embed": {
                                    "from": [
                                        "title"
                                    ],
                                    "model_config": {
                                        "model_name": "ts/e5-small"
                                    }
                                }
                            },
                            {
                                "name": "title_vec2",
                                "type": "float[]",
                                "embed": {
                                    "from": [
                                        "title"
                                    ],
                                    "model_config": {
                                        "model_name": "ts/e5-small"
                                    }
                                }
                            }
                        ]
                        })"_json;
    
    EmbedderManager::set_model_dir("/tmp/typesense_test/models");

    auto schema = actual_schema;
    auto collection_create_op = collectionManager.create_collection(schema);
    ASSERT_TRUE(collection_create_op.ok());

    auto coll = collection_create_op.get();
    auto text_embedders = EmbedderManager::get_instance()._get_text_embedders();
    ASSERT_EQ(1, text_embedders.size());

    nlohmann::json drop_schema = R"({
                        "fields": [
                            {
                                "name": "title_vec",
                                "drop": true
                            }
                        ]
                        })"_json;
    
    auto alter_op = coll->alter(drop_schema);
    ASSERT_TRUE(alter_op.ok());

    text_embedders = EmbedderManager::get_instance()._get_text_embedders();
    ASSERT_EQ(1, text_embedders.size());

    drop_schema = R"({
                        "fields": [
                            {
                                "name": "title_vec2",
                                "drop": true
                            }
                        ]
                        })"_json;
    
    alter_op = coll->alter(drop_schema);
    ASSERT_TRUE(alter_op.ok());

    text_embedders = EmbedderManager::get_instance()._get_text_embedders();
    ASSERT_EQ(0, text_embedders.size());

    // create another collection
    schema = actual_schema;
    schema["name"] = "test2";

    collection_create_op = collectionManager.create_collection(schema);
    ASSERT_TRUE(collection_create_op.ok());

    auto coll2 = collection_create_op.get();

    text_embedders = EmbedderManager::get_instance()._get_text_embedders();
    ASSERT_EQ(1, text_embedders.size());

    // drop collection
    auto drop_op = collectionManager.drop_collection("test2", true);

    ASSERT_TRUE(drop_op.ok());

    text_embedders = EmbedderManager::get_instance()._get_text_embedders();
    ASSERT_EQ(0, text_embedders.size());
}

TEST_F(CollectionVectorTest, TestHybridSearchAlphaParam) {
    nlohmann::json schema = R"({
                        "name": "test",
                        "fields": [
                            {
                                "name": "name",
                                "type": "string"
                            },
                            {
                                "name": "embedding",
                                "type": "float[]",
                                "embed": {
                                    "from": [
                                        "name"
                                    ],
                                    "model_config": {
                                        "model_name": "ts/e5-small"
                                    }
                                }
                            }
                        ]
                        })"_json;
    
    EmbedderManager::set_model_dir("/tmp/typesense_test/models");

    auto collection_create_op = collectionManager.create_collection(schema);
    ASSERT_TRUE(collection_create_op.ok());

    auto coll = collection_create_op.get();

    auto add_op = coll->add(R"({
        "name": "soccer"
    })"_json.dump());
    ASSERT_TRUE(add_op.ok());

    add_op = coll->add(R"({
        "name": "basketball"
    })"_json.dump());
    ASSERT_TRUE(add_op.ok());

    add_op = coll->add(R"({
        "name": "volleyball"
    })"_json.dump());
    ASSERT_TRUE(add_op.ok());


    // do hybrid search
    auto hybrid_results = coll->search("sports", {"name", "embedding"},
                                 "", {}, {}, {2}, 10,
                                 1, FREQUENCY, {true},
                                 0, spp::sparse_hash_set<std::string>()).get();
                                
    ASSERT_EQ(3, hybrid_results["hits"].size());

    // check scores
    ASSERT_FLOAT_EQ(0.3, hybrid_results["hits"][0]["hybrid_search_info"]["rank_fusion_score"].get<float>());
    ASSERT_FLOAT_EQ(0.15, hybrid_results["hits"][1]["hybrid_search_info"]["rank_fusion_score"].get<float>());
    ASSERT_FLOAT_EQ(0.10, hybrid_results["hits"][2]["hybrid_search_info"]["rank_fusion_score"].get<float>());

    // do hybrid search with alpha = 0.5
    hybrid_results = coll->search("sports", {"name", "embedding"}, "", {}, {}, {0}, 20, 1, FREQUENCY, {true}, Index::DROP_TOKENS_THRESHOLD,
                                 spp::sparse_hash_set<std::string>(),
                                 spp::sparse_hash_set<std::string>(), 10, "", 30, 5,
                                 "", 10, {}, {}, {}, 0,
                                 "<mark>", "</mark>", {}, 1000, true, false, true, "", false, 6000 * 1000, 4, 7,
                                 fallback,
                                 4, {off}, 32767, 32767, 2,
                                 false, true, "embedding:([], alpha:0.5)").get();
    ASSERT_EQ(3, hybrid_results["hits"].size());

    // check scores
    ASSERT_FLOAT_EQ(0.5, hybrid_results["hits"][0]["hybrid_search_info"]["rank_fusion_score"].get<float>());
    ASSERT_FLOAT_EQ(0.25, hybrid_results["hits"][1]["hybrid_search_info"]["rank_fusion_score"].get<float>());
    ASSERT_FLOAT_EQ(0.16666667, hybrid_results["hits"][2]["hybrid_search_info"]["rank_fusion_score"].get<float>());
}   

TEST_F(CollectionVectorTest, TestHybridSearchInvalidAlpha) {
        nlohmann::json schema = R"({
                        "name": "test",
                        "fields": [
                            {
                                "name": "name",
                                "type": "string"
                            },
                            {
                                "name": "embedding",
                                "type": "float[]",
                                "embed": {
                                    "from": [
                                        "name"
                                    ],
                                    "model_config": {
                                        "model_name": "ts/e5-small"
                                    }
                                }
                            }
                        ]
                        })"_json;
    
    EmbedderManager::set_model_dir("/tmp/typesense_test/models");

    auto collection_create_op = collectionManager.create_collection(schema);
    ASSERT_TRUE(collection_create_op.ok());

    auto coll = collection_create_op.get();


    // do hybrid search with alpha = 1.5
    auto hybrid_results = coll->search("sports", {"name", "embedding"}, "", {}, {}, {0}, 20, 1, FREQUENCY, {true}, Index::DROP_TOKENS_THRESHOLD,
                                 spp::sparse_hash_set<std::string>(),
                                 spp::sparse_hash_set<std::string>(), 10, "", 30, 5,
                                 "", 10, {}, {}, {}, 0,
                                 "<mark>", "</mark>", {}, 1000, true, false, true, "", false, 6000 * 1000, 4, 7,
                                 fallback,
                                 4, {off}, 32767, 32767, 2,
                                 false, true, "embedding:([], alpha:1.5)");
    
    ASSERT_FALSE(hybrid_results.ok());
    ASSERT_EQ("Malformed vector query string: "
              "`alpha` parameter must be a float between 0.0-1.0.", hybrid_results.error());
    
    // do hybrid search with alpha = -0.5
    hybrid_results = coll->search("sports", {"name", "embedding"}, "", {}, {}, {0}, 20, 1, FREQUENCY, {true}, Index::DROP_TOKENS_THRESHOLD,
                                 spp::sparse_hash_set<std::string>(),
                                 spp::sparse_hash_set<std::string>(), 10, "", 30, 5,
                                 "", 10, {}, {}, {}, 0,
                                 "<mark>", "</mark>", {}, 1000, true, false, true, "", false, 6000 * 1000, 4, 7,
                                 fallback,
                                 4, {off}, 32767, 32767, 2,
                                 false, true, "embedding:([], alpha:-0.5)");
    
    ASSERT_FALSE(hybrid_results.ok());
    ASSERT_EQ("Malformed vector query string: "
              "`alpha` parameter must be a float between 0.0-1.0.", hybrid_results.error());
    
    // do hybrid search with alpha as string
    hybrid_results = coll->search("sports", {"name", "embedding"}, "", {}, {}, {0}, 20, 1, FREQUENCY, {true}, Index::DROP_TOKENS_THRESHOLD,
                                 spp::sparse_hash_set<std::string>(),
                                 spp::sparse_hash_set<std::string>(), 10, "", 30, 5,
                                 "", 10, {}, {}, {}, 0,
                                 "<mark>", "</mark>", {}, 1000, true, false, true, "", false, 6000 * 1000, 4, 7,
                                 fallback,
                                 4, {off}, 32767, 32767, 2,
                                 false, true, "embedding:([], alpha:\"0.5\")");
    
    ASSERT_FALSE(hybrid_results.ok());
    ASSERT_EQ("Malformed vector query string: "
              "`alpha` parameter must be a float between 0.0-1.0.", hybrid_results.error());
    
}

TEST_F(CollectionVectorTest, TestSearchNonIndexedEmbeddingField) {
    nlohmann::json schema = R"({
                    "name": "test",
                    "fields": [
                        {
                            "name": "name",
                            "type": "string"
                        },
                        {
                            "name": "embedding",
                            "type": "float[]",
                            "index": false,
                            "optional": true,
                            "embed": {
                                "from": [
                                    "name"
                                ],
                                "model_config": {
                                    "model_name": "ts/e5-small"
                                }
                            }
                        }
                    ]
                    })"_json;

    EmbedderManager::set_model_dir("/tmp/typesense_test/models");

    auto collection_create_op = collectionManager.create_collection(schema);
    ASSERT_TRUE(collection_create_op.ok());

    auto coll = collection_create_op.get();

    auto add_op = coll->add(R"({
        "name": "soccer"
    })"_json.dump());

    ASSERT_TRUE(add_op.ok());

    auto search_res = coll->search("soccer", {"name", "embedding"}, "", {}, {}, {0});
    ASSERT_FALSE(search_res.ok());

    ASSERT_EQ("Field `embedding` is marked as a non-indexed field in the schema.", search_res.error());
}

TEST_F(CollectionVectorTest, TestSearchNonIndexedVectorField) {
        nlohmann::json schema = R"({
                    "name": "test",
                    "fields": [
                        {
                            "name": "vec",
                            "type": "float[]",
                            "index": false,
                            "optional": true,
                            "num_dim": 2
                        }
                    ]
                    })"_json;
    
    auto collection_create_op = collectionManager.create_collection(schema);
    ASSERT_TRUE(collection_create_op.ok());

    auto coll = collection_create_op.get();

    auto add_op = coll->add(R"({
        "vec": [0.1, 0.2]
    })"_json.dump());

    ASSERT_TRUE(add_op.ok());

    auto search_result = coll->search("*", {}, "", {}, {}, {0}, 10, 1, FREQUENCY, {true}, Index::DROP_TOKENS_THRESHOLD,
                                 spp::sparse_hash_set<std::string>(),
                                 spp::sparse_hash_set<std::string>(), 10, "", 30, 5,
                                 "", 10, {}, {}, {}, 0,
                                 "<mark>", "</mark>", {}, 1000, true, false, true, "", false, 6000 * 1000, 4, 7, fallback,
                                 4, {off}, 32767, 32767, 2,
                                 false, true, "vec:([0.96826, 0.94])");
    
    ASSERT_FALSE(search_result.ok());
    ASSERT_EQ("Field `vec` is marked as a non-indexed field in the schema.", search_result.error());
}

TEST_F(CollectionVectorTest, TestSemanticSearchAfterUpdate) {
    nlohmann::json schema = R"({
                "name": "test",
                "fields": [
                    {
                        "name": "name",
                        "type": "string"
                    },
                    {
                        "name": "embedding",
                        "type": "float[]",
                        "embed": {
                            "from": [
                                "name"
                            ],
                            "model_config": {
                                "model_name": "ts/e5-small"
                            }
                        }
                    }
                ]
                })"_json;
    
    EmbedderManager::set_model_dir("/tmp/typesense_test/models");

    auto collection_create_op = collectionManager.create_collection(schema);
    ASSERT_TRUE(collection_create_op.ok());

    auto coll = collection_create_op.get();

    auto add_op = coll->add(R"({
        "name": "soccer",
        "id": "0"
    })"_json.dump());

    ASSERT_TRUE(add_op.ok());

    add_op = coll->add(R"({
        "name": "basketball",
        "id": "1"
    })"_json.dump());

    ASSERT_TRUE(add_op.ok());

    add_op = coll->add(R"({
        "name": "typesense",
        "id": "2"
    })"_json.dump());

    ASSERT_TRUE(add_op.ok());

    add_op = coll->add(R"({
        "name": "potato",
        "id": "3"
    })"_json.dump());

    ASSERT_TRUE(add_op.ok());

    auto result = coll->search("*", {}, "", {}, {}, {0}, 20, 1, FREQUENCY, {true}, Index::DROP_TOKENS_THRESHOLD,
                                 spp::sparse_hash_set<std::string>(),
                                 spp::sparse_hash_set<std::string>(), 10, "", 30, 5,
                                 "", 10, {}, {}, {}, 0,
                                 "<mark>", "</mark>", {}, 1000, true, false, true, "", false, 6000 * 1000, 4, 7,
                                 fallback,
                                 4, {off}, 32767, 32767, 2,
                                 false, true, "embedding:([], id:0, k:1)");
    
    ASSERT_TRUE(result.ok());
    ASSERT_EQ(1, result.get()["hits"].size());
    ASSERT_EQ("basketball", result.get()["hits"][0]["document"]["name"]);

    auto update_op = coll->add(R"({
        "name": "onion",
        "id": "0"
    })"_json.dump(), index_operation_t::UPDATE, "0");

    ASSERT_TRUE(update_op.ok());

    result = coll->search("*", {}, "", {}, {}, {0}, 20, 1, FREQUENCY, {true}, Index::DROP_TOKENS_THRESHOLD,
                                 spp::sparse_hash_set<std::string>(),
                                 spp::sparse_hash_set<std::string>(), 10, "", 30, 5,
                                 "", 10, {}, {}, {}, 0,
                                 "<mark>", "</mark>", {}, 1000, true, false, true, "", false, 6000 * 1000, 4, 7,
                                 fallback,
                                 4, {off}, 32767, 32767, 2,
                                 false, true, "embedding:([], id:0, k:1)");

    ASSERT_TRUE(result.ok());
    ASSERT_EQ(1, result.get()["hits"].size());
    ASSERT_EQ("potato", result.get()["hits"][0]["document"]["name"]);   
}

TEST_F(CollectionVectorTest, TestQAConversation) {
    auto schema_json =
        R"({
        "name": "Products",
        "fields": [
            {"name": "product_name", "type": "string", "infix": true},
            {"name": "category", "type": "string"},
            {"name": "embedding", "type":"float[]", "embed":{"from": ["product_name", "category"], "model_config": {"model_name": "ts/e5-small"}}}
        ]
    })"_json;

    EmbedderManager::set_model_dir("/tmp/typesense_test/models");

    if (std::getenv("api_key") == nullptr) {
        LOG(INFO) << "Skipping test as api_key is not set.";
        return;
    }

    auto api_key = std::string(std::getenv("api_key"));

    auto conversation_model_config = R"({
        "model_name": "openai/gpt-3.5-turbo",
        "max_bytes": 1000,
        "history_collection": "conversation_store"
    })"_json;

    conversation_model_config["api_key"] = api_key;

    auto collection_create_op = collectionManager.create_collection(schema_json);

    ASSERT_TRUE(collection_create_op.ok());

    auto coll = collection_create_op.get();

    auto model_add_op = ConversationModelManager::add_model(conversation_model_config);
    ASSERT_TRUE(model_add_op.ok());

    auto add_op = coll->add(R"({
        "product_name": "moisturizer",
        "category": "beauty"
    })"_json.dump());

    ASSERT_TRUE(add_op.ok());

    add_op = coll->add(R"({
        "product_name": "shampoo",
        "category": "beauty"
    })"_json.dump());

    ASSERT_TRUE(add_op.ok());

    add_op = coll->add(R"({
        "product_name": "shirt",
        "category": "clothing"
    })"_json.dump());

    ASSERT_TRUE(add_op.ok());

    add_op = coll->add(R"({
        "product_name": "pants",
        "category": "clothing"
    })"_json.dump());

    ASSERT_TRUE(add_op.ok());
    
    auto results_op = coll->search("how many products are there for clothing category?", {"embedding"},
                                 "", {}, {}, {2}, 10,
                                 1, FREQUENCY, {true},
                                 0, spp::sparse_hash_set<std::string>(), {},
                                 10, "", 30, 4, "", 1, "", "", {}, 3, "<mark>", "</mark>", {}, 4294967295UL, true, false,
                                 true, "", false, 6000000UL, 4, 7, fallback, 4, {off}, 32767UL, 32767UL, 2, 2, false, "",
                                 true, 0, max_score, 100, 0, 0, "exhaustive", 30000, 2, "", {}, {}, "right_to_left", true, true, true, model_add_op.get()["id"].get<std::string>());
    ASSERT_TRUE(results_op.ok());

    auto results = results_op.get();

    ASSERT_EQ(4, results["hits"].size());
    ASSERT_TRUE(results.contains("conversation"));
    ASSERT_TRUE(results["conversation"].is_object());
    ASSERT_EQ("how many products are there for clothing category?", results["conversation"]["query"]);
    std::string conversation_id =  results["conversation"]["conversation_id"];

    
    // test getting conversation history
    auto history_op = ConversationManager::get_instance().get_conversation(conversation_id);

    ASSERT_TRUE(history_op.ok());

    auto history = history_op.get();

    ASSERT_TRUE(history.is_object());
    ASSERT_TRUE(history.contains("conversation"));
    ASSERT_TRUE(history["conversation"].is_array());

    ASSERT_EQ("how many products are there for clothing category?", history["conversation"][0]["user"]);
}

TEST_F(CollectionVectorTest, TestImageEmbeddingWithWrongModel) {
    auto schema_json =
        R"({
        "name": "Images",
        "fields": [
            {"name": "image", "type": "image"},
            {"name": "embedding", "type":"float[]", "embed":{"from": ["image"], "model_config": {"model_name": "ts/e5-small"}}}
        ]
    })"_json;

    EmbedderManager::set_model_dir("/tmp/typesense_test/models");

    auto collection_create_op = collectionManager.create_collection(schema_json);
    ASSERT_TRUE(collection_create_op.ok());

    auto coll = collection_create_op.get();

    auto add_op = coll->add(R"({
        "image": "test"
    })"_json.dump());

    ASSERT_FALSE(add_op.ok());
    ASSERT_EQ("Could not find image embedder for model: ts/e5-small", add_op.error());
}

TEST_F(CollectionVectorTest, TestImageEmbedding) {
    auto schema_json =
        R"({
        "name": "Images",
        "fields": [
            {"name": "name", "type": "string"},
            {"name": "image", "type": "image", "store": false},
            {"name": "embedding", "type":"float[]", "embed":{"from": ["image"], "model_config": {"model_name": "ts/clip-vit-b-p32"}}}
        ]
    })"_json;

    EmbedderManager::set_model_dir("/tmp/typesense_test/models");

    auto collection_create_op = collectionManager.create_collection(schema_json);
    ASSERT_TRUE(collection_create_op.ok());

    auto coll = collection_create_op.get();


    auto add_op = coll->add(R"({
        "name": "dog",
        "image": "/9j/4AAQSkZJRgABAQAAAQABAAD/2wCEAAkGBwgHBgkIBwgKCgkLDRYPDQwMDRsUFRAWIB0iIiAdHx8kKDQsJCYxJx8fLT0tMTU3Ojo6Iys/RD84QzQ5OjcBCgoKDQwNGg8PGjclHyU3Nzc3Nzc3Nzc3Nzc3Nzc3Nzc3Nzc3Nzc3Nzc3Nzc3Nzc3Nzc3Nzc3Nzc3Nzc3Nzc3N//AABEIAJsAmwMBIgACEQEDEQH/xAAbAAACAgMBAAAAAAAAAAAAAAACAwEEAAUGB//EADUQAAICAQMCBAQDBwUBAAAAAAECAAMRBBIhBTETQVFhBiJxgRQjMkKRobHB0fEVJDNS4fD/xAAZAQADAQEBAAAAAAAAAAAAAAAAAQIDBAX/xAAmEQACAgMAAgICAQUAAAAAAAAAAQIRAxIhMUEEEyJRkSMyYXGB/9oADAMBAAIRAxEAPwDrMQguYAMapnjmRG2YBCMHzgIkCGBBEkRjCxJxMmQAnEniDmQYWAWBMwIGTI3RbA2GcQGImGLaPYVkkiASJBgmS5hZJYQciCcyCYtwslmEDdIJgZhsFlocRgMgLCAlUFEZmAycScSaCiQZgMjEkCMdBZkFpMjEYjMyczAJJWFALJmZh7DI2yKYAloDGN2SCkqgoRumGMZIJXMnUKFQWjtkFki1ChEGP2QdkWrHoyyDCEriz3hB5qXaHARmABEB5jWQJbHSRiVxb7wHuIibFZc4xIHeV67CxAmx0ukerOo1O1EQZAZu8uK2HFbOkTRotRbtKVEqfM8CWh0m3blra19iZT1fXbKVIVQi+RH7X95pOq/G9PSrKF1FlbM2C9YbLKhONxHl95soxOhYUvJ0N/T9RUM4DL6qcyiZs+n332KLa8tWwymJr+o/JcSK3RW5AYYI9ZnOKStEZMevRe6TulcWcyd8yTMbDcwF7xVlkWLSIOSsVltmxFk5iDbmR4sNkGw3dB3CKZ4vf7yXMe4zGDGA47SnZY6nOIK6snjEnctyrlF8HmS5wJTW0kiNLNjmVuifIyvJaS6gwaySOxkkN3xJ2XsFFtXQ7TkK6k9hzOZ+J/iC2wrTpyfzbCqKDwccf1m36neaOn3PnaduB9TOG1p/3uiwMhAPPzIz/Ob4+8Or46qLkdEv4jUJXp6rdqou0v33Yj9P0Lp+nZtZ1FKHsOSCyl7HY+npNfpdQ9LqQVXHr6zmupfFet/1i6jwiyVkj3OPSbwTfg0lL9nfWfEF+l0zV13Cqwjg4yF/vOF+Guude1fxfo9JrOoWPpLdTtu4G0j7xGu6zqNTWTXprCx4IJxg+mJb6V0s6fSdO6rm5ta9521VcKQOeR37+k1SUIvYiSc3SPSra2ptZG7qcRZY57xm6y47ypy3J4izWxbBBE8yTp8ONwldUQeYGBLBq2r6xbVnPEPKsbxyXBRWDiMetwOBFhXLYxEpoX1yuqBc+8XmNvQoJXw3pDj6DhJOqNrVpVdcExg6fUvfGZWqtdACG4jG1ZYzCSl4R7MI45PaSH/hqU5AEILWeMZ+koLqfEYjnIh+O1LZYcROEvZSePtIvolYyMSfy1znGJSXX1seQJj3m5sKpxEsbu5FbRS/EDrOjTqPT7KaiA/6l+0866vptRp9WlFy4uVQcr7ec9J09LG9c5Ckyh8QVUaq9ryi5FYrX2UTv+PF+V4OWc41VHF6YvdViwkOvvK3Uun6fXAm1SlwHDjgzbjTmp/yxwe8ix2dWV0XjsfWdPV1GXk5Na+pdO1A251dXBPiAc+3/s774I1+q1avVboRRXWpJcv3PHYev9oPR9PVvU31o6/9WE7zpmjqt6aa9Pp6kzyCBiVKcpQaYLhSqIzjEaVVSGYSv43gs25ckHkmA2tDqWAnkTizswpXUhuqtXyEimyr9vAiK7vEB3LiLc7mi2TRTxSUupFi2xSwVYsvWr8cmUNVqSFwin0zK+60AsM8ydG0TOWlWumzuHijiSKlAAI5lBbL66t65wO8zxrX+bd39oNtcNIY4y/OvJS0Wt1C1fmDJz5y1+LB78GVfw23hTk59Zg0tm7D+fadEYxTs4s2aeTjX8FyvVVJ27+ccth1bbdvE1q6GxbNzNkY5xLtFbHO1ivGDiV9fsyeSLVMwGpSRjkHEtaXXU1HDGVDpdp5Pn3kipS20jgjgyZQUkVino7N/p2Nmkuv42qOPrOc1NjlSDzmb3UOKdBp9MOGYhm95qdWFrz/AGndix6QpDnPaVmn2ZyNwxEvV+eF25X1HaWNWEVSckfQTNHaozkggdjNUIHcy60oOCmAnHH3nofw6y1UAF927y9PpOG1SgOrV/q7k5/hOo6BYtKjeQScZ5gvIn4J6+tGk1p3AgOM4moqsrtJXaVHvN58UMgvosevI8McmaV6G1W00stbAZIJ7ieV8huGVr0d2FKWOzLQFOK7Ih7lUhmbJB5HrBRjW1ni1biOMZkuiWAHhDjtEo7ypoiWRqOyf/Bl2qpdAFr+8F2LVYoXJimVQoGO/nBrvao4TiPJiuNRJx/JSl/URi3uFfTsMMfWZstT5fl4kWct4zgMwOdvrMZg7FtmM+WZP1SaR1Y88bduhDuucg4BxyfWWQjWIXOCOAPYyiLBYoBQEn5sHnaY78Qa0VQxK54AM6HE8aM1rx9LIHgllZuQPWTXYBUQX2s3GYNdumakeNU29s/tQ0p09iEhnbJwqZ+b7yHlV0a/RJpP3/syhgeC3y+ZMM0ObQ1LErvUYxx3xAN2k09a2MXUjhvMg9vv5x2icNbuV1cIu84+nGR5S4Si2khPDk/ul1C7dSza4gkkKccxWpuBtKgNkegzEKf98Sx4zmSw8a8Hcwz3HrOy6LoqanUonHJz5+hms0+o32MvkD8xA95seqaZdLTZgDaylvvNPpSiVKDnB8xLFZd1OoH44ofTH1nSdD1Tm5atw3eXPlOMvsqXW6esD5ic/bE6/wCGNI19y2/pzgn2EGvY07Ow1nSH6pVp7Gt2BFwynjPMo3/CV6KbNLqFdu5T/wBm7u1H4bTVkknBx9eJY0ur8QcTOWDHN/kNZJxVJnEtUr6i1LDsdcLhuJmq6bdsR/EpTjHLS78a116fVpqi21bl9P2h/mc+uqrNrC5g2xcgHtOOUPpk23Zpus0dar/JcAtpwWspZc9wcgQLmFx/4dx/7DiUtZdgoyJ+VxkLyT7Ae8TdrNU5dlsO0HkMMMolWp00jKpQuMnRaZMhmPDkZA9oxNFY6BvEQZHrK12qtYVh1X5FwcDknMNLVKgjIBHaOmZqSt+ygjIp3MBuJ7jgd+8OnStW48TVK28AhlU5AwcZB+/74Oa1Hh2sgyMcjlYVaqitcwZhjhiPbGYSv9mWNL9WLFllbEFQ4TI2pyZDvrF2tWuR3ZV/UV5yR6dxHLam8FsrgkZAznn/ABCr1aiwfLlgTjHocwUULZpiKbLN4yoQIMknzBj+n6wbSypYpsTncOIdlaNXu4DYxkg+/l5GVPwj1nxPG7HkHnj3gkk7KjKUeJ8CTVE6tqWXDleMnuPWWtIMOGIx95Tr0n+4FjtuI/Qdx49DLml/MsetjtweDibOaZrHIvY7r6q/Rr24/wCNsEes84p6gyNsz3GfpPRNSDqumajT1kF2Hyg8TnLPhGlLaHa/dWqt+XjktkEc/vE1WSNdJlJGs0BOo6rTqLRtVV+UeuRPTfh9kXSodxGTzx3nI29EO2uxbEBStV2BMDPIB+n6eJu9NbdTTTQxFaoMZ9fWEsiocJKzuLk8XQGvPcjDenMNKV09OScegM03TOp+FQTc+4ZO0Z54A/nH3avx62NQRXClhg8gZIOfUcQU1qXxvyK6+W1mirUISys3BXtObao1AYP5m3a2VyCI3/VepaXxyuSP0hQMkY7/AOZVTU6qy26y9amxgoQMfvM58jTdik1XGHZUXNTFWawV4bbyCPp/WLNdDIwryeOctnHPftxC8XULWfBD1Oc42+hxn/EVQHFFewDxBk9uceh/vIhGm6Cc94q2TqKggNhYlyCd273lBjrEO2vaVHAJGZYuGpa5iagFICqfrn/77iLYahmJNTD6IT/WWo2ZKeo06evUjwyWBPYgc9+0ahZs1h2zznB4/jEaW90fcufExlFPkfeS6ucEg8/qAPaTSZMJSiuGeEM2FFO8H5Qe0LQ0hQzWFnf9RDY/dALEMjF+c/KAeMRh25NmSDjAx5xoWoxWw5TbxxyZDnbWGZS2eBzxArsZd24nHYZ5Mx7Du8tv84tSqpFgbbPm4C4Cn+ghquzaDuUkd+5AxKouG0BQAM8kd45tWdmdxKnsT3EprnCWhhqOAKnU7h6wUZktc7shOAfcSqlpVtoOQ0YzMqfKQMYyPWZyteBwim+hOWZ87DwcAE8CRZZsXavPpx2MTZqAzrwEO7PB7TDqa2DgHt29zGotroNJNjltcoSNuMENk5+8YlwRlUHaOdxlJeOF5A/jAssG47GPfOJWrFw2VOo5ZyrFhnaeOcnt/OA5r3uSQvHI9CR2lFr25O7j0EXZaLlCjduJ3ZEbTY+ezYtmqtGrBYhSC2efvMrvVS424JXkjyJ85QbVONO2CBaTwzDt9pNGqXehuGSvBI84ga/RbWwFXUn5gCO/bEM6mrPzuQ3mFTjMpNdWu7aCwPme+Jm+s8sQT58SkyWjNMQSeP0do06jAZgvtKtB+Ro2jmzB7cRXQ7GOK0rIAO08/eM07oKH3LuJPBMBwCQPLJkNxUMesSdIm+C3arToWvcDIihrtHUPzGtuz/1WFq60dFLqCfeMrqrAUhBkSk0XZXGu8T56KztJ27bBgj3jfmH6gffEJlUcgDPMtafndnmTKZpGLkVLHbZkeXbiA1j2bc9/rLiqu1hjzigoAOB5xJ30j3QqwqtJ+QknvI0aM4xgnmWUUE4Ih0AA8cfNBy4OK2kokHSXKGYVnbKqqC5PbHlN7RY5JUscHymr6hWiaj5VAnPg+Q5yo6vk/F+lWmVWqLJ3wM94S6cj51yPL6wn7geWe0tr5jyE6rOPU19wYhVABPnAOnduQRNjqcC4ADjErooNbEjnMZSVmua3wXanZlm/aheEB+q0Z85YZVJHA4gvWhYkqItWjV5IOk0f/9k="
    })"_json.dump());

    ASSERT_TRUE(add_op.ok());

    LOG(INFO) << "Searching for image";

    add_op = coll->add(R"({
        "name": "teddy bear",
        "image": "/9j/4AAQSkZJRgABAQAAAQABAAD/2wCEAAoHCBYWFRgVFhYZGBgaHR8eHBwcHBwZHBwfHBwaHhoaGiEcIS4lHSErHx0dJzgmKy8xNTU1HCQ7QDs0Py40NTEBDAwMEA8QHxISHjQrJSs0NDQ3NDQ0NDQ0NDQ0NDQ0NDQ0NDQ0NDQ0NDQ0NDQ0NDQ0NDQ0NDQ0NDQ0NDQ0NDQ0NP/AABEIAPcAzAMBIgACEQEDEQH/xAAbAAACAgMBAAAAAAAAAAAAAAAABQMEAQIGB//EAD0QAAECBAQEBAUEAAQFBQAAAAECEQADITEEEkFRBWFxgQYikaETMrHB8EJS0eEHFHLxI2KCkrIVM0Oiwv/EABkBAAMBAQEAAAAAAAAAAAAAAAABAgMEBf/EACIRAAMBAAICAgMBAQAAAAAAAAABAhEDIRIxBEEiMlETYf/aAAwDAQACEQMRAD8A9mggggAIIIIAMQQRDPxCUtmLPaE3gJaTQqxfGUIcCpBaFeO4kpVi3Q0/GhItTa1Nh9zHJyfIzqTq4+De6OiVx8vRNOd/aGmCx4XyP32jhsOskeYNyublvaLMnFFCndmqdG5xnHyKT7NL+PLXR30EK+H8QBT5i3M0/DE6+Jyh+r0BMdquWt043FJ5hdghWvjcoB3JtYb2v39I1PH5IuSG/wCUn6Qf6T/Q8K/g2ghfJ4zIVaYkf6vL/wCTRnieKyylKSQeYI1h+c5uh4vcKPGOMZAQg+ZJ81Lcg/5SOdTx6YP1F3s7kcm0pvvFPFTSpJNSpyHLnX5vr6Qrw86WlklZd8rOSQakq9hWPPvlqnqO2OKUsO4wXiOnnDjfWHmEx8uYHQoHlY+keZ4eZmNyHNtgPwlzvDFU0pTQ+YlgzludNg5i4+RU++yL4E/XR6NBCrguP+InKo+dIGbc84ax2zSpajkqXLxmYIIIoQQQQQAEEEEABBBBABiOd4/iPNl2H1joo4/jXzqfcxz/ACHkm3BO0KJk8uQP7/3jJwBLGYojZIv3OnSCQsZwVVao6i0ThZWfzWPPXZ6HojOGFGJAG9XjdaASzAudaiLQw4F6n6REhDRWYS60ygkXjRSrxIo0aNDTSkN0T4hLAAJUHffTK7N3J94rTVvQAfjt0/qDEVI61H36OfaBCQdLj6ke2veEqG5K6pjGg3rzDfnrEeJK2YKKRyvrvQ0+kTLQQd/z6UtbrGhLht/zvXVm5RRGEHwyA5XXYa3Fd6E6QnShMqbnW5QWYmpBa0NMTMYsBoGY8qjf3ctC6dhc6CAwewAq4H8gw8KTw6XDzJak+Rt41xcxSUpyhJzFg9nNnGvTpCTh2KShA+IACNR/MNpWJStLvTQHkb9YjML1Mv8AC8ZkKZj1FFUIf9wrpt/Ud2kuHEechbg/goatsaj8rHb8DnFclLhiKelo6vjV25OT5E+qGUEEEdhyhBBBAAQQQQAEEEEAGI5XxRhyCVAUI946qKmPwaZgYiuh2jLmjzlo04r8a082AUVAB3NNh+aw/wANICABy9dzArhmRdRUWq93FW/KxKp+keeoc+zvd+XoyUu7xhbCADtGF/n9QNiSIFrAiGauhY1iSdQ/xEKlat9IzbNEiMOahx1HRtWP53xIINLH+9N9PUPEcwGpYEXLDM40Zrm+zwYdZNTQW7Cn43K8NAwmMBXnU0cgtt7xXXl6mjj/APRpt9Cwiwvy5iRR9AAA9HLU/PWlMQEkgVJID/wQKks3WsWjNlaclLlTPXQnfViCbWislg5LMTSjij3J2+0W1uxBd20buX/LG1Iqy8yiQaNYD+YslkGJq+uaxpQ8os4HGWQsAEX2bfpEaZZKspActUU2/O8WRw5S8ik3eo3SoC/tA10NMZ4QZmSgGpper9dI9D4fh/hoCfXrCvgPBkywFqqo8mA6CHsdPBxufyf2cvNyKniNoIII6TAIIIIACCCCAAggggAxBBEOKm5UKVsKddPeE3i0EtOfxkx5ijzYdBSK4MRuamJwfxo86q8np6ErxRVmrMaGaEgqNKEk7ARKUpJtbk3+8LeK4RS5akJ1vp0B2H9xj9mq9GmH4xLmKyJWCqhA/Ux1a4HURcWAB1pend6x53wPwrjDiE+RKAiaFmeo1UmnkT+4EPQD9RfaPSlYJz5lqNbBgDys7PzjS4U5j0ibb9orFspBszA2Z7NV9XflC3G4hCCVHys5KiohLM9zcADkLVLw9VgkuFVBGzfm8cr4y8P4icgKkLQsIJORYAzeXKPm8pIuHYEs9hBEJvGF1i1DHhWITNTmlqSpJoClTg6NelfykazxRRo4FdxyJvb6Qj8B8PnYZEwzkKSV5UhFB8rutemoG5bpHS4xRIKVBnYAUYirvR9faHUqaxCltrWK5wdP+4LV7D/aKmDYKUf21oKOwrTXTvaJSCXINAsA130FNAN9DEaJYDpc1rptWjPUOPaGgYIWQSr7VZNq6VaL3Dp7rHVtaE6cwwHrFJbl0pAfmHuRQua2+oaL+FociQQABlJqUkMeps3Y9wk9I4Wt5ae49DFyKHBi8pJ3rF+PQj9UcVfszMEEEUSEEEEABBBBAAQQQQAYhbxonIBuofQn6wyhfxhJMumhBiOT9WVH7I55Jr+fmsZmEtTWA3jVTG5+0eaz0EazSEAl2A1jbC8OKwFroLhApf8Adz5RhPnmoQ1GzHtXvVvWHS7GLiE+2TVtdIV8V4jKw6M61hCBR9zoABUnkI4XFf4kyQrySlqD/MSlHcCvu0I/8RMWuZi1IUTkR5UJ2oCVdS99gI5FUnSOieKaWsxdtPEemSv8RcMospMxHMhKgOuVT+0dRhOJoWgLQsLQRQioO/cHvHhPw46bwNjFonFAqg1I0ez+n0ieThUrUVHI6eM9IxUwZSDq76ggwpM7zlCicqqJZzXblQDrFnHrcgClIVYkEgsWO40LXjBGzLqCS9NRm6s33HvvFfEqKXa53pTMKONS5NNo1w+JzhOhIDgkBilQswqLxvjTVL3uz6X/AJvDEVDNUrMbNl3NRduzaxc4Yr/i3LNT7A9Q5ikAKgfqFOqbs8a4AH4ictGbQXp7awCPWvDg/wCAjvz1MNYp8Ll5ZSEs1HbZ6t7xcj0JWSjgp7TMwQQRQgggggAIIIIACCCCADERYiXmSpO4IiaMQmtA46ahixuPtSIis6+t+XbpzhpxyQUH4n6TfkefX6wo+bdPM2+sebyS5po9DjpVOlvhjGYVf8jD1H9Q1KxaEGDm5FhTUNCeuvq3vDRU17Gv5WL4n+JHJP5HN+MfCaMQPiIIRMG75VjQFqgjQ9unl2O4DiJZZUlZqACBnSXIAYpflHuKl3EIuIzHTQjylKn/ANKgT9Iv/Ry8XoFCpHk+H8OYlZbIUDdflbt83tHX8D4OjD0NVak0JPIbQ9xIYFqmKOcOCak2G45bdbRFclV0y5iZ7La0P6RSnSrtFpC1MxZz7cu0RTlBCSo6D8aJGJsCQmYsV+a2lgSWi+skrJbWtLCoH2MK8JVZWoXrrT/baHKkkJoK09iNdQ1fSACumV5kXrQ6b2JttHQ+GMDmnCjpCnNNq+jNCjADMoDQVNq19rfTaPR/DvDEyZdBVTKPpQRpxT5UZcleMjiMwQR3HGEEEEABBBBAAQQQQAEEEYgAIqYniEuXRSgDtc+0LeK8aCfLLLq1NwOQ3McopRU5J1uX9BHNy/IU9T2zo4uB12+jrpvHJRdJBIIqWDfWOYMxOfIKJ0Cqlms4/LxFLkvZVu/11jZdTRV/Xsf5jkrmd+zqjimPRnGKQwALN1c3pyFP61jErFKQGPy7EuR+CKi8HMJdK20YgFPdqt3i1LwU3Kyig8wlvUPUcuV4UpvtDrF0y0MchVjXar+hrFTFSwUqH7htFXiHBpiw3xMm5SgAnup94RY3gs6WkqRiJoap8xq2n4DGvi37M/JL0OZ5WUtmFbsmv1aKoSEk5U9T9q/7RzC8ViQkkzVIFWzFJJ9qX3il8PErVlVOW7fuPrlBY3Gm3KBQPyOvOMCCcynP7RU/0IV43FldVEAD9P0PMwql8LngBImNzAqesSp4BNWXKyOoBt9IagXkXUz01U5oG6EuCx6RalYgFiBrSrvYC9XYGOfxWBnSTlUtICg4NNL168tY3lyVuVEhbWIJ6VbTTtyiXODT07rAcQw8ghcwZwSDlS3lp+qtmNq8717TA+KZExyMwALORva0eSOtUvKoJrsc3swa/PSGPDApDBhd9WLOHUDRwBDnkc+ia45r2ezS5gUHBBHKN44rgPFig+ZKgGqDlrzSx9o7GVMCkhQLghwY7OPkVo5LhyyWCCCNCAggggAIIIIAMQo45xISksn5lCnIbmGOJnBCSo2AeOAx+KKySSSX1q20c/Py+E4vbNuDj8q1+iGZmUGBIO7ezPSkYRIGhN2J26A840C/KADXXrYWaIULCEgqIGUqFSA4dQHJi1qCPNPRGKFaD1taIs4JNbHX86xYkVFGY21pzPOCZL5Ac4GCZmSvMWB++hi+cVLQPNMQDtmD+kJ5kgKTlIFb6RTRw5CfmN7pzKLDlUMGpaNY5PFYRfH5PRzM41IqM7kXCQpR9hSOX4vx9S3QgfDSaFawc3/SkW6k9odplpSXCWfSp+toxxJSPhk5ApZ8qARdRs/LU8gY38m1pj4pPDgJXDVrWChReWlJdRUoFVWoosPLlPeGKcLiVLSVJQoJ1AKVdiP9o6bDYJMshLA7qo6lF3f0fuWhj8OlGgVeXY2s6FGFl+QKUnLp52SX6uxHN4r47G5BZki6jryQB8yob4+Wn4agtyLs5AZwT7/WFZwiJiEpXLCdQAGIAZ6ipt7xFcmdMcxvYhEleJWpZATQBKXCsqRZwWuHJ7xeRwcpAOZiNN3ajAb8obEBDpSAE8gU7WvvpX7VMQgag75tKNyrE+TZWYRmWEqSlRFyH0LJfYbv94volABjehoWV1DdxCTMCk5jmPzAZQGYM9PTvDzB1KfJ5Muln1Hby1/uEwRiWjIpqjV0sKHrcGOw8M8Tf/hKc3YnfbvfqY5Weh00FQbhy439CYl4bPyroa+UvyNe9K23i4rxeonkjyWHpkEV8FPC0g+vXWLEegnq1HA1nRmCCCGIIIIjmLCQSSwAc9oAEfijFhKAh6qLkchb3+kcWVl62csa/wAflYvcTnFUxS3DE61IGgvtFK357x5XNflWnp8MeM4RIJKsgpY5tA1+W0YWiXmEtRCzmFDoFE5c3YH05xohQBWv9qRTZjUbVANoi4XJK5qS7VCzSpCTT3alKGIlGjZ0qMOAkAMANqD2gVKSbqN7+zf784nWQBUsBEKFBdQCwsW+lOUNolMXTpjGmZuQoAInwyXHXQ1Pev5SJVSQWYfTpv8AaNsMgipP0p6QRO0O6ySKZIVcV5GK0h1zjTyS3G5zqZ2/0incwwxOJShCl3yglt2FB3NO8LeHAhCUqUVVJLgVJLqPQEmvPpG3K8WGPH29JlDMsEJLJJ/TclgFAvT00i18Mm3qIrGYQEuDq9APlYuQ+wH4YsJxSkpHl9aEDR9bNC4X3g+T+mVyvL5jTXZjd4XTw4dCXVmZtKmuYtQByb2iycao0ZIHf+YXS5JXnK0ouf1E0BvlDM4D/Yw+We0xcdfRqsLzLdLgDZ9KClT/ANVniriZ6EfMq4HNqhgSFMKFte0WsVhWRlR5c4/ScxFCxcsAL/KLm8c7KQS+V0AkNmcl6AXoBQd9olFMixeJ+GpJIACydWLFLZS+5GuoG0P8FOKUBRUXUGZswJGWwFLBXr0hIpIUt1kKQKAKDZjX0r9Yjw2IEtaJYzPmJFSXFARzp7dBB7GdfhphUnMkEEmoJ7UpYe7xFKl5VUc5w50p02vbeJpSVEhhmGzU0BoKWEXGSQ7Cl+R+8SMYeFcbkJSqpURQG2gJf3rHZx5ciatCnQFElQINAxKvwetI9E4ZiviICiz6gR2fHrrDj5478i9BBBHSc5iFPiGfllZf3Fuwqft6w2jmfExJUlOyadzX6RlzPxhmnEttHNTR+PFOYSHOt7hLkNQva9OhhhNwu6i52FKddYqzJJTZXmFWblp71fkY8s9NEOJfJ8ocj5aNWr25GM8BkvOWuzJYC3zEOTr+mNcdLIQUu7VdtK2d/wAMHhmY65iaMhKPUlTA9MvvFyKjpFj6jtr/AHBMUB0+kYc9hz9vpGiTQ8uXpAyUbiW71NPzb8eKxVoLROpbJLC33+/8xXQd6RtxL7MuR/RT40jMhKKnMXUBcpQyj/8AbJ7xYlBOViObG16GIB55xLuEJSkilFLL82fy+kXvgpyerl7tqTraI5O6LjqSrNQynJ8zaEkhwAxA1LU6QLXqE1ZiAerPtrp9IkKQgmjlZ81auW0FaPpvGVpVSjA0IpSr5ga6vTYiFHT0K7WFdDm6QOtYhnTUIWcz+eoyk1oxDDkBp+qMqmuWjTHJCUpmKFEGrbKGU9RUR0Wtkxl4yPHraWoPlJBAcBVrA12cfffnFoWMoKzVIcJARRNU83B6GukPeIIzZEuAFqBYBgEhiLm7J+kKELICi5p6UD76xzm4uQgpNAwNW6sWHoekSTsMpTKaqS6Tcgh6/l4mXOZQDuUhIJYsWJcEbtryjdOKuFA/pZgNyTrsYWhh0HB8SFywqtQHataW7w2kIZRdm0J7sw736xzHh7FJWpaGYJUDc0dyLikdGpiCz6H6sN7j3gfQ0bTkhIe/50i54exikz8pAyKAANmdvuIXKXm2Zt6kl6Nvb3jSRPy3cMbGxc+wq7xXHePTPknVh6VBC3hGP+ImrZgzsX/P7hlHoy1S1HBScvGEcvxxTz22SPd46iOT4sGnrPT/AMRGPyP0NeD9yiZVtIoYqW1QA9g9vMQ4PV/YxfmGK0wJJCSQFPmZ9iQ57tHntHehZxCoIBcsX9SD3hd4KmvMxD2BQkdWL9qiGHECtwySQdg46UfX82R+FZi5c+clSVJdVHSQ9AKUtzi4+wr6O2XPD5RUva9t2tAhwncVf+oE6qapNd2Br3+ZoMpAOr8/zWJwDTETwwD6jlufsPSJLikUOLLZKQ3mKr9rRTViSlCiotlST6B42isRlU6yXhCM4mrbM805dvKyUn0B9odzCEjzWB/HhF4VU0tKQ+6jzNde3rDjE6XNQe5p9Ij/AKX/AMMBFnYlhXUlh/EZnruRWlPZz7CK60uol281W2AA7DV4rS8OotmWWBJpR60B5NprCDDASyiHeLa8MFy1JJooEezeoipiQoJKxeoTudi3aEfDJS0ElJWVK0FQ76jXqfaNlyJLszcNvotYecSlJUAVIDNzdm5faNf/AE0qoVB2dydW19eUbL4BPmLUsBKHLkFQrqaAFnNYvYbgExJJUtJBqzs5paoa3T75F6KFcIQls8wBRfytVtTUxFJRJQSHK1WcOwvYC/WOgHAE1oS9HcE+qq839DvRTwFCWzS5irgmqRS5LaaducIelXgKEImKIP8A7ihlBFWSLH0MdGpAYm7/AMNCHGYBCSlQWoZSCA4ykUoWDw+RNC0Am50F7O1IT7Q0V5c0ppTU9t2eg09Y1WlwywAFAkVq+nPewiSRI/U7VcgAF9a7394yvECwoxI05HTlCkKGfhSYZawjKSCGB2eo+jPHax59whZExKgKAi7OR5i5aosI9BEd/wAd/icPOvyCOW48cs4k2IS30+sdLMmBIJJYDWOT4zjxMLpozpBuTva0HyGvHGHAm60olQBrdqdHr9ogVVbpRnUKOmpY3fn/ADF7DcPoVLYk/KnQAb8ztDCSUoTlSnKL3udSdTHCp/p2us9CcYeZrLVU3GgO76xBiFnOEBC8ofMpSVNYNQByL/1r0MnFJOoPSo+sSLmPFKF/SXb/AIIxN8rmxF6MecRLWeRFrgH3LGGGP4bLmADKARUXZ+aQQDCubLMtkBJvuqpNyTYCv06QqloapMr46WF0B8yXID2KgAH7iFAwiwhctaiXBZRLmtCPv3h/iUkACjnflcXtb1hfNmaUNwzi/wBX7wtwog8MYpKEKQssxZ3LWe+lXh8taVlwRQ+lielD7xy8grlBWRlEn1Lk+b+RvEicYlEsZnBKDmKBRzmoRbQB6WhgPFCjmzDpZre8Kf8ANKK0JlhRbRPOuvMdqxHxCeRLSorJfK4NAXJckC3yimjc4acIwoQkLXRcxqGhCdAxN6110vAMMLgFqGacf+gVD7lgA/SGCChPlFBsBoB/y7CLGCQpacygUJJoLKKef7X9ekMMqUnygCjfm8LCWxbIC1NlQcv7leW3L5j6Rmfh1pIdJI5ZT7X9434nxqVISFTVhL2Fyd2Ar9oi4TxqViQoyl5stwQQQ7sa6FrjaK8OtJ8uzBKwklSFCtLFtictgIklrUS+a1/6GnvDEKox/qKmISEmhIBagYN0MPxzsN3oX4goW4UzKTUsHBZiVPQhmhchBkqKVEUSVUdiACQ1N4scSW3lAyguSSQC1aGjCtTyjVUxE5AQT8zpN3SrLcFtniRp4S4hByslTAN9vtSKyASk3qCzhiwNKXFPtBLngBkqzMAASKk6KPcbGJMOwKk2oAdy4r3c+0JIpvolwJAWz33rYOLltRb7x6Bhy6Um9BXePNpM7zhqbafho3aPQeFzs8tJ7ekdnx37RyfIXplDjc8k5Em1Te7UFPWFshAcmlKd9ekWcWofEXXUn0oYgSDkS1KOR1rp1jHke02zXjWSkbKUY5H/ABDmTBhk5CQkrAWR+0gs/LM3tHRcS4iiQgrmqypFBqSToBqYSYDxdhMSr4SgpJVQCYlOVT6UUR2MKU0/LC6pZh5jg8dNkrExCyFDnQsbKAuGpHtsucopSSClwk5XqHAJBhXJ8PYVC86JKcwqCSpQB0ISokA9qQyQXg5LVNYTMNeyyJlHjWbLdApUmmhHTUUhRxTjUjDBPxVfMaJSCpR3LCw5mncxc4fxmViU5pSwoC9wU9QaiDHmsWrSLGSw5R5SrYltKM1h2uLwl4hKdSVkEE0L2cAhi51A7sI6DFzEgMkZWq7Avv1pCzi8shTlqsA1SFVY8gzDmDEUjSWc6tRCiCxBtWxrSpseXPeFsviYSr4a0gJ1PJxS/URcxCyz0JIf+Lxz/E1HMlY2r0vBI6Oz4MEzpiyXyS1JIdmPk8qQf9Tlo6zh8pyZqqn5U8hdZHVVH2SIReGZGTDS6+ecQugslYFf+2vdo6lVABsPpCfsN6NSY1eEI8W4UzfhfE8zsFMQgnbNbvaHKpkJpr2Umn6PKPHYm/5pecKYtk1GVtO7w/8A8OuGrQFzlgpCwEofUO5V0oK61jtFEG9Y5Pxp4jXIyy5dFqGYrYEpDsMoNHJeps0bLkdLxSMXCl+TZ2JW0QqmHSpMeb+GvFOIViES5izMRMUEsQHSTQKBSBbV6MDHoBmU7Xialy8ZU0qWoh4jKCknLVYAFKPmYOaPeKeGmpQgM2YEGqQSKVPI3pFhU4BCypLmhfkmov8AjwvkIK1BNvM5OgA19IlDZXnYhf8AmFJBSEgvt8yQoE9E0prvpIicc4uA9SWrQnT8qYW8ewhRPM1C0rQWGUVIZITUa2uIlwk50EVqCB/Q3vFOcEnoxJ/YX0ezXr+bx6NwL/2JfT7mPO8BIUshIcs2ln1MemYNOVCU7AD2jf46etmHO+kjkuPyVZ1VDO6iHzM1gdL3i2tTHpaLfiTBZxmFiGV2sT6/SEvD55WChVFoorm1AodYx5Jc00a8dKpTEfjfhi8TIAlh1IL5dVBmLc+XWPMcLwfEKmBCJaytxTKoNW5ceUczHr/HOMowqAtYUXLJCQCSWfUgCKnBfGUiesS/OhZ+ULZlHYEEh+RaL46pT6JtS69jxCCAAouWDnctUxhQYxNGijGWGmnlfjzN/mlE/sQ3TzU9c3rEPgbGFGLQkHyzHQoaEEEjuFN7xB4t4imfiFLQXQAEoO6Uv5uhUpRHJoz4JkleMl7JdR6JST9WjrzI7/hzPuuj1pE0sWAT2ijiMy0KQ4qCAX8wyk6aDbWNJs9gVNGq8QpEpLFOZYKjQEuSSQ52BZ+UcTZ1pYcxj05AS9uccricW6wi7sCwtmZ+9YZcaxbrKU312H9xSwmCzH7xpEr7FTPY8FJaamoCUJKUJGjD+KQceUoSJ5T82RbNvlNucU+GYorQhRIMwJr/AKgNRsRtuYtKxIUSlmIDsXqCLjQxL66Ys30eAzFVrHsnhPHGdhJayXUBlV1SWrzZo8/8X+Hjh5mZAeWs+U3ym5Qdm03HeIfDPH5mEUzZ5ai6ka/6k7FtLFu8dPJPnOoxivCuz15JhJ4n8OIxWVQXkWkMC2YEXYhw1decM8DikTpaZktWZCg4P1B2INCOUTGjnlHInUPo6aSpHM8A8IIwyxNUv4i0vkYZUJcMTclRYkaCsPZw3pyEeV8V8R4mYsq+ItA0ShSkBI0HlIc2qY63wbxKdPlL+Kc+VQSlRFTRyC12pX/mje5eeTZjFTvijoEIBLGj2F31r6RUxCiiVMI+ZflHLODSuyR7xPNQAUi5JoB5Utq7aWeIONzUBQQBUHMWZqgNbW/rEQtoqniEcjhBX8yjDLD+HUaLWOhiTCzHLCOp4VgrE1MdShM56tos+HOBplpuo9Y6dCQA0RYZDCJ41mUl0Y1Tb7NVpBBBtHHY/hRkTM6HYlidCDdJ56iOwmKYQqxuNLENEcvGqRXHbl9HFcc4XLxaMilZFguk6g9P1A8o5CR4FxKZqRmRlCgc4VYA3Au/31juceou4l5gNO7xVXxLImpYftWC7f6mp1NI5fyjo6smux4FPCjxPLmLw01EtysiwuU5hnSNyU5g0Qo8RSLLWEbHMFJLXYp+4ETzOKSb/GR3UB9YhPOy83o8f+AtS8oSSp/lAJV6Xj0XwrwE4ZBWthMXcfsT+3qTU9ANIb/+qSr50nmlQUfYvGhx6T8iSvmGSB1zt7PFXzOlmCniUvWybFnyMKrNAL13YbRQ8YYwS0JQB5rBhd2Pt94kRishK5hAWKIQg5j3INXF3ZoU4nh+IxK86kKrYMQkDvGcw6KqkjlZWHJLmpMdDwjhxJtHR8N8HkMV+kdHhuFIQGAjpjjf2Y1yL6FGDwJAiwtCjYkLScw209aQ5EoDSIZuBCou+PyRE8mMWrkomoUlaRstBAIcXb+Y4riXgB1kyZgSn9q3Ldxf0jv18NXQDR6ihGx5xAiViK5kA7EeU9wzP0jnXnL9Gz8K+xZ4e4MMNJEvPnOZSiflFWDAHSn1i/Nd4JhWP/imHokH7xUxOJnhsuHWXH6noX1YHfeFSdd4NNLrShifDOGWvOqUAomrKUkE7sC0XQiXJQEhKUpFkpHc0HM3ihNGJWD5FIfQJKvVyIlwnD8QbSlAkCqyDVq2u0Hjb6DYXZvMm5XmKY/tRz07bmFmGwKlmOiw3hpZOZYcmHOG4GRG8cblGNciYjwHDgmwrHW8LwjBzEuG4alMMEpaN5nDCq0yBGYIIsg1UHitMwoMEEAERwY2ERr4ek3SDBBE4itZXXwSUboT6CK8zw1h1XlJPYQQQ/CR+dGE+GMOP/iR6CJkcDki0pH/AGiCCD/Of4HnRZl4BCaJQhPRIH0jf4BgghYhaZ/yxjIwsZggAx/lYyMLBBDFpuMLEicMIIIQazPwBGP8uIzBAGgMMnYRuJQjMEUI2yCMgQQQAZggggAIIIIAP//Z"
    })"_json.dump());

    ASSERT_TRUE(add_op.ok());

    LOG(INFO) << "Waiting for indexing to complete";

    auto results = coll->search("dog", {"embedding"},
                                    "", {}, {}, {2}, 10,
                                    1, FREQUENCY, {true},
                                    0, spp::sparse_hash_set<std::string>()).get();
    
    ASSERT_EQ(results["hits"].size(), 2);
    ASSERT_EQ(results["hits"][0]["document"]["id"], "0");
    ASSERT_EQ(results["hits"][1]["document"]["id"], "1");


    auto results2 = coll->search("teddy bear", {"embedding"},
                                    "", {}, {}, {2}, 10,
                                    1, FREQUENCY, {false},
                                    0, spp::sparse_hash_set<std::string>()).get();
    
    ASSERT_EQ(results2["hits"].size(), 2);
    ASSERT_EQ(results2["hits"][0]["document"]["id"], "1");
    ASSERT_EQ(results2["hits"][1]["document"]["id"], "0");
}

TEST_F(CollectionVectorTest, TestHybridSearchHiddenHits) {
    nlohmann::json schema = R"({
                "name": "test",
                "fields": [
                    {
                        "name": "name",
                        "type": "string"
                    },
                    {
                        "name": "embedding",
                        "type": "float[]",
                        "embed": {
                            "from": [
                                "name"
                            ],
                            "model_config": {
                                "model_name": "ts/e5-small"
                            }
                        }
                    }
                ]
                })"_json;

    EmbedderManager::set_model_dir("/tmp/typesense_test/models");

    auto collection_create_op = collectionManager.create_collection(schema);
    ASSERT_TRUE(collection_create_op.ok());

    auto coll = collection_create_op.get();

    auto add_op = coll->add(R"({
            "name": "soccer",
            "id": "0"
        })"_json.dump());

    ASSERT_TRUE(add_op.ok());

    add_op = coll->add(R"({
            "name": "guitar",
            "id": "1"
        })"_json.dump());

    ASSERT_TRUE(add_op.ok());

    add_op = coll->add(R"({
            "name": "typesense",
            "id": "2"
        })"_json.dump());

    ASSERT_TRUE(add_op.ok());

    add_op = coll->add(R"({
            "name": "potato",
            "id": "3"
        })"_json.dump());

    ASSERT_TRUE(add_op.ok());

    auto results = coll->search("sports", {"name", "embedding"},
                                "", {}, {}, {2}, 10,
                                1, FREQUENCY, {true},
                                0, spp::sparse_hash_set<std::string>()).get();

    ASSERT_EQ(4, results["hits"].size());
    ASSERT_STREQ("0", results["hits"][0]["document"]["id"].get<std::string>().c_str());


    // do hybrid search with hidden_hits
    auto hybrid_results = coll->search("sports", {"name", "embedding"},
                                       "", {}, {}, {2}, 10,
                                       1, FREQUENCY, {true},
                                       0, spp::sparse_hash_set<std::string>(), spp::sparse_hash_set<std::string>(), 10, "", 30, 4, "", 1, "", "0").get();

    ASSERT_EQ(3, hybrid_results["hits"].size());
    ASSERT_FALSE(hybrid_results["hits"][0]["document"]["id"] == 0);
}

TEST_F(CollectionVectorTest, TryAddingMultipleImageFieldToEmbedFrom) {
    auto schema_json =
        R"({
        "name": "Images",
        "fields": [
            {"name": "name", "type": "string"},
            {"name": "image", "type": "image", "store": false},
            {"name": "image2", "type": "image", "store": false},
            {"name": "embedding", "type":"float[]", "embed":{"from": ["image", "image2"], "model_config": {"model_name": "ts/clip-vit-b-p32"}}}
        ]
    })"_json;

    EmbedderManager::set_model_dir("/tmp/typesense_test/models");

    auto collection_create_op = collectionManager.create_collection(schema_json);
    ASSERT_TRUE(collection_create_op.ok());
}

TEST_F(CollectionVectorTest, TestLongTextForImageEmbedding) {
    auto schema_json = R"({
            "name": "images2",
            "fields": [
                {
                    "name": "name",
                    "type": "string"
                },
                {
                    "name": "embedding",
                    "type": "float[]",
                    "embed": {
                        "from": [
                            "name"
                        ],
                        "model_config": {
                            "model_name": "ts/clip-vit-b-p32"
                        }
                    }
                }
            ]
        })"_json;
    
    EmbedderManager::set_model_dir("/tmp/typesense_test/models");

    auto collection_create_op = collectionManager.create_collection(schema_json);
    ASSERT_TRUE(collection_create_op.ok());
    auto coll = collection_create_op.get();

    const std::string long_text = "Sed ut perspiciatis unde omnis iste natus error sit voluptatem accusantium doloremque laudantium, totam rem aperiam, eaque ipsa quae ab illo inventore veritatis et quasi architecto beatae vitae dicta sunt explicabo. Nemo enim ipsam voluptatem quia voluptas sit aspernatur aut odit aut fugit, sed quia consequuntur magni dolores eos qui ratione voluptatem sequi nesciunt. Neque porro quisquam est, qui dolorem ipsum quia dolor sit amet, consectetur, adipisci velit, sed quia non numquam eius modi tempora incidunt ut labore et dolore magnam aliquam quaerat voluptatem. Ut enim ad minima veniam, quis nostrum exercitationem ullam corporis suscipit laboriosam, nisi ut aliquid ex ea commodi consequatur? Quis autem vel eum iure reprehenderit qui in ea voluptate velit esse quam nihil molestiae consequatur, vel illum qui dolorem eum fugiat quo voluptas nulla pariatur?";

    nlohmann::json doc;
    doc["name"] = long_text;

    auto add_op = coll->add(doc.dump());
    ASSERT_TRUE(add_op.ok());
}


TEST_F(CollectionVectorTest, TestMultipleFieldsForImageEmbedding) {
    auto schema_json = R"({
            "name": "images",
            "fields": [
                {
                "name": "name",
                "type": "string"
                },
                {
                "name": "image",
                "type": "image",
                "store": false
                },
                {
                "name": "embedding",
                "type": "float[]",
                "embed": {
                    "from": [
                    "image",
                    "name"
                    ],
                    "model_config": {
                    "model_name": "ts/clip-vit-b-p32"
                    }
                }
                }
            ]
            })"_json;
    
    EmbedderManager::set_model_dir("/tmp/typesense_test/models");

    auto collection_create_op = collectionManager.create_collection(schema_json);
    ASSERT_TRUE(collection_create_op.ok());
    auto coll = collection_create_op.get();

    const std::string kitten_image = "iVBORw0KGgoAAAANSUhEUgAAAQAAAAC3CAYAAAD9yoAfAAAAIGNIUk0AAHomAACAhAAA+gAAAIDoAAB1MAAA6mAAADqYAAAXcJy6UTwAAAAGYktHRAD/AP8A/6C9p5MAAAAHdElNRQfoBwgMNBDu0N1HAACAAElEQVR42sz917Pk2JbmB/62AuDiiIiMFFdUVRdZ3dPk2JA02ggzPs7/PQ/zygfOA2fMusnuZnd1Vd17M0Md4e4AtpqHLbAB94ibeUt0edrJOMcFHNjYS33rW2uJ+7t9NEaz2+3Sz37Pbrdnv09/D8NA13UYY+j7jr7v6fserRQIQfABFzxutkzTzDhNTNNECIH0EAgBCIFAIIVACIGQMv0rBFJKpBQIubxe/kUIJOn3KECQnkOAhNWx0nHSj1IKrTRSabRWaK1RWqOVRimJVOk9cnMu6dASIZbjCJmPLWR+rwQgAjEGQggE7wne45zHeYd3Du893vv0evMTYyCGiG9+X153OB8IwRN8wOfnYoggJErpdG1aY4xGa4NSKl2Lkml9gBA93npcPgfv0/lEAgSIIkJ7P0S5B+k6pWzXIK+V0iiV11Dn75SqrlvMdzytR8B7j3MWZy3WzlhrsdYyTRPjOHK5nDmdTpxeT7y8vvKaf06nV87nM5fLyDzPzV5qHjHWe3DrEeP2FbF+txD1GOQ1E2J7+Lj91N/7Eeu3/f0f5dyEWB9Rbi8mf7MQon63KPIIEWIkhEiIMW20GIkxEiP53/J783ddpfz+ZR0Bkd8Tl+Vb/8P6yVgPVX6aT65+Xx9F0G6D9hgxUr+/nHd7XVl6l+tov79+LhJiWK6f9vpj3UACquAh8t9ZSW1vw9V9+eJ2EKvfl+tcVqWcD+Va20WK118uRHo+1l3d3EvicukIWvmJq0PH7anlv5vNVZX+9j3N5hNl1bKSr4ooKaP0I26sVzkHwRdeJN760q+t+Y23psP/aaIav/LcP6RCqTuhuVnl+Mt9Lc+L1e0o+19ShTpkJRDSpg/5pwpytlZZAOr+j9slXb4o7TRxdcXbE2w3d1UbzaZens3vq5u+LEAj7KxkuFFg6RrTkfK/sf1M893lmLH5rtBef1gpv2UTFSUglpUQ7cqs1+B6fzXbJC63TcS8llcKuTnr2H6eRShF3hL17sd67EX/xkVB1nW5tePi+t+VVC9/l3W8qetE82vxDLMwi5s/8saJiKrMv7iCov3SuuLXb7yxV9ZfJf4kRXDL/7j1+z/YI7ZStJzFxq4SqzFJW0omcSgbvrij2RuIoW72ZA3Ta60VbJd1dVNXp0DztduFbwW7PBnq3/USWotd378Iomg3Z8xCHkO97EWgl+uJV+fQ3r3YHK7xMBrvYO2j5DVoPICqD27c8nbNWtUTEWmtRKOWRHMzVwotrjbul+R2kQaxWOfWa9psl1ZBxq2iazyG5Z6tTX1xL9vvFtVPWgS+hIfF2qZwbvmRclnDuD7RL1rRuu9i82bR/N6e+3ojLn/9PU3013yPf6xH9QZXPnH6TeSf66BJpHCBEDfWLSuC1WbL7yN7BtemP2vLxf1Ngpn+/WKslv8fI/n71ta/VQyti7r6fH3LYhEXK14sZSP4tzR+EwbE1Xk1VrE5v7K07SKIDUbBss+bTQ9CLF8Uaa9HrNZkFc+wtVBtSLM48csmaN3CRSBjXLv36Vza8Kl853KPl6VZhwsbn6te9nIpYgmHyhncCAXaH9n8LJ7Bapt/ZTetNtXyy013pDmZL3hiq3Xin16of8ljOb/Ws2v3KqttEfL+kdUCRarQ+8bVD238TEwAUmN9yte3mlzK9XLddNRiu7GbNzVnnKz4RiBXiiB9d6sE6mFXGER6MZTrpFEI2/BCtFu7tXLXuvVq9UVCJosiEDe3jcih0frjWx8pRsF6220Ff+udbGIyvhI/19/W1rwNn2L9nkX5VUW8BgVWx7vGBxpNKKoaaKy+vLb+LQ7Q7qN8GrdWdWvTr0/u1mKsbuz1bd1EDF8+/tewCH7xa3/KY7l31+pxuV1lt2djICIVzi4eQAjFS95avcUahmYDbGO5gpKXuOmWtl7tn3bTRlYbcvn8sgFF/Uy2wA0esP2u7XmXjb0Gzprnl0NfeQPx5tW0VraAX3Kx9q1H1H5q+zet9o7ro8etN3MdBqxwgdWSXsev6TxjWb3NZTRhR7NWq5CvemNteLB83xpuanRjDm4o+6WipdQMhCyCv8rKXIN9XxPGlYd0U4FuH+JnPfd1D+D2sb+icv7RvIkvGqnVWS2vyxr1tUBZc9Pr8zQWJzaCmQ9abl5Kq6VNHzfuerUeN5YtNhsvtMas3djt+25daGyPs1iw9FpryTYCsxLzTRy1lqjmyfbrBWSwqsS4NRxYRHtzqkuYRHMOKyV0tVCBVvja8GSFC2zWpdFHGUsUq/u5svx1CURzn7lSNK33dgXQNluNfKi1EC84wbJey/6RRSHI5X1/7NEahq/4/DceW0WRfeJ44z6In3MmP+M8/wkeV3IWF5XfRr2y+cRG8MNqk920yq3lz67/Er/JlfUpe+am69bG1o2QhlZoG9e3nv1KETVC2YQAa2FZOfYrpRBvHEa0B6zf3XgBm1RfslZrHV/XYJMN+DKw3FqsuH6qrlVzb0IDILbZkc3xFz32Bbu0ePj53obFa2q8QIibv8sRbocFzUqsvKKyNqLxkqRsOSELD+HngPBrY7ON7YvL+4XLr2u9WMer72zu4+Zb+NIR/5TX/rEecfNvuQLZvqPdSAUTIK4Fbw2MLPneqtFl47rlD1RXm0Xw6sHi+tSqDlg9t1jrNtEUN6+3N2VRLBsPpiQY2rCgCn1rgTdgYnM+YvV7Y+GFWHsAFfRjObnG6lc3/frMWV3NFolf3dbt/VmE9uohWDIMi1nIC9v6WOXwbfwdv/rThmHXYV/rdqa72K7RNu0nKxlps5e+8rhO+7FcYxtkrU7thqvffN8Xv7Z4JV85r6+d8T+UF7BaG3F93Ks9EONql0EGAReAr7WIbSiQ3rwSyli+tLl5xQNoUzibE6tAUYwLbNwIYN1GBYWuHsGC4q9i1mrVSvqqSWHVtzSKbLNBWxd3WZo2rr22rmuFEKtgN1j3dbzLNjqmKoPVsYjNZ7YRo7iKx6+scHuuN93x2Kz3dh3jamlbRdt6A2V/rLzGusarA2+/KAsON4RfVusvxcLoXAzKlwVhsSO3Q7lyEtfCH6/+XodS67Vj+/F/gscXYOQb2M7icS4KbH2NKwWdb5WsNu0q7l9b3lXo2z7ZKIGWzVVuYLo55TLiWhm039NaskZ4b538iqDTXNASwy4eRtwKfuPrF5c4Lhe2uth2odq/1ysv1oLdpEFL+uvrt1RcK8lrz59K4GhDoEZ5xS8J39UWWZ8Jq2sSK/3XLHx2Gpo1L0qg9RoXn2l15hCuouyqLpvwUeT4XzSCX9OBPwtp/6LJ/qOfXG6n+OqR/qkeW/hylRMqAHss4cqNMFMIFuO9HHO51ek3Wb6iCtjK+rMRtrW7vPUApJRIpXLcttXc6wW/Wv6NsFeLVJVBY2HKGWzObX3QRvNdIdmtJ7GNbRZxv32yt1zctLyL5Ra0HsDXXdhWyWx9JXHra9aubbw62rJm7bnVNyzbqt5L0Vj2evg19tN6Uzdxk1Uo1fwvfmmttmFAqbVoFMHq5/YarnCaK4v+Sx6Nxd9kHr521H80RdFiDi2KuxHyP3aIK08hLkBgJG5AwK0LlDV8bIRu+TtW1bSANxIlF1du+fJFuL4GFq3865U72jrJ8Uqz1Ti4ehGNJ7EBEtcxayPMYruNbqBo7Vps9lsR/qr0Gg/gymW7um8Vl7+xILQZs3y0JQy78sxuCgPX4Fer91YhQWPyuaEQKvqfQ65sLNJptgKfV3bJE9/coDVkzAZkKUoS6310Y6/fpO5uL7D+3iQkr47Vhlh89bEYo/LHL1MB8We/sbkpP/tDt6+q/e5FqhLFXK5ejIv1iDEs6bjmgwsSnJe1sf6iVQJtPnxzUsv1LJTfRSCbfyMbhbS2KKsIdZMVWD3fHKv80bqq68zZGkRa+QONVYvLSd/YA60HcAud2abE2qe2OMGNeGD1zltu92bNV54JzXu32mwTHrXbRpR1235sFSDd2KtfsNw1VMoWXqa9UjGAShDKSmBznPjHJPXqsVybiLde+yMgw9XJk43GLzuPX5KcXIeev1wL3Pa91g+58tAreLTE0ltBWe55XsziypWDCwEteLM5nRVYU2mp16nG8pmVhSvvXFl5Gh2yxgjqsau12n5OrL/n1rK1a9GsTzl+G3sXOVtnRpbnljWK9U5UBKI9F9H6IMvarrIJVx7KjVjgi7e9VTjx+oVVVBRX+6INy9p/VyHaTS+pueZaB9CkABvhL3UASyi5SSl/SRi+IF3xZ0ndev/9cgXzj/PYqurmxvyMJfh66BkhVQMuYFD5WQgnNGi8WLnS5TxuVHNxmwG3vbKbF9cGlK17usIA1oHn4p1sDhaX81wri3ilLJYPXoctV3p+hUUsNyRSDPY6dVVFuOENbAqZq6VfowBfusNLMrS+U1B5/ULEq5Bx7YlvU4/X8tuy/NoVWDz8Jdy62nBtnLQxty1CXWL9VS+IjQfQ4kl/9PElvfBHDPzNz6xCthvKtoY9f39y0Op7N7+vjl3R4S/jIT/H6rcPWdatavQVwBOvBIcaJly75PWkbwl/dR2K0Dbf3IJ5V7K/Bt1Eu/FW+iCuNmV7ju2/N/PY65NcrmSzeVeCsHrmNjC4KgAq61K3TAMSssQAixIpZ9FKcuvGX636F0yd2Ag/KyVS17AmalqhXmdY6nPtPb+pmBfj0Lg6m9RoPreW998oAdEyARtcJcZ4vbd+jgT+oxn0f9gDx83vre6Ky8L+ojPZHmPxwkFWjy+mty1yuq4GDJQUYWgQ9OaRd9k25G0ii3X8WDfWF067UUSN3iioQT3GWlGUj8W1oG7d1+K6N+dwpcu2tLFbaba4/bl9LQsO0EpgtmpxeWb1Gr/YaK0+vzpq/Sd7au2rxWxsHaDrG9KAr+tc+RXeko/ThoYl/1/PRHzhR26bgyzksuo73Qp31sDJL1yvX7rEaR1jjOnfP+k+/YIzE5v98KV99keO0ziA9a8VCBgaYa8FPysArnEPS/xXvNuVW5mEp/K41+FV/aO1m2v5ub7AtajTCOTGY2kAg+1mXaUUm3+3UUW6jNuL3Oa660fE+oxb97rduMVVr7QI4tpHv7pVDQrQ7IAvanpxdRI3NlG9YdfHaZVRqzRX17zOwFwRZ2JcO08bCnRzOishLzUAomm7trACi5ewWpab5/7lFfqaSl0v3A3H9suPf0Ss4Ou25jqA/poHsNrejWxIEZsPt250tfi3XOrGHY7Xy9ruZZF3U3p/0palAUm74ABRFEt8W6uW7xRxLYJXzSIaQW6ButWGbo8R17jAtaIqf20WO69V6XlwtQbl9yq/5f/bGLwREtEuaBv6NEfYpNXEre8sa9+kImlqFVagYvtdVde32nBZo206ddWEoirYhSBUFmAN/K1/F0LWbIAU8oZnIBtjslQV/vHHlS/6R55f/v6jkENrPP6RH1/r0PSn6J8WG6oewKIIYirHC203oNBcaU49VaG6cRL5C5amDjfPfrWQK4yApRnj2nKvV7wNRWKrtqvXEpob1Qr4FitYL/JaCYjNKV+HArF538oTaGD7hcyxWaf6yVaMYwsacOujN/ze1XGXw7XU4lsIwu37sxyijcGu70kbMl4L03oF10LdPketIi3KQq56A5Tf09F+PkIfv1L880c+2WaMbq7xz69T+Id6XDlAWxbqFz7ztYdsrU0b74cI10DZVTRx9UWtjRNybWVWAphWeeVatn7KSqDze9cuexv5U59fAVgb4K/FAJZKw+ZYjUVbMIS4FtCrmL24zPHq+XSPrgumyhsXYKaEC7cD8bj964vClix8vQcb4K1Nu31ZTNu1XL6i9Y62mQBymvWmJWgzIJvXVtkjueT8b3oBudPKL5W3W5Hcz0sLfvmx3U//VI/tXY853Ao3FdVXPJTmHjZpQCgpwEoFDovAbGkeV5hLQ1lsQZvU1LEVnuuYZW1xt6e9dssXkG91R1aKoA1Tyv8i63Bm5QGsXNm1ohGrc/rKzd4SnlabdZMWFAl+WRD+chMad31zt2+v/LX7urIHBZu5YmS24cgGftjulSuJW5/YsvJNrULcvnf5jrbSrjo5V6DfUhG4btf+yyV3wXIbXyv+/ZTA0uzmv8Bjc95bLKAlvn39GtK/sj1gErQCgnyZOLNGdBdrsy4GatFccuzGDUGPjZA2G6qYoMgmLbZZg2J5S3y/CRe2nkWLAawArrWnuzJ/t4Tvlq27Wt2rmJfqxrbgiYCG8LfxAsTq5Os63d4Z6bjNt1OT4E0q8XoNuYoolmNsvb/Vdmvu07qHflzOYLVP0vKIuofagp9VE5C2IvCqruTnP0TdPxsDdqUEbh/85nfG+Ec+9Y/zaPfJ1fMNv6LK2s94yPYgZMEvHOAlG7AIy/WBS8y+BW3kJn2zWbIm9i/bWjTCuuYgNgvfcghaVL91zVuL3oJXqzTgxpVj7ems3d3t2TS/N1a+urPlRrQCtfIGlidaKG9tvTd3+pbiXB1hfU5b+m8Ny25sgoWEuAY2VqjBF9Kyy9ub+9JmOfiCELUhkWibyMimNmDTJETc2EdXf9/YoeL23+JqTa9P8qYlbe7dP4UXsPX5Vld7K5z7WsKjOVCMLD0Byz/r2P/a5a42qFrc9ksbd0026O3WZary2u6g9kLWfu8CMq1OohqtKrKrDEU571jfW1NY1fJDK+zrDb4BDVkfu3Fc6vW3NyU91XgANd6lea3cKMGX0o7UfN3au1mEMG7ObK1EWv278oSbqGydxYjrr22FuJig6pV86SGadVmEZQ1mbjMBSypw3QxE3thLt7CoWLbR9dnE23//8TAgLut+I97/pwoBNnem/n5dutzuAfHHjykaDKAITIV7ahgQ1gSgankLeh5y6nfNWS9WsBX+hb237L5VUrHx1m8tcesEF8u/rkOn8SwaYd+0N1vF/iE2Sm7t7aQDBFrFwRc3wdoj2CLEjdG/SuAtzkG8vm8Vj2g9p83PygNqQMDWA1j+d3UGrZIs13Iz0FiH/9tTXK39ch75W9rvbsDI6gm0wi4bL1I07EAhG+/m9smI+GWx3Ar8H+sOVJ7fhpz/pesEWpc/PXEbnP/SFZWhUbUacKVZKvAX1uSaaoVYAYS31WBj7Tb+X2ysx1oRlDNZ/xYb61ssXv331sVt/25i+oRxNgoh3FAIcWE9LopwOcd6rK0PXF2ADQi3qZHY5vMWRkADAG5d1najt3J/deVX/X7XFOAVdiOaYy+HaD2cdv1iXH9+Ua7XQhhvrEOzLZYrFyyWXcpVHUBbWi6a50RFSX5+9N2SOm+XAouv/L1Whf9lRb85hz+ihL4anjReq1xf75oAVFqExWYaUIueb3PpqxPIm0AsweQaxGh22VW0v7G0tyLem7f/Rmpw5bFcIf9hUQjlfU24EWOrgFocoTmhZi1WX9sCXfWpZvu2xvhGkHzl6DaSGZvrupUaXT4ll+/duOLLd4iNxLMKma52Tlzfte3aE1srnA1Bux4bMLQ2kmlbgpWmoCUboDb9AVchy62V2zwTl39vR1qrG8o/DzH/8uPnqL74cz4fcwhAXId2SzPQcFP4r9zqjcAuLigrAYg3zi5u130T6i/vW8fqG5hgrRi2Lmk9/iYDsPJm1lmP9prWQOEmlPjC0i+hUOPm0ngEzRpt1+lLuYblxsUb67T1b6FWBbbn8zXyyDrx34Ad25tzHYasfbfrm7LGR1pFsM4ataBfEf7kCbSdpvjK4zYW8AWKBf/chf2Ljy8YjfaCSxiWsKDYhILLT2lmX/nsxbVOE4JaS7kMCq01A2HdgPMKuRcLEFaXu1qxDbRxA7dYQr22m+k26m4UE2sIZNEVG4ygdfc3wrxY+uaEyzFuAINXrlhs47MmDCrxLpJEamkHiNy+jW2TkGal6u+r82UhLG2TbwsTCVbSWI4pln/bo7d6feGD3Bqx1iz2di2WjbAiIjW46IYQJJsR5Ut9QB3VvlAIv7T1y/6/+Yjw9yYC/Rd/5FTf6qnm3+QxNghMiYFuXPdq9GoV4kKhLSAga+tXYvA1FtACUesYdLF4bey/RTDLzbmFBjRvYL3xxeblNsSoYrNx/Vpsga3Vb9eh/rcGQEuPhLVwfNklXSywbHGwmgm4xueu/IOrtUo3dm2RQ9aYC2azBooK+agtMf451nTlprXCvwmryt+39ms1BC0eQiKJLX0BmrHgDfIvpVz9iEaXrc6z/CW+LOTF0/05SuCfm6JYgX/iy/ti9f7VL9cPWUxla/BCTB5ALekIXxD+5vfQuMNbJLps7tssgrU5WlrWF7d7bcm3lqa1+BAbBXIN3qxITfWYNP9bK7OrCLiNQBoAcXn9C5u/uN0NS3LBB9Y+mWhgruXMlxvYhgfVQ4fGhYOWTCTYNNRcQ9rbm3EdAm9Sq6so7ApbWdYhNoXbrRe4UKPXIUDbBXiLB6zqAvLcyS8D0F9/fB0QZMV8FH/C8f8xH7/0dNp7Vq9p4yHKzf5anPjYCswtIJCVK70CpFpNLxZNfuux3puxEejt+9NrQSwb8lbWbAGwtksWV0eKdTdvcuvtO9tYhvb9FSyhbTW2PtMF6FqyImJtCatrvHHcryzzjVvfekNxuW81GGi9AdrYf/nOL5mFqmNjs46b9GjqGbnGgZYQ6dYpt5a/XYvm3JppQCkLoFBSrTgAtdfkxqx9KeZPAr8W6i+GB4KvphH/Sz9+kUOyIK03jEf5S6yzAKK90U0lYBX6ogTgChSrh2ziOrnp7PL1C9oKUD5mY5FqjCsEbRnzFp5aMIMvwGmN+0q5lk1Mv2x8bn1Dgys06qYFQivK3aLwLVOQRgls4b/2+26rw/p9V2m4NS9CtPe26qKbOyJ9aqt4GhfsuplKg71ErgzBrcfVNJsV2edGFeCGVl4Gzqy3k1jTxTe/ixhvKAhRW2Rff+6fme/PTczvxpuan8LFaPG3TRAOGQNoowlxw7ULLVhG4/Jvbn5srEzL7rpFiqE5rfpbA3ptXfPy1sL5X7JXt8GQJYxYwoRysu3nVp7kKqTebuKNkLZh8dZvjuv3bwGv4sZWz+DGtxSXXuTbVg7ZWldRrieyKOqqxNdru13rRaks0CFVsS7exPbqFm7E7fj/yotiDf6tnmtd0Ur42fQF2NQGtN7k17yY7eN2J+AvKapbz/+XVgpXWm+911eXdIOExrKX2odcg2NxAchCvLrJoXoH7Q1fNotsAeeN+3/dIbjFDFgDdXHZ4ds4popVNWhbAVrvwBIqrAViozS2sktcL/bWfdhqjI3RW1W8NQjfth6+buBGH1RfauXhXifuqpIWrG5qjOttUXVRRdvXu2fxL65HZ4lG2RVlw0bYtzTZNkvSPrc6cssNWLEA5Y0agPWciYVavbknv+jxFVTsn9GjgH7XlN+r27h+PsYvvArtWgniuhagbp0K9LQxXlj4ARvgZ9ULrtlSWy+gNZ4F6mq7/8StoG7Oq41pV8a6vbxGOCtOUT2XW0b+KnnZnMINV3m1+f5YP7gG2GtwEa6UQHvDb92y9F+7bauirveAlTIuRxS1X9l6y3x5S8UFiLyhA0Xz1xU3vm6c5j23hL+CgLd+5OIJyOXvFUlotUhfuwP/kEL+T48NbD3c+KX3NJdbAc7Nu9s90X5g1RFoFYWvNHxYeQHrUK8VqbSjq/bebvj6taIB8eLmNIugNqBWBd7ECtC5SjvH9v3NMtyy4BUHuF7ITXh549cbH9o+mmzNku7PCrFa11Wu5Na3N4dbtGdRBs2KrRej/hpAhJXQikYZNHpsddpSRJQARbxSSuvtuKRIb/7Utf6Ku92szzURqGEFNrUBbfhwXSDUXtDXXPxboec/s8cfcVSu7HyLl93aDjfWQIvk/S2u8goIXHL9bQedm/y3uGxyhCSIkKmcxQMop9r65lz/3pzfLe5CLW+HLyxOfkNzzNhc08qDbxfohrexPbHYfH9583UcWvwbASIS4zUQuLJ+NFbxi1cjVn6KKOdR07IN9HclbGKDijX7auXgRDoJBx3Z9xpFZPKRFyuwBS3exO3t4i14UAaQVwrrWllfpUc3PwkTUEttQMEDGhxg7YF86ff8zGYZ2ud+brqvfOcW0P7HLQ4SX31ltSfaKxeiQGXN+S4NY8r79OZjy/pV5D9UTKDGdatkesXkaFFv2htZK7nyAtZTXv5tN/rKPkWWGLpe6MZkFQmusVLxJESeIyAaHkGsYcEm19Ww3dp1gCs/vXk9Kb589k2uO20KkUlbkqthHSV234YXN77ulqaPInJ171ah2GazrAC45W8pQMfAY+/54a7jqCzRPTOeTjjZ0Zl7fnKCKNreMVv/YxsWtvdhOa9b2YFFGW0IQTd4AAtHQHxNLm4+bjbS+BPk9p+iB+CX4PL2cctjjV99x02zh4bsAjWvl56AFf3PQhMaV3ztNy7PVsCJJgOAqABhAfzSZxZLLVbmtVUK5RJEoyYWXba9+FattN7AVaS/0mOt5Yy3JYiN4lm9UFGypOiatSj6o3VdF3LUmu13y5EtefvyTGx2bV3LDROzufJVbNeGIgBaSo4Gfj1YfvXYoYTg9DIzWc94GbmcP7B/8NyZ73gt37GJj26pnGQlF3kPTfr4ltVerdGmFFg0IGD1BEqL8H8mj1ry/g/kCbRmcbvnviTKV4ai6NwtSFwMbP6AvvXl6U4FllAgOwBNzLwcbnGrI5XcuQJ61rTT5rJyfrYRmZsXVS9OLCy5IhwxQmHYXl9ItuoiA1ub0KY6zo2BuoUJXJ/N+oYQtyFOvuaCcVSlyLIWZQ0E2TtYu2ZtfC5IVjDEuMFqNpcrtkqk+PiLuiz3xhB53An+63d7vn94JETJ89MTPkqcD0RpmG3Avzxz/3aPDQOT2q2vXFwrrXL9a3wIWlxgyxxcC7+oZcGimQlQioFSZeBSFLQc45d0C/7THrfc/+bFm8L5pzxap3YJ05LcfA3VWP99HQqv3ptD7EUBtN9aXOEQN17AV760vEdICgGhxB9yGwNfnb1YzjVbmULSWNa7ABXy+hgFgFj9uSiaFhhs4cEQI7JNbW5+L5tVZBcpVqGmZd6mv5tQoF3SdOtaYb/l4m3c8yqoiyKRUtZziTFWl5i8tkopjDYorVFKoZRaNkJMnkMJx3oROWjLv/ztW97eDbw8PXN6emJ8+cx8PuEuF6L1dMExnV9R3WeG3Tscqd5g7aUIitpf2a6yOVpgdpVGbkKh1kOSEpXPU7VhgGjHh7dswJsBD79UFBeM4MvH/KLXkV2YP0UBfdk5X4cbcbNr4leOd0vqb2EgongAyZK2bkK6YaUxxgoQvBIWVha1OYvr1M4KTs7EoSgWsK8xtFEUjXqVAW98AKoAbLC59s4sBSAVNLumMl+TWrJ1ESUFVzUUVVvdCsS2+ERd/QZAy97RCsws1rTBEYySKBGxMYdTMWCDQOfXolRoY+j6gd0w0PdDVQBCyKTkvMd7h3cOFQO9jPx6cPz67QP744Hn9z9xfnllfP7M9PqMmya8s5DfL33k8vSRYffApCRWlPbcjYJqVr5NwwI313cl8NXdj0sFoJIoVVx/tRQBtdwAIRHCbzzSPz0uEJvzvnr9q4eOv1Tf/LzHxrB9/Qzb124oi6sPpVfWHkDzQlv8Q0MHboGmL6Z+aDsEyw21sxyiOKWxVXn52Guxv3KLy5NVWSxlje17S5jByhtolRrXSuBK6Yk8iSjVVBdrKqoGiOvzaRe9qrASy6+TfY0eSHZUyoS1SIGSik4q8HCJIX1GKiYBnQSlNE517HZ7dsOO3W6H6jq01igpQGpCBO9mvJ3BXujdyLvB89t3D5jhyOcPn7Llf8JeLkQ7I0Q6dhQCZKDH4e0EbmI4KJxfvI5aV0DWsI3QV1u0IQpVYZftaxIpQ5MCVEipkhJQEqkUUqnGI0jhwRYBSnvr50vireagtyzlz3q08cgveNyActf7/mthxy/9ktVqNSAg25NogKVU9HHbC9hyBLaLXzf4lsFV8vQlXKZY+pI2W3sKi2K4cfPye+JGuLbvX5EXNu5oSxJqFYFolYC47ean71lnLgqolTyFDNzFSNugo+yZIvxKCDolmKNAacWu1zwOCjteeFWRyQaMDHgtEVKhTI/sB/rdHbu+Q3c9uuvQ2iCjJyAJUhMdSDkziAsPw4lvv/8BoQfe//7veHn/E+dPHwk+EnxAaIPK917HQHQeGSLaWcLpCXn/ayKqKud6LUURZ4UoxALi0qxFCp2qe9jgAU3zD9XE+ioVBG2Lg2QT/vx9Au9/sGq/xmuDXw4GftWdr5kzmsX+yqnQCvi6yfwtoFxff7SADddkoAUPCJUZGELmCYQNU3BzUlsySXsZ67+b04wQJasWU7E5VrWibIR/g30UHbImql2HNDFEolyHCWvXNXsSccEAWmS86qorV2XxEmSTfpMEhIAgBFpLeiJGwMNguDvs2PcSP3peXj2vZ4vKQjDRIXXPbhjQQ4fpOozWaAXCSKK1xGCJIiDFmS7+yN688vjuBzA9v/8//j2n52cCEnRPxBO8T9fvHSF4fIhYFwhIpO5w0wh2Ququxu3Lgm82c2yyDUX4m5shhECEdEOijISgkCLmvL+vQJ8Uat0bsP408wM2e+2XPLbW/pcQgr5otf+BgMhWSCt4XFNXLDdgi3+tjnCtEIqJqpmgq7vXHLdaeFgPCQ3lJxCCJwRPjHJRAo2VLydf04JQs2ZXzSNvIJZfQjFbzOBL6RJx9YlY0dpysyrRSUZkDMQgCDJUsI0Nt77iExUorKTm5j1iuWH5m2XOOBTwzkiQCiwREyNaSe4MGBF5PGh2g0IriTOavel52KkKsM5Rg1D0XUTpGbPrEcKCT/dDxgvRPqccv3vBxBeO735D1AN/+Hf/lqc//Ejs9oiuw40WFyLeBkIIBO8JzmKtZbYepCFIhfcO5RyYRu0KwRrAgdJ/YInvi2VcrKMIoaL2UgVEyMi/arsByet6gIwNKKmRUv29XeNf4gFsMwBf++jfJxsgFlezeqBth6mWBfqlc2te4ZapbY+gufXYuPyhtAPLlj/Un/SaDwEVQv1drk5mQcBvLV4LsLXMv9v4R1YqsXDVxe0bUyw+tz0CAK1Uop8CMnpEgIgkBp9EWQgQsvEQRPUCilu/YhiKAh4uXIAyJbdsCFWsvgpoETBKYIRgngNd1/PuTrJTDulHYnSoqFDSorvAsTeAYp5HIg4pHDAhOSPdiBAC5zxYiYwWMX9E+BnTdRy+/xd4tePj7/6W82mEwyPT5YI7fSZimC5nnAsEZwkkJTBPFuc8UQSi6sBodAxIyJ2Hmt1e73MG5+RC2CnMvUX/RkLwOAdKSmKUeCGJQiFEWHj/QiGyu99iSItyUEgh8H+ioMG1B/APFRJsD9O68rce6/D7OoxeXtqm4RZFwReOHL/6N+jW8a9nLwpY1obNreVPgh9CIPpA8IHQ0IVjzSosrnvD3l4vUZbYWNy5xsOp1jWWlGKFKOtrrfJIN3FRCKL9jhqngpSC46B5dzTstERGB/aCjYpptvhLYLJ7Yrcn9LvFHROCGAJIsR5FltendliNAZTOabuAIuKjJ0RPLxxH7eiERyvBodM46xkGw7EXxHnEe8c8z0xuxk0XYhQp5lcGMV0g+sVTQxLn1GNQhgQWKhmJ8zNSKQ7v/orY3/Pp7/6Gzz++ZxwdLkiCGHDSEYhY6ZjtTAiSGCJuDtg5ZQ+iTNkHodL9hpSKFLLc1yV7UXr6K5Ubecg2ZZceoZyjisQgkUEhpU8eWJPnl0oszUArHXidCaiK9svi9NXHbYG//fmf420UY3QlqBuMoLx3JQLtVm1wkvzmtTVsMDFxlQK/7Q3EuDXEmxBAUMCq9qzyZq599EP9IXfS9TFZ/+hDHikes3XMh2l88db1WIF4+dV0LbdclkhAIGMbE21AjVjGk1U/YYWwighCCrRUPOw7/vWv9xzdZ9w4I7QBYQnOE/eS+XziMn3E2Z7ZPuL7O9AGqbtEQ1UGEZI7KtBJEQkFeEQUKAKCPDDFzwwaEB5UYB8vDEaw60BriVECOoGSFolkHF9xzuKtw04T4+sTMQq6wx3RvWAvr0DEDAPKmKR0fQE4UuGPkBFCYP/9X8HwyOcff8fT+w+MkyV2e9zsGc8T59cL0zTipwk/j+AdaTRcwFlPCIARRB+Q3jWAbVz2R1Xr6e5WC565CK2ghpzNKMi/WKX2wqr0d+v6SyVWyqGdG7htxBKLaf+T0PyyOVty1i+KFVbn9OVOWK33uoDiXyMarfZ6Ab037/+5YVHxBaoCWG7qEs0u9E2qhQ9hCQEWr2Bx/3UMxOwulzTbdR4vW/VWiG/F/+VkxOos6/OtRhP5pgdSieNVTUE+FELweH/H251gfpb47pi0oxoQKoAQ9N0dZj5DmIn+CWefsJNEDkekUgSp8bJDSA16QCiNCJooZIq7BagQIApktByEQBmBxtGFC73RGBkx3Y4YPM7NuOgRUmHnCe890XuCd1WDJtDV4qYLUikIHdHbBM7FiNQaITUyOCKB/Te/Rd9/x9PHH3l6/xOn1zOX2XF5/sh0mYlSMY4TL58/J+VtJ7ydUUpASFmBoBQxWAKWTiePppNgYxb4EIGQ4qiQN2MsRLC0GasCEAIRqF5TCHJF7Fm59nKd8pNCojMYmJSKou0RcC1c+b5XA/ozPYIWXV7l0q/xpasjbizv9e9bFu0m3q8yeCP2bRTKShx+IQayAsbzv3r1avNHcWuLwJdSYB/XyL+UEZ89gaQE8qZgjaBXg9GcQmwh/atlzu+q96TJLbc3oVUEFe1vQcGsCkQ+D+94fn5l/O47unvN+OkTYR6REWLwoFSyIKojIOh2d+w6iYiO6Caim3DnER8jQvfIbo/QBiE1QfagNEYrtIIQQMTAEAW9VHRKEOcJ6SZCEFnAPN5ZfPA4e8LPE975ml83uz3e2qqVg/N4a5FaY4Qh2Cl7YxCDTfn6+7f03/w50+x4ffrM04ePvJ4t5/PIZD1CGbTZ0d/3OO85fX7G2uT6i+gTYClk5vAHAiD9DiUFXd+B9fU1fBYwBRKVO8y0nqPMuMliEa8GleTNXBVGOwuwfmbTK1CVXoF/fOP/sfTcqkUZf+y9G4navLD22jdYmFgrgeolFCXwlYupyqL5kq9Sk7/w2OoXvb3M1aTYFXOuuPhtOrBF0kPFBcrJtm3DlrvduI2bdFkl66w+skh4deWbcxUxVuNT5pwVjVsXvvAL8jmN4wXrweBhPqHdnGr0VYfPzDnhJUoZnPPYyxndaUzX093dofoT09N7wusHpHlCKonpDNJ0SG0wokOJjoDEe4+2GqMHFBoXZpxzOZ12xs8jEYUPATtNhHkkeA9S4+a50ojqCimFmzzBB8gpuhgDIQjG588opbh//DVedHz4w9/yh7/5HR9+957X04iNgigU3d4wvb7ig0Dvjuyl4dP0ByZ7QUZAgsQjiPgQiDrVB3jnUKajkxHvHMFbCBEpQAmJkRFVqbslLPA1I1QMx9K6bOkcvHiKLYFbUEhHbUiQPIEcgmXBWQvsknb8Gj8nxmVv1WzFAvjUD66oy21K8yrZvTy/boNXBH9JW15hAH8kZFh9Wyv4+RraJN8veehWVGAJnaJoBDzftFB/L0qg8AFKRiDjBI2GaqvstkmUmzH/Jq3U5iUjEOXmXEsstKIPlK42beJkKaYYg2AMgl1I1rhTAqF0AtKiyCw1CMHip5kYI5MdsaNkMppuGBje/QUiOtz5ifnpJ6Kb0Aq00RD3RGUQUmGERDqFnwJ4w3R6JniP7vcgZULE55F5TlhEFAI7nnHW42ZLRGD2B/phQMaO7u4B0U2ofkD1HUoJnAvMlwlrHbt3v+Xw3Z/x8vrK04fPPH0+MXmBFYbT6YQQgskGdGdQumOOkXn2RGUIUmPnGZxDRI+SefV0Cqrm8ytGG2RvcNYS7ET0cyKUKNBKoDUoCShRyzbSfgEZk7coYkBWcDQigofokssUQpM9WeoXECz1ASUdqFRKHXq/EcBF+IVcet8voWkLqLGEK4KKV9QisQSnLMfL702GSizeLY2iEZkJW5MfMpfVN9DJl4S8Ee6v/V7OZyVSP8sbak5SlHLgq2TBckVpPkBG/Ev8H9KqxBDxIcWCygeiSq8JmYW9aP6aELhJnVj+H8Vtl24xBk2WoqC4y+dLWXOxIKktRbqx62sTvIyOd7uUa9daonRK+XnvAY8PiQuQwG6J0JoQHPY84ieL31m63UD3+APd8Q3jp98xPr9HT1MqztEWoTTdbkfwgTgGrJDY8yveJ2Wp+gGEws0v2PMrenfE24nxdGI8j0mNCUkUAnO8zyk1gRn2SG2QXVICWmisf8/um+95/LP/mtlOnF+emZ1H9DvcaeLz5yfG84UoJKb3dLsBqSPz5HE2cH45M18mgpuR0aG1RJge3WtU3xFj5PL6gpCKYXeH7yze9gQ7grcJ+1ACLZMCFSJUQLZkSUP1JD3EgBIRIyJBJA5GCBYRHJLUqUYriVEKo1SiOCuFUhqdhV9rhVaaqHNIkjdC9ZTl0mxUlixQNuxtZ6tSjVn6DQhRgOf0Hll6YgiByj+IPD2rkOGozkQFQlVu/iqAkJW996ncHr6cFlzF6jFeJQPEZjf/ErpwbGUs1hBg8QNqfN2y/rYeQLb4LRXYZxAwxIDMZrp4D5UdGG+d0BpzWRXeFNUkGv+hZgJiJRJVJ3nDJahHzOQfEdJNtc7x6eXCX765x/QfEMFSOqYKBUIohNT4KFBGEqTEzRPRRaQyhGC5nC547xlPL3TDjuHdn+MP90wf/pbxMmOMRxuP1xqhVIqHETifBUBIpDb4OXkYfh5BKdzlhHeeECPOBYiW7u4OqRTRg3c2eTc6EWHU7g4hNXtnkbon4nj58Hs+//SZ50/PjNPI6fU1pT9NxzSOuHjhNFrm0WLHiel8YZ4dQkS0jBijUcagdz1mN6D7Hns54a2n6/f0+2MKldyEt11SANEiYkyMPpKAEySlGYtIUpesdQY58QERHCo6DCEpDRmRCqSRyGhyRqWY4gyOOoMzBtd1BGdRMeKDX3evzt6lEslrUBVjSOfjQ0h4Vt6AIoPHKoOOpVo0xkiUkpD3pa6FSEkBWOexwle6vMhApZEJuESIXFUb8EGA8AifvluUfphbXGBFKV0QrwUuawHG5e+vYZ2tp98qGL1FBVdvaIS8LQtuCUIiiEoUCo2ygLRAJWvfMGZv6roK71Uz3uQPi2JYMTfE1VHSe8q1iAw+QSkGKnnT4ALvPz3z/OtveLO7wz6/JzqbtKvSeTPknqlSZU68RHR7ohT48YKQAmvThhV2RtmJ7u4denfP+NN/5PL6CWN0yiocDghl0g2SCqJHGgNCMJ+f8N4TEAifLApKoYwhisDldGa6TJiXz4kYY/p6rn6eUMYgtET3PRHB9PKJabQQZoa9YbITuu/oo0S4wGQ9dvacTq+Ml5FOSbzzCZcQRQGKZP2ERPUDZjcgJKiux/Q7un6XMZ8O73vwNrnxYQbvILhEqAou3coYiT5nDbwnOk90Fu88PnhECMgQMAK0FnipEklKyfpvp0TKrgjQIqJInYx0DIyA8z4boaWEXWSB1tka68wtEELgfMSGZf5lARuVXMrXY8jNcXJGR6iiAJLR8SEwS4VwFucTgUwrRW8MndFomYKP4APOe6xP3SC98MhqREuozNW+Fo1lLLjW1tLXVGDZ5z9DCbRH0DffFGN2ldpBoMny+wbsCzEiy2TdGhKkm7n2ImoM0JzE+lTKX2uRp3oDKT27EG/rxZdzhdpDIFZ3oFkcEj8hQWcRay2fTjOPQ4+dLNFNSK3QOqRiG6mROjMDgycKhXOOaZ6T6z30eDfh7Iibz3ifctu7u0fufvuvePrrf8P56QPSaA5vB0ASrIUYkEqj+4EQHOdPH5hnj+z6JAy6RwZJtKf0dwYiz8/PEDzHt9+ihgPCGLybseMIck5utxmIyqMM3L3tMBZsgNFG9M7x+eMLh/sHTqeRLggO90ekEDx9/JRSmDISvMOHyOUyE/UIw0B/f8/Q96B1rhY0CC2Sk+w7YnQQPMJbop8Jbia4iWAnvHeJX+B82jMuWXFvLd7OOeRK97nE9RhFiGCNZtKKTsnUoDR4VPQYAppIh6eTkYuEeZ6x3uNyRqSMqlNCJHxCqhxSaKRKGY7ZB6xfrDckBaBKsVEs3bHSa1qn9GTakxEXPLP1aCeZXbqOrtMMnaE3BiVE9uSygrXJy7Be4MTCpiV7pj4sprj1DEqIsion3whOSxFegehfylrk165AwFZKS0FQaIC/1huoSH/DEYiZFBRr8cLyTz14k/6rCqEY/831LRa8OkJsS4ivnILYqI+SVihIsUgKxHvPHz488cOfPxJUhz2dELPDyRmlNWa3Q6nkgAohYL4AEr07oPod6GRJgp2w44SPEqEmzGDpjke++6v/M6ef/gbciBn2RKEI8ZT8CtODEHjnmacJ52F/d4+fRrwLhNIgJZ+vjwLnBf4yIdUTd9//Gr2/w89zSiHOE1JJtN4R0YTosDYiZMfDu295/P7XvL7OvP1h4unphY8/vqd/PeMDuGlEd10qH54nrJ2JQeDCxMs4Y2Og3++4/+Ydw/03SN1lAo9KYJ82KbwJHoIlho5gZ/ycQNUQL0Tv8M5i8/kG7/HO4eycUp6QBF90KC1ROrEIOxMxWqIlKWzKykR5j46eLno6CTslGS8j02yxIeFQPtewSCnopERnLMFojVKSKEhegPdJCeRshhZLQxJBUgARgWxwCAFE77HOcZlnjFVYH5FKMvQdu95gtE6fd57JzkyzWKjnQiB9Tp3HmBroZuCz6iJirXGXQlaSWysWxVAXBRo3RrYIeVUmTXgsMqiqb3oMsYAcm1x+ahSYEc2QW1TFFU+geAdSFj78ph5eLO5Ma/nLZbRWPz21ofTEjAeIlbzXT9aGEzWlmGO8mOnGkRrafHp+4Q/nB749vsF//kyYR6KzaK0J1mP2kYgiWgdCI/s7UBqhNfN0wV7OBB+R3QGhBELJZPFiQCjN/XffE+cTynR4H5Bao0wSkMunD8hhn46f2695b5nGEY9BKYPpBQHHdLmg+0eE6ZnHkfHlCdkN6GEg6A7/aolCEyablYcCEXDzyO7uEbO7Z7iX9M9nMAOn08z7Hz8xXs7Y8wvzOCOVwjmLdWlFtYDOCLou1eXrzrB/fItQJoGiledfilYCMSiiV/n7JVFKZJSJAKQcMVxw84ibJ7xNTUp89haF1igRE/VYqYX5h0JEDT5hDdFpsBK8Qg0aIzqsgklLxnFmtg4XmzBASroKJMqkUFRSMCGCCzGlOL3PFlFkvIDF1xQylVp3Xco6xGRA5mliNxkus2UOAa0N+2FgN/RolYrj7GwZZ40WY5UDKQRKBrwPuBhwQiR8gGbqtEjZi4Xx16T5CrhOy7HJWY6WAdmAhzTqoWQzpJRJAbRZgIVxlDVKkwpc4QCFCBJlTpmFhQuQFUPVVCs+RCblhDX4V95c8fvs8rTYwbrBYRNExCXVJ5oqoBWaSj6n3KqbCNY5Pr6M/OrXv2Y3nrl8+BHnYZ49Poyoi0/AUb+DYY+bZvShw80jl08fGF9f041SEt1pdoc9Ilr8/IoyAqVAD/uFwac7InD+/JmAYv+dwQvBdDnTHfZ4H7DTjMej94nqG6cUW9ppwhiJnyzT6yuYnp3MAik1USisdSmr4DwvT89IpRmOD9hpJEbB/f0OaQwffvyJ/d0hhS5K0O87QoiMlxQiGS3RWrDfDxwOO7q+x/Q92nS1YlAIQZQswzpjSIpBSBCaiEIKhYqSEAUygHQRXCDMDh9S3OydI9GmfQIQJTmL0COlrhkBoySD0fhOEzpFdBLhFToavBT0StIpyWQt1ucwgGRsjJIYrfKPxhidWqyR3pMUQAIblUwKoJ2YI6VCDz2m65G5iCw4zzSOnC8Xxil9pzKa3W7HbhhQSuK95XIZkSISfQolE1AqUBkXEM5XzGnJ7beEqTVKtvAmwLdA5drNXglV9dhZsiIl3ak3x1zktHI1QmUAxsIE3AKC2SMomQAVUwpNVJO9xgCKu1JTeTdbXGfFJMQi6sWKN0sRiLQNq+tCpP24WYqmrj+f96fPz3x6d893777HTyf8OOInj58tgilVqY0BMUV23/2AD4Hx9YXgE2oehUQoiek1Is5ABxnUwxxBCdzpQhAaKRTeWqZpIoiOIYAZDowvp5RaFQohFME57GxBCKQS7A9DAgxnC84jnSOcTrgI3f5ItBY/XvABPIppHBknz8PbB6bLBR9OmK5PG/bsefzmDSEEDoeBTz/+AWcn5nHi5emMkBJtNFoLuqHD9D3KJLeZmLoDheCSZY+KkkgXUiWShhAoUVh6ElAEoeiEBmEIQhOEwYtXQjzjw5gte0QIh5Bzip0FSB0SAzAGJB5FwEiRgEuZPAyl0yuJjCTotML6HFvnikSlJDozNDtjcu9EhZBp0EyhsZNTxinVV7tiIITC9AOm75HapNDPe+ZxZHcyjNOMDRGhNcMwMAw9WiXMSCtJ8A5rZ7zTaSfLhB1USyzAB4GKcslyVeEvIGDj7YolPCndu1uXv7S/K8+3nbpUTXOm57WSsgrzNlWwBPCbECDmYqDcQGOFE9SeAMma5HbCxfloGFKh8TqW+Kak8UoML1cgR3OGDWp6a4DIslrrX2uMla9nHC/89e8+8PAXbzD7PRf+QJhO6USkTJkA09E/vgWdiDxutkznkRg8qtfoYcfu/sCb795gjESJgMQtNRRCgTY4Z5nnGZRJysB5usMR9fEnrLXoziCNZn5J+XY9DHSDATejhx2Ti1zG98TzhV73CDmB0ImQFMg5aU+wFiE75vGCm864GBFSY73Cushuf8dv/+w7Ph2G1JNgvPDp/SeUORFIbnkvNdKoJCi5k5EyQ6pDKBZkg0hLIUEJooypc49SSGWQyqB0jzTlZ4c0O6J+JZ5PCTCMHi8iLkqkjwjr0n6RMmVNSOQhERJJKVnrdA+lBB0FwiiUlnSB7P6n81cNe9B0hs4YtDZoneoKiiCJmPs1kNOZeZ9KIVO7NTMkBqdMVaHz1NEbxTRNuJjCmL7vMV2HFBLrHBCZp4l5GvFOImWHUR4lLNJS8YZSUVsFPFdXys3OLtWWMpNbEgZXjGje65mbsNTttPyBnMLMr+uHx4cVql9ZfVlkjNaYvqPrDNrovKAaoVIcSOOqtJa7kjKq5S3mv8IQXIt1rEg+RZOVlt7lPUWfbIS+Rji1g+9yPqUzzZIMXFhhwQeeXl75eH7gu7s3RPWfCNGl/gBeIMxAf3dHdDOn9ycur6+M51eCtVk4FP27A/fvfsX+8R4ZzgR7RtCl3K8D1EB0M/PlREQilWY6nXGzw3QaN01EqdHDHnSf8QJDN+yxs8VOFrOD4+MDKoODUndo02UB0ZlN6FBaI7sdygdePn9gnmecj4QoQWogcn594jIFLqNDCYE3hm634+HtPZ8/PqUwJKq8TgmcCiEk4VV6qe8vt3G1Q0vrt1ztp3TFPpTpkxLpdqh+jxyO6OEVO11yTYMDEQhK4HPxkIie6B14nwQ/MwmX9vDL/pMSFBJ09kSURpsuCzoIkUhfXddhTN7T2iSBzvhRmV+RVf/SfUgbtO5y3UeO70dNp1UCcmPiiOiuR+k0b2eeLd47xv3IPI3EGHE+4pzMfAHJ7BzaC7zPHbbyGqqMWxTeAqSYXeUwpvSzWM1cIGfqvMe7xSNva2OKnHgfcCGg/+zPfpPjukLkafL5JHRWG4MxJi1c12Hy30brFT+7IKWdMclSRIgx4Hy6XSU3W5hWsJxYAQsRC1hXvYHqQTRkiHbntZFDmdKzfS4uKicWahpLduDlMvOrd4+YuzfM5wmCIPqId3D+9Ikon8AMEAKmH3AiuZ3d/ki3OyCVxjmHislljDEk8lAApEwlt9YiVaKF6mFHtx9AKmS/w82WeZoTe7DvkELQH+8IL8+MzhJCTJbl7VvsOCGUQShFiAFRrRUgFD6AHc9M48Q027QRA0nxzA6QnE4juusJQuCsRxCSqzrbpCiVRBqV8LwYkhs8HNGmRwrV0MRz7E913Sq2E0lhgBJLlZ9UGqk7VDeghgPd/o55PGPHC26eIFhSdBtTRIGHKBFywRhWRUBZYIWUqBI7Z8uvdeqY3HVdrhtIr2uj6bqOruvp+i5nIGS2vqEaHJmRciFl9WYSZTyFDc5oTKezdfeQezUqncq0lVJ465h2I25O9SbWpayDUik8MFYlLCRnBQCUTudntEGrpQuzLNkMrdE5JUvj3vsMZroMsBZuRMheeE07EvE+MHuP/ou/+Ivc1qvk9xuiT3brlFao/KVa6dp6OmmhdAfa2m2jDUoqIqkttXOOaZqQYkoL51wm7IhViu9aoFsffknhLaShVhdsmAUVWyi/r18v9qOUnFrrCGLg8O57Igp7mZhOZy7vP+A+f0IPPaIbiGYgKoPeHdg/PnJ884DpTRJsN+H8hHcj0bt0g3wKBaRS6GGHu7yidwf6+7cMxz3OOrq7e14/fOD89IzZ79AmxZlungnOgZSovsd7hz2fcdbS36cy5JAJNQkv0AipCOMLU85QeBe4XMYsPB7rPM6nzSDwxCBQAsbLhRgD797dcT6NaKMqKcZ5TzR7dg/forthSaWGnGoT2VLShAWx9e+yxdOJWCWlRmmDMQN22DPPR+ZxxM4X/DwSnM3szNRXQZoAZkeneoIwOBQuCHyQRObU+1Am4Kei2zoZrH7o6IcB03W5yjDtadMZ+r6n64e03pW22+BVouwPVfsRIpMCiN7jtEKb5PZba1O9gzZIqZPsSImzjt28TzwAMl/B+YRLaIlVsiqAiEjC3/cMfY/pkpFVWtfMmZLpcyV8kdmAhRBw1mGdTf/OM7NzeOcrL6LId2HHWh/QP3z/3Yba25bwJiBF5bSJyvnfMvlXFhQjuy1p4RcFQUyEm3maq7ayzqUUYdFeG/5/bKR0sf4ZDGwyFLDaa6vGoS0vuO0UVMKAmqXIFGbnPOfLyMtZ8zDsuP/+B86nkTn8hFUvnMdn4mvK4avdkd13v8KYHqV7ut0e3Rn8POH8jAgTzs7JZRaSGGaU0inHPRzo7x3aOvRuqKGSVAmLLfnxEGIqynl9xdo5ZSFyoc7L+x/xzqGHPf1dT4web+ckVN2AnU6pmlFKpBH4S2rsIXVKz0mlEPhMiMmtw+3Efm94++YHIpGnj09cLiOBkFmKEt0fUKZP7r9c0NVkURL9u+ZiGqgmEBuehkz8fJ0YekJppOnQ3UDXD9h5j51HbE7Hpng/pPg/OES3Q5g9oj8i+wPqfE7W187gLUSfzkUKtNLJwneartP0Q482JjcVyS52Z+i6pAAWLyDmjIbIIcDSkDTtLVk9gGIYnTNom7w0ZOqanOJuyeB8Ug7eIQkoJVBzkgGVOQc+JPBPGUM/DAzDjmFInkvXp07Pyd0vmQqZPZwUjhW3P8nahJ0t8zwxTqnyNIUGJLp0WOZthBjRx+O+IoYUSmJNKyR3vDRgXBo9LimLEo9LmU7IGI1SuiKlSibB9d7hdIprCojh/ZYl1GQOKOBg29G/aZzQKoLmtXK8UpHYkoTauoOiNXEerxIqe7aCd48PdEQu80+M08jnz8/Y0wXpI9JojIEuCvaPd3z3F3/Gw9t7gj1jz6lzjw+k+n0iUWliyPTavJHMbo+UI8FNRPoUn6lC8U0Vcd4HrJvwuSahOz4gTM/l6RMvHz9hp5nu4R1Cd3iXKgaF6vDjxDyOtc+CFIKu3+Pp0f3A+TKm73AeiClkEWA07IZ9vWdvv7nDun0KxXSqCxCCFIsTq+K/KmktFNp2/7Dc23pfxTIBSKgCFmqU7ipW4NycvKiQAEBCQHQW0e2Rw4za3dGNI9OYuAXRTYmJmOs6pCARfzqDMRptFH1nUCZlAGQpJtJdqoxUGiFlPe/iAVSug1D52rI3GUsHoww0qlTSTUzCjw8oFbOn0eHdkNiSdacuRizGZDSH/Z7D4chunxVA39P3Q64wjTUFmxRcUUoJ9PPeM2fBn8aJeUqyaGdbvfrCG0heQPJudN+ZfFPIhTu58mmLspXYKhc4VGZRBiy0VihlksDnelrvSbGlTjlam2OYwqf21TIvQybreKZquTf5/BUB6Pr9tY6ivqO5hKr7FupQWdjZOT68Tvzw7VsO2jNf/gPPv/tr7Ocf6aVA9j3OKwKSGFItvDQy1b7aQIwz0+tn5nHK5+3peo9UJn+PT4i9UNjLK+ePHzEP7zCHO4TuUMNAuFyYp4npcgGpcD6mXv3DDmstl5cXnj49ExH0n18JSIRWqG6PDODsDEIyXy4IpTNWEbBx4nx6ZR7HXKefXEGtsuVRaUNBpO86zMNdagXuAzZE9LDHKJEsWPb0Essv4zjFOLB4g4Rl7WNcbuS6P0TTKTqDeTH/CJmISTF4Ygb9ZMhIfOdRuwNmmunnCT9PBJ+8gOiz4ojJ4upSU6CTElBGZ0ZfBrSz8Bb2YbFH6wnXEpGKJKpyS41OsoJwMhkj73Jr9VD3o8xpVWM6fGcJzmW8LWVsiMmVH/Z7Dvf33N3dsd/vGYYhhShDj9Emea4h4TSx6apc1td7T+8s85RaxE8ZA5nNlElOaZW9T+E+Ig2f0f3QJZclI4gpkFmIAlUb1v5uC5uvtGYqAIVqQoKEPCYPwjf8apnznuXGL8K9nv6bvP7I1r6vqx3WKGG5cTUk2HIncygR4tLAM2bXapwmPj0Jfv/xmb/47p7ucMf9d9+jhSLOcxIIOuTujv3DA7vjEQFcXp7wl0/YyytutrjxTARMN4AwFaGVSiWsxUfOnz7x6Xe/o79Y9t94ZmtBGhAj8zjz8nJBak1/UMm9fX7hfDoznc6cR4tHIj+/EJRG9QM9Hh3mTH6R9Mc3IATj5cJ4ek1DP2Kk77vUOdgnN7mIqFEJzFIlxac00miGXtMDQmkUjmAvBD+lkFDppfVaFv62OUcQpU8YK2+gzUmvjYtExJQ+DEonLzyCL0yynNYTMjUUld2A6hzGWaK3OVPgiMERXapHIFgkHi1jKvkuwq/VashoiYkFBcvISoylTTm1ApCaWQpSoPI1Sa+SKy5C3dFFQGWuECz9C2oLtCyEXd9zPB65axRACgUGTAkBcurRe4efU4hZ5KWAsc45OpNnRBiDNiNm1rneQiaujkuYVKq70Oi+63JJb74XUlQoBEpjA5nDgMUtKjgA1aqyalgQfAKIXCZUJLes5P63cX9cZLlJ7xQgb0UNhsUFaFDAqioaRsS262vZgG3KsnAcCJ55Gvnw8YlfvXvk+PY7Hn79gjA7ptcLIS/u8e073v3Zb7j/9juIDnt5JTpH9JaQgaAYPM5OdLsdpt+T53Tm0lJDlJppspx+9zvG2RMRyG5gPE88Pz3z9DoTwsgxCHZ3Dzx/+Mj5dEaYnjFqXIiIiyU8X9gdwOzusd6juwHVG5ydubx8Yp5dyt70Gm0sPkTOpxNSppg3EUFyF18lE0NOqbyqISHnUiZPo8TGMdbGHCl9ttz34iKLEEEGQpBFWtIxy6at1W8rFLfuLSUVXobUGlz4yngTcRk5J6VCK4MyfTovUpm1CJ7oU6FRcCmroPBoCUrLigGUkD7t1VQQpGJM4Ygs2fcSBpNbnS1eTmGlRhaDiJB5jTKBrmA6PlQZi3EBG2UOgfq+Z9jt2O/37Pd7dvtdBjAzA7Pr8v1KAux0EuqqSGMyYsYHTGdTut5otFaYSeODz+eUwr4QQgL0jUEnQoGq7k7bi22N7itW7KTKUsras7ojhYa5EIPq8JDc7WVbCVgsexRrwW97ACBgkwNYHIKl7fwqPIjrJ3JjkOX4ZVNlXY8kMo0jp8vM28OR/cMd588fOc1nxtEyMaPvHnHep6m50hN9GqbpQtpI0Ye0yXQSRNN3oPZ4PxPsiLXA8Eg0A68fPnO279FaMDlAG6yPPJ0mLqPFIUB1jKfU3cfcP+KkYbIz4XUEMzAcjhk9HpDdwHR6wb5+xluLzvF0uuGSyzizPxzwztHl2FjltKSbx0qFjSLFsd47CAqZY+YYPCG4RcFmK9bG/pAIgYTUEWchgcYS8DY56xJrF08iIfQx58hjkISgKnqdXOY8RFTJBDZrlQps8h5IRiANNwnZExDeIkXI3YTLPgpESkcrn3oNhIAMCdhrB4+kITGq3YgLOa7xHsr+9yEVOiUOx8w8zSk15/3iZZNwBa0lXd/R911OTab5jnUeotZokwBMYsDLGSlltuRpzWKTuXOuyxm7hHV0XaomLTR9Z1P/SSkVxhh0jMUql0EOSw40kRXyIq9Cgsqry1pyGQsWKohlcS7lI62d0xe7VCe+Sdxv0nXtqxmsqDd2WXyx/XiBnzdef+0aJLL2zZs0xJiKT0JIhB8pMEqjRWS8vKIe33F8+5bT0yfG0yvjeIF55uX971FYTscDh4cjh/tDUnTeZ9JjQEiTkGWt04kFR5QGZEgdhjEEc8CrE5MLKDQvT69EIVBdx3m0vJ4muqGnu4xcTiNiOBBVzzAorPuM9wGlDNaDCzAMd9jxlfPnnwjjGdUP6N7Q9YYQBc5FokgEFSmg6/uq1IP3uLlLQ0DzfZUiXUuUOnM6RAWhrJ1BmtSmPe+ZkvYrKy/Keq+sfFYQYeGatCFbgnNi3XdLr0mPE9mz8j7jFhKVC3C0TupbqKVZRzQheQJ+RjiHIHEdUqYylRaHkD23kAq4QgzIzKLTJoUjyMZQFL7DipG68FdKVWRwNimAKQNy85zCQ5tStiUvL6XI+EAGIXM4mjoyh8zxKN2FEulMilQkFbReBvY0Z6S9q52SpBTMWtfvtS6lppVPxl4rhfbBZ/bT0rqpxD8FMCqEHgrvv7pHZCvvq3YLOa1mncNZxzTNmZAy4ZxdhkuIIuxx3RK8vZr8b8ysoIX4sLQUXxc/bWPLcp9E7RFQr6/V4CExp0JIYFH0lmme6PZHjm+/YR4vhBjYW09/ODLsNF0XCfMr06tDmYRi06UCHq1kIu2UnnU5fRrEAaEn7PQZdo94+RGlO7rjA4Po+fD739MhmX1A73apeYcLjJPD7AcevnmDd475ckGqgd6o1GBDJDLK/PpMGM+YYc/+8S1mt4MIs4soI9gd7xEib7CYPBUhJMHNKBnxUjBPF9w8J8xHZ+56buMV3IyzE0IPqQdB7sy7GtIhWk9woYgXKrkvOe8y8TinBhePW9T9UTgoJppV+/lUvONQvtShGKLWaJGadlQykNKo2CWjE32lEIssrMJZgpgTlyAuzUuJpNmFIqYiJiJCpE4SSCqHReaUYKwAaIQM1AVn8fOMGxMNeMoKwFpXh6OUtLmUKWXubBoIE4GeiDYmp/7I7c1UVbhBhTySr+z1jAX4NFGJTLYTGW9zwuYFlgSS4s98ggziiWbwQpbOlCvP9f35piZ9kMuB/YJK+lAUQMr129kyW8s0zYyjxc62uiK1wCEWZ70aaVZe/1IYsLhdRfhjvGH0F2S/4hhitS9zjrpUDaYbK6NInAGXbsD5PPH88srDcWA4Hjk8PBDcjL2cGfaa3SDQxqO0gnDGjTThU0Rpk5B5mb4jeI9SXdp4esiFVQJEYvPt7u4w+yMf37/HO0ffGUYLx/s7+qFnHnqEUmjTMewG3DiCGFDKIJXOm0AQrMXsDhzevEMNB1wQaGPY7VRl+oXg69AOiLg5K+UC9kLy1JxHRYlQvq6lG8+gB4Ic8EEgtamdeWXhiGRQbZkhsQhuwYZ8RrGFSGFXEahKVs21JkLkOvyFyJ4Nbcpv1xz3xu2Tmf8flUqFSWVnZKxAFMxAeYSciMJkJZHCgiDSwNZCoI8idYeSlLr8dn8tY8oX3CA1PnHzzDyOXM7nNHHKl27O6dAqTz2KIWCtRUxTWuecbu2GPjMtM/ogBYKU+xchIFdhd6jgqyIRlaLREEwN3aRLHZWEJHU30gq93x3qdJal2+km90aowodsuv+GlLdOveQkae5DjqfKv/nLk+b3NRe/8PPbFF8ryuXJUgHY5AJycN/qh+QpUPOsNdG3AQ9jLDhD3mBZCSihUUSCmxnPFz7LpC0Ow4HjmzfgJ9wuETWUylVjWldL5l2qDuz6XULY3YUoBcGnIhqvQHZ79AC626HFC8PhkRgt+7t7UJrHd9/y8vEnjoeO6fMlzetDsb9/g+x6umGPMYLj4wPnU2CcHT3Q9QMipNoEc/8DsT/gpcb0ibdeQVYhUSGV3Qpy74KygXIcHLKFdj4gfUBIjR4kap6Yp4nQB8JksR6UctXtLjz1dlpPoaamjR+J2ZtEUId8RlHIYGvMZ6GGiMrsi02BCzFx2YMPOGGzd5juryKmvg1CEpRcgOxqIrKQSo8QGik7Qkh1BsQUJkSRM0Q5cxWyIijZq4QhpE5RyAR6Il0iE4WYqz5HzucTl9xzMSm+xJlRGRn2MQFzzFPGXpJlN1oTXKj4CqXsWuRwR4a6TsULjxlkLV5CwRCkKwoqJBxMkg096MPdXRLI2GqSRfATQ9AvTUB8XuUyhkplyweEPDUy5vjE64DKhQ/Vg1gDv2uqQU7dVbe+Iq9Fuou3IKo7X2sYK5SwuPvruKLxMvLKJWcodYHplEBL0DllqfKNlGbH8e139J0CP6ex2yEgpcK7OQu+zCBNTMi/6RJgM52x0zPz83tEf6R78xv07oH+7oL5/ITWI7rfY7pEM37z3btUMOQtbx47+rs3iM6kLjVdIslooxj2ntfTM5eXZ+JuwI4nGHZYdYf3hj4qCLmZRoDxdEoEEuER0VY6qQgOf3kljJfEZHSBaZywcxoD5pwD6cEcUHQQJH6esfKMkMn7UBlHkEpijKmgcVKKKcXprMuttWOd6BO1JqqIrn3EC6BMjWtDQ8qRQiRQK+olpHAuKRmXUW5dSmB1BbE1IHTefyK3/hRAzFkGqRGqq/ubXC6eUsShtpurA5/J6emYavyDTJOxUQKhAR2JcsILTSDxRoJQROFT2zWdEHopBFFKUBp0R5QGHyUyCEIhE5EQsAVLEU2WruxtkSdIxTTVOhQPeAuXp9BbCpLSzp6b7rp+qenPTKbaCDQs2iU4n4EuX0uCkzZZLACAUinW8Jlma3VKMZXyxTZt2J5e+W0R/oUcREz14XUoSLEW2zThAsU2l7/OOKQZganSS5JolUZJjEyNMDot6UxCT02XKu52/Y5drwhuxtsLwc5IqXDzhflyJoaAMvvkrpouo8iSOOzQXc/08oRzEfwM3tMNe/TuHmVGVFYWSgoODw/cf/OG+fxKYMS6md3jb4h2TGQYMyA6jXAOYySv1hMOitPFIp0CJCJYnj5+YDqdiAS6YU+/PzBPM95OHPYGw4wKlvn1M24emS5J+IXSqcWXTHl+lz09FcDbC3E8gewQQSGUS4U9Zb6f0jjn0Rm9FkLgcw3INFuCD0s+XOc++VrnxFqzseMSbpZBtHXzi9wW3MTKbosZc/I+hRk6hCa92+h+lRRAqKEHyVqTlFdUZeOVUCinr0XZQxkvyu67iMUDSASvxPlQYASiD+h9pHOSnegRw4S1NvEFilXOaQulcqWkTgV0SgpUZ1D9HqEHPAoXYiqRLtWOlYlbirGyNx0iVA+8zXCEPDQ3CX/N9Em5bQq6pO68d/UnzanzDXBD5VPL3KtdqpTzsVbhfUQ7j81TYksttpAyz8ui0VBQ44LWbq/c/ErPWt6Rb9Yqtm+9iXqw4i1kvZmJjEpElEiDOzpJ7jybO8eYRKPUWqV8rZJoORCUwoqYNHduey2GIRGLpMEMB8ywb3jlgu7wjv5xZnx9wlmXO+WGxFyTGhfT+6J3mH7H4eEBgksx9NmhdE9/98Dp6SMugBQdwdyhj5F+ikSz58OHz3z6/MTnlzPCdGijCd5xOb0yzw5tBt7dHbnrYew8OozE8ZQbvMD5MlFIL1pJzNCnSkGpiQKm2RIdCC8IowV7roVHJW+ujcF7n2rtZXJvrXfM04x1WQEIAcYghCHIpZO0Dw4ZU6yeavNDRcMX5mBB2xVKBpTWGXwOIDzeW8KcMI7ktZrqTRA10qs8tjzX39ey5WXIR3IRZd1ApY3dku1aVEHqOKOIMn1/QBONQgaJ3km6qNmpHWI30c824xUpa1KmHguVqyQzFVpkt9xoRb8bkMOQip884AJReDS5s7HKnnL+CTl7URThuqYnKU+pdM7GZumTCt1O/A15LJbzc60yi2XGW5Yl1eYnVc5X5sUs6Q1nFMpKtFyaMRRwMdS4ux2dtOSHW/K+LDFOS/yJhTSSFEHhXclGe8eWqlysvihWP3VC1UKmNtQyoiR0UtJpRWc0nVF5vp9MU4IQRJmyAyqXhAZ7QZgeZXapEMf0SJWmB4eQBn1qs0upwXlE7wP+fEoucUhgkx1Ta6953hN1aughVY9QHabzaJtcu+H+DT7TUR0Gi4DdW8yD4vT0kX/3H/+Wf//TE13fs+s1x/sHlOl49T2fXx2Xl/f8D391x7vv3hHmT2A0wgz4eWa6nBGDRiJxNjW28OOEsIEgFLIbONwPODTBOry7EISrSLOUupaLu9niusREg4T4W+fwLtTNX/dbXEBBkS10m0tvW8+XvdE2vjRK1lAzeEnwAh9Tmy2w1XKHoPDe55Hly/RhKMClbMDnHG6WuFsWirOsfRGqgRKFBxlIXY98MgxGojD0ekD0M8a6pf25WLIeMhdVSZGKopRceDZSpu7CUmu8EsxR4r3Ai9QKXUmQQda2ZakbtyBEicsov48JP4rSgIoII5DSNOYxK4CQtXMSfJtSdT7n6zOaLjKHX5VKP93Mf2+KgqSIyFhICBap3ZIGqxo3C2apKajwXpPWqyyrRfcXHGDpC9hQfpsbWHP/FT9YCCJSiCz8qbe8ESH1mxOgZcCoBQNIhiBkIDMijF5cw+ASaUYnbrrp9xVsC94S0Ug9IFRHcJ7ZCc4TvLxYxvM5lUcHCZ0mCsFoA/bisNbhUQx3j4RJExhzIUhqHabMgEdi44SSETle+Lvf/8S/+f0L3/35v0CHCx/fv+fz6cJvf3jHw8MbbOw5j44JwTe//nMOu7/ASI+dR6aXZy4vn5guF6bTC4GAdQFrPeEyorTiMOyT5fCWKCbmGJl8LkDKlaI6t9kyuc5eaZWFJneKznuoUI2LkPuaUoYFS89Kv6b9fAb9aAxG2j9aN1yBmIaOlPDBuwC5u5HyAaXC1TxBWSjMhRJcAb50/6VSyEw8qqFqjRSyNxCS9xCjTF6AFAijMbpHdYE+LLMyEoZXMLOFwFKKihZGZWsgIy4GvI+4EJAqohWosPRjjFHmrIskxlSK7GSi4HspiVoBHUKXUCpjCFKh53lM3Vmdzbl8n4U5p1Ny/X8p8y1ac2lAsZBrBGHhPNf+6Yv7VimTMv2rCsJaikrKzS1tsSkdgrKKKIohLn0Bm/tSU4XVfSveQdaqUpCBPjAioqWgE+ShlilFIkWakEtwtZFjcDNBdWjTI6TAjRPBWzqzoysCAnUNfZAJkCFwevrEj3/7t7z/8Q/89IcfOY+e0YO1M8d9z7tv7nGiY54CqtulYRIzzHYCxmWz9/vEhReKLqrETXCeHz++MAvF3d094+czP3185mwDbx8O3L/7nsNR8/K8QyvF/rjj7q4nuJHoZ5wWaKNwc+p4E1xIrjQRoSKq69K1CcEcBJfRMXmP9XleXu5BYIyudesms9gKfbzsF610og/rWED4BIzlMCS1kVsCuNVcyQwe14guq3QlVQLdsiJxzuWqVnIqLufvVTteKzYGKe0T2VDR6xkIifShgpxFQVTYOS7Et9IQ15chgojUENXoPHmnIB2FOCWrwSt7t2AgNMolAesLkxYSFuBUKnKSKmZ2q8zlvnm8Yh4CG0pdBR2oUDkwUqZejkFI9Hg+LSmETL4oTKKlckpVV5+V694IYFvskW/omgIcFxcHUZmGolruokSWbsRVSzYKoRCC2hZgsWESrqxEPp6UZGQ/1aEbCUaJ7PIr+k7Td3nmXO47IEKA6Ig+0VFLFYibx9TCys1E3SdFIcqsgcR8nGZPmDzT+J6//T/+A//mP/yOT2PkdJ55PY98enrh48sJ4R3/z//Hf8+//KtvCTHVg3fKY58DXM5IqRfGnt4RfWr0oGRquDKPE0+nGesVr+cz98cj9w93+KdL6iYjBUPfI4A3j/cc7o4ImRttarWEd9GnlledROiePka8m9MaKkOUJoV33uMdTHNKwSUuhsxl4ImAovWi/GXubNMZg9emCnSIMZF7okLKNEimVAaWOLyQbARlxl4semAxPJmK3DUeRswjvygl7gUMLsFyTJ2e6p6RTUja7BtEmrjsvV8VvLUWJ8aS5nSVXFU0iUQs3YRKQZFcUt/tDMICWG5rV8s151GcaWoUEeXBa5m8AFkKsBSFZRxzpiMqTcQThK8LVxqbiJxt026eQOSpLLn2Wzdc4qTFF6FvRT9WJmDOx3qHs6nxpZ1nbKE+xpDTKKJ+scixWOov5yvOcrNDEI03sKQJakZg6SO4YARFo8uc81RZ6I2UGA2dMQydYqgKwGD63Pcw545l0Ss+FfcEZqaXT8yvH3J9uEyucXZD56m04QqMTvPThzP/y7/9G8R3/4o3vzkSf/fv+fyf/gNv3r1FHe/5j//5d/y//z//hh9+9Su+/9X3RCRdJ9HREeaJ6D3DbsikFoOdz2lARiCViEbBbB2X88z5MvHN/R1/9eff8fp84t3bR6TpeX7/ERM9v/3+LcYoJAJ3SSw1LQVOpGrAIBUon6bTxMA8kmvUjymtKQ1ByTSWK08PSmBdAoqnmVoVqFRuD6c0c9elqjbTp72QC2S8SbX5BRsS9V9RSTxVcESGB6tQ07jREmVEHoyil9r3GBovYun8JLOyrg04F7eiSSU3WQhCAx4ubnphxTqfQzfvidXIFYUhUsYpdywqciSESB6ikFWRhEKOKp5uVkgheHwoCqZRFCEpMVk5FBCDSOFIJiwhJSJKykjtpdmoqsfXFdDrEpCjSq10UxW1WOmi+pYWQ9671MbaJeG3U2I/pXyyzQUlqfy2WOTSw64s1OLDrzJ4S1amCHk2EEHAEpUVxbRwBcSiZnPJJWkKsFJ0WtAZmea3dRpjUnso3eWehya3YMrdISOpr72zFvyYeu2dTqmuexy5xJn59EoIgen0yjQ5gtnD8dc8nwMvvuPPf/g10j7z8eMn/r//+1/zf/qrP+fx4Q1vz+/4u7/9Hf/rv/lP/PCb39B1O1RnkCGxDgUhDyrp8UIm2XcWoVWu2hZoIZnHVz68/8jDoedh/8CbbocTmg9/eM/v/+Z3/Hf/1W/4zW++QwDT+Uz0Fq0kk525nF6JUrM73GGcyyk1l9J5UtLvDiltafaIoAiTJzIjVWJ2FkVf+81lL6z0iLA2IeBdZ+k6g7W2KXoxOTWYY2CZBTmHkaliLfXzg+SFCRYKce1IFcvknoI5LB4pmdeyNLTJZJsyEiwLRmXAFqURm8EbPmV+YvSNh5lZjXnsl8/4Q1JkMdfOyESuEmnPq0pTFoiwlNwnrMRX+UieeKYb5ZZ6IcbV+5eiu7AMGS3hSBYLSfYeKoGuOtNVpvVw2C8xvsrWT8q1cDbSWNsNe5c5/xZvLS5b/eIBzPOIt7ZymQv4IGo+v4QBC8OiKBixAfua3GANEsrzJS2jKkZQgJTiJYpcOabotKY3ir5T9Bnt74ym65OrqjuTe+AnHjyqA9lnRZCmA6E7pBmIceLy+sp8OeGsTQUzekBqRX98S//uz/hkf0Rpg7cj08tHXp6f+PQy8Xq68O77XzHs08iw//Xf/TX/0//9f+S7X79JY8j7I8PDd0g8QiXL44VC9cecbUkZFw18/3DHx9OZp5/+wP82jzw83NVOtfPplb/6zff8T/+3/wv7/Y7zywtxfkX4C5enD5w+f0wNSvsOSC5mzASvGFyeZquQ/QHZHwGF7EF3E5dpxFnPNI2pLbZzyePLNSEuJnp4LQibZ8YSEuSuvKU/fxn5nVJiqRDIGEM39DVMFMisZMJq7yRKt1qQ+4yKl7Fq22g1Wf9UbFMyEaJkBEQRxjL3MnmuoaB92YylrymcwkWx1JAzQ5ohtE1sA94nqjghv0/FrJBi6UKWGLQkBmJhPnqXGJtSxtpsJ4aYOQhNBUzJnMSczhTVri7kvuw5pIYmoIdhl2sA2oYf6zi/LkrwyUI4h3OpuKFUOblcfuldqFV/LfOvTFytOICIlO6uqXXEkg1YK4FVEFBUSfYkFld/8S6owx20THznTqeBjbtOsSvDG4sS6MqmzBV8eUCl1AOy2yN0D0ohRECEGR1C4njPM/M0Ms4evbuju7tn//AWc7hD9Uei7Ln79Io/P/Pj+8+8OXR883jgL3/1yA/fvkk9BRFE5/n8fOLHP/zED7/6Ps0j7I94F8GeEVJDTHx8bQ6JHScVnM8YrfjX/+q/4vtvH/j49MyH5xcurx+QUvHdYce//B//Nf/6v/lXHO8OnJ+fcK8fsa/vwSclPZ1OqK4DofJIs4h3lvlyJniXuh2bAdPv0IcjOzPgvKCfJvTpxPl8qZFbYQD6zBkpQ2RdphdbZ5FSMk8mt+nK3aW1yQCzXPAmqXCuS6msEGr36RzC53HfjXcqm5p8JKiCdtOEEFTlUMuL48IzKAmq6op7T5Ap1Sez5qgNT3K4KREJOSZxIhLTbgHIC64p5LKRRYiZ5Zco7lFSsZGYc95CQMxzArxfioeSGkx0pCB8TVkWiUhKfD2XowzsjaEkzCNOBrROHaF06UC7+qnWtbj5Phdf5JJGm9z91H44ufmxKQaqjCkWd6PtJJQYVgsguPQXWEKBRQm03P7Gsuc/0v0v3YbSTDuV3UjTaYbeMPQ9+75jNxj2vaHvTfYEutwYsquYhxAytdzWfap60x0ImVwtr4n6mOJhHxORWBrM4YHd4zt294+Y/QMog7WOt+/e8MO95t//7V/T/fYHjo9v+W//5czh8RteR8vT5yem6cJhv+f5/Xv8eEEPO5TpGfZg/YgxhqD3CGvA9Hg/JEH1gJAc99CrI3/+m28yzpLSk/v7B/b3D8QYOH38iTg+I90rIqb6DXdOTU6jVFiXYtl5HJnPL8Tg8yiwvgJ8u92AHO5AGg7ec7y743Q6c3p95fXlmdPpzDRPUIuLqAg5BGRuS5UaVuaW3Z2hy8Sl5PKbWk9gjMVam0ai6dy0s2QUdE6NYnLJbua+Z/kvuXuVZ1eUQV/JEsWcgly485VslGP4GsuHdUapZCcKK7CmEiVpGlYOAVKWILX9yq21k1AX9zzGNDkqrDMK1UxLUZvVBucSWCtINPwcXqmo8eRUfaXaUzMTSQHF2gIscS+osxi16TJpqykCKoScUMZ8ZcDGbgQ/5JinUIPrpKC4kPquIcON4IqlueSixRZbXwW+wQSqiyWWn3Sc5B4lWm9qdDD0Hbtd6qu23w3sdz37Xc/QlY2X01d5SoxSGqE0QmqiMiA7UB1Rppr+GFxOxaTXkhVQRJGE0TuLdxaTkXWlO+4e3/Kv//Vf8tf/r/+Z//3zJ9796luifuT548Qf/vCe3/3t33KnIv/jX/7A9497zu9/jzSG/Tc/oIc9XqXiEfpHtFPovk+utrMIpTm++57Pf/MJYzTHb75FHx4ScclPRDczvn4mTBfC+EqcT0R7yRsmrbscDngkrx8/cjknirPRgn63o+v3dMORbneH6YbcgUehu45BSPa7HYf9nsvxwOvxwPPzC6+n3Lps1GnQ6GyZ7Vw3c8nuSCtQymJnzaSnSiQyWqGyR+CsxXUW6yxGm+qhytwX39kZ09Cui+cgcxGMEIEYc0drsRihajRy8VpNPzdpvcRbECgZK2uuTsai4EykGgARETIQQ8laFDqzAEoWjDz9x6+ITVFpZFQ1m1AUgRACHxKJKrglNV9iGKUUujP1fAsHJZXzR2wu8iLCbLOB9jGnSlMtizYdfdehV228Sm2/89nau+reO5vAvpoyrBqr0VwNUXIrvVvhF9WcL6a99mVrs6RiEfwS+0kh0FKiVJp1Vi2+1hnRT0J/OOzY7XfsdgP7/Y5h6PNsuJzmzHhHEn6DUB2UtFceuBlReQO42u7a+Im9vXARH8FYzDAkJmD0hPkVjwJ9REjFt7/+Ff/X//6v+J//l3/Lf/7//YEpxFTzPV/4b78/8D/8yz/nX/z2V3RacP70e3Zv3nL38JZeC2Y5M55e0bs7BtUlZpj3nC8XiPDut/+C/b7j/PyeYb9HG4W3Z5AOH9KwDT+ecedX3HhO7bWVRPW71EXYB6YpNdUUbkKJiOn3yG4gSINDMJ1fALDThd2DQ9w9YvrUCl1rRd93HPZ7jscjz88Hnp+feX19ZZ4mxnFEjQkItCKBhqnVeIToamigrcUZjTMGbVya49clarG2DlsG0OQOOrNKeJXO2JVsKOk6dy9SUi0dg/KIrdr7XywZrGpZct1BqMVwZUR4mSCVgLpk+ZeWYVet9KsiSVV+ztrMXxC5J2RJuQu0DmmGYAipa5CzOYxI4YS1LpdwlywBuR5CIucpzzSMq/OQiFROnD2w2c6Zgp4Gq3iXyvSVSvMMdCiDPZ3HeYe3GcxxM86WnmaO8r7a/mjFi249GNH817rqC4mike2GAVZovMVTK1V9S2hS6g86o+m1xGQQr+86hj5ptN5ohj6lnvaHHfvDnmHY0Q8DXeE15BSkzGyo1Kg+KYAoNR6FQKXoLwrKFGQpNbLfIcU7NBNSaTrnMft7dscHsK9Mp+cEHurAaBMY85f/zX/Dwzdv+fHvfs+nz8/EGHi83/H28YGHt98QLs9cPn6g63cMh3vu3nxDh+MyfsaYHn13R0QTYkwxdQhM48jh8Q1v3t5x/vwGJTwyjrgR5tMLNhqm6NHBwSSxMWBjREaPcydcPDNZx2xTf4But0NoDVLhhQEUzjrG01PtI5BqGBzx7g26H5BCMnR9CqV0Cql2+z3752dOr6+cz2emfmSeZ8ZpTD0VrM0dcQt3PTXtxHuQERc9MxLjDH3XYaXN9QaJ+FOJaLn/QMERZCGsGb2qUSn3uhQc1WrFyrrLcX0omYHMSSg0XVLWwDmH86kNV/E0Sj/BlrnoQ8iKhpQhmW39nlhd8lQWr7TFGIN3jvEyps5ZpWZCkNOmLjMmU+WkycNJyZY+pFiwov9KZAVASnVO07h8Z8Y/pjymbBj26GkaE1Kb0zXF1S/gQ+FtLwy8lq6wsLQWx70It7hpya8fS8BQSL8J3FjcfJVzw9qkmP4wFLc+zWLfDT3D0Ke+asbUqS99P9D3A11fAKdF8AvtKAqd23WZVLZJqqqLQWQAJWltgkMFiwhTSivu7zBdj48CpEZqk5pIzBeim5hfP/P69Mx5EgR1oOsH/uyv/it+bVOra9N13L39FiUE5z9M6Mc7Hn/zVzz89q/od3t0DIjHH5CmQ/UHnPeM5xHhLJd4rtWM3tk8+gqG/VuInvH1men0jLmMvHz6BE6Chfn1E3iXvC2hEGZgf+izJXaZSJJgJhXGNHPAzamK0V7ATQQ74y+v6K6j29/T7Q6JUioVx8Oezhh6JVMI1mumqWOaZuxkiG7iPE4EHxit5zI5ehU59lkA48TkNNZHZHTY6BCqq8JbqbxR4COZb5DT13W2QJoCLKTOIeJSG1JSjGUQiChsVag5/VTlKmsHXxC55362pMRFiWQsgSxYZbafzDwS5x12St2ai8JwuUkoMpU320klBTAlRWmtq5iEtXMiIok0Mch0PV77DMbnQr0YcTkVqbIXHHP873JPgpS29yl8j6l3hfeO2Vr0+eVlEXxfNruvpIMiopUD0DxKBVVuFLSK4Vn9FAxgTdJZwoLCsmy1skRLidEilehqzW4YOB53PNzdcX9/5HC8Sx1U+z6nlkydm1a46YXCrLVsur2mmmsfyLXaS+22L89nDKQoQWLR3HlGneqSMOWSS2995lcb7OtnLp8/MT0/MV9mbNA42YMymGFg2A0chh3GnyHM3N8NmG++4fEv/zvMwzeVI7F7/DZvQIcIqWnHdDrhxgt+uiC14vz8kTA+MfSS3rxD9Xt013E5SYLskIdH5OmVbn9AioQIowxRSOw8M41jsjBC4ZH4GIhzmmkflCDaC3E2xGEHbsSfP2O1Rg9H5v09qt/T372hv3uL7gZCnNibiNprBjrsTqdSWGuYxxHnBqwLvH+5cLebeejTNOXZej48px72j8cdgwyM7sLkLDFCbyRGGmRQjDaitSI6iXVpMlLMHqJWZW5eHj4TQp1OJOUy51JnElIdZJLbaqcMWm5jnwfcOJc6RrcVfYLUdcfnmL7E8EUJKSlq6Ay5j1/u/BNDrPMIiDG9z9kqyD5PhrIuuflSKrquR01jDkdDxRO89wln8T5du0l4SYwRZ1O2qlxjUSgxJtbqNE7o88trHhnkqF0IKkUqW8mtcDeUzMpMKnBA83oh8iyZyiUEWND7VC1YRo0jUqWeVqk2fzCKXddx2PXc3+95fHzk4fGBu4d7DscHht2+ITCtR0HXUss84TWdiajUyhhSTt3nCqqYc82pDLqUQMcMGqWYV4kdIlqk14ToEdOpNpJw04UQJUHoBAQqRXQT08tHfFR0hzu0PKDiiehf4LBPTSGHA4dvf8vw8A7ZdYnsAwSlCd4yvb6kgSHTzHh6YXx5xo4XyAoudqmvvx2fubx+xmbsZp4uuPHE7v6R/viQPvv6nObwOYePpGwH4L1gmh3TeIYYMDLiZSRaBb5P1n98Tmm7rkd3O9z5gN7dE+0I3mJzh2HVDewkGBMJnYZBEuaI26XBpU8XhzKaoxzpVAoFfvp8Zj9o3vaGQYvUIguBdDO7XnG3kwgN58miNYxuxsaEBXifXWwR8drgLHlSj2CabaYSpxFsuqQdlVqCz+Kap0k2S2twKRExzUac5zm3uk8NQ1IJrq81DMVQpExGylJYO+Odr2n2EFJD1QgYlXr9e++yYDbIfR4n5r1LpCodFnDe+Yrye+8q/wKRy4QzhyfGgLXpnEvIUID92p8xePQ0XqqVFtVPF6l+vkzQjW2OvonXGxwwYQLxpkJY+AALxJfKHpNbp6Oq/QGlTI05h06x6wy73nDc9TzcH3nz5oGHN2+4f3jkeHfP7nCk71MjTqUWFHadelzOOkSBKwUTIpVXOpLbmxqphFxP7euGEMWlk7nhpFQYodAo0IJZRKbTcwqZ7MTl5SkNAeoPhNMJEGnDIdBhIr7OhGGH6B8xhwfMcKDbP2CObzH9DqENfkrTZIPp8PPE808/ZrZdZHz6zOnzJ2YfGN6+YTg+oOix04Xz6xO4kfF8Rg5HhuMbzHDH5fTM+PlTmhtnLTYEZpfAXqEMPipm74myo993ScFFh3AjwQfsdEH6iSgFXimGeECKgMcT7AX8TJhP9Ps7dN+jtSAEi8BR6vdDH4nygIsCZWZUP6Nih1CS8xT55lHz3TcSomOeJtJE8Ig2iseHI1JKnk8TmsjL2WKEwsjU4SjEzPbUmtmnDImKitMpF1MpyXlK19obzSXH+KF13WuzWlHnXybLGbAZFws+1HYB7dAPkb20SERJnQU7AZxpik+p9iuYQRpdTozJ9Z+mWqQkRYrnrUtdmYxO7cpsnJf2ahWPo4aoUikcVNJQ8KmDcu3dmUObAn56nzA/HeoYI7EMPxApjRFX1rtN0S+u/2o+XGxpimVxfW4kumiLUoWllaDTOp2YTuCHyTX5uyFZ/bv9wN1xz+PjA4+Pj9w93HO8u2d/ONLvDpiutLfO9dkNEkvVTTEJfUiDp10EV1z9mLoXJQ55HtPsQ25emh7O+9wdSSCNJOacszIdsd/jxhfs6YXx+YnTp4/4KOl2A7o/0O+XG5I6A0voOoTZ4VHsj99g9veY45s83HNkPr0iQkSGyOX5mfl8wc4TPsTUZfb5CSsk5jDgdI9zE/YyEYLEOoPcf8P+8R2m33N6/sz59ZVpnjifL0zjlLkbgdkH7GiZpjRCXMSQySEJIe6HOzotUTiivWDthNzt8mzQQJhPSG3AaoTXSHqidQSZ+g5G51KDVAlR9Qgt0d7RmYkYHEL1CGUwXeTNQ9p3iVGqUhiKyEM9ey7jzMMRorecRWDoNEaFVLEpFcfDjtmmDskCwe8/PKFR7DrFh6cX5iC4P8B8ueCjwIWILZNzw5INkHliiKAg98ltLwpYZ2wgNfeMlTZfhHPlUZQGOtmwSpGb4giWEvzMnC3ju5TShBiY5wmtE5ZV5Sl3Uy6dt5MCyt5NZgzO85y9A18pxi7Xq8jShDR7DyE4dIhp7ku6pWuBLy5zbcdQXf82d7poxNSCaGkuEjIbsHL6ySO5pECLROwYuuRbSCkS/bNLQxJ2u4HDbuDuMHB3PHB3PHK8u+NwPLI/HuiGQ5rsmiekUpDc8hNDroxK46V8jNgQsQFcSJ7AgkaH1U8hghQiVFoK2QAWZUpyxAxHvJuZzy+E+USwIz5KrAiY4cCgO9BP2Dm7eWqHunuDN4bxckG+viD6e/bSEIJnevnA+PKC0QewlvH5ienpKRdYpXDAv77y4cNPvP/d/8G7337P8eGA1PvUg6CLPH7/A0Jq7DRVNp/1AhsF0eyIwmCD5eImxsuMcx4lc3+/mDbyPJ4QXoFOjVKM7hnuHuh6TfAz7nKmHwb6oacfOoxR4E6pEKX0mbJjarjpJGrQKCZEGIEZMfQI3eVOwinFFULARse+P2Qaq0B3Hd4nt3ueInYwDMPA0CmMjEQkw37HONk8Vdnyh4+vHA4Db7Tkpw+f6RR8ez8wTxemaeZiPaPNsXtowlUES8aKKkgt4FbaoBfrr00yYD5T40PJ6Yelp3+x1JA6ASOoHJtSl5CQ+/TdSWgdSqoK4pXPE1Muvwz30LkUXYjUTdjlJj5l6EqIvjn34hFnrkIM6DQ1lMrRX8f8dVlYZrqVWHpx92Pt1BqJvpCIFusvIGXThUCb0kWmq2isymOKun5g2O0YdgNDP9D3HcPQc9gN7HZDmpq629EPu5Qey33UEocgFygBnmThS7drF5I7ad0i/OW1WLXTUhiSYqjk/peimJSGAq2h6xSd7tJQTe8TeSgCekDfvWe6XJK1nh3WjfiYwMagUo14VAaETkrSJWF7+fQj5vLK+dNPPP/0nt3wls4HLp8+cP70iXmccfOEe3nh9PyJP/z4d9z/2fdcXnr8fOLw5h33736N0DvGcWY8faaMypbaEJDM88Tl9cT5cklzAy8pJCCreSklQ2ZPmv0up5wy2UTEPJcupNRrn2onzO6I7gZS4VJIIYAEP19Sr083JVZe1GgMhBnVaczQE3xAG0P0yWrZySZFYUzySJUhCoGzjs5IOiPZ7VP6se90pSBbm8Zuu3EiTJ5vHw+EGDldRr5/6NFK8vJ64eIsmoDBYzpB8IHz5Jh8JGb32LmQC92W/HpoYufaAj3vEzmLOgwn5lqFVNgja7YgcQLsSghDTiEiYhXYKlM5FHXRIeYpn0+uESiZuaygyiCUIgMle5dCYEntGBzjKhwudT16heiJQnVsxD8rhti+j7Zxo891/wvPOtYpppHSPVgKSWc0Sps69ngYBrqhTzn6PnXWSX/vFlTfGDqT2Xtdh+lN6raiNaIRfh/ABoHz6cdXC08ecyVwHpyPdYrRAnOmm6JkjRzynPfUA0HnkVJKwc4IdkbmuneViIGmQ+/v6e6+xRx/x8uH3/H66SNBRBgeMbu3dHnx+92B4XhES4XwM1Lv6HZvEEJw+fwH5tePzKePvPzdT9w7mD69Zzqfsc4T7MTT54/87uNHxP2Buzf3CFJ/PG8d55dnxstHQoRu6NFacXp64tP794yTRe0eMNFgosJ6gXu91Cq0vkvDQI0SGOFR9kJwZ4RSqP0xdQEWqbpNxDTBaPfwJnkYeVNrozB9n2ZA6pRKC96hu47dPo8o2/eZsGMIKnUqjsQ8aUgjTV8BuNzgm07n7kJDcoe1SgBssXKmU3SdYBIB03c5zpYce8npfOE8TTze7zgeek4Xi42C82Xiw9OFNBfCJTZngHn2uNx8I1ljqgCGsMT9Ka1HnnCUOxJRrO7SK0Fmmm7hGMS4MGC9L1Te7IG3Q1RKCBtjQ1mmjkdbKMxL5kwKmSy+y6xCsQh7ee+CXSTugm5j5epLRPI0nvLxtqyo1XQhFy2EWvwRq2nNlNgYqhAZreh7w+6wY3c4sDscGfYHhv2ebkj0U9P1mK5PhI7ceqyMJ9OlQ5EsFVkxtUrK4J71EefA+dSi3IfSTCG5eonNVQojliCnlF/mzlO5739WCqL0FIipk5DKr+eadyElIiQacUSC1AhzgO4PmPGCHS+Mry/Y8UwMKae7vz9yfHhg2D+ATHUH0+tHcGdimBiOPZfnn/iPf/d7wufPDJdX7JSarP7d7/6Wy9DzzeM3hPnEhOPy+kI37LiPCrM7IoTCTRem88zz0xMfP3zg04f3vD59ZLpc0F3P/Zt3HO/eMI5n7HhKlYd+RuIy2zJTrGMgzGesu6CGgf7xLcPxyHDc0/d9ivG1ous6RPSYoUNKDfSIYAk4+t2OftgTQ+kkTEqh6uK+doQQ6Mw9yvTEWNzYpIjLOEJE6aSTkHJ0br4aQUSFvr9jh6gsPJNeZn93xHnP+fWCQPD5NBNj5HGneLIXpumSZjPKhD0oUm79MvslMZar7GoH4zz4MOShOBVARFTZSNcms7UNjfAlNp/LHaRqor0YWpbvjLnJSPFU6zSggrW1nnrzXcVjKES6trlqpe9EUggQRUREmbN/uTCnBffqh5o+baEAZrlZQaErUpCDRFSRRDqlGLqertMMQ8fh0LO/37O/u2N3uKffHeiHXHXW9bVFsmzSGm1DB3LZpg8eF0SKb33EelJzxLBo7nLjljbTIbU2b6COhoJQy0KXmoPUVkrEgAwevEi93OMSIAkpUVpidoIo0jRddM94eub89BPRjQg6vPWJXJPdy8v5RKDD9An8Oj195vz8idSkxSIPgtMrzM5y/vzCFAXq/p5vf/MD3SFZQyVAdx39bo+dplr0IaTk6fNH/tN/+s+8vF5QyqQOwwO4ywuf/uYzw/7I/Tffou4G5vGcQFkF0U7JhQ9znhqcCDR9pxh6me7h/TdolRpbDrtd6rKsDd0+IfbRTcR5RB2O9HcPKN2lcd0qD1Mpg4MznpKgFZOrSJP1D7j8vEweWS6oCT6kYaVx8UITsUelWQbBY5RA7nu0Ucwu8HqaGIaeiMAYxbf3HZ8/P6G8ojMHbEzc/qfXM+fLyGWamGbX7KNQ73VNKccFP1o/Ys7fLzyDRSGQU4IK55a8fN1Q2/Llpj9Bsfp1KtYqPAeBT41X6/lCmnKyFC+VvV66beklri8nEGopbjb4Vduk7iRL95/a3aXJmas6KUbUEuDk9nfsesN+P3A87NjtEz9/d9jT7/aZTz+gzYDUOW1StW1yrspUlpjBGxdg9hHrArPPMT9QZhsUTSdoqrjaBa0LlyvJ2uYkmbAQokfGSCAQcKl8M6T6bVxMg5VzcY3I7bG73T51fFVm6Z77+oxzCS8wwxGpu+TSWct4Sm3DX5+ecHNquDlPE4GIuT/wep44yRHnIsd3P6DMMXXaFQIxRfqDwbuIj2dgwM4jp9HxH//Tf+bTpyfCdEYbyf54x+U1sBu+JQbLeHrm+f3fcbx74OHuiB+fiQH0sGO/38F8QYk0Wbgfdtw9PjAc9vSHOyQO3R0ww45OZxB3OKaKyhhQw4DYDZjhgJQ6FW0xZFfX56lKub49r7lQhuATXhO9S7hC8Kn7EjGPorMpLTZd0tpKVXslAogYEMER3Aw+oBDsutQezXWSaWdwzvH6cmHY7blXPQcfuIwT0zjCHDm/Wi7TyGVOczNDLnSrzTzEMo46ZIJWMTJL7K6ZrPwAAGwLSURBVB1z74Ilbl9Cm0VJlIxBVTCNta79DZqQYOUliNKTIE8JaqpjUwjbWDhExS/KsWMkzwVoC+9jSKWKhQlY3ZzSCKS0D7cVHS3khHTCGmlyNxchMEouaPGuYzjs6HcJ7Ov7nq7r6fo+DUcwJhWrVEtfZj4vlQShCL9PLv/swLqYiyJa8nFJabIUGdWGJBnhLwUUsrRRytcLeVpt6kATRURKUvrIWjrhQaTZcmnnmuqloDUmpIGUdtbobmD/8B16eMA7ixASHzyXcUYRU/1BhCgN/d0DnE6Mry+8Pr0yvo7Yi8ULiVeSy/MJ9eklWbH9Dmk0Lgj86YKcHUIr/OuJ59cT7z+/cj6deP38gYeHR4Qfcedn7u/vmccLquvZ778HN4E9g4XD/SPj6zNieoboEd2e49tv6bSk7w37w4DMGI4Q5KYeCqWg29/lOv1Mmup2GSXPMxFDajJa5k0WQUGqJYaWGjeXEBQUIvPgFTE4Yh6x7uYxF9QohE7NTEJOwQXvkvfhEwdB6y653MJjfWr4OvuIUophd2B3gOhG5gs8q8DLSRGEYt93DMYzWcfoQga8K3G4pvaUSs01o2syXmRZqG3TwgqAKwBi13U5zTiT63dWHYdEY+brMI+cQixpxSSiBQdY2p4X40lr5NRSNVkUjY6xJPrEwnAqcX5p7Ol96tya8+MlheHcnHLkPt1QpXTO5WfQTqdCncPhwOG4Zz90DPsk/N0wpMk7WjZTdFsjHPP0FZkFVSYwLyYL4XzMYJ/I6b7FLVppzLroLTmoAfvI8dC6GUHhNqWFzG4meIwMiS+fvYjSWqkWLclYrYQxhuAHQoj0UjOPF6ydsXbm9HLieDgktlzuw+e94HIemS8XlDGYXQIv/WWGfuDwrUFIz/j6wjhdkGOfPBSjEEoQdM+PP30As+P54wfefv8rXsJEsOdUDdlrRJgwQ6Khdn3P0D2iROD89IHL82fuHh5hDLjxjMDR68D+7pH9wwMSm6rRCCjTY4xCy8Cwv08ZHSkz7bqrE48kSdjUbsj0WpMrQmV1VUsWyds0Zs0MqQOydzZ15QHcPObwoUOL3Hgkz+uqFXZ5qGYlnuXxbK7GyKnfvlIRpTV3QTJHxemyYwpnhB94fNdjDvdM1vL5+ZWnlzOddcxuaS1Wc2Fi6fDr/TK6vHXVvXeLMFJanumFtx8j03TButDsx5JJEBXMKy3YS1VhUSLVzaXp65mrIVOYFHMtQuJ3dF2fRrip1I9QF5ZfSQvESO7o4nNs72sHlRJHL5ODSr4zsbD63AByNwz0nWHoeobdjv3dXeLt7/pctZesiGn6wpUmDsU1TzPeZCbqiNwdZsnd11ReDl0KOLQ0c2wAG/Jwx9gK9+IVbHsSxEbDkxFYKdM8gU6nTkOieEs+IKIjZopY6pFY6JaJLNL1PeMlp3z8zHx5QeueabJEkYZoCCkRSmGGXeKT9wf8pyf8ySL7gf23uviciZRCgGjTqOjoOJ9mPry85/nlhFaa42FHmF759Z//C55//Gv6/o79YeB4OKSS0PMz+30aOOrniePDN4zPHwiXJ45390xEzC7hNLpTKGFRskMPO2R09LsBLTxdf2A43GNUmpaUQMEyN1BWBaB3RwrKWl1k74i5AKd4lVJlZp29pNdzXr0oWGLKhhTjZMdLEkylUd2A1D0yRiKOMJ2x85jCBucS70D32aMMRC9AaIb9HQwPqHFmP028vp749HpGDfccHmfG2WFtqcmPq/HmRdhCLvRpcQGfqyhFAdbJ3YwymN11XWUDep/B88xnSczCpFgEZMVqKjux9jFsZgqkJji5uU2uhkyeRHpPIXgZY+pcD532cUyzTkNmGwW/4sP7UPjHstZCK6mQXRIEozWm63KTiB27PjXX7LsO0/fs9kf2x/vUaKLrUgpNa6Lu8bIDFERVZwAEDx6ZptT4iMsofik6qq3H84KJqnXLOGry9JXSiYXcL7llCZZRU00XJLFUMbZgSwEGtRQYndpUi+hr2qa0YvZ5NFNpwZRISgPj+SWBdVJhiTy8/Q7hHfN4ws9n3HRJxTghoPcHpHOY/RHV9ejOYMcL56enVHAkQHqV2WKW0VpeLhPvP3zm5XTmeDziL0/0j0dUGHl4/DO0e0HYE7v+gaHvMXf3uH3i99uXnxKvX0C/ewB/huBS/UCnU2q2N4jgIc6IaDDDPqVkO8NweEwzASQp7VUq8rohdxUylQcf3UzwaUahnye8T8NVIyJRsL2tysDZMfHVvUutyRGpHXsTiqbWczGxEYXKSuScm2MmgdX9nhAcbpoz0a2kfCVDJ+lFwMtILzseDj3eDkz3O37wktGl2oPZemxJJ+ecfymxTR2nVU0V1r4aWY5itehtXE/tZRADlUZcqgbJgl9a65dSYCV1BQbL6HSVuy+Xfoqdyc1tpEip1rDMZCy09NIzQQqJdm7pkOoL4SAmpVAaOpb2SUIIjNZ03ZAHQAiMSVZ/6HsOhwP7/T5tnFztJHWXOsvs71HdADq1oA5SpjFXQSOdREWBzLXQkVTu6bzI/P2knFKr48ZHZ6EixxS7JPdMpsaMRfNSPJci/MW1byqRS5VChgpTfrYipxElAkb4BDARKXPhC3gT8ow/QRqJFpVKMxWtTR6D1oQ5sNvtEERme0Gr5G1FJTm/fMJONoc4AaE6+sOBN33P6+cPSBWZLmdOpwuzTUr5w9Mzv//wxMvpQrATh13Hm7sdwgXujx0Kj/Ynfvj1r7HnzzC/4pQEZzFGcXr6kO7xPOJjasnV7+5QKmbMpsf0JgGkIeYGpZLheIcWgW53xPS7aumlVOh+oNsdUsGQ6ZCCZOUvL9jz59RbwNvM1swhnUsl0t7NudpSLX37kEjZEYVC7Xq0MrVwRipD8A47XdJU5bCU0qpul4adktNtYoZ5xNkZYnLL0X0uMbb0XY+jw5kBfTTskQlrihIbZAqBISsqXxUBTb69knwaVunSfCTv09JwNIcPNTtAyjaoPH8j5GxOCQFUdue98/Xv0rnbGFMNmDamhsJKqXwOMjMtIyArzgagd8dH5mlkGs94N9cTksjqqhVCMDGilWA3dOx2e3bDwLDPQj/s2O3Sj84TSFEGoXeofp+mnUqDTyUi2dUX4CTCF2DFZw2YO8CGdTy+cLUX4W/7rKWe9Ko2gSjpwkiJowq5KaX4lnHoMRM2luxAhhxz38KIDjP4E96mopiKBAsJQoPsUxlmJmOIEIluRgaLwmOnJ/AjMoKIDi0gqhTaoCRapCyDHc/4zA8/qx0xKs7nV6TSnGb3/2/szZYcSZJssWObLwBiyarqqp7lyiUp94HCV/7/j1CEIqQM753p7solIgD4YovyQdU2R+SQKVKVkQjA4W5muh89ir9/+4Gv396EzWeHURonB8xPT3h9vmAYDLQbYcnjfDlDwWOcf4Har7h+/4aP7z/w9PorhmFECPzcw+gQ7ndWDE9nXJ6eYazCeD7zoocV2jm4ccb89CKMSg7WTTBSMlZGww4jhpkxHdaN3H68vmO//uBYfF+YTs2c+NllLB2MBSkujyolmX0VgBi5Gy8EKKMkYUhdiMYDSh3cfJYwjOnbSBpxUgrw9w/4dQVUHk82oCLcAihpkF+gDDHwzBqerKOEHUoK2lCSh5IwlECl+pXEKzbWlDxZ9lBNM3A0Bp4jUIF1wuknBiorgJwH425D1XQTcoegE5xMpmCXUU3sDUkOD0pxWVRxlyZDj/NMREZC2v/6v/3v2JYbrt//xNv3r9jWBTF4gBJcHOHswIc+7TBK4TyNOJ8mPD0/4+nlCzflnE5MvCFan6BBhhtelOUON6Wlbhtzbb6SMmY+8ygaUyvpSycUKqeKq65EijXZInBjSSZWiuesObiWrNnHkliUBAueiiLJJZpMgAIQkkrQiAhph04blA7MHKCJm3ugpV4doN0MpXnEM6UdSCtCWJG2OzQChnEChR0UFfQ0IWwLhtMT9m1FnCekfYXVAFSE9xwa+KiQds/riYTnpxknx8+qQFhuC5R+xXQ+I/pdyCwVTqcB56cTKAacJoPz9E84Xc7Y1xWkHOww4fJywfbxJ1OFTVyNOY0K1hBOr79hfnrC/eMN3i+wbsR4fsI4jaCwwJ3+gnGaudVWOBCH+cwdgc5BpYBwf4e/foVfPpDIIKkRyozFnV9vb/B+ZzbhwANpKUZBbnoEie+5XMhlPuQ9Ag/VVELnBjuWFnYWSNlBiqzIQdCWB24qqTxQIsAwJ19Yr0g6MM7DEfRwgXa6cE4qY6CV5bAUKkeUoBgQUgSRkoG5hoFKuckgh5CSNwp+h9J7ySPwgBlV8fraigywAkiK38NRbAKEws66QfIl7Hlw61ROdPMsi2I10c8XIOK8hQ877B//8t+QEveOL9d3LPcr/LYi7Bv8cgNFj+32ju3jO7RKOM0jzpczTk8veHr5gvl8wTCOsAMz6JJy0G6GthPz6sliocETQIQ4EXHLYm7JLCU5gV0SwUvCwxjLY9gbHkHVZmVFE+a565mooaKcFUOHwa3OKQXpX0gypw4yXJIK76FSBAPmKUhKw9oTSK2guHBiKiaewwYFO16Y295agIJo2wiKO498HiaE4KGHAZQMQkwwwwA3zoj+zvV2QzhdLlg+AvTlwmXHqJHEtf3991fEfcPH928IgXD7eMPwfMLLl1+gjcE0T5Lw8jg/P8FNJ3jvYccJdphAry+4Xz/w8f07jOG6vTMKzrLLb5FAYce23WD0X+DGGYMPiNuCYTphmmf2huZnuHESwTKw8xnj5ZUtv3VQlBCWd+zvfyLtC6AcNyohIfoFfl/5jC1XhI1/JsGwM2IzImwb/HpD3FcQVJm/SEpDDxOUHVgIHBO0+vud4103wEwn2PnCPI1uhjMjEt6x394Q/A5tHZRxDDsmkvKiR6QN5HdgSjDQSNEDiicpW2U5iZtklmFJmkvOB5o7E7NVF9uTZxloYnxElKoZJwiJDQkUj1AHQLr2ZRABIXq2/lS9DQUmG9GUGY2oKTE3TT+ST4HShdU7xogoFYIUA6xxA6waMU1nXJ5/EYpvLqls6w1+Yaiov/4AkudhGuPA7aKnC+w4sYYyA/R4BrQDwSLm3uOClGpADiKYJVNO3LNtRV8xRjpzFTIONKaERBYDsSZXghNQHK+UgRJa50EL4j7JKGat8pyBXLNNFXJKme5MyagrjvE0CFGDZyUODqQVgMBswZkJGQnGzVz3zsLvV27Z9Huhc1JK8UFMHikQEDZoZ+CcwW4BGgcYvGC93bApBTtN0gSjoOAAbTDOJ+y3iN0qJj8dX/H05S+YTice6ZVLkhK6cdeYBgX2Ktww43ROcIqw3a4wtGN+eYFzDP3db1dsy8oWeL+B4g5jB0znM06XJ7hxktn1T5wEDQTteE0ZxzEAKSLsd+wf3xD3O8z0wk09cWeEZjT8Xr9BIbF1TR7+fmU8iTIc+ysetGKHCXaa4aYTMsZUuYnRllA84zB4buJZF8RthV9XuH2FGZvP2AH29ITw9hX+fuNZiJSghhEEplJXiRDDHVj4bGD+AmUNyO9cprMj3x9UyVFEIgHgSM5C5itoLZ5AZhnKcb0k1LlzMA/3RIEZR9RcVvFmpK01RB4xnqsL1tR5iCEGKeUHwdFoYexmhGZOavvdAyrw8ypiVuBCCq41rMRHSikM8wXxsiP4FYj/xLx4Os9+cwLC4ASJ0ppLWrmsGGItaUgpxAg6KZVsPSdDePQTC3nwPHCDW4S1oA8J8B5eG0THQzzyXDkoTvhplWMnVTyMioCS/AGLdCkVFvco1bFWGeKcIdKJWLnEyNRSMBbKZBx4gFYWxjGQSSEhBabk9sutNOpYa6AQEb1HTB5JRygVpa+BcHl6wTyfsHy8IfkFp5mbnaA0zDBiXxcATJSCTeH1t19YYWlGWVLcQfvKTVSnEytkIkQaoYcZADG8WBskmpg6y1pobTGez6D9ju36gfv1g91wZbGvO25v30HK4vnLb5gnfr5hujC4hwTVOF9gBe1HMSKGFXFhJmF7+gI9nkXZj0CMMGZiPsPpC9TphvX2BjU/Q03vXA1JUv5VDOmG1qwAxhnacgsxpP3W7zsnrc2I88xAq+X9G/z9jhAS9u0H919YDhOI2JOIRqz2uiIFL9e1YhAIKnmQoCLVcALZGTATJ9SGE599pXnQag5BM+RXvNokicrcBUhCLFqwA4ppyjK5h7GugIxiCYcFOSheRUarqozKVaa0UTM/AHsOSApRciQpdwESFcg+FKASsy/bzARQE+RteUzDyuGupbM80UeXBy6utgBjcvmiwvIyviAUDH/WbDmzTxIfLcsd27bxeCjrMtiZ6Y2krTLEEUOMpZ0YGjzNV+WQgBprKP+hAjgKTkRahnP+gUpbZx7kKNNXwXDNqAjRWiZOIQ+lBgECRaS4AXHlxB8SnCEBOFnJkGsZ2WyRAsET12iNijDWIKgIfblAKyC8RtjxhLBtiDHg8vyK7fYBpYBp+iuS0Jou79+xLwsrJvLQm0fyV5Bx0PMzx+OD4x0eLCuNE1chKHnEbQOgsW03rPcbkHhNv72vwLhgj4RxmjH9y7/CiJflxhmgCG0nmHGGGUboYeRSV4igfQMAuMuvgBkYVBYCgt/gt7VAeUlpKD3Czl9AegJph0jfELcVxjog7EielZbfFuwpwYwTzHSGmS58EiV/w70BjqnIXn+HnRds1zek2zvitgK7gptOsOOEKAAhImDfd+g9wY4JhlCGiyTxgkEJ0a/A8AQ9BERopH3jkGCYZVw8Jwa1oO6YD8BWgTT8epDefyWluDziK/fSaJNJRvNgHeJyc25M49PC/5dcWJsMz0ls9jSo9FqkGBFz5yGYizBLgzGKkYAle1CaDiDF8woxVEYV4al1C+ljpgxLpMIi3I4Fk+o+QmwGKUpt1BiDECoDqzEO01R7qVvqJRJa6n2vaD9yDjDc0WfISMIw1/NrmyQE+ptEuVHRvlSgxlxf9rKQBgoWCkzQSIY9DQZQRJjcNQfwoEdK3NqqeeMGEXxo4s46bYBxBKUJyXsMw4awLQAiD4gAT+dV88Qlr2EGnU7w+walDKxKcMMMN05IBPjtjri8Y5y+MMvuDw9/+wA59uDSekVUhOQz3RRj5o11BSKaYgD0IFyAK15eX7BtO273DWraYZYVf/3XMyhssJdXDINDho0lOY46czKIIQEIejgD2sLvHMeHbcG+fCCsV3aL/c5zI0kDbpauQA07nWQ+g4FJE4zbpAcgIuwrgIh4f0Pa79BuRPKBYeBKY7tfoe3A1tmwZ6JA8ADnG4LnHJDmseXRM2owwoAaRh6O27m7FDbCnkZmJwq7dJXekLYRcXrGcALcOEnZjklLxmHg7LsXyy/edIo8QBcirJzEhQx6CUVJIATAcE9NnnlQJxDpUo6vPQRsaIwVCFuS/hTxkki8cJDQisskMAA8FDeLaIW05tgcVTEUb7rhSuGuAwbvpBpfK8WAIc5QSgtlaW7Igw1jEeAUiTc2cqmDa5quNlIQT3hxboAxUUpFGTAUwRVEHpSpDMHAllq+0gq2QH+FBSXVJiFOQMauT0AryPQZnh5EFEGRpBWZcw7WGkx2gDWsKBUSjGpYhylAJXApSmrOFBKSYgqrlHkKhPUVZkKMHmm7QRN4JiEStHMYrANRgjO/YBjP3HacEjYD6L/+K0gp3H98g06vUF9+hbIjDwQJXppFeMBlDDv/OwYuy613Ts7aGcZYTNOE6Dco4/D0+oIYEk7nCfPoeHAIWDmGfYcdZrjxDDudYcczK4C081oaC9IWKbDQru9/Yr99g79f4e9XKddweMMU2D+khXqSsDDB32/QjhOk1g6AIk4GCilmhGHPw0XE9zfst4XPmZNxbkpDGS7dhRAR9h06cYnZjhMPbBUkqdKcOPM+ijvPwCKtNCisiPdvUHGHMhNIj0iksccAhAQfIwZ/gTIWu/cAES6Xi5CU7MhjbrTRMEphnKbSkWeNYSiujbCSAHWCvoUq4PyS9E4yRixjC0JMcEZDS39M9n4BhuQrKCEbDRW8V5SJLl6yLUi4nF3PtfWGGktJRrLpTODXKfd0Nt1JpKVRQUogOR6nxEQRYHbWMmEIfVkPQBnAkBlNMokCKQ3rdBmFVMgRCrqvCUMAaDJIiskhahsHyXOQxEwZO6AAsEufIc2Ds1BIQPSwBQFIcDrCmQQNDyQPJY0qRJGFXhY+j1FL4qZCWyShc1JmQPRA9BugI7vI9x+gfYWdLhie/wI1nHjdrMXpdJGOQ+n0mi4wWiNsN5iXV6SXX6Asc/ynGBD8ju3+wYM+EzPvhJCwvn/H8v1P7PcPzvNMM4bnv2D3EW7kBq0XGPz4WDGfJgzTBK01gr9zAs8YQAmjLiWEfWPFqBJPtDGOZwf4gLCtQnDyA8nvjJ0yDnZ+grITLABSit+/76B9R/I70npD+PCg0wnROphhZGAVJUTveVgJKbjzBfb8hNN4wn6/Yr3fQfvO49y0ZhCb0ohKwy8rwu4xPSm4mT0p7Yi7Br0vKFNtjFQduGkmBo+w3qBchMLCxDI0IpGBT1fsewS0RpAsbJREHYex3AlqjBFCG0FGKoWYPU4Bu1jnADgpd5tiIDPbT5BJ2yJmsJlHQHoDAJR5BtnjG8YBFPn+Mr8FVwWqB2H7waAFrl0gjCCeyK45nS6AIPCI4VxDR+XQK/iK4kBUuJ1CbRhKlN3GGsdkUI/WpvCe50VIgbumyDpYpyuqT1XFQUqBTCUdBcBTdlPL/55DCoVZhonM04RxdHKQdXGVLJt4ILK7bzTKdFZKgTvp4oYUVqTlDWFbGeIaNoR9KxOVoue5gQRwA9W+QY9PABTCcuWqAgB/u2P/+A7j3jH6iPH5VyBxDdtNZ0HVRWg3QWmHlMBU5PsKUlwBGYYZRNyNOIyjWG4+lKMzOI0viM8nLLcP7PcbjBthL88gJDhn8P5xwz/+8R3z5Qmn04QUA7PchgA9Omh3AvQgXZns3aXoOZGrNcK+I6w8VCTsC8LOMwzMMMOcX6DsyEk3bRFShFIOOGkOR0Cc0d/u8Ms7K1PZ18LDOBk4pbFdP3D79ndAW7jTE/RwgiWD7f07YloBYwSaHeF9REyARQKWKxIxdXlOPhnF3mOQUrQSmq4YGPQT/Q1hWREVl7mTJiadMRugFyRwa7p1oyT9gG1dGeoLKvMMh2HEfJqbWYY5bAaGcSghb4ipUx45Ud82IqUYROkwUWkO4XmvuIpmjEVscgWJUgEv5T8Wxz8yt48huRkdlxtbckKtutHlZ4DbPkm1F0MfM8hIpVZJNGEF1eSCWDKhUUqEDSvSFrGuHjby2Ki8SCorq5SQxBUyWsvhjIwoEyAJySAPoxVOpxOenp4wjdwvrgFpyrFlagylKEgwBdIyoRbgMEYNIDUgkePMsk6IxiDsEdv2gbgvjE5TBgkGfucaeNhWYE+w45kP53YDJWD7uGH78cZw22TgYWHcgLjeoN6+Y3r+ApUi/Nd/h7YThssXkLuAYBGWD2xf/x329MI048MArRKss/CrtNDuK4xzGJ+fMT+/wO877u9viClgGAfc3t/wf/4f/xe2CPyv//xXPD1fGMYLcJnTWIR9K4k+I6gziIAmAvzuRQm8I27vXG56/gVmeoKyI2LY4dcb5xESgcCoO0AxvbubMU4XjM+/lZJZAWtRxL4uIMOTis39hvuPb7h//wojpUJ3vpS5eVnxuXFAvO5Y1w3bneDGDfPrK4bpxK5qBNK+gWIUHL3lYZ8EyZyLS24HRoEiwETGLmwhIWiLLQIpXbnL1Q7Y9w3ayEBVywSwIf7A5XxhFJ8MsbXDwOAhMX45vNWG439yDkYzlsYYXQhE8mhwo7nKFGKE0Tzm3drsGYi/WzwHJZWuVIy+bcEy1YXWgrJJqOKpipedX6oU4DnRl9P+khvQNS5hCw2AeLSTKi5/Dj/a+YHSYGFrInEYR8ynE0IelyTdTbnfP0lJMZMkaul2ouzS5EqEzLgbxxGXyxNO8wgddqT7wt88jFBukNnq0tAhJU07jtzTrmVmICyXCrUCTQbKzMB2A0WA1gVRyWRX2YzIvXHQ44kTqESAHhDWNxBpRD1iD4S4fiDqEcnNcPMFcd/gr+/wIWE4XbB+vIP8V0z7Bnd55WqGcvDxhv3b3+H3DW4+I253xH2RHv4B0TDHXkwkyTYuNVECPt7e8Lf//u8IKeH55RUvzxckvwPGYt9WBt1oAzNeGEAksXRxJ5MCCaOwcH6B/AI7naHsUIg1YwiclNs2rv37HaS1QIA1tNTrzXASbMEoiEvJ9cwOygUujdoIc3qGD9+xXj8Q9o1xKXaAigFWa5BM5jk9PWG7a+z7jt17pO/f4ecddj4BCZwr2BYW2oE5BoL33G6uLQAWUu0mrrv7iC1oeLKw8wucHvC23hBixDDwIBGihMHx7AMrGJVluWP3uQJkMJ1mnOYTAGD3ewNmY6U6TyPjWAznoLZ1FUZqXnc3DEJvnqBVwLIsDM0fHfZtZzyA4tKklf1XmgeqpJRgmXdNoHBisQnsHSnKcbNIb040qLYJpzYslPdLIrB4A/lzknHvrT3EvStahefy5d9rVkg8020AjTPyUAS+VGZWyVdVZVgDJJwoPkhOdJIWF1+D9gXLt79hf/uB4fIK9/orZ2S95w6yEKAAJrs0FkqmtBQK8sjdiykoULJIagKmV+ikoPUb9vsPhP1eEG1Mg62gnMRq0rACBQyXV4T1juudSUHM6QmkHShEbMsdMSacjYO9/ILtxz9w/fYPzERw51+gxguwrQyfXW+AHaDtiLQuSN7DnS6g5LHdPpBigHYjYCy8D9j2gI/vP5Bg8Nvvf+D1119AJKQlwwzsPE9QGW7zzfVlJMmvEHND1n0FoAzUcGJXWyns13f4bWEvzW8IfpNGqggVPTh+Jmw+Aj++QVnHnAOXZ+hhRkwKsFbajS3MMMJ4z5n/8QRFwL5vQoXO49E0eF5EDB5REaxzDL6xFnHfsN8/EP0GM11gzy8greGXOyCUY0prqBgR9xUhEhJWYHwC2Yn7WOLG8/eiBg1nWONABFxvV2653neG5YrFfXl5YSKcjN5TEfHGk4Fzw10eWQZBES7DAG144jVAWJY7d1s6h2kcsa0blnXlLlvD1Go+BGitZQgosG3ZaMoMBG0wTULYQmAXW/KVJemAQnZQefWyNJeR4hl7DXH9VYVAFn9AdaeiWP3sQZQGnUahoPUOSjLBSIMDQcE0HViAUfWz5f4P98saMyEFIUyUvvL19gP3v/0/iMsKGk4gHxC3DcvHB/bbDSolDOME9fIKO3kozzmRGGJpCU2R59NxpjpIEOMQ1ICoBkTsSGYQ8FCCStnycruosg5xvcPMI06//RUUPZbvf2L7eAMMA40SAfu2we07hvkCNT/Df/0b4p//wIkMhjNPGlIKfGC3BcPpGe7pF/jbG2KIsKdnBvnc3rDfb4gyGFUZjdPrr9jpB/aYMDqDj+/fsKwe8+UJf/nnM5QeQDCcOU9iM4RJKRInY7Vx0E4hRs+z+sxQejeMHUqvhPUbxiQeZNwBigwiigFx99jud+zLDf72hrAtrAihmNEZCto52HHkPndjWTFrDe0GThLe74IYdWXAi9EKwzwzpj5GmGFA2lbE9c4VgfmCpCyS5lFjbh4x2hOi3+A2j0iKB4SGK0LcmX/SE5AU9s3j9vaOaEaQcSCwtb7dblBK4fnpGbvf8I9//A3WDTifLxjHAeMwwdiAm7/i/eMdIOB0PgvaL/KMjGlC7uzjwpvM+QsB8zTJ0BrCNAlKc5qxS8PQvvKsxXXlCopzlmcVKmCQRLdtKYeV4mYDRZXphFS2xtKD35QLs3C1gxQKhBGMolMlPKgWun5WxLxJVGThz5jnXE6oJIeq+X2uIbTeSb5+hR/nZiKlFLuV7PZg23ekbYNPGnAn7MSWar1+YHl7Q9w8hnFgR+T+jhRWmGHiEEGhlJhSCCDirHcKG4xRQPLMWpQUQtIgspLw2Tk2TZKUDB6kLUhpxBBhxhOGX/5AUhpxXRG9hzs9Y3z9DX5dkIgR+DAOepiwXd9A+BuUcRjOL7BnjRT/hL99sIAMXF7zb19hvYc9PcPSM9bbDfv9B/bIBj54z623Brh/vOH69gOwM15+mzA4xQNPhpnRlJTLuxk7kfc88VBRyixHCpoAaAMznAQmrmDNxA08ACjKXALVtFYnwna/Ynn/ivXjDfv9XhK968LTjbQbML18wXDmngduKV6h3QAvcxR15Kw+BJIOSpimAcFzR14i7p4zFkh+RQKTaGwf7/DrHdPpBDdwcpi8hzN5wu+GdYn4fk+478xOdQ+EjbRAl89IBKzrinmeEWPkEV+RkELE/XbFjx/sHUzjBOccrtcP3O43seSWm+zGUaC7CsM4II8x37cdy7oghIDT6YTz5QJrDZbbDevf/y5ONYfIUQaaphhlGCkwDA7L/Y53pWCJ6pABIsVtrIpHDSWtikS32GQI6EGJmJXunMMfElwzmuxlrhLU0IL6cKALDarvnkuFjS+fwYng3jC0mqa09EZo6KQAzYfMZA45KGw+IekT6PkPKCIEbbBer7h9+4b9euOuq3lESAHXr39DXG5wT18wvv4GCNnCtizY7+9QiExvhoScZE3gQaGBiMk8RINS0pzd1wYxAhSJQTGBkCwQEuPg1aSx3RfA3uFOZxgSDj1wKdBME+y+Yvv4zk6bsbDjCXZ+Qgo7YvQAjYzI0xb7egfcDDNdMP3yB3z4H8D9zk0mMlN+0ApvX78iJIUvLzNefvsDz3/5q8BSeceJUPolsoeYMectXYNSHNMzkvsOv3xDWO9y/8zg46aZQVfaFEVthgmn8Yzh+TfMyxX3t6+4v31H9Cts2LHddly/f8Xt+3c8//HPmL/8iuF0YS9sXYSQQ8Eq9rD8tmG/X2GMwjzPTHCimXh12TxGpeFGJi7dfUQC4O83hOAxnZ941gCYo0JbjVEDF2JMPmLE19XjvkZsEYj3FdDM22gd5z6WZSlO6TRyyzzAFaGv1w+M44Tz+SI5LYVxHPH6+gX3+x1fv/6JYZrwxX2BcwOutxvWdWHOCKVwv98KviYPCjVa43b/wLatiCEyMYsx2HePKHDkp6cnKA1YagRLHCwRbIKKurwuNpspxFXW2FQErZfY1pq3CqEmC1WrVcS7aN9VqbrqNTOHPydAhblYAEN85/laVPABShEP6CAUeLPSqpQDlR6gZscIteiRtAfGE7SUDiMpbOuC7dvfsHz9O8Zf/sBMfEgJGuv9A8u3/4DVCS+//go3jgBk+KIP8CExd2FMJSsbPQOCrAPnDzx7BLCGaar0iGQmxAhs+x3b17/jjL9yrT0m0ak81lwNI5TfcPvzPwAQnv76P0G5EXq6sLDtnoE2wwkpBmz3K7B7BO+ZEGPS0PGOsPIgzbTzQFA7znj58guenp+FISrCziNiivDLldlw3CiNJpxojYnLVxqs9622UHZEuH3H8uNvWN++Yr/foIcJxnFsG07PsNOT/Fs47zb2dJRjuPHpy+/Q44ztfoWbueFsWzd8fPuK9X7D8/2Op7/8jmG+IPgALRWqGBlZ5/cNmw/AxjMex5nDMTs4hBARI8EkBqTt64b7skIrhdk6Jq9RBmbQQLamCZiRoJXDYABNHiom/Cljx3wkkLawbsQV6FrZh2HC+fyEceIejX1ngNbpfEEiwr4yPPvt/QPL/cZK2Vq8v73jdr9jX1dM84ynpwsGgWB///4N//Zv7xiGiUlf9x236xXv728Fy5Mo4X67cpLSDXh5ecEvv/zKOIBiMYm729gF0OgmABXaYhQOsoIYKI0ADdqvUQl51kAryNmQs+A3hcA2pMjC33kJzdTi/FqTP1CdI1E/X5vlDiVMCFSYCNAOZnrCbEaEC4N4EHfs2x3rHvH+/QPaa8zawc1PMHbAdnvH/v6Oy8szzHCGmSZQ2JDSylhyYU/2+y7xl4LfNoRthR0G7hRklglGFGoChEthvy8cQqx32POC6fLMFQVSUMrBk8G27EiBeLjI7Yrh9oH5y19hpicePLneECMxEAcEO00MzhLijRh3wDiM5yckumG5b7i8vOD5t9/w+vtfoe2A9XbjRq/hBAoLt93aEUpozDI5RyICBRkMCh6lFKOHv79j//jB8FvtkGmdUgzYPt4QI2E4v8AZx9dN3FNAYZeqDvekxClBGYPzMCGQwrLtuH4VDgu/4fLr77DjzJ12ced9FzCWNhYJjP/PJ0dbg8vra62LU8IwDvBhgvc79pCgE4c6PMuSuL5uFStgIkBz49ZpXHAZCH9+RHxfCG/bhsXvrKxl4GhKCc4tWJZbAewYYzCfLvD7jk2mN5cJQlrjdDrjx9tUfg8FvL5+wTgM2NYN27bidrvx/W4blvUORRrBc6PU/X5johGR2dN8wul0Kr0uts/Gt8a79gKUoZ9o6pTCvgI0BJxZdDOiSDWCneP07EmU19EplwobUEd/orTzUIYn5/Jer0K6z3avUw5JqqbIZcT8bqUtzGCg7ShgEC6Fqee/IJ3fcbtecfv3/8D4vGCYz6B9gzYD9PwEuBNgZx5wESJSWrhEBx5csq2rkDUQ1m2HDpHRYcZwcnK/Q/tK7KCHGbTckJTBdrty/7qbQIE5pCMsonJYb19hrEPSwP3HV66RT2fuZPMB6/UN2+0KlQIuv/6G0+kJemB+/P3bd7x//Qo9jBhOZzhnMYwW8zQibTfcf3DvxvTyuzSZOCgrrLzbCjuMUmkh7odPJIlZA1KEuLNLbqYzMExwcui1cTBukoYhBQKPK0taAcqBEDi3ogKXBkfuL9gVd6K+/tN/4alPMeH24xu+//f/G2FbML9+YRozowqpKElbth0HaQRigxC2HVpzZSHKKDujgdNphk+TnDiNlAAPRr6mECCYQU6ABs/dqlrDaILTmpOauWMvkRCchEIBFkKQJjMwb19MDMwKbCxKVYuAb1//URrvhnHA5fyE+/2K5X5lcJYwDCul2CNIhG1fsG5r0wK8IWgN50ZOCm4rnB3wt7//Rx0N1sbmEB486oQYJeimpJF0ahpuMvxWqMNKW+5RgFX16gk1hs9AAm6fYYe+AQo1Ilx/J2CI1NyaKokA9MqkS0Pm6kKTltQNKagMFRFaBq592wGkLYIyUF//jm1dsa4bvGcX04Bg3j4AGJyfXzGdZiRYhBix7x67D1jXDet9lSlClufQeR75bZSBVgxy0QPJ3EE5YElh33aQNlDLgpgUhtNZUGcR+x4RlQOSgk4aPhKW2zsGZZmFRzu4mfET+23Her/DPQWYcRDcvmG+/HXF0y+/YXx5hdERRnPXplYGyg3MyyhhQgxeGm5OUJEEIapAFITYk6Acd8Qlv0O7CdOXE1LwjBq0A8xwgnUnKDtwMtXviIHXQCmFsF7hr99YQAXpB2tghwkp8DW+/PN/YbKNf7NY3n/g+u0rUgwYn18Ydi2erHIWcQ+gEGGMDHAxhsdpbwtMdNDWFGou5xymaebKgw8IiWCgmAtAWUS/I4UNUArruuPPtw13n+CDQoTGaRygHXBdPW4bh1tBMPkxEzeIiIzDCLUxCCmLTB0C0iS1FFdX/L7jdrvCCi5gGpjleA8egJbBPbHMTszU5JQI+7ZxOCKcgDHKdODGu+6FTQL1kvhXjVA3/na1/e1k4SrlhJ6As5PJWudD5UnLJUXJ85c2hXplFL+jViao++aK/mc4QTv4vGqHjEQsnkvObGqUp2Jc+AuMG3H68iu25Y71fsV2fcf28Y7l7R3r9+94Hwc8//4HXv76zxhGCx8SlvsV94831trXG4zRGOcTYAz8usH7BUqx9UgxAHGBG5isMvkN274zeCUEwDIhJmnDHAykkJTFFggIO2Y3QCUF4wnK72wNlgVpXeHmJ4R9w3a/wd2ucEJi+vTlN1zfb3j//h0xRGwqYJpHJG0wnn/lOvd6hdmCzLZncg03GWgfobA3RyKUYaOJNGJiNiGlNMw0wZgBOnmolBD3FSlEnpAEDa0s1GCgvGch0QPIjNjWO7AJn990hru8QMvMgWG+4OX3fwFB4/v/+Dcs7z+wXK+IiYQ1yCFPzeFZfBF+9YyGPPMg2hQDT3HePayzQrOeYLXGIBOsb9cb1pVRlJAEKBHzFU6DwsvJIFwTlo2whIgtEDafsG4MOgqSMAUSVMxeM4RmjNl6eG6kLhU5Y3itjRZgkCT59m2TxJ8qfSyZPag58YyVaAaAAELDDkAnDdIKu/dVAWTrTI1QKrRmVJckXLHkWYCEILO+P8ODi4nn2j16p4Cte59orN7AEUYsykhaNrOLkKmeS+6gvJVwdEEeIcflqoDiXvDWk1Ci5DS4F946i2k+Mb58X7Hdr1g/3nH9+idu3/6B9fYO/Pl3YBhwenlG2Lkm/fH2htvtin3boJVCCBF2GJCUQvQBMW7M50dM36QAjKczVAzwe0SAhooJy21B8Ay+GaGhhIwlBIJfVkSK3HMvjDp2HDlReXuHMQ7QDikErLd3BGGIjSlhfn7Gsu6IyiDu3Gzz8utfQB/vXDmAhhUyjZQISnvpYbdcay+gHl5NzmbrUpkAlAxW4ffwEJANSu2FAzAlgh5O3DMw6ELQocwgfQUbwv2OmBTs+YnHrIPLbucvv4GI8xvb7QMhBuht5VmOhumvzOBgU8L9GuH3DTFFOKE2H89npBixLUtJDpIMHTHaYBgnJOx1OrBSSHJetGKCzvMkhDbRYNsD1hARMtuV1nCqHsnUmKsQpMmHmCczFjZgroowbVjDpJU9Y5FBn8vbWTmD70N7ZshSmQ2rs+8JSvHvCh9AtbAZ1NO434IMZtqs4pEUwcsKpI/5qbr3rH8AyhNhcs0+P0qWWUkCZmEm1J+RmU1EXWTapCO6kFrR7gW/u1f05clMJJmVGr9d9+pCKdgyYWXAPJ/hn15xev0F6+9/YH1/Q/I7zHgqJUBSA8gMSGQR4wbShHXdgHUTfLdB2D38tjHNloCKhmXlgSLvV8T9jnEakbZdWnhXFnA3wscEsgNIG86AY8E23qHuVwwyWYm0Q1JcC9ZuBBF3re3bAu89ti3Azk/cWOMAdznDuEn630XF+h0kZB7GTdDmDEoRYV9kSjQz79hxkj0EMyXpV2TiV4oe0a/M7x+jKKXIVQqlGeAzn6HMCJsShvNLwfSHfcO+3LnZJiT4tIuC1rDjjPn1VxkVNmIXFmBFgGGoG8gYGGcxThPWG2fTQ4xcPbLMael3j+V+B5kBOhH2PQgC1WE2Fsttwf22iFdDGEZXjBwLpoGxgB00jE/ybMyboJQt6FENCOkt81HqZuxXbvgxeeIQJUbGFkOtBUbPwy90bo3PoDKlpGuQpBdCpm4V466gk0IUHEc3HjxDZQtitspM0eit652FopQH5QYp5wFa1hIkgDhZxMM05SokXgWpTikc8wf1OihVgez2dBWHo58hmOr+taoWul6FroygUNVTLWDmtzCmgBs23Djh9PQM/+vviPsGJmSNCCMz3aj5Be70A8vHG3fH+Q3bcsO+3gvbEhOnMpusDxH+doOPPP7cb4ETgj4ipR1kViQouJERiVy7djBOA6MVMtEItXto8BDRGALMMDP5ZUxCaEr4eP/Ajx/vuC0RUVv8L//tf0bcVsTksd6uAMB1cwVQCnygpAegcNxJi6lKnCQjY6GUZZIKxfTfJCzQYb1jv9+40mFtET7jJpjpAu1ObCSg4PRFlLAM5QgMttqWG9brD/jtDoAHYGA6I+weuyhWaIO4bUxAkyLC7qGUgpsnKGehgkfYNuxClBIjhyNuBudEfISOBK8CrDWVxReJ3fp9R6QZozOwmnAaNZSZMMwabgw8JPa+YfExZ8YQvIcPfB/esxdFup4ypXjqVK5sJWLup9bAaYl5Y0ZYyjDeOqYclSovg+CacDaD6KIMOrDUyItqzXtrOctNsNtYo/2joBRV0iiRXhHk6FzV+dCs0XROQuoaDvRggVK6a3KVNXZvEpL98ORq7VtLfvz5+My9F5HLiShKoHlUaKUxuAmDG5Enw8QYEKYL3PyE6fk3XH69Yb+z0G/LFdvthuX6xkwzkSmz4r7AbytiArz3wB6gwHDdPSSQNdj9iqg0QkhwnpuiYCzsyUGphJg4ManWBX5dhabdwO93GCip9xNsAie0SOPjuuAfX99hhhl//ac/oOKO+8cHAMJ8OaNwQkQpC0sYFv0G45xYfW7pDYFHgIfomQ8/evjlA+S5hJVSAukBdnqBPT9zGdRYJvPQjq9TINOKSV1l/JUZubZuB+7LWD6+I/oFgBBfZlDSm+KuRZWPvEKCht937D5gmCeugmyEdeVpQ+PpLBOtNbRKzMQk3Z+RmNzz9v4GSgFWE8jyHjATsGJ+xcEhRQuvZpzNCTTsGL2HF4pwL0AdgLCuTBzLmBRmy8oDQ6AYp6ISoIwMuBEGYqW1xPF5IhbvjTEGFAT23niwPDuAS/qAFOeaCcW2t265xt6U4PqgvQpz4+7Xun0jnrkUVzAAjWhlF0b+nS1qFfLWUB+AQK2Oaq6tuu/IoQOVTx2v1Ql9Aziqz031d63akQpEISFp8hQc8xpYcGxs3YhhnDGfnnAOHt5vQnrKfAH7xm26Yd/g1zu8eAXL7QPr7Yrgd1DwUioSfP3oQNDwISDGG5NW7DuzFJ1OUNbxIPPAoJz7x5sw1Br41WO/r9jvV4yXDWqYsS4LIvH4bwXCer8zLDbsmOYJ1ihYZ7GvNxApGDeV0Ijbd0eAEo/yipnPQcN7A6McVBkdz5N83NMFg2FB5646BtGQ0iDtoYVmPeNDCJwgo+gBivXEKcBOF5CySGEHxQVGGQ7NphFxG5gZyQdpxiG4wUn+Zod1TCvOU5w9Ii2YzzOMAawz8J7zFARgvUX21JTCum5wlv1cdi6ZXlspBetGzGRh5wETOVw84bZtuK8bl4NzR2QM2LZFKgKsXEKMhSove7eZpixP8cmAq9SG16oZEWYN8xMWo4cmByC4A5enA7NCsTmzX8pvJSnXp8nKX8Q0yNWo1pCglvsbYc9muZHqJofXCSanICqwqGT5mw93Dn++VnO35VMZPHQQ0Kqf+qcrkUfnrRxXohkdhnKb9Qctmrr5Ti1z24wdMAyzTDzitliev8gzBDJppt9XjnV3CRNuHwjbguX9K3fTIU+GhdBhB6ap9gF0u8FaDTcMCJHYNU4MOVVSDvKJsO0B6b7A6QGRgHXdQNFDq4TbxxtM2nF+umCcmQNgub4jBo9hvmA4nWAHBr9opYHE8NIkKDkl7MBl0Itw/XP+x8AOM9fd9wXb+sE9CMRkGm4+M/UWpC3YOUYhbgsPC/UbKxMoJhEF5z32dUFYPhDWG8K+QsXA3HyXM7ZFY99WZhCm7AIzICgP6rQD9yHsu4cbBhjL7igTyAQstztACvPlDGMH7NHDuUnieSXYjgSrCdM4IGLAbM541gNuu8cSEiLxJB7vd+EB5PJgDFw6DSkihQgvhCIEThBWTks+T3lyN4TRh6vnRs77UKYQJUj5T/JoRjyrcZphrRXkZsg5gF5A21xAqZ4f39da46xBijL5JI7PFxOtlZpafzG41ApWTiTqRn+oKviCA2gtf1YmHbCnEVw+hO09HZ6nuYd6y0cMATql1CmMVqlRu0IomlopA0sONFQvIhG7kiHKoRAUVwg7M+Leb1g+3rDc3rDfPrDdPphsM/FEGAI4ybbvCB6FUWZLdwbAWAc3cvJPmwQ7MRHn7bbg/f0OBeDL6zOmacI4jJjnC5NQCLVYjB7D6YLx9CSYfV0TS7FOj0buYxc3NcTI3ZXBg8IKk2RM1TCCwgqEO9J2R9w9JzK3a8HcWzfy3EE7cKyrAOVcqUTExACfsG4I21Yn8gbPNGt+w6AJ+jTCDQbRTwgxYV1XbgIjQtg5welGHmJbGHV9HlJC2FaPbfOi4BIzARN4HgAl+JDELHF+I0bCMJ4wKoU4TDDTC54ETkzEoV2MBO837H7Dvu9c5SgDQ6JQ00eZKKSx775iZySjsG3c6eeck+eOCClI8pBpxbxnZGE7Wpy9UsaQGA1YUqoCgDotkI0xVWtaDneuldXwIQteX8Fri/9U3l9bfuWBSmytKtSAaikxYwiqsOdQRTf3XKnJ+TsytVNv+fNt5e/oS4PN26i18z0qkY6hBFU/pFUKx2pECYt0yYAA+SkswaYBaWhZlRlKnGc37usCv96x3q7Ybu9Yr2+4v33HvlyhKSHsNygK0NYieKYeUxSZ+cZwIouZhCy2bce63aGMxZdff8HpdMIvv/2Gy2XCdnsDGcsDPgcHO4ysqGLghJ1QSwOQeJ1KZyN8wJ74mDrnYIiZdLTRUCki+hWMjRQyVhLWZESkcEdYNyhtgTgi7Feo6YLh9MIISGUAbUHKMG/k/QN631lBjDPcNMHeByzvzFXIkODAcXpkXv1hZPq1XYhCvPeIC5NsjHYoJbcUI2Lw8D7ARx7CEUKENhFusDKnT55DKlspBGhSUO6EcZh5eO7ooKcLt0ZLbJ9SwrotDETyHt5Lb4ZUwEJgGLNzExIlaSturAyA++2KmFJhH/J+5/KfdAwSAOdcOe/B72z93VAGjYyjk7kAKtfzM+9YA6NpBLFNpuUmHDGsvYdQQoFsZRv10WQdS4+Bqi47US82SnEpq4YYnSr6tJ/gSFXWKaEcvuTSjcLxHaUsmB8uty3/9I863vNjCpEaBZDLNUoEqLxPM3sswRSlYt2IYThhnp8QgocPO8K+Yl8XbMsN2+0D+/0DYV0Q9hsz/vqVR3DH71BwMrGGy2nbfgcpjX0PuN8WeB/w6x9/xetvf8Hzl1fE9Z3ZltwAO4xQ0oduB4dhOokC4BZpHmuthbtey3ithOQDEtjSDVZhHEY4zfyEnNBilJodL7DTC5OySuccs/qcYOzItOlKw12+wLi5Vzbawg4Bdlyxryv8cuda/zBiurxAKYVVvKVtW+F3D5lEydDjRDztRzHTz7bvTDLiBmSGKUo8uNM6x3yQSrGQETMCkZLEaGKkXYKGtVMpzWmtZHqPgrIKkOEkAFNyJ+ErTCkVNiCITDCfIM8MPJ/PnEPRwolBCTdhEUpE2KQ1OBEE4Rck6bhzkpgIy3rH+fzMXZD7xpwEg6nNQIUZuLViVP+u+qci9LJ7XOv0Vb6Zybd6CdnmUfH7qVq63pwehE2sfRbWVrmUZNHRFa/Wu+Y2RLlQzR0URXFIAKbuO6iWB9v8Z3mM7I30iqBdS3V4TTeaSzXP1HoOlCsb0kmmNQvJkGak+YJ48Wzl/caz9taVSTjXm2D/3zCcv+D+9g0gmYOouYS37x63G7e7np+e8PzlC/7yL/+KwRCWuApWn6m7lVLCazfIBKSREXakYMwEI+XAFD2C9aAQkCInsBIRUgAoWdBgMTjHs1kpCX/BK6bzM6yMFRM8DNOIGcu5kG3jsAEAggdP8w0AMax3PM1cVr1/YP36DcYy1NoOA4Y4c5mSCEqv2Ladm7Iij9JkoRWjF5ksJlPcZXJOLc+fYgCMZljvvmPbOPHK8OYoHP5Mu5605YnYwwg7ToxcNA5aOBCMdQC4E9BaZu/JhiCEwJabCNu+AxgwTXPptMxzAfi1iH3fMI4jowETw7fZvZfR48Sh0VPiuQ5awjNrLQzT5jcKoDWBaIS5jYQl1leH+DlLVes2p+ZAK2EGKQa81ytVgLJ1bq9NqiYOdfudVeCbv1BIRdqQQ9SQKrXCQ1hT1ESXzuiFWBKcVAS2yz5UIS/Y5aoU9EEhZC/gmCuo+Y+swKqLohUz7xriBhY3TEKvzuU3JhzdcP6yYl9u2O9X3N/+xO37PxDWK5Ak2UgLzi8W0yngy+9/4I9/+RfM8wi/XGHGCc7wBF2QDKgYJgyni/AsWijrAOnhJyIg7JLMjIg+yXQbQCEialZg1jGxpc7VgGHi2ZLDKHGrUNAaJ0pmhIOFshtS2BGkYpKi5xyEhmS+GdZ78i/wyxXLj69w4wA7DtCKGL05cWNPlBg8j/jmlLoktRVb0pyriTHivmwYBwfnLO7LAljuBEwhQlFEDKnkPGIiKE2wtCG+/w1xusBNT2wcRfFaw1x8xtoC1rHGwjpb5IHAo/L8vvNIMzknUUqEeRiItczVCBDm+QRjDBOyRl+wONyc5eGGWQhnBO6sGCUYghdW4LYW3prZ4jThQViKSD0EukcBVcW61XJbyzAgCqUrJaIVxU4BdTyFjZ1XVC1omTFwiMWpxiXI9TwOeZpwouqc+owQi9wmESlbakieoa5bRkpkbfcQXny2Wvl2KVOwVZVUYLWFpQlQQq6qlWaufTthHE+Ip1Cox/2+4vTlNzz95Z+xvn+HX67w2x32+gGtNZ6/fMHrr7/AGiDsK8x4wXD+pUzdNQL1zTMX8zpozYqIErHS8Rwrx6SFWlIAU1rBOAs7uJo0BKC0dAICQjwqM+5iBGEDlIG2oTS2kAzd9OsH/HLjuZBCyJKk029+ekbYN0S/IfgFSrGrrmKQCVZJcAA8SDQkAcMo5mmEAmjbkZTGMAy431e8v73j+ekkrFDi/gsdnbIWMTElt5tYIYqmB2jH9vE3KOvgUoCJHvr8CmWHkoyDnBStef4FrymfxRg8AJ5PYa0VlCpX6Ha/c77AMFT4dDpjHCf2WFwokrXvKxP36DP3lgjYKVGAgoZ1A9Z1kcEgcjsVCJcTZ6q4+0ehL3z/2ZUVV1o1FrtXEE2loAh8ksmqD3YUnRqgprRGn4tR67ohW38RqMoFoB6kr04typZdvANCEerq6iuUxGNep+L8SCgkOlQ316RGA+TfcSxaFUNhWE4kY8tFmSnFsTPx+LEy+qwmb1i5agUNI57BiDTOPBL6dMF+fsb89AXb/Yqwr3gVfrhxZOrwuC2AAQiRueYNwcFw8s5Ju2+KLEjg+Dj6TcqXO1vVBHHVs+dFYqG53h/3hGBlsKxmHD/3kMjea8OlqpiQdk6QBZkuxKHOirBekTzzLuroeUy3VB/sMOL8+gtS2LG8fYWiIPo3SRfdhmVZsG47NyoR6hxII5yXSkGFAG0MN2BtG9bBlP58KCVVgWqdA3Em3hgtsxISklJQ0SNud+jhBD0Q1vdv3Ep8eYUZ6gDePA0paZRBOzxRmPc/JSYotYIFGOB4IIyQ1ZYGLcWZf0YBAs5ZQQjy2cgswEQcQjg3wGgN24rasTaeL9ySZxTUnarWqncL2PKVJj/koQb5eu1b9ScViFzeU7U3QQSflIgZPTjNIvyN4OR7axQE8jM1Atwm/crzU61qdCpJnrnkAMrz5XimKpgi9O178n0eMrr1qUV4Uipgj+w1MeKLcdyFRVnVey29GbJHWmkM2knsPsGNM4bTE/y+FfShT5EJSg0AA4TtA369Q93vsMMNbpwwzhdO0smB58TVxg01MYCoTpnJ7inA4BUtceieAOUsjBrhxhOmyzPm0wlOBq0qEM/tA5B8LontSPuG/fod6+2duwxltJeyjvkWg2dyFIi3MYxMmhI2GdEekLYde4i43Rbc7huX7TRxE1UUOvmYABVghwGOmEU3hAjnLPfPLzydSSdgWVZ8XFcACsPAMFzvA09P1lzqgzYgvcFsN5jpjBRmwDiEsIFuP+DSE5ygRnM9P/kAlKnN3KQVQ8AWA1twa0SONIaRWYG9Max8JU+ltIZx/Hkn07dCjHCO+QRX4aOwzsqEaAN7qPZXWaZ6mCrYVzXluCJPn1rkUrtr3G5VFEBVElSkKV+rEn1WDuEG/tPmGZqfW2qyOq/gUQEoATK1BcpWFDv9dNBrWQmVZqnmsy0UumsxbtemsBH1ydYasqDFQbH3Qu2kIw0SpiaZgNLc56HjKys7beDsCKMt3DAjRp5SxGzGQcpkAcZvUO4EM69Akik9IOzbziPRFMG5kd17ma1AkRNOIsIy85BZpnkiLfPWDyMnw4bTBefXX3B5fsE4jTBaEHWIUmb0CApIm8y7J76PjGU31sI4h6QMECNIcU8/BRnsCc4/pAQeD75H3NeI6xJw3wKTnloORcIe4DfPnd+aFZbfOBOfkvDoDw7eR+whQmluuFnWDdsWeWpUZO+M1h0xAdM0wBotSUo+j8lvSH6FsQPsMDGjUwwg61hg8zSgsEJBwgOtYJRBSFFa0XUx0Fp4E7UxUEIUGmWAioIqMyrzGLFBWKeMZiVuDGMCUkwYhxEWqj28NadfjrYqot8ctb52xudQlwP9IDwEzv7IIW6VQNPfWEKDLPi1YpgVRnX/i6v/UPJrvIMS6rdJwvb7clTwmMt4EKTDqzVhWhUC0FZTWqXYhzStoirXkkSUVkBSmZREnieBm60IAKkG/dDsA9UqTFvBKR2WWnNbs9KwdijeUpIOxBQ9xssLC1QW8BRBYQeQOLtNTAKqrYJVzJpkIyP+UiJYwfCXeXd2wHQ64/L8jMvljPl8YbbbaZRBGdIAkjzP6Mvj48OOuC1IwbPVH3gYBzQjCJIk7rLnEQIz/6QY4JcFe0zwAfAJTMduR+mIDIzr3yO2LeC+7CAQW28A27rDx4RxdKAE+Bjx42PF4nkNY4zSjMODayIYZhugmYdBhuRmMheluVksBg8jMGalOQmYEX4p0/KXjkAFo3leA6ALOUzmFGSFwF65ldkFXhqdIOPHldawErrk0IATjfw9KSWQ4uahZjRYb0dKwuYo9FkeOyWgSka7TYYdr6yOIUCRwtpLTo0b3WkBajLmuTc6f6Jk0hvPoTgWfRKzhBW186nJe/TuTc1zNCvQfa79LOd/+iCqry+0j/XpH5Xde1anhRqqTSZ24U9GodVooPzuobyqylBVjjR5+ISGAxlCZvtFLs/mMe9JkHwximVLQAoybopKCFIfmzMu2hiehTfPmE4nzKcTc9c7K+sk+LnEM+6ijI3PI+RD5H9HAmewQcyejMQwopjgPYOkgrAah33jVuPE7b8KCm4yGHyCvi4I9w3LuiF6z5ZdcgBm9/Ba4b7sGCNn25UxWLeIt9uO68ZezuA0NBGmkSsDRjNfQB7Zdb1v0lCkcMaA6UXKezHw9J5tg3YEO4yiqFNRmCkluU5AhEIQZiXKrbuOOzC5FFiHhlIiDAMPS+EqjChNa6VLE0wqouqYP04scvhmO+HOGe0mK96WsupBbn7f+sLlbY17Wi7dlON6Q8hqpxT0U/O7KuhZmIurr+pfvZpB6VVoTmUVwDaZ2Fr2nJzsXpO1abLgaJ6nxt7oZg903lIn+X1Y0gl+zkFoAEmVjq2Wm/EIMMrPVrEQtW7Sv6NRAt3itwJsyrMA4M7tfGCGJOXGWIAoqt1bld1TtojGGgzOwQ0DxnFk4g3nxGLxjSoJIVJMCDEh7IF5EXxCIIMIBw8mt4gRCD5Kz7vmBiBKpXkGFDneT7GEPQqAVgSjLOwYYcYZatgAHxE9K5YgScT7FhinH3g24O4TkIC324b3G7f0umHAPFowjzuvJcfrBqAcenD23rkBy54wBcCoAeM488BbKMmZQNz+PAVblZH0RMTdgzkn1ISzSinsu+c11sy45L3HMI7sgclUoawcNDhkyJOyQggl5+DcCOfycNCHmL5RC5+cuUYcmt83Fq9YrKNmSALGaS2VhAIlBm5S4+VQV6XQ+SmNnLfQWkmZlew/Fbhgze6X/3ROatae7M8YhtohpkUYi4Og+mu2SrHTAqokHPOqUHu9nFDN2AFjANKfKw1Zj9Z3YmXZVG06R6y9hzoCulWuZdm7hIgClNBOKdurE12Txy1FlTEa2hoY56DsUOC7EVraWiHPBSQYBFh4GIQEhAgE0ogkjMIxMqU6MYIPhNJDr4Xkg13ABOUcjHD9sQstU3Kdw3w+4TlGTKcTlnXDj+9v8OsbYuAyIc+W5MrMsgesHvj2vmEPCc4onJzGaXAY3MDJS0qI+w44JvUMXvgGxgHDYDA4ztRHPSJqB614aAqU4pJpSFIa5Q2y1vIgjxgxCWMwDwWRcyDnIyXOTfDsg9gdsyiEotoYGDnbPIyGkJublFISVjCjs23d3EdZb4KAVht051EhA2+qi6yqkBYBroxlLeAG+TA2STA0QgLQJ9/ZfXsnZ7VkJ+CbDArKjkPxQoQwoQh7Ff5Cc5bPf/l967Qc2YMa66p+dqe5ktIIX/tgisuKqqGAytd+SGoe94mATDxR9qT0OjR5F9RcSPWoHhOnJeHb7Fp5vXxFez2m9eIW1gRjErxPGALBWk6a1ZCJitLhmQMaEZYVQVIyUSnPfJQ8lDECheWnSALTNdaVtU9as5cg1aW0E3fZEYOGpnnEAM1jvsIbrgt3U2owhHZ0GoGA691j9YQ9EsbB4jQPeDrPmAYLZw2GwcKvC/y2wzkLZRSIGKWXXzOasH3/d5CyePnrf4WeZpm3y8nXPBOSqA7gjYFp4wnSYwECEkFbw4KtuJyXUZZlOrZSSFn4tYLfA9aYyvm0hnMIIURY5+A9Jx2N0bDoBOAYOv4E6NNiYakzF3XqT5kb2BwgOmqZehCyEugEnxTaSuCncnXQXG1UkhVS1oLUxgyN/5rfx4AMTlTW0L/nK1Dd19aEn2oURV/caynQawBVPRgRVnGE2hnwZZWOigCqWctDQrax5jU/U++mJVGvSUY5bBlLIe9kfEe/vtT98IlWbkI2LjXt1SswHCK0ejIn71IIiHtE8IQY+flIWyg9QkFyD6VBijsnU5SxdkqDtEFSCRGEqAiRNPaQsK4C/01MVHq9L/jzzzd8/faB71fOH5wGi9EpGLJYvMJ1CyAojNOI02Tx8nTC89MMZ+t8PsYzcHJNGQ3jOX/BUOiEfV15zNiP/8CHTEean15AYYVNADmG/Q7DwLIS69qxIAt+IgQJqQbOjSQe9GmtZQwBJaQAxMgeSAyA90KHDgYq7akqjmVduA3aaCg1wmYSyqKZP/UEGi+gPWC9GOJBW1C9ZolMqVcLVfA/UQBZaaAqE9Xd0SGp0GAS6sGV+Fo3FQO0Ap0xChmY0sfarWC30t9a/C42b5RAK4ztdzMisa9WPKZFVBUmeQNJCbO+86BuCN0a8/Kp/n2HrcuJ1EwhXVefmlxpDbyOeYaf6QF2V7klOFsi3eZJcmolH+LoubGGDKAsYAQcTAYED0q5dJngfRRKLe7oS9KpGEPiVttA8BEIUeYxePZGPm4r/vH3b/j7377hx/WO+xaEHDUhKULSAEJCSArzOOJ8HvDyNOPl6YzLZYYzlYPvfl+KARhGh017pJ1HnYMSot/ZrdcKtC/Yrz+QYsT09AytleQLtPQDGEQKMJbzJEGGg2hjSjJvSxsnLA1DerWuHmqSPFH2crVhwlgj5Kwh8DppbWB0hNLZdhPsMSvfhYxZfrsDngk3IDyAB1bf4uJSlr3ulLTOQ3NWQMdQoFytZpmLyLbZp4c4txUoPqaFFVXx91S3uLluPqDtbIEiiz0EuCQLP1MA3Z18kolXNVbvkpyfCBAvXV2w7D90Yv+wljnX0SZVC/awUQJt3qVNsPbXIrmX2gCWP/ZJovGzXEVzo1zsqUFFixLlyqEkIo3hxB4sCJb5+IMBkUdMGhEJkaKAj1LDtJOkOhBkHkPE5gm3u8f9esePtyvePm5Y9h2RiMlAwPiCRBp7YAU7jSMuTyf8/tsLfvvyjDln/QfH4YeQbcYQWYCd4xZmpXC73rHtHm5wcCfLsGqRB+t4iEfKZKCC2lvXDdpoJiyRUiqXAzn3su8M/3XOIUUtbMGxeAmpC+Ok9CcTk1OMsJkZ2RhEa7DvG6MWQ8hVAPx841S3i82hKw7kJwcBjxIu1+oMvEKnHNrv7RJkrQhV357/3VICdGF2/1SV6sx0oXgXw2v16Orn9+RrtknBT+OjT85+c290uHqVD+qWok+G1rxJ84j9+rc5hfazikAUO+Fu7zo1IKTu3uV+WqhzQVl2MQF1z/CzP6rkDNr3t5fh0EspmeCgLEjGl0M7QHmQDoAOUHqAVhsCFsS0IqSAmLh11vsIvxNCUPAB2PeEbQ/4uC54/1hBsLg8v8LNES8xiTtsAGgEEdKXywm//fKMP/7yBed5KGxHOYTSKuH05KCMxcfbD1DiMV7WshLYQoKPHnZK0KNhvsjBwVkDKA4doABjLIhS4SJk4Q9IFOHMgBQjluUOgGSK8FBAY5mPgIQ2XGktiD9OKHrPLcpaUKPaKOZrVArDOEpiUFiBy8hvqpJRSkmkDgfuJ6dcyDceT1I6bHi9Whnx17rArft9OEGdAOb/ZcF8yFwfFVvr3dSAuSiBg1Uv0bvqwx/g4BF89od6OjPqlNwxwkdJ2PVCfLSqUkHJbnMjczn3z/8W8WyUAH3iZZSqw3FNHu+uW8NWt1NJqvadlR2sunnvMfzq9qbzMiX0wgDSiQXfBCBFKK4JgswOZ2fArsAuICLvoc0ON0ToGAG3IZkZZGaQPWF4+hUAJwRrKVtq9YrZd4bB4jKP+PLyhNM0IKUg2XUSBuSAbdugAJwdz0dcblekFBiLbx2U3rHtEbc1wJ0BFwKcYBU0JRhr5Xyp0oPA7npeCyYJ1TKoIs+Q3PeVSUCc41p+SggQQlTiVmCjecw8e9qJQwky2DceR6atk1ZhTs3bciZLeujggqv8ahvLdlsrfzU2idr24U9seSucqpfolvOvEzzVvVrLcPm1Jhqg7n2PEQLaa+DRmlfXv8XcEXqpPxzwh8VpLXoVzk6VFovaC1X+oYKiivPddT3Wr0r1GvTopj+49k1Z9LgO5RxQX7KstiFzK7S7X936vOiPGYqqNI+eXbsqhYRVFL7WGmQMNI2SAAzQNkC7ADsEuImptkPwSIEJN5OAifzucfIe3u/4RXgAcp9Em/wFIBbcwFiD0Vo4pwV5muHN0lG4rVjvd87ERw9SA2Am+PWGhAXDEDHNCUoz088WIvS6snuvNUYCj3Z3Y0HpZUSj0YZDmyBswaQknodgBhh7YKyRcWOJeR8Bzo/4CJJSqNFcnTAKfO/yvFw61OVs2ZqAy5svkWbJq9V/9+e7JtyoFdzW+4RqCEBUcyJaRdBr/uYoQHJlxdKXg9T9Xe+9RTGWaLlLlh+szEGZHMOGPsmoijDVcUsP7/zUDe4FMzXvb7J2jZtUlUBCi4ykzz6HPlY/9j985rkpoGAkSl6hYVoqDiFL4kPc1oUTjf5uw5ReQdJhr9rr19NTy6xNl2VzXpQyMJaHg1oSi5wiY+FjlNo4g5aYVy8VngIOg+TajaLLT5wBNFq8j4y2y++klJCk+3E4czNU2HeZZDRjvd+hlyuSGUHKQbsdgWTsl9LC1qyhpCKQ9h3jNBUB3jZO8lnLCdAYAyjnARTH/EZza/C+7WVikDE5v8MwYUnaSVggsqANVJKRZwIWSom4LJgoJ99k2q90Z9WGldRvZpsAolb3twLXbDeh6357qJW3VplQhLgxCd1bHoS01St95N6e2fqK/I+6txG6Nt+DEgPlQen4T+PcXjib1xtcfxfjl7xAXcP+eiWIKN5ZF4s3gp8Vx2dNUMdeB8odjVAZYY2M/2RB7HmWc9tqueHUrnD1DotnoFrVUv26Y/6i3ZS+QNmuKGuBPjRUPPRTcWuxJgJc21TVIuhSLQF3e1J3DM3+ZK8nE3aU3wsIJ8YAO3Np0W8rzDTDTGfY04JhucFO73DTBff7ggADZQamT5/OMCPTmq33G4yQc4IIu+cKxzDwGLRcS88MQPvOg0iVQ4EMW8ut1s4xviIlac0mYIKCTxxq5O5CJ5RrrAM1SOjZLGX+K9nVev57a/rpuSeUen8+wOoAA6ZGsCu7TbURNa4/hgmP9rj22FGJE7MlfMw+1Di8F9Dsxh6URYbEUv9mUq2Q4acK4NNEWpego96QdlnBdn15L2rjUj28fV6QGsHP//HrqXwWZW2LvmnWtQh+drsP68TbwGuTKylFV2bPgB7Ftu2XAD5Ty43Vf/QNuktUB5D6F/JiaMVnjpqqQpu3ObhAnUptFWYHhGrWE70yiTHCugA7eNhhgp1OcPMZw7pgW85w0xnudMF4X7FuHhHcvKTsAKUdYuTZg5zRj1jjymPa9o3pvnKpVDr6tPBEJuIORVCSgaD8nw8RQer+RhtM0n2ZIo8O41Hkpq6wQqkyOOfycNBmy9vONtT9rdq+1fnIslh2jHKceCgdthvc1parVZcvyVOBP0kktTt51BmH8Lu5uYpIzO4IG6nm4LYly+aQtNfqAUrHO2qTdv2he1QM9ZmKUB6UQFUcjWvffrp5PR0QfPXgQtzrRnFk3akktFPHfeq9gPb1csNlTcQqK1ROhyYsPOqEOoum/vKoJto15+1qgM2EXlU0wn1IaZRnPXqb+ZzmNWwCVZSiq6qBcPb8FFXvQmkLEn4/Ywe4EBDGmecdjDPsdIKdz3DTDW5dsYfI04qFZi3TtAMy/UkpZirad+H2M6UEyIlpLtcl4kqDsQPcwN2UTHQSAADWOgzDAG0MQkgS0oiJ1UCQlmljdPV2tG3Ggx8Oc46T8kXyh/qMtmyc1LbVcUc+seL45JXOtc8gEarb8/CHDj/mA5k9kPKbfuR4sXOqsUEd2pAOl6dHeW8scmc5M4qOPrnJwx215o36ry6Jwtbpr1/dK4Qs+CmjczpP4hFoVPeQX9BNXqMAS5CTop/vVYUlp/7+P3nin+MjUBX8sUJxfI5P4M+dV3e8RlcC7b+4Og9tUqWx8Ie77AIDdp+gdG7a0izQhunJMs/hLsrAjScM6x2bF5YlQISSQ+0cZqREMMbi5fUEawVnkFuHJRdBAKZpLtN/jDHwfi/PMY4DjHWVbkyS2pxTYLainhCnGllLKZVf/PTPIYBrXWL18DbRnw9sP1SUSpN6kmv0YUMbF/Ynqz8Cn1nXvtxUExDUJyMaYpDGTW8UT73tz+rWVN+PXohbnoJHaLW44M1mdAf8wVPoXZz+u34CIEKvNtrI5pgUfcAySH9Em/Ssz5v5E/NvdLGUGdGX0IcXnz1J/aqDsei2+ieKoXVnuvc1m5bxC5C9OJQeuquWKkxVY7y2rWJvE6X9rWhteD+1FtQeTzOyboAbJrhxxCCDQICKtgQY+BRTLLRdTrL3hAQj55iZkrRQejFMPcUk1QoL8syOrJTG4Byss6W+z/enpauUaeHzemc2bkopewDtQawbnR+2c98eTl0jWCJkRTzbXB64rNF7ZZ3KqIciu3sPwijvVc1paU9XU7KqskX1+7ufG0Fp3PdPH+/44J+FBc0ClVdTY0HQrHMWsC7mOHgfxUU9eiWf/Cnfqw7vbbywPpPal1EVK2zdWI/mxo6L/Lg++V2tgDSC+Oktf2LZuz9FkzRqjx4/21ywu071yg5hTpN87e+lJho7X6BVeg2+A/l5FfcgFC9WK/EMmPhj8L40NbWcfGWaElTh8dcmy4gWglSuChhhBUopIrdd5zOktcbpxNUErRWUFaEnrhKUpKiuXgDTrxNIEWy1WqhSl//Sqsvif6qAmy1UYkKr5szewHGTDw0vDTQ2x2k/9aQ/s6qNEurc3CbibOPamoFvNNRBeAFVsPxdbE5VebXCegykPrU4+dlLiKW7r++8kf4ktxLRpGxLdFPc2ZzifBT+RvlmIW8FXpTAA8gpE7x23grVAw+U+zm2OX9m+fN69T8eEqI/WctPr/PgRT1m9LthMwpQmY31QRPgEC4dsojZQ2z0oyISzEReS6bcBph9KdoBKSMxiWG7DABKxSpnxVCrFoAaRKBVRiryPWhdmbeGgRmbnRtKzN96Vko1ho/y2pDMD0itB1A3uxop6lx+lWPlNobtNqep+Ze3NCtWTHrOGuXknLjiuebdbgo9bs6jmq//qIqA30jNPpfGnMaycM6gORndZdsscB9uFJfxP7NiP3XRe6+nirZqADo4XLtPl3XKU/VXBsQ5pyZ2ze4+UA5Fi3zskZBo76iGSYTm/vrkWs7A/8RR+gS41PxFAPeB1Ocu26ZUt+7HqKQtHZYkKDIQjQrrcrlAjuObE1OXsQ8VHt+RD1JzqcMDt+/VPLhAXHDbCSBIgDupuuLl++Q5OMsv+6A1dJHrXK6uZXdrbMnV1fORuS7qzWUFk8DzDBJUpQQrIkndv8rx6wB99MkuZ5JP+WcFmtTA+ii/fF3VKAE0sfpPlEBjder29weFFUuzieWUqE/E/OFB6u86l5O6DaqHoF7nIf79iRKo9xAlJhMhPLIh9T8+HMRaBs0Y9ZzMqt6UboS/IFtU5T2olr9pjjqgIonaPVRVh3deEBojXg96cUzQwsUO7jx97k0dah9F6PPv+lp+ebXuXefZFkvWhUpV1R3VwuH8icdWV1vutbi71SiUu8hK9ZOzoCmPAcvnqk/DtV2TZahMp5zbfapuC3XvyHuN4q0krg5CCXeApcNGFlhtTmkr2XDV5wYOKare2rb/bqKmVlQ6ZaAq8qut5+R3tpb68yakZiPygnY7nDPfCm0isFV0HSV4e7cEcF2+VUQSS6H/Uy1a/myvLPL/ciTZK430GGLRAYTVHI66sgQonhvwEN6KtT8Kdu8B6OL6V7e+n4lcY7g2dOoVbvmvFWiqnkhV2HkJKzLyqOQKKWynXVRjiOoZKevdKvz8euN4lkRobkh6SHo3OJWfYD1aI1Dc6Xw2UlV4KN+pege4OZKP5dcmfKJ2r/p8TXsrfUIza4Cjsqj/zkqpEMRowFZkGWvBsphFkOtEH8rjvdATdVSRaTa6bFSu6bdIu4MV7ZYm3ySqJUH1KNrDUkFKB6XwmYfy6Hu0W97gHRTa1uTWynQ9DvlKVLV91fJUzignLfvN6Cwymr1t3Nps4ktappj7Sn6WCzrt85VVbKxFvk4XH+YrHO+hWY/WehM1WYfG0uTPdfuT39Yo5R56LKclX+eQAK1OZbO2D3FDp04a4WvWj/q9yu+tMqK67+t/6s+LagxLBQ/VPc4Kr+abwHulmgmalCdWV0PbhhXl25rz8ZmayhtDh9+0f6tOllUTAtRnArR0AwKNtWk1q2plURKPqos/8oVlx9DVxlQeGd6LTe++12PbGOxeURyEK7+3Ammahz/seGsd+u89ehLVnWrhtp9mlz95PVtHVSweNa5y41J/Um7t77Eq0bL9GgDpEteUXAnl78yJunY9srIpX1w8nTYc6Faj/O8RBXcUui4ifHiez84lyfepx/epTy6ShQ2NIni8KEAoQ1Q6I1IfW+DO1I04q+tYf8pC/HCOFOcTqqLOyuAzQ1MtNjX5qBKF0CdnoAsz0P1cPanGA6fH1ej8WqpekJIu3XwuMvQ/ezC2W7wu8ZQPYONCUM4TKGHNaqbz5hVS+Yubw1Ve67VyOy2nIADzwSUIzFgB6dHZbr2N1qI8/GkZhVpF1QZN5RC0XY+NxSlK8Ji4a3+u66TagK4BRZW9bc9We53WRW+VRva4jhvdKcn6WJ8AnRv1dvheyot9cM9LbPqoCB/ErFjE1hvrFcTD1KlO6nUj7vVwZgVfLeFBFbfCT9RMbuoXS6HxeJoVUK1U5mVoPOJiLqg9Gc1DtJ5Ac58VyfrZs7bXzWt5dAEOhuaQGP6cJLaG7i2fZNvq33ov+T9bH6A+yM/y1yVhkg9ePnCNsFTwRW+9Pwllu9NU15FZhqr1fIwRP73LLj/xuFDdoaX+81UYDs5g81w5KdMe8J/+yYKca+FH69sclvy/R/VQVrv5Te/u53e1FQVAlYxx1w3Ylsy60llq9r1sYrU8zd9dONSEDg9rUt78eJL667TpuF74Ky7i6JVWkWpd7sMRrlDvov0UlHA99uuLhwR09zR0fIpHb5Pr/4AmVbkVk+pOWA4ru6VvCTHQqInifeW1p/J1HZauuytq3PwmFG3yytmbSqmudY8DaC3ycevUQVMRmnzaMZKvv+xtdU0yFTe+2nwUK6wS+mTd8Qi17gXVv8uePX72Uy+zuyx12vJnf3pLdrS1j1/a2vSHdSwHs6be6rEn5JFb3beVe2yEPyumh0SmPPOnsWT2GFrUYOvy500+2N0206j61+tBbRRnex8HC8v7X5vQ6nceRK4JI3rb3G3Mwc7kOrhufq7eUTkPOYQqjFF9MrB91DaayZ/VxTdQTQjYKKD8vJ8kHVVzjlV77qiRw4ZQh5We6s5db7Rk/1KTBJff1EG0kpgVL8Ee3a1jpjZT5GUcQMnI5zN8FNTWgDU/txvXo/I4gdpqthZQ9Fk/X04ytptdrKCq73sMCY42H/1hEyugGmn9T8T74bcd0OjwPcVSdWehjfn4Bgo+H6oIKEqo1SYI+WGr8KNJzNe4s7kEDovWWZt838fGou42qb1eVcStwJNCsTpoPaZWp7TJTaiqPMr18p6ic+n7EKQ/re0jdvtTwDHVoyJ5/cGTovypJow56NTPxsiV76ac98mlUmq+sV/7/EFVPOgcBDWHltKjd9V4d/1Z459jVjit4u6UOjoPwcamqaPEQkUZyVInDa2ZXDLX9cuUXtVbxZpgeqR5KhdHFZ6HDURvWQ8YwSaKq4fz0WFpPQ407+7TkV0VAL3O+nnM8vA18ljNJ7sqRvv9n18CAFpfot/sHFXW5+zBb8cnxKEidFSgjwo1rwWVw3EwCFlQ+0duvkteLXkI1e0JNWHcsaLVPsdRcVal2SiiLlzJD/r5qvZQ9Mc1r1doMhD08MuyDX10q+rvFTqrW3yaY07i6EHzXN9DaCq70TxWEdiSVO+FG837ivA3ivno1dUUB8GmmBVALov1yZGoeDorJY4tGV/clynKAEr0CgD55/bP4Qy2ntLPZK6PwHremS551LyrASU+Wr3mB+r+r6oVVUfF0x+MlsXm8fAVrXAQouP7G0RAthrdNQ4KtJRV+ys8SEBjUQ/R5YMP9Bm+IZ/kTnl1ic2D99N4g7kdvD5yFVWo7onL66n97u4xjs/18Ia6359Y2OqplJtGq+a7/AHEVquq/DJwLO+EVjksa06Fap61dZgUAelxzVvjk39JJfxs9+AxodrmdPJbWwNZcn9tHqAo9MZ7bjbWptS6fXJoSmyanzHK8AUCkbCMlrlQ6IAKPQ6ht2qfCswhOM/KJJ839bBN7cFSP7/Owxfj8z8K3U23KYXu29o1od66/OSiD//K60rN/4tIKABo7UEbFafmFB00+bEkdLCi9bvyS/xzRxpSr1gVZpPD6U3jQZs24QzVtHZ9A/Vvzy5xDR3KqT088wGRV77lWAprFZ28o1XQ+a3FO2nX6uBJNHH4555pfz8/8+7y/ITj/vf3ffh8I7h5H+mTPW5XKreBkzpY+aIAqFMGXZ+E7K+NefxSrjU2fk1FkEHqiawEcpZea86sKiioVNFVqskVqEaRlAP1WTBUtheNFLafOS4yOkmtcdhBMv8TwW/pCtvXO0OYf2o3tKlsPKYB6dMvU6pd/M7n4JBKusQqvrAqwW4dZE2PyZ9esR+F4nDQ8iFp77ez2KoCVsoaHbsKs8Acn/vgkrde+sNe9TkH1ZwRajLVrcdVLV4W3dbdP/Z5yv0pKutK1K9Mrz87FfXpTva7SsXq5ntD8+82F5OfpZzvsu7UrUtq1i8Dd7ppT/JXOiiHzsXP21AajKhcq3q3vFK2TIShA9wV2bJXFBmTF2hoAqAJBC1KgArs8SH6bpJYrX5nI5MPkCgOopIgKrz0ZR0Pli5funf8Ufn//783sEXalQP1M6UjX5hHeT2g+A5vfsB2NDrtCEYSfftpfZfK+mRrWe/tYb/ybT6oJDl4batBucZP7v+4Co3XU8K84z20teefLP4xLm33mQ731AJacuK3348aUuRr8zZV7onWCyjXVW0cfWwOqgqkOjcHhaGo7EsVzNZdV48/NfJb/t2V7NBhCko2Pz97+/ki9I9Jwvb8MpMxISKDf+pTZm/Ishsh/coHbZQFn4kiUOC8vNC6LKzWBC3lFioY83wYZJFUtiqyMUqVLGm7/NV9qt2HqjtjVbLqYMXGx6P23/j//ads1MPhrYrswXVvkl/twexINxsJqkqQ2qNZk3pd6N+43MdEz/EWP3O1u/f1Lmmvfqh7sav10+ETrSVqv/2ziz+sY+tpNK5p40llaW/r3wffsCii/EOrOB42s/m5i58J3Yi1Bxc+x/VtOJvvoQh/40FJDM/59M6xfwgYWOBz/0Aq76pc0bVMV6w2HWWDvzMPdWlzKnldC1VczJODqFOs+QksydDF2sRxeMDcqaYUtE7cTaS0cKUlQKPcpFK1J7lCTmuCJmUXoVn4rtLdxODVM/jsyKH4WeW3TTdiDmHVZ/C55ox2r+SuRDQXOHxzFwvmbKxCG5a3HjY6s384ENlS1Sw6+osUHZYVTfvo/bFqXczuIKC7me4hjp57sSx0/Hz/3VXHUlPq6reltWLlOq2JaoTzWM9uY//yueqm8Z+cEmmJYboNUnIesqJuLK+8rUNrth9XfZKVFQH129iuEUkuPz/4J2eh3bdSqz+47vnsEcm0psSAnVJ2B3UjwKpAtyonzzDgzyZhRO7OQr5XkR1beOqbG2hdk6wNk9IgUigzCaWtkBJB6YSUVOE8K/Pi2z7znCFuclwtKKPyDzRJMnoU/k54u9P/eeLtZ3+OnvXDrpcNfxQeVaxWVjrq08+2hpwOJ6I9jPkTXZKqvEE9CHwnteWtR8XdnuD/bBEO16XjUjSWro5+Lgm/Q7qm/0qiw/HsPYxsmfNv+/t/fMbjnnel6qL8m3v7z571QCSCw2ttUv64JdVK95eoeqH1oNrnPxrY+uxFiZAIfpKwHFVxdAav8QyKF5KSEH3wZ8t49Yd9r0lB2wt83tRKS01ywJUWdztBGEqJoY8K0MReARH3pGdqY1I8l7xq0WNiK69u+3qLoUbZjEfxrP/okIYlzEBnbVRzJX6fana0xkVHgtBjrI7Dr0VGH272M2+euv/VMVsH8GnzTCgucv/99NN/P8KZ0d5Jc2I/S4RR/++yfHyniiC8f60n13s13edar7KRyHrOjqUueX+vwaq2zrF9qzgkQV1ClCazW/gtDrL+GOXVvFNph+/utxqrR4Gu990qz2MPRfl/nzVs3HMR+pRDcWYJOlZrWsXayS7Va5RJRo0C7s4/UUk1/7/Kl8z5QK3cLwAAACV0RVh0ZGF0ZTpjcmVhdGUAMjAyNC0wNy0wOFQxMjo1MjowMSswMDowMEeWwgAAAAAldEVYdGRhdGU6bW9kaWZ5ADIwMjQtMDctMDhUMTI6NTI6MDErMDA6MDA2y3q8AAAAKHRFWHRkYXRlOnRpbWVzdGFtcAAyMDI0LTA3LTA4VDEyOjUyOjE2KzAwOjAwaNNlcwAAAABJRU5ErkJggg==";

    nlohmann::json doc_json;
    doc_json["image"] = kitten_image;   

    doc_json["name"] = "istanbul cat";
    auto add_op = coll->add(doc_json.dump());
    ASSERT_TRUE(add_op.ok());

    doc_json["name"] = "british shorthair";
    add_op = coll->add(doc_json.dump());

    doc_json["name"] = "persian cat";
    add_op = coll->add(doc_json.dump());


    auto results = coll->search("istanbul", {"embedding"},
                                       "", {}, {}, {2}, 10,
                                       1, FREQUENCY, {true},
                                       0, spp::sparse_hash_set<std::string>(), spp::sparse_hash_set<std::string>(), 10).get();
    ASSERT_EQ(results["hits"].size(), 3);
    ASSERT_EQ(results["hits"][0]["document"]["name"], "istanbul cat");
}

TEST_F(CollectionVectorTest, TestInvalidImage) {
    auto schema_json =
        R"({
        "name": "Images",
        "fields": [
            {"name": "name", "type": "string"},
            {"name": "image", "type": "image", "store": false},
            {"name": "embedding", "type":"float[]", "embed":{"from": ["image"], "model_config": {"model_name": "ts/clip-vit-b-p32"}}}
        ]
    })"_json;

    EmbedderManager::set_model_dir("/tmp/typesense_test/models");

    auto collection_create_op = collectionManager.create_collection(schema_json);
    ASSERT_TRUE(collection_create_op.ok());

    auto coll = collection_create_op.get();

    auto add_op = coll->add(R"({
        "name": "teddy bear",
        "image": "invalid"
    })"_json.dump());

    ASSERT_FALSE(add_op.ok());

    ASSERT_EQ(add_op.error(), "Error while processing image");

}


TEST_F(CollectionVectorTest, TestCLIPTokenizerUnicode) {
    auto schema_json =
        R"({
        "name": "Images",
        "fields": [
            {"name": "name", "type": "string"},
            {"name": "image", "type": "image", "store": false},
            {"name": "embedding", "type":"float[]", "embed":{"from": ["image"], "model_config": {"model_name": "ts/clip-vit-b-p32"}}}
        ]
    })"_json;


    EmbedderManager::set_model_dir("/tmp/typesense_test/models");

    auto collection_create_op = collectionManager.create_collection(schema_json);
    ASSERT_TRUE(collection_create_op.ok());

    auto coll = collection_create_op.get();

    // test english
    auto results = coll->search("dog", {"embedding"},
                                "", {}, {}, {2}, 10,
                                1, FREQUENCY, {true},
                                0, spp::sparse_hash_set<std::string>()).get();
    
    // test chinese
    results = coll->search("狗", {"embedding"},
                                "", {}, {}, {2}, 10,
                                1, FREQUENCY, {true},
                                0, spp::sparse_hash_set<std::string>()).get();
    
    // test japanese
    results = coll->search("犬", {"embedding"},
                                "", {}, {}, {2}, 10,
                                1, FREQUENCY, {true},
                                0, spp::sparse_hash_set<std::string>()).get();

    // test korean
    results = coll->search("개", {"embedding"},
                                "", {}, {}, {2}, 10,
                                1, FREQUENCY, {true},
                                0, spp::sparse_hash_set<std::string>()).get();
    
    // test russian
    results = coll->search("собака", {"embedding"},
                                "", {}, {}, {2}, 10,
                                1, FREQUENCY, {true},
                                0, spp::sparse_hash_set<std::string>()).get();
    
    // test arabic
    results = coll->search("كلب", {"embedding"},
                                "", {}, {}, {2}, 10,
                                1, FREQUENCY, {true},
                                0, spp::sparse_hash_set<std::string>()).get();
    
    // test turkish
    results = coll->search("kö", {"embedding"},
                                "", {}, {}, {2}, 10,
                                1, FREQUENCY, {true},
                                0, spp::sparse_hash_set<std::string>()).get();

    results = coll->search("öğ", {"embedding"},
                                "", {}, {}, {2}, 10,
                                1, FREQUENCY, {true},
                                0, spp::sparse_hash_set<std::string>()).get();
    
}
 
TEST_F(CollectionVectorTest, Test0VectorDistance) {
    auto schema_json =
        R"({
        "name": "colors",
        "fields": [
            {"name": "rgb", "type":"float[]", "num_dim": 3}
        ]
    })"_json;

    auto collection_create_op = collectionManager.create_collection(schema_json);
    ASSERT_TRUE(collection_create_op.ok());

    auto coll = collection_create_op.get();

    auto add_op = coll->add(R"({
        "rgb": [0.9, 0.9, 0.9]
    })"_json.dump());

    ASSERT_TRUE(add_op.ok());

    auto results = coll->search("*", {}, "", {}, {}, {0}, 10, 1, FREQUENCY, {true}, Index::DROP_TOKENS_THRESHOLD,
                                 spp::sparse_hash_set<std::string>(),
                                 spp::sparse_hash_set<std::string>(), 10, "", 30, 5,
                                 "", 10, {}, {}, {}, 0,
                                 "<mark>", "</mark>", {}, 1000, true, false, true, "", false, 6000 * 1000, 4, 7, fallback,
                                 4, {off}, 32767, 32767, 2,
                                 false, true, "rgb:([0.5, 0.5, 0.5])").get();
    
    ASSERT_EQ(results["hits"].size(), 1);
    ASSERT_EQ(results["hits"][0].count("vector_distance"), 1);
    ASSERT_EQ(results["hits"][0]["vector_distance"], 0);
}


TEST_F(CollectionVectorTest, TestEmbeddingValues) {
        auto schema_json =
        R"({
        "name": "test",
        "fields": [
            {"name": "name", "type": "string"},
            {"name": "embedding", "type":"float[]", "embed":{"from": ["name"], "model_config": {"model_name": "ts/all-MiniLM-L12-v2"}}}
        ]
    })"_json;

    EmbedderManager::set_model_dir("/tmp/typesense_test/models");

    auto collection_create_op = collectionManager.create_collection(schema_json);

    ASSERT_TRUE(collection_create_op.ok());

    auto coll = collection_create_op.get();

    auto add_op = coll->add(R"({
        "name": "Elskovsbarnet"
    })"_json.dump());

    ASSERT_TRUE(add_op.ok());

    std::vector<float> embeddings = add_op.get()["embedding"];

    std::vector<float> normalized_embeddings(embeddings.size());

    hnsw_index_t::normalize_vector(embeddings, normalized_embeddings);

    ASSERT_EQ(embeddings.size(), 384);

    std::vector<float> actual_values{-0.07409533113241196, -0.02963513322174549, -0.018120333552360535, 0.012058400548994541, -0.07219868153333664, -0.09295058250427246, 0.018390782177448273, 0.007814675569534302, 0.026419874280691147, 0.037965331226587296, 0.020393727347254753, -0.04090584069490433, 0.03194206580519676, 0.025205004960298538, 0.02059922367334366, 0.026202859356999397, 0.009739107452332973, 0.07967381179332733, -0.006712059490382671, -0.045936256647109985, -0.0280868299305439, -0.028282660990953445, 0.00617704214528203, -0.0756121575832367, -0.009177971631288528, -0.0016412553377449512, -0.040854115039110184, -0.007597113959491253, -0.03225032240152359, -0.015282290056347847, -0.013507066294550896, -0.11270778626203537, 0.12383124977350235, 0.09607065469026566, -0.106889508664608, 0.02146402932703495, 0.061281926929950714, -0.04245373234152794, -0.05668728053569794, 0.02623145468533039, 0.016187654808163643, 0.05603780969977379, 0.0119243822991848, -0.004412775859236717, 0.040246933698654175, 0.07487507909536362, -0.05067175254225731, 0.030055716633796692, 0.014153759926557541, -0.04411328583955765, -0.010018891654908657, -0.08593358099460602, 0.037568483501672745, -0.10012772679328918, 0.029019853100180626, 0.019645709544420242, -0.0639389306306839, 0.02652929536998272, 0.015299974009394646, 0.07286490499973297, 0.029529787600040436, -0.044351380318403244, -0.041604846715927124, 0.06385225802659988, -0.007908550091087818, -0.003856210969388485, -0.03855051472783089, -0.0023078585509210825, -0.04141264036297798, -0.05051504448056221, -0.018076501786708832, -0.017384130507707596, 0.024294942617416382, 0.12094006687402725, 0.01351782027631998, 0.08950492739677429, 0.027889391407370567, -0.03165547922253609, -0.017131352797150612, -0.022714827209711075, 0.048935145139694214, -0.012115311808884144, -0.0575471930205822, -0.019780246540904045, 0.052039679139852524, 0.00199871021322906, -0.010556189343333244, -0.0176922008395195, -0.01899656467139721, -0.005256693810224533, -0.06929342448711395, -0.01906348578631878, 0.10669232159852982, -0.0058551388792693615, 0.011760520748794079, 0.0066625443287193775, 0.0019288291223347187, -0.08495593070983887, 0.03902851417660713, 0.1967391073703766, 0.007772537413984537, -0.04112537205219269, 0.08704622834920883, 0.007129311095923185, -0.07165598124265671, -0.06986088305711746, -0.028463803231716156, -0.02357759326696396, 0.015329649671912193, -0.01065903902053833, -0.09958454966545105, 0.020069725811481476, -0.04014518857002258, -0.0660862997174263, -0.055922750383615494, -0.032036129385232925, 0.01381504163146019, -0.0673903375864029, -0.025027597323060036, 0.021608922630548477, -0.0620601624250412, 0.03505481034517288, -0.054973628371953964, -0.0021920157596468925, -0.01736101694405079, -0.1220683753490448, -0.07779566198587418, 0.0008724227664060891, -0.046745795756578445, 0.06985874474048615, -0.06745105981826782, 0.052744727581739426, 0.03683020919561386, -0.03435657545924187, -0.06987597048282623, 0.00887364149093628, -0.04392600059509277, -0.03942466899752617, -0.057737983763217926, -0.00721937557682395, 0.010713488794863224, 0.03875933587551117, 0.15718387067317963, 0.008935746736824512, -0.06421459466218948, 0.02290276437997818, 0.034633539617061615, -0.06684417277574539, 0.0005746493698097765, -0.028561286628246307, 0.07741032540798187, -0.016047099605202675, 0.07573956996202469, -0.07167335599660873, -0.0015375938965007663, -0.019324950873851776, -0.033263999968767166, 0.014723926782608032, -0.0691518783569336, -0.06772343814373016, 0.0042124162428081036, 0.07307381927967072, 0.03486260399222374, 0.04603007435798645, 0.07130003720521927, -0.02456359565258026, -0.006673890631645918, -0.02338244579732418, 0.011230859905481339, 0.019877653568983078, -0.03518665209412575, 0.0206899493932724, 0.05910487845540047, 0.019732976332306862, 0.04096956551074982, 0.07400382310152054, -0.03024907223880291, -0.015541939064860344, -0.008652037009596825, 0.0935826525092125, -0.049539074301719666, -0.04189642146229744, -0.07915540784597397, 0.030161747708916664, 0.05217037349939346, 0.008498051203787327, -0.02225595712661743, 0.041023027151823044, -0.008676717057824135, 0.03920895606279373, 0.042901333421468735, -0.0509256087243557, 0.03418148308992386, 0.10294827818870544, -0.007491919212043285, -0.04547177255153656, -0.0013863483909517527, -0.016816288232803345, 0.0057535297237336636, 0.04133246839046478, -0.014831697568297386, 0.1096695065498352, -0.02640458010137081, 0.05342832952737808, -0.10505645722150803, -0.069507896900177, -0.04607844352722168, 0.030713962391018867, -0.047581497579813004, 0.07578378170728683, 0.02707124687731266, 0.05470479652285576, 0.01324087381362915, 0.005669544450938702, 0.07757364213466644, -0.027681969106197357, 0.015634633600711823, 0.011706131510436535, -0.11028207093477249, -0.03370887413620949, 0.0342826321721077, 0.052396781742572784, -0.03439828380942345, -9.332131367059089e-33, -0.003496044548228383, -0.0012644683010876179, 0.007245716638863087, 0.08308663219213486, -0.12923602759838104, 0.01113795768469572, -0.015030942857265472, 0.01813196949660778, -0.08993704617023468, 0.056248947978019714, 0.10432837903499603, 0.008380789309740067, 0.08054981380701065, -0.0016472548013553023, 0.0940462201833725, -0.002078677760437131, -0.040112320333719254, -0.022219669073820114, -0.08358576893806458, -0.022520577535033226, 0.026831910014152527, 0.020184528082609177, -0.019914891570806503, 0.11616221070289612, -0.08901996910572052, -0.016575688496232033, 0.027953164651989937, 0.07949092239141464, -0.03504502400755882, -0.04410504922270775, -0.012492713518440723, -0.06611645221710205, -0.020088162273168564, -0.019216760993003845, 0.08393155038356781, 0.11951949447393417, 0.06375068426132202, -0.061182133853435516, -0.09066124260425568, -0.046286359429359436, 0.02162717469036579, -0.02759421616792679, -0.09041713923215866, 0.008177299052476883, -0.006156154442578554, -0.0033287708647549152, -0.004311972297728062, -0.01960325799882412, -0.08414454013109207, -0.0034149065613746643, 0.015856321901082993, -0.0005123159498907626, -0.027074772864580154, 0.03869790956377983, 0.050786130130290985, -0.028933823108673096, -0.07446572184562683, 0.022279445081949234, 0.012226884253323078, -0.01748575083911419, -0.055989284068346024, -0.011646092869341373, -0.0002180236770072952, 0.10100196301937103, 0.02999500371515751, -0.021314362064003944, -0.04096762463450432, 0.05568964406847954, -0.004973178263753653, 0.013144302181899548, 0.022288570180535316, 0.09443598240613937, 0.0018029726343229413, -0.09654559940099716, -0.01457826979458332, 0.04508035257458687, 0.06526371091604233, -0.03033633343875408, 0.009471519850194454, -0.11114948242902756, -0.046912480145692825, -0.10612039268016815, 0.11780810356140137, -0.026177652180194855, 0.0320870615541935, -0.015745604410767555, 0.06458097696304321, 0.048562128096818924, -0.034073326736688614, -0.03065350651741028, 0.06918460875749588, 0.06126512959599495, 0.0058005815371870995, -0.03808598220348358, 0.03678971901535988, 4.168464892362657e-32, -0.0452132411301136, 0.051136620342731476, -0.09363184124231339, -0.032540980726480484, 0.08147275447845459, 0.03507697954773903, 0.04584404081106186, -0.00924444105476141, -0.012075415812432766, 0.0541100800037384, -0.015797585248947144, 0.05510234460234642, -0.04699498042464256, -0.018956895917654037, -0.04772498831152916, 0.05756324902176857, -0.0827300101518631, 0.004980154801160097, 0.024522915482521057, -0.019712436944246292, 0.009034484624862671, -0.012837578542530537, 0.026660654693841934, 0.06716003268957138, -0.05956435948610306, 0.0010818272130563855, -0.018492311239242554, 0.034606318920850754, 0.04679758474230766, -0.020694732666015625, 0.06055215373635292, -0.04266247898340225, 0.008420216850936413, -0.02698715589940548, -0.028203830122947693, 0.029279250651597977, -0.010966592468321323, -0.03348863869905472, -0.07982659339904785, -0.03935334458947182, -0.02174490876495838, -0.04081539437174797, 0.049022793769836426, -0.01604332961142063, -0.0032012134324759245, 0.0893029123544693, -0.0230527613312006, 0.01536057610064745, 0.027288464829325676, -0.01401998195797205, -0.057258568704128265, -0.07299835979938507, 0.032278336584568024, 0.040280167013406754, 0.060383908450603485, -0.0012196602765470743, 0.02501964196562767, -0.03808143362402916, -0.08765897154808044, 0.047424230724573135, -0.04527046158909798, -0.015525433234870434, -0.02020418457686901, -0.06228169426321983};

    for (int i = 0; i < 384; i++) {
        EXPECT_NEAR(normalized_embeddings[i], actual_values[i], 0.00001);
    }
}

TEST_F(CollectionVectorTest, InvalidMultiSearchConversation) {
    auto schema_json =
        R"({
        "name": "test",
        "fields": [
            {"name": "name", "type": "string"},
            {"name": "embedding", "type":"float[]", "embed":{"from": ["name"], "model_config": {"model_name": "ts/all-MiniLM-L12-v2"}}}
        ]
    })"_json;

    EmbedderManager::set_model_dir("/tmp/typesense_test/models");

    if (std::getenv("api_key") == nullptr) {
        LOG(INFO) << "Skipping test as api_key is not set.";
        return;
    }

    auto api_key = std::string(std::getenv("api_key"));

    auto conversation_model_config = R"({
        "model_name": "openai/gpt-3.5-turbo",
        "max_bytes": 1000,
        "history_collection": "conversation_store"
    })"_json;

    conversation_model_config["api_key"] = api_key;

    auto model_add_op = ConversationModelManager::add_model(conversation_model_config);

    ASSERT_TRUE(model_add_op.ok());

    auto model_id = model_add_op.get()["id"];
    auto collection_create_op = collectionManager.create_collection(schema_json);

    ASSERT_TRUE(collection_create_op.ok());

    nlohmann::json search_body;
    search_body["searches"] = nlohmann::json::array();

    nlohmann::json search1;
    search1["collection"] = "test";
    search1["q"] = "dog";
    search1["query_by"] = "embedding";

    search_body["searches"].push_back(search1);

    std::shared_ptr<http_req> req = std::make_shared<http_req>();
    std::shared_ptr<http_res> res = std::make_shared<http_res>(nullptr);

    req->params["conversation"] = "true";
    req->params["conversation_model_id"] = model_id;
    req->params["q"] = "cat";

    req->body = search_body.dump();
    nlohmann::json embedded_params;
    req->embedded_params_vec.push_back(embedded_params);

    post_multi_search(req, res);
    auto res_json = nlohmann::json::parse(res->body);
    ASSERT_EQ(res->status_code, 400);
    ASSERT_EQ(res_json["message"], "`q` parameter cannot be used in POST body if `conversation` is enabled. Please set `q` as a query parameter in the request, instead of inside the POST body");

    search_body["searches"][0].erase("q");
    search_body["searches"][0]["conversation_model_id"] = to_string(model_id);

    req->body = search_body.dump();

    post_multi_search(req, res);

    res_json = nlohmann::json::parse(res->body);
    ASSERT_EQ(res->status_code, 400);
    ASSERT_EQ(res_json["message"], "`conversation_model_id` cannot be used in POST body. Please set `conversation_model_id` as a query parameter in the request, instead of inside the POST body");

    search_body["searches"][0].erase("conversation_model_id");
    search_body["searches"][0]["conversation_id"] = "123";

    req->body = search_body.dump();

    post_multi_search(req, res);

    res_json = nlohmann::json::parse(res->body);
    ASSERT_EQ(res->status_code, 400);

    ASSERT_EQ(res_json["message"], "`conversation_id` cannot be used in POST body. Please set `conversation_id` as a query parameter in the request, instead of inside the POST body");

    search_body["searches"][0].erase("conversation_id");
    search_body["searches"][0]["conversation"] = true;

    req->body = search_body.dump();

    post_multi_search(req, res);

    res_json = nlohmann::json::parse(res->body);
    ASSERT_EQ(res->status_code, 400);

    ASSERT_EQ(res_json["message"], "`conversation` cannot be used in POST body. Please set `conversation` as a query parameter in the request, instead of inside the POST body");
}

TEST_F(CollectionVectorTest, TestMigratingConversationModel) {
    auto conversation_model_config = R"({
        "id": "0",
        "model_name": "openai/gpt-3.5-turbo",
        "max_bytes": 1000
    })"_json;

    if (std::getenv("api_key") == nullptr) {
        LOG(INFO) << "Skipping test as api_key is not set.";
        return;
    }

    auto api_key = std::string(std::getenv("api_key"));
    conversation_model_config["api_key"] = api_key;

    auto migrate_res = ConversationModelManager::migrate_model(conversation_model_config);
    LOG(INFO) << migrate_res.error();
    ASSERT_TRUE(migrate_res.ok());
    auto migrated_model = migrate_res.get();
    ASSERT_TRUE(migrated_model.count("history_collection") == 1);

    auto collection = CollectionManager::get_instance().get_collection("conversation_store").get();
    ASSERT_TRUE(collection != nullptr);
}

TEST_F(CollectionVectorTest, TestPartiallyUpdateConversationModel) {
    auto schema_json =
        R"({
        "name": "Products",
        "fields": [
            {"name": "product_name", "type": "string", "infix": true},
            {"name": "category", "type": "string"},
            {"name": "embedding", "type":"float[]", "embed":{"from": ["product_name", "category"], "model_config": {"model_name": "ts/e5-small"}}}
        ]
    })"_json;

    EmbedderManager::set_model_dir("/tmp/typesense_test/models");

    if (std::getenv("api_key") == nullptr) {
        LOG(INFO) << "Skipping test as api_key is not set.";
        return;
    }

    auto api_key = std::string(std::getenv("api_key"));

    auto conversation_model_config = R"({
        "model_name": "openai/gpt-3.5-turbo",
<<<<<<< HEAD
        "max_bytes": 1000,
        "history_collection": "conversation_store"
=======
        "max_bytes: 1000,
        "history_collection": "conversation_store",
>>>>>>> 03958576
    })"_json;

    conversation_model_config["api_key"] = api_key;

    auto collection_create_op = collectionManager.create_collection(schema_json);

    ASSERT_TRUE(collection_create_op.ok());

    auto coll = collection_create_op.get();

    auto model_add_op = ConversationModelManager::add_model(conversation_model_config);
    ASSERT_TRUE(model_add_op.ok());

    auto model_id = model_add_op.get()["id"];

    auto update_op = ConversationModelManager::update_model(model_id, R"({"max_bytes": 2000})"_json);
    ASSERT_TRUE(update_op.ok());

    auto updated_model = update_op.get();
    ASSERT_EQ(updated_model["max_bytes"], 2000);
    ASSERT_EQ(updated_model["history_collection"], "conversation_store");
    ASSERT_EQ(updated_model["model_name"], "openai/gpt-3.5-turbo");    
}


TEST_F(CollectionVectorTest, TestVectorQueryQs) {
    auto schema_json =
        R"({
        "name": "test",
        "fields": [
            {"name": "name", "type": "string"},
            {"name": "embedding", "type":"float[]", "embed":{"from": ["name"], "model_config": {"model_name": "ts/all-MiniLM-L12-v2"}}}
        ]
    })"_json;

    EmbedderManager::set_model_dir("/tmp/typesense_test/models");

    auto collection_create_op = collectionManager.create_collection(schema_json);

    ASSERT_TRUE(collection_create_op.ok());

    auto coll = collection_create_op.get();

    auto add_op = coll->add(R"({
        "name": "Stark Industries"
    })"_json.dump());

    ASSERT_TRUE(add_op.ok());

    auto results = coll->search("*", {}, "", {}, {}, {0}, 20, 1, FREQUENCY, {true}, Index::DROP_TOKENS_THRESHOLD,
                                spp::sparse_hash_set<std::string>(),
                                spp::sparse_hash_set<std::string>(), 10, "", 30, 5,
                                "", 10, {}, {}, {}, 0,
                                "<mark>", "</mark>", {}, 1000, true, false, true, "", false, 6000 * 1000, 4, 7,
                                fallback,
                                4, {off}, 32767, 32767, 2,
                                false, true, "embedding:([], queries:[superhero, company])");
    
    ASSERT_TRUE(results.ok());
    ASSERT_EQ(results.get()["hits"].size(), 1);
}


TEST_F(CollectionVectorTest, TestVectorQueryInvalidQs) {
    auto schema_json =
        R"({
        "name": "test",
        "fields": [
            {"name": "name", "type": "string"},
            {"name": "embedding", "type":"float[]", "embed":{"from": ["name"], "model_config": {"model_name": "ts/all-MiniLM-L12-v2"}}}
        ]
    })"_json;

    EmbedderManager::set_model_dir("/tmp/typesense_test/models");

    auto collection_create_op = collectionManager.create_collection(schema_json);

    ASSERT_TRUE(collection_create_op.ok());

    auto coll = collection_create_op.get();

    auto add_op = coll->add(R"({
        "name": "Stark Industries"
    })"_json.dump());

    ASSERT_TRUE(add_op.ok());

    auto results = coll->search("*", {}, "", {}, {}, {0}, 20, 1, FREQUENCY, {true}, Index::DROP_TOKENS_THRESHOLD,
                                spp::sparse_hash_set<std::string>(),
                                spp::sparse_hash_set<std::string>(), 10, "", 30, 5,
                                "", 10, {}, {}, {}, 0,
                                "<mark>", "</mark>", {}, 1000, true, false, true, "", false, 6000 * 1000, 4, 7,
                                fallback,
                                4, {off}, 32767, 32767, 2,
                                false, true, "embedding:([], queries:\"test\")");
    
    ASSERT_FALSE(results.ok());

    ASSERT_EQ(results.error(), "Malformed vector query string: "
                               "`queries` parameter must be a list of strings.");
    
    results = coll->search("*", {}, "", {}, {}, {0}, 20, 1, FREQUENCY, {true}, Index::DROP_TOKENS_THRESHOLD,
                                spp::sparse_hash_set<std::string>(),
                                spp::sparse_hash_set<std::string>(), 10, "", 30, 5,
                                "", 10, {}, {}, {}, 0,
                                "<mark>", "</mark>", {}, 1000, true, false, true, "", false, 6000 * 1000, 4, 7,
                                fallback,
                                4, {off}, 32767, 32767, 2,
                                false, true, "embedding:([], queries:11)");
    
    ASSERT_FALSE(results.ok());

    results = coll->search("*", {}, "", {}, {}, {0}, 20, 1, FREQUENCY, {true}, Index::DROP_TOKENS_THRESHOLD,
                            spp::sparse_hash_set<std::string>(),
                            spp::sparse_hash_set<std::string>(), 10, "", 30, 5,
                            "", 10, {}, {}, {}, 0,
                            "<mark>", "</mark>", {}, 1000, true, false, true, "", false, 6000 * 1000, 4, 7,
                            fallback,
                            4, {off}, 32767, 32767, 2,
                            false, true, "embedding:([], queries:[superhero, company");
    
    ASSERT_FALSE(results.ok());

    results = coll->search("*", {}, "", {}, {}, {0}, 20, 1, FREQUENCY, {true}, Index::DROP_TOKENS_THRESHOLD,
                            spp::sparse_hash_set<std::string>(),
                            spp::sparse_hash_set<std::string>(), 10, "", 30, 5,
                            "", 10, {}, {}, {}, 0,
                            "<mark>", "</mark>", {}, 1000, true, false, true, "", false, 6000 * 1000, 4, 7,
                            fallback,
                            4, {off}, 32767, 32767, 2,
                            false, true, "embedding:([], queries:[superhero, company)");
    
    ASSERT_FALSE(results.ok());
    ASSERT_EQ(results.error(), "Malformed vector query string: "
                               "`queries` parameter must be a list of strings.");
}



TEST_F(CollectionVectorTest, TestVectorQueryQsWithHybridSearch) {
    auto schema_json =
        R"({
        "name": "test",
        "fields": [
            {"name": "name", "type": "string"},
            {"name": "embedding", "type":"float[]", "embed":{"from": ["name"], "model_config": {"model_name": "ts/all-MiniLM-L12-v2"}}}
        ]
    })"_json;

    EmbedderManager::set_model_dir("/tmp/typesense_test/models");

    auto collection_create_op = collectionManager.create_collection(schema_json);

    ASSERT_TRUE(collection_create_op.ok());

    auto coll = collection_create_op.get();

    auto add_op = coll->add(R"({
        "name": "Stark Industries"
    })"_json.dump());

    ASSERT_TRUE(add_op.ok());

    auto results = coll->search("stark", {"name"}, "", {}, {}, {0}, 20, 1, FREQUENCY, {true}, Index::DROP_TOKENS_THRESHOLD,
                                spp::sparse_hash_set<std::string>(),
                                spp::sparse_hash_set<std::string>(), 10, "", 30, 5,
                                "", 10, {}, {}, {}, 0,
                                "<mark>", "</mark>", {}, 1000, true, false, true, "", false, 6000 * 1000, 4, 7,
                                fallback,
                                4, {off}, 32767, 32767, 2,
                                false, true, "embedding:([], queries:[superhero, company])");
    
    ASSERT_TRUE(results.ok());
    ASSERT_EQ(results.get()["hits"].size(), 1);
}

TEST_F(CollectionVectorTest, TestVectorQueryQsHybridSearchAlpha) {
    auto schema_json =
        R"({
        "name": "test",
        "fields": [
            {"name": "name", "type": "string"},
            {"name": "embedding", "type":"float[]", "embed":{"from": ["name"], "model_config": {"model_name": "ts/all-MiniLM-L12-v2"}}}
        ]
    })"_json;

    EmbedderManager::set_model_dir("/tmp/typesense_test/models");

    auto collection_create_op = collectionManager.create_collection(schema_json);

    ASSERT_TRUE(collection_create_op.ok());

    auto coll = collection_create_op.get();

    auto add_op = coll->add(R"({
        "name": "Apple iPhone"
    })"_json.dump());
    ASSERT_TRUE(add_op.ok());

    add_op = coll->add(R"({
        "name": "Samsung Galaxy"
    })"_json.dump());

    auto results = coll->search("apple", {"name"}, "", {}, {}, {0}, 20, 1, FREQUENCY, {true}, Index::DROP_TOKENS_THRESHOLD,
                                spp::sparse_hash_set<std::string>(),
                                spp::sparse_hash_set<std::string>(), 10, "", 30, 5,
                                "", 10, {}, {}, {}, 0,
                                "<mark>", "</mark>", {}, 1000, true, false, true, "", false, 6000 * 1000, 4, 7,
                                fallback,
                                4, {off}, 32767, 32767, 2,
                                false, true, "embedding:([], queries:[samsung, phone])");
    
    ASSERT_TRUE(results.ok());
    ASSERT_EQ(results.get()["hits"].size(), 2);
    ASSERT_EQ(results.get()["hits"][0]["document"]["name"], "Apple iPhone");


    results = coll->search("apple", {"name"}, "", {}, {}, {0}, 20, 1, FREQUENCY, {true}, Index::DROP_TOKENS_THRESHOLD,
                                spp::sparse_hash_set<std::string>(),
                                spp::sparse_hash_set<std::string>(), 10, "", 30, 5,
                                "", 10, {}, {}, {}, 0,
                                "<mark>", "</mark>", {}, 1000, true, false, true, "", false, 6000 * 1000, 4, 7,
                                fallback,
                                4, {off}, 32767, 32767, 2,
                                false, true, "embedding:([], queries:[samsung, phone], alpha:0.9)");

    ASSERT_TRUE(results.ok());
    ASSERT_EQ(results.get()["hits"].size(), 2);
    ASSERT_EQ(results.get()["hits"][0]["document"]["name"], "Samsung Galaxy");
}

TEST_F(CollectionVectorTest, TestVectorQueryQsWeight) {
    auto schema_json =
        R"({
        "name": "test",
        "fields": [
            {"name": "name", "type": "string"},
            {"name": "embedding", "type":"float[]", "embed":{"from": ["name"], "model_config": {"model_name": "ts/all-MiniLM-L12-v2"}}}
        ]
    })"_json;

    EmbedderManager::set_model_dir("/tmp/typesense_test/models");

    auto collection_create_op = collectionManager.create_collection(schema_json);

    ASSERT_TRUE(collection_create_op.ok());

    auto coll = collection_create_op.get();

    auto add_op = coll->add(R"({
        "name": "Apple iPhone"
    })"_json.dump());
    ASSERT_TRUE(add_op.ok());

    add_op = coll->add(R"({
        "name": "Samsung Galaxy"
    })"_json.dump());

    auto results = coll->search("*", {}, "", {}, {}, {0}, 20, 1, FREQUENCY, {true}, Index::DROP_TOKENS_THRESHOLD,
                                spp::sparse_hash_set<std::string>(),
                                spp::sparse_hash_set<std::string>(), 10, "", 30, 5,
                                "", 10, {}, {}, {}, 0,
                                "<mark>", "</mark>", {}, 1000, true, false, true, "", false, 6000 * 1000, 4, 7,
                                fallback,
                                4, {off}, 32767, 32767, 2,
                                false, true, "embedding:([], queries:[samsung, apple], query_weights:[0.1, 0.9])");
    
    ASSERT_TRUE(results.ok());
    ASSERT_EQ(results.get()["hits"].size(), 2);
    ASSERT_EQ(results.get()["hits"][0]["document"]["name"], "Apple iPhone");


    results = coll->search("*", {}, "", {}, {}, {0}, 20, 1, FREQUENCY, {true}, Index::DROP_TOKENS_THRESHOLD,
                                spp::sparse_hash_set<std::string>(),
                                spp::sparse_hash_set<std::string>(), 10, "", 30, 5,
                                "", 10, {}, {}, {}, 0,
                                "<mark>", "</mark>", {}, 1000, true, false, true, "", false, 6000 * 1000, 4, 7,
                                fallback,
                                4, {off}, 32767, 32767, 2,
                                false, true, "embedding:([], queries:[samsung, apple], query_weights:[0.9, 0.1])");

    ASSERT_TRUE(results.ok());
    ASSERT_EQ(results.get()["hits"].size(), 2);
    ASSERT_EQ(results.get()["hits"][0]["document"]["name"], "Samsung Galaxy");
}

TEST_F(CollectionVectorTest, TestVectorQueryQsWeightInvalid) {
    auto schema_json =
        R"({
        "name": "test",
        "fields": [
            {"name": "name", "type": "string"},
            {"name": "embedding", "type":"float[]", "embed":{"from": ["name"], "model_config": {"model_name": "ts/all-MiniLM-L12-v2"}}}
        ]
    })"_json;

    EmbedderManager::set_model_dir("/tmp/typesense_test/models");

    auto collection_create_op = collectionManager.create_collection(schema_json);

    ASSERT_TRUE(collection_create_op.ok());

    auto coll = collection_create_op.get();

    auto add_op = coll->add(R"({
        "name": "Apple iPhone"
    })"_json.dump());
    ASSERT_TRUE(add_op.ok());

    add_op = coll->add(R"({
        "name": "Samsung Galaxy"
    })"_json.dump());

    auto results = coll->search("*", {}, "", {}, {}, {0}, 20, 1, FREQUENCY, {true}, Index::DROP_TOKENS_THRESHOLD,
                                spp::sparse_hash_set<std::string>(),
                                spp::sparse_hash_set<std::string>(), 10, "", 30, 5,
                                "", 10, {}, {}, {}, 0, 
                                "<mark>", "</mark>", {}, 1000, true, false, true, "", false, 6000 * 1000, 4, 7, 
                                fallback, 
                                4, {off}, 32767, 32767, 2, 
                                false, true, "embedding:([], queries:[samsung, apple], query_weights:[0.1, 0.9, 0.1])");
    
    ASSERT_FALSE(results.ok());
    ASSERT_EQ(results.error(), "Malformed vector query string: `queries` and `query_weights` must be of the same length.");

    results = coll->search("*", {}, "", {}, {}, {0}, 20, 1, FREQUENCY, {true}, Index::DROP_TOKENS_THRESHOLD,
                                spp::sparse_hash_set<std::string>(),
                                spp::sparse_hash_set<std::string>(), 10, "", 30, 5,
                                "", 10, {}, {}, {}, 0, 
                                "<mark>", "</mark>", {}, 1000, true, false, true, "", false, 6000 * 1000, 4, 7, 
                                fallback, 
                                4, {off}, 32767, 32767, 2, 
                                false, true, "embedding:([], queries:[samsung, apple], query_weights:[0.4, 0.9])");
    
    ASSERT_FALSE(results.ok());
    ASSERT_EQ(results.error(), "Malformed vector query string: `query_weights` must sum to 1.0.");
}


TEST_F(CollectionVectorTest, TestInvalidVoiceQueryModel) {
    nlohmann::json schema_json = R"({
        "name": "test",
        "fields": [
            {"name": "name", "type": "string"}
        ],
        "voice_query_model": {
            "model_name": "invalid-model"
        }
    })"_json;

    
    auto collection_create_op = collectionManager.create_collection(schema_json);
    ASSERT_FALSE(collection_create_op.ok());
    ASSERT_EQ("Unknown model namespace", collection_create_op.error());

    schema_json = R"({
        "name": "test",
        "fields": [
            {"name": "name", "type": "string"}
        ],
        "voice_query_model": {
            "model_name": "base.en"
        }
    })"_json;

    collection_create_op = collectionManager.create_collection(schema_json);
    ASSERT_FALSE(collection_create_op.ok());
    ASSERT_EQ("Unknown model namespace", collection_create_op.error());

    schema_json = R"({
        "name": "test",
        "fields": [
            {"name": "name", "type": "string"}
        ],
        "voice_query_model": "invalid"
    })"_json;

    collection_create_op = collectionManager.create_collection(schema_json);
    ASSERT_FALSE(collection_create_op.ok());
    ASSERT_EQ(collection_create_op.error(), "Parameter `voice_query_model` must be an object.");

    schema_json = R"({
        "name": "test",
        "fields": [
            {"name": "name", "type": "string"}
        ],
        "voice_query_model": {
            "model_name": 1
        }
    })"_json;

    collection_create_op = collectionManager.create_collection(schema_json);
    ASSERT_FALSE(collection_create_op.ok());
    ASSERT_EQ("Parameter `voice_query_model.model_name` must be a non-empty string.", collection_create_op.error());

    schema_json = R"({
        "name": "test",
        "fields": [
            {"name": "name", "type": "string"}
        ],
        "voice_query_model": {
            "model_name": ""
        }
    })"_json;

    collection_create_op = collectionManager.create_collection(schema_json);
    ASSERT_FALSE(collection_create_op.ok());
    ASSERT_EQ("Parameter `voice_query_model.model_name` must be a non-empty string.", collection_create_op.error());
}

TEST_F(CollectionVectorTest, TestVoiceQuery) {
    nlohmann::json schema_json = R"({
        "name": "test",
        "fields": [
            {"name": "name", "type": "string"}
        ],
        "voice_query_model": {
            "model_name": "ts/whisper/base.en"
        }
    })"_json;

    EmbedderManager::set_model_dir("/tmp/typesense_test/models");

    auto collection_create_op = collectionManager.create_collection(schema_json);
    ASSERT_TRUE(collection_create_op.ok());

    auto coll = collection_create_op.get();

    auto add_op = coll->add(R"({
        "name": "Zara shirt"
    })"_json.dump());
    ASSERT_TRUE(add_op.ok());

    add_op = coll->add(R"({
        "name": "Samsung Galaxy smartphone"
    })"_json.dump());
    ASSERT_TRUE(add_op.ok());
    auto results = coll->search("", {"name"}, "",
                                 {}, sort_fields, {2}, 10, 1, FREQUENCY,
                                 {false}, Index::DROP_TOKENS_THRESHOLD,
                                 spp::sparse_hash_set<std::string>(),
                                 spp::sparse_hash_set<std::string>(), 10, "", 30, 4, "title", 20, {}, {}, {}, 0,
                                 "<mark>", "</mark>", {}, 1000, true, false, true, "", false, 10000,
                                 4, 7, fallback, 4, {off}, 100, 100, 2, 2, false, "", true, 0, max_score, 100, 0,
                                 0, "exhaustive", 30000, 2, "", {}, {}, "right_to_left",
                                 true, true, false, "", "", "", "UklGRrSFAABXQVZFZm10IBAAAAABAAEAgD4AAAB9AAACABAATElTVDIAAABJTkZPSU5BTRAAAABDYXlpcmJhc2kgU2suIDQASVNGVA0AAABMYXZmNjAuMy4xMDAAAGRhdGFWhQAAAAAAAAAAAAAAAAAAAAAAAAAAAAAAAAAAAAAAAAAAAAAAAAAAAAAAAAAAAAAAAAAAAAAAAAAAAAAAAAAAAAAAAAAAAAAAAAAAAAAAAAAAAAAAAAAAAAAAAAAAAAAAAAAAAAAAAAAAAAAAAAAAAAAAAAAAAAAAAAAAAAAAAAAAAAAAAAAAAAAAAAAAAAAAAAAAAAAAAAAAAAAAAAAAAAAAAAAAAAAAAAAAAAAAAAAAAAAAAAAAAAAAAAAAAAAAAAAAAAAAAAAAAAAAAAAAAAAAAAAAAAAAAAAAAAAAAAAAAAAAAAAAAAAAAAAAAAAAAAAAAAAAAAAAAAAAAAAAAAAAAAAAAAAAAAAAAAAAAAAAAAAAAAAAAAAAAAAAAAAAAAAAAAAAAAAAAAAAAAAAAAAAAAAAAAAAAAAAAAAAAAAAAAAAAAAAAAAAAAAAAAAAAAAAAAAAAAAAAAAAAAAAAAAAAAAAAAAAAAAAAAAAAAAAAAAAAAAAAAAAAAAAAAAAAAAAAAAAAAAAAAAAAAAAAAAAAAAAAAAAAAAAAAAAAAAAAAAAAAAAAAAAAAAAAAAAAAAAAAAAAAAAAAAAAAAAAAAAAAAAAAAAAAAAAAAAAAAAAAAAAAAAAAAAAAAAAAAAAAAAAAAAAAAAAAAAAAAAAAAAAAAAAAAAAAAAAAAAAAAAAAAAAAAAAAAAAAAAAAAAAAAAAAAAAAAAAAAAAAAAAAAAAAAAAAAAAAAAAAAAAAAAAAAAAAAAAAAAAAAAAAAAAAAAAAAAAAAAAAAAAAAAAAAAAAAAAAAAAAAAAAAAAAAAAAAAAAAAAAAAAAAAAAAAAAAAAAAAAAAAAAAAAAAAAAAAAAAAAAAAAAAAAAAAAAAAAAAAAAAAAAAAAAAAAAAAAAAAAAAAAAAAAAAAAAAAAAAAAAAAAAAAAAAAAAAAAAAAAAAAAAAAAAAAAAAAAAAAAAAAAAAAAAAAAAAAAAAAAAAAAAAAAAAAAAAAAAAAAAAAAAAAAAAAAAAAAAAAAAAAAAAAAAAAAAAAAAAAAAAAAAAAAAAAAAAAAAAAAAAAAAAAAAAAAAAAAAAAAAAAAAAAAAAAAAAAAAAAAAAAAAAAAAAAAAAAAAAAAAAAAAAAAAAAAAAAAAAAAAAAAAAAAAAAAAAAAAAAAAAAAAAAAAAAAAAAAAAAAAAAAAAAAAAAAAAAAAAAAAAAAAAAAAAAAAAAAAAAAAAAAAAAAAAAAAAAAAAAAAAAAAAAAAAAAAAAAAAAAAAAAAAAAAAAAAAAAAAAAAAAAAAAAAAAAAAAAAAAAAAAAAAAAAAAAAAAAAAAAAAAAAAAAAAAAAAAAAAAAAAAAAAAAAAAAAAAAAAAAAAAAAAAAAAAAAAAAAAAAAAAAAAAAAAAAAAAAAAAAAAAAAAAAAAAAAAAAAAAAAAAAAAAAAAAAAAAAAAAAAAAAAAAAAAAAAAAAAAAAAAAAAAAAAAAAAAAAAAAAAAAAAAAAAAAAAAAAAAAAAAAAAAAAAAAAAAAAAAAAAAAAAAAAAAAAAAAAAAAAAAAAAAAAAAAAAAAAAAAAAAAAAAAAAAAAAAAAAAAAAAAAAAAAAAAAAAAAAAAAAAAAAAAAAAAAAAAAAAAAAAAAAAAAAAAAAAAAAAAAAAAAAAAAAAAAAAAAAAAAAAAAAAAAAAAAAAAAAAAAAAAAAAAAAAAAAAAAAAAAAAAAAAAAAAAAAAAAAAAAAAAAAAAAAAAAAAAAAAAAAAAAAAAAAAAAAAAAAAAAAAAAAAAAAAAAAAAAAAAAAAAAAAAAAAAAAAAAAAAAAAAAAAAAAAAAAAAAAAAAAAAAAAAAAAAAAAAAAAAAAAAAAAAAAAAAAAAAAAAAAAAAAAAAAAAAAAAAAD//wAAAAAAAAAAAQAAAAAAAAAAAP///////wEAAQAAAAAA//8AAAEAAAD///////8AAAAAAQAAAAAAAQABAP///////wAAAAD//wAAAQABAAAAAQD//////v///wAA//8AAAAAAAACAAEAAAAAAP7///8BAAEAAgAAAAAAAAABAAEA///+////AQACAAEA/////wEAAAABAAAAAAAAAAEAAQD/////AQAAAAAAAQAAAAEAAAD/////AAAAAP////////3/AAAAAP//AAD+/////v///wAAAAD///////////////8AAAAAAAABAAEAAQABAAEAAQABAAIAAQABAAAAAAABAAEAAQABAAEAAQABAAEAAAAAAAAAAAABAAEAAgACAAIAAQABAAAAAAABAAIAAwADAAIAAgACAAEAAAAAAAEAAQAAAAAA///+//7//v/+//7//v/+//7//v/+//7///////////////////8AAAAAAQABAAMABAAGAAgACQAJAAUAAQD//////v8AAAAA/f/3/+3/7P/q/+3/9f/7////AQD///r/9v/1//P/8P/v/+3/9P8BAAgAEAAUABAACQD+//j/9P/z//b/9P/z//j/AgAGAAEA9v/t/+z/7v/2//n/AAABAAMACgAFAAMAAAD2//j//P///wwAEgAWABQABgD3/+n/5//s//L//P8CAP//9//2//b//f///wUAEgAYABUAEQAMAAgABgADAAAAAAALABYAGgAWAA8ABAD///n/9P/y//L/+P/+//j/9//5//b//f8EAAQABAAIAA4AEgASAA8AFQAZABsAHQAaABkAFgASAAUA/P8AAAYAEwAcABsAFQANAAYABQABAPr/7f/q//D/9/8KABYADwANAAIA+P/7/wAABwARABgAHQAbABcAGgAbABcAFgAPAAkAAAAEAAwAFgAoACwAJwAbAAwAAAD2//n/AwD///v/+f/9/wYACwALAAcAAQD//wAAAAAFAAkACwAFAPz/+f/1//H/7P/i/+L/4f/g/+b/7//8/wAA8f/r/+D/4P/b/9H/xv/I/9P/6f/0//r/9//s//X/9v/y/+7/3P/U/9P/1P/f/+7/+P/8//f/7v/m/97/4P/i/+f/7//2//T/6f/i/+L/4v/q/+7/6f/n/+f/7v8AAA4AEwANAAEA9P/m/9z/2//a/+f/AAAHAAkABQD+/+3/5v/k/93/5v/s//j/DAAVACAAHwAbABoAFwAgACYALQA2ADoAOQA5ADoAOwA/AEMAQgA4ADUAMQAwADAAJgAlACUAJgAkACQAHgAfABoAHAAfAB0AIwAnACUAGwAXABQAFgAfABwAIwAbAAsABQDs/93/1f/Y/+P/4//c/93/2P/V/9b/0f/V/9r/4P/d/9//4v/i/+v/9//9//////8BAPr/9v/0//L/+P/8/wMACAADAAIA+P/2//3//f8EAAkABAAAAPv/+f/2//P/+f8CAAkACwAOAAwABAAJABgAJQAsACgAIAAXABAADwAcAC0ANgAwAC4AIgAaAA4ABQD5//H/7P/u//P/9/8AAP3//f8BAAoAGAAmACoAKAAeABkAEQAGAAQADAARAB8AKAAlADQAMQAmACAAFgAWABMADgAAAPf/8P/1/wEACAAVACAAHgAeAB0AGgAZABAADQD8//v/DQAlADQANQAdAP7/7f/c/97/5v/y/wAABgALAAIA4/++/6P/jf+U/6T/tv/I/87/2f/j/9n/0f/H/7j/uv+5/7f/wf+8/8D/yv/R/93/3v/b/9H/0P/Q/8//2f/g/+v/9v/3/+n/0P+7/7P/sf+z/8j/1P/d/93/zP+5/7H/uv/P/+L/8f/0/+n/2v/K/8r/x//T/9b/3v/p/9//2P/Y/9j/3v/i/93/1//a/9//8v////7/+f/7/wQAFQApAC4ANwAwACsANABCAE0ATQBGADIAGAALAAYABwATACIAJwAmABUA/f/w//H/AQAYADAAQgA5ACUAFgAVAB4AMABCAD0AOgAzACwAMgA9ADkAOAA+ADcANAA8ADwAOAA7AD8ANgA3ADMAMAAxACsALAAnAB0AGwAdABkADwALAAoABgAIAAoAFAAgACEAHgAcABUAFQAaABcAGQAgAB0AEgAOAAQAAQD///r//v/5//z/AwAKAAUABAD7/9n/xf+1/7P/vf/M/+z/9f/4//j/AAALABEAGAAWAAQA+v/u/+r/7v/1/wsAEgAXABIABgD2//L/+f8JAB8ALwA7ADkANAA1ACoAHgAZABMAHAAiACQAJQAuAD4ASgBSAFUARwA8ADIADQAAAAcABwAEAAMADQAUABMAGwAVAA4AEgANABUAEwAUABwAFgATABcAEAAKAAUABgAOABgAJQAuAD8APAA3ADEAHAAEAPH/5P/T/9j/2v/f/9v/zv/R/83/zv/H/8T/zv/E/6v/lv+J/4H/f/+Q/5v/sv+y/6D/mv+N/4z/kP+U/53/rP+x/7D/q/+j/5n/jP+A/3v/ev+B/4z/kf+W/5T/jP+Q/6D/pf+s/7v/yP/K/9D/0f/T/9X/2P/d/9//4v/m/+///v8PAA8ABwD///r/8f/w//f/9P/9/wUABwAQAAUA/P////f/8f/0//b/CwAlAEAAXQBcAE8ATAA4ADsAPgA7AEcATABHAFUAXQBNADoAJAAKAAEA+//w//j/AQAJAAkACQAGAP7/9P/w/+7/8P/w/+3/+f8EAAwAEwAIAPn/8P/y//P/9P/t//H/9f/z/wIAEQAIAAcABwD///n/8//6/wEABgD8//n/BQAMABQAGgAgAC0AOwA4AD0AOQBBAEwATgBVAEYATABVAFcAWABjAGYAZwBiAFIAQAAuACgAMAA4AEYATwBOAEkAOAAnABgAHAAaACUAJQA1AEYASABFAD0ANQAiAC0APgA/AEoASwBDADkAMAAnACsANgBIAFIARgAyAB4AEAAWACsAPAA6ADEAJQAXABEAHAAwAD0AQQA1ADIAKQAgABsAHQA1ADwAMQAwACkAJwAeAB0AEwARACIAKQArAB4AGwAlABwADwAYAB0AIAApACwAJAARAAAA+P/0/wEADwALAAMA8//d/8b/vv+5/6//u//A/8z/0v/Q/8f/sv+b/5T/lf+m/7T/qf+e/4//kv+b/5L/iv+K/4L/fP94/3j/bv9w/4H/iP+b/6X/tf+8/7//uv+d/5f/lP+a/53/qP+6/7b/yv/T/83/wP+v/6v/tv/A/8T/vv+7/8D/zf/V/87/3P/T/87/0//U/93/9P8DAAgAEgADAO7/4P/c/+T/8v/1//7/DwAXAB4ADQD5/+b/yv+//7b/s/+2/7T/vP/B/7T/p/+l/6T/tf/I/9T/1v/c/+b/4//6/wcADgAYABwAHgAQAAQA+//+/wMACgAbACAAHwALAAEA+v/w/+v/6//j/+7/BQD6/wIA/f/w/+//3P/c/+H/6//5/wEA/P////n//v8AAPX/8//v/+r/+P8FAAgACwAPAAcA+P/s/+//+P/5//z/AQAUABIACAARACIAJAApADIALwA9AEUASQBHAE0AWwBcAGIAaABpAGAAYgBtAIQAjQCaAKMAjgBxAFMAPAA3AD4ATQBoAHYAcgBjAFYAQQA6ADQAJgApADoATQBOAE4AVQBvAG8AZQBbAEYAOgAsADYAPgBIAFcAUgBmAGoAZABVAD4AMAAeABIADAAAAAkABwAFAP3/AAAKABAAEAALAAwADAAGAAgAFgAUABgAHAAfAB8AJwAvABwAGgAWABkAGwAkACEAEAAKAP3/5P/d/9v/1P/L/9X/6f/t//P/7//p/+//5f/c/+f/AAATAB4AFgAWABwAIgAkAC8APwBQAE8AOAAdAAgA///4//T/7f/n/+H/2//R/8v/xP/V/8v/wf+7/8L/zf/B/8b/0P/Y/9X/1v/P/8T/uv+u/6b/rv+p/57/qf+v/7f/wf+0/6n/l/+X/6H/nv+h/5v/qf+w/6r/vP/B/8X/x//D/87/x//H/8f/1v/l//D/8P/k/9b/0//M/9X/9/8JABYAFAANAAwAGAAhABkADQAeACgAKQAxACsAIAAoACMAHwAdABcACwAJAAYACwAYACYAIAAaABAACQALAAsAEQAQAAcA/v8CAAsAGgAZAAcA8//m/+f/7v///wIAAQD6/+r/3v/P/9H/1//B/7D/sf+x/6//sf+r/7P/tv+r/7X/tf+x/6v/pv+h/5j/pP+t/7P/tP+9/83/3P/g/9L/0//Q/9z/4v/2/wkADAAgAC8AMAAlACcAJgAZACIAMAAsADoATgBXAF8AVABMAEUAKwAmACQAJAAaAAwABQAFAAcA+P/l/+j/4v/e/9z/xv/Z/+H/8f8PAB0AJQAnAEQASwBZAGQAdgCDAIUAmwCTAJkAoAChAKkApQC+ANIA0wDZAM8AqACKAH8AZgBlAFMAOgA0AEUAUgBVAFoAPgBBAEAAJgAgABIAGAAjAB0AFQASAPf/6f/r/+D/2f/e/9T/y//L/8X/1f/c/9P/2P/R/7r/yv/P/9T/6f/w//j/BwAUABsAPABUAFgAWQBWAFYAUABHAEEANQAzAB4AEwAYABwAKAAzACcAIgAQAOz/0P+0/6n/rf+m/6r/rf+t/6//rP+r/7L/u/+x/77/xP+z/63/q/+j/6H/nf+Y/5v/l/+A/3j/ev9r/1z/Zf97/3v/ev91/27/cv9g/17/X/9r/27/ff+Y/6T/sv+v/8D/3v/n////EAASACcALQAqAC0ALgAnABMAFwAYABYABwAAAPP/6v/n/9H/xP+0/6r/pf+X/4X/hv+T/5f/jf+W/53/nv+g/6b/t//O/9n/4v/Z/+H/+P8CAPz/CwAJAAEAEAAMABYAKwAnADAANAA5ACwACgAGAAYAAQANAAUA9v/m/+L/3//i/+z/7f/r/+X/8f/2//n/4//i/+//6/8LABsAKQA/AFUAXQBfAF8AVQA+ADUAOwA6AEMAUwBYAE4ASwA/ADYAMAAlACkAIwAnADcALgA6AEAAQQBCAE0AWABWAG8AaQBbAFIASwBKAEMARABJAEgAMgAtACoAKgAvACwAGgAIAAQA/P/q////DAAcADAASABbAFEAWABGAEwAYABhAGoAdAB2AHYAewBxAG0AYABWAFcAQQAsACEAGQANAA0AEwAfACwAGgAHAAUAAwADAA4AEQAQAA8ADQAQAA8ACAAJAAAA9//q/+P/9//9//b/7/8GABcAIAArAC0AJAAcACcAMAA8AE4AWwBhAG8AagBkAGkAZQBXAEUAQgBBAEQASABJAEUANAAkAA8ACAAJAP3/8P/m/+P/5v/4//f/8f/r/+3/6//c/9v/5v/2//H/7v/v/9L/0//T/9H/5f/v//P/5//S/8j/uf+9/7T/sv+x/6f/rv+o/6D/n/+V/4P/gv+N/5n/qf+3/8T/wv+5/7j/pP+X/5P/n/+e/5P/mf+c/5n/lP+T/4v/hf9n/2H/V/9Q/1D/PP88/z//S/9V/1v/Z/9s/3X/df90/4D/iP+O/5H/mP+f/6//uP+4/8b/yv/J/8b/sv+w/7n/u//B/7//yP/N/9j/4v/q//H/9f/3//3/BQAHAAQA+f8EAAsABwACAAMA8v/e/8//xf/M/7v/tv+v/7L/n/+U/4r/ev9+/4D/ev97/5D/of+y/8L/1f/T/9T/0v/Y/+b/7/8JABUALQAxACoAQAAzADQAMwAqAC8AQwBSAFMAWgBXAFkAWgBZAGIAZABtAHEAfgCEAH8AfwB7AHsAbQB3AHAAYABoAGQAXwBfAFsAUABRAFIAQwBDADoARQBKAEoATgBTAFsAXQBxAHAAbgCFAIUAiACNAJAAmwCcAJ4AlgCKAJYAlACeAJoAmwCeAJwAnQCLAJYAhwB3AGgATwBTAFYAQQAgABoABwAFAAAA+/8KAAEAAAAAAPz/AAAMAA8ADwAZACEAKQAlACoAKgAvADMAOQA/ADQAJgAZAPr/6f/V/8z/yP/B/8L/xP+7/8D/y//J/8//3P/o//D/+v/5/wcADwAVABQAFwAkACIALAAtADAANQAtACoALQApADIANAAxADEAOwBJAFIAWgBcAFEARwBGAE0ATABYAFoAWgBcAE0AQwA/AEYARQBKAEoATgBDADYAKgAZABQADQD+/+//4v/b/9H/yf/J/8T/wf/N/7r/tv+m/5H/m/+d/6n/sf+6/7b/qv+b/4z/hv+N/5f/n/+h/6r/rv+Y/5L/mv+a/5T/kv+O/4b/gv+B/4L/eP9w/3D/Z/9d/2b/a/9u/3b/iP+C/5D/qP+x/8D/uv/A/83/0f/L/9X/3f/d/93/5P/r//H/8P/U/8v/zP/Q/8v/0v/Y/8z/xv/C/7z/r/+3/7b/sf+1/7b/v//E/8z/wf/I/9T/2v/k/+n/6f/5/wUAEgAiADQAOQAsACwAIAAjAC0AKQAeACMAIAAhAC4ALQAkABUAFAABAPX//v/+//r/9f/5/wIAFQAiACEAHAAcABYAFAAWACQAHwAWACMAIgAoAD8AQQBGAEQAPgAyAB8AJQAYABsAFAAVABcA+//9//j/7P/t//L/8P/n/9b/w/+3/6//ov+Y/5z/lP+X/6D/qv+o/5//kv+K/5j/nf+r/7r/0v/b/+n/5f/p//T/7//6//v/7P/q/+//7f/x//P/8v/w//L/+P/2//b///8JAA0AHQA0AEQAWgBnAG8AgACCAIUAhACQAKUAnwCqALoAqwCcAJ8AnQCVAJQAgQBsAHEAYwBaAFgAVQBUAE8ATgBCAC0AJwAkADAAQQA4ADMAOQA/ADkAOAAzADMAOgA1AD4ARQBEAEoAQAA7AC4AIQAmAB4AHQAvAEEAQABAAEsASAA8ADYALgAQAPf/9f/1/+7/6//h/9z/7f/s/+b/8//t/+f/7//5/w0AEQAZABAAGgAoACYAHwAgAB4AGwARABoAJAAlADEALgAbAAgA/f/2/+v/4//a/9X/2f/H/73/w//L/8j/xP/I/87/1v/X/9L/xf++/8L/tP+y/63/r/+x/7b/xv/P/8//yf/K/8z/2P/r/wEABQADABcAGgAnACsAKAAoACYAKwAuADAAKwAoACMAGgAOAAsA/P/l/+X/7P/y//L/9f/s/93/4f/m/93/4//j/9P/xf++/7v/tf+1/77/t/+2/7b/sf+0/7D/pv+b/5f/lf+R/5n/o/+b/5n/mv+j/6b/ov+d/6r/s/++/8r/4P/6//v//v8IAAAACQASAA8AAwARABMADQAZACYANAA7AC4AJwAoACcAJQAiABgAEAATAAsADAARABsAKQAYAA4AAwD4//X/5//p//L/7P/g/93/4//o//D/AAD9//f/+v/y/+3/4f/l/+7/5//+//z/9/8IAPj/9/8FAAkAFAAoACEAKAAnAB4AIwAhABcAAQABAP7///8GAA0AFgAdABsAHwAZABQAHAAfADQAMQAzAEIANQAtADUAMwA4ADQAKAAfABMADgAJABwAIAAaABoAHAAeACUAJwA3AC0AGQAWABEAEQAUADMANwAtACUAFwAYACAAHgAXAB8AFwAcACgAJwAvACwAKQAuADUAOwBAAE8ATABHAEgARQBCAD0ASgBTAFgAVABUAFMATABVAFIAQgAqACUAKgAVABAACQAQAAIA///2/+//8v/m//L//v8FAAkACQAHAPv/+P/2//z/AAAQACsAOQBGAEwATAA8ACwAFgAGAAUA/P/z/+T/2P/X/8T/u/+1/53/iv96/3T/d/9q/3L/ZP9Z/23/Zv9n/2//Yv9e/1n/Vf9k/2n/ev+F/4v/nf+j/67/sv+7/8D/1v/b/9j/4//k/+j/5P/s/+L/3v/f/9f/3//X/9r/4P/O/8r/y//I/83/0f/Y/9D/zf/M/8b/2//h/+b/8f/9/w8ADgAVACEAJAAvAC4AMQBBAEsASwBEADYAKQAmACkAFQARABcAGQAVABoAEQAWABwAEQAQAPX/7//y//j/+P/z/+v/6//v/+b/5//s/+f/2//R/9v/6f/p/+f/8//y/9//2P/F/7b/pP+h/6D/nf+f/5L/of+q/6f/qP+r/6n/r//H/9L/5v/z//f/+f8GAB4AIwAxAEAARgBEAEAAOwBEAEUASwBdAGwAYABeAGMAYgBjAG0AaQBhAHAAdwCBAH4AhwCCAIIAggB4AGwAZgBXAFAARQBJAFIAVQBeAE4ASQBEAEIAQQBKAEoAQgBLAD4APgBTAF8AVwBdAGAASwBJAEQALQAwADcAMwAxACwAOgA5ADAAHQAUABMABgDv/8f/tP+q/5r/lP+M/4r/g/92/3H/Y/9R/1T/Wv9g/3f/jf+d/6j/vv/b/+b/6P/o//P//f8KABQADAAPABMABQAMAAsAAwANABkAIQAVAB0AFAAWAB4AGwAfABQADQAOAB8AIgAiACYAHgAYABwAGAAZACkAJAAvAEUAUQBfAGsAewCOAIgAgQB7AHUAcwBrAHUAfgB5AHEAbQBsAFYARQA4ACwALgAnACoAHwARABAAAwAGAAYA//8KABUAHAAmADMAOQBCAEwASwBNAEMAOwBFAEgAPwA0ADcAIwAUAA4A/f/r/+j/4v/W/9f/0v/Z/+H/2//a/9b/zf+//6//uf+w/6H/rP+3/67/ov+N/3v/eP97/3f/d/9+/37/f/93/3n/gf+G/4z/hv+B/4//kP+j/6X/pv+m/6z/uP+7/77/t/+x/6j/pP+r/6H/mf+i/6H/oP+h/5z/m/+Q/5H/hv+H/4n/gP+H/4P/cP9z/4H/iP+c/6P/pv+2/8L/0P/a/+j/6f/h/+3/8f/+/wcABAAKAAgADAAbABkAJwAzACoALQBIAEQASAA+ACYALAApACoAHgAYAB8AGAAaABgAGAAXABgADQAEAAUACwAGAAkABwD8/+P/2//k/+n/9v/2//f////8//b//v8FABAAIAAvADIAOwA5AEMAWABhAGMAWgBhAGYAYwBuAG8AbQBkAGUAdgBqAG4AZABaAFcANQAmACoAIgAjACIAEgAKAAQA+//6/+7/6v/m/+L/5P/Y/97/3v/d/+f/5v/1//z/8v/4/wEA+v/2/wMADgAWABcAFQAgADYAQwBCAD4ARwBPAFMAUABWAFAATABMAE8ASgBqAIcAgwCMAIYAhQCBAI4AjQCBAHMAewB9AGUAcgB5AGsAZABpAHUAeABpAFkAVgBUAFIASABCAEIAOwBJAEEAPQBFAEAAPwBIAEwAQwBHAEEAQQBCACoAJAAeABsAFAD///3/8v/g/8//wf+//7r/q/+h/5T/iv+I/4n/hf+C/4r/hf+Q/43/ff98/2v/W/9g/2L/Yv9q/3v/gv+I/4T/iv+U/5f/mf+f/6P/n/+g/6P/rP+k/6X/rP+1/7r/rv+s/67/v//R/9X/4v/o/+v/8f/n/+f/5v/j/9r/y//Q/8H/xf/Q/8z/zv/N/8P/t/+9/73/v//F/8L/uf+o/6n/pv+b/6T/pv+j/5v/of+3/8T/zv/U/9//4f/b/9H/1f/l/+L/5f/o/+r/9v8LAAkAEgAwACwAKgAxADgAOQArACsAJAAkADIAQABFAEMASQBHAEIAPgA7ADEAOQBNAFQAVgBWAFcAXQBXAE8ARgBGAEIAMwA0ACoALQA4AEMASgBIADkAIwAXAC4AHQALAAoADgAYABsAHwAoAC4ANwA3ACwAKgAuACkAGQAkABkAFwAQAAwADgAJABoAIwAoACwAMAA6AEkATABJAF0AWgBiAGsAcQB6AHQAcwB3AHgAcgBuAGMAYABeAFsAVQA5AC4AFQADAOz/3//R/8X/vv+3/8L/v/+2/8P/xf/A/8T/sv+w/7X/uf+4/7z/u//C/8v/2P/W/8f/2P/X/9j/2v/U/9H/wf+s/6v/mP+Y/6X/r/+//7z/xP/F/8X/x//D/9P/6f8CAB0AHwApADcAVABpAGMAbQCBAJcAmACcAJ0AoACoAKoAoACXAJAAfQBwAGsAbQBjAGwAeQBxAG0AZwBlAFgAQgA6ABkAFgAcABgAFAAHAPr/7//v/+P/6P/k/+r/6v/i/+j/5f/h/9T/zv/I/8H/wf+0/6z/ov+U/5X/jP+R/5H/h/9+/4z/l/+P/5H/jf+M/4j/gf+G/4b/ff92/2b/c/+F/4//lv+T/5j/nP+g/6H/pP+b/5//pP+h/5v/n/+c/6H/ov+X/5n/k/+a/6L/mv+o/8T/1v/X/+r/6f/s/+z/AwAFAPv/BAD6/wgAGAAfAC0AMAA1ADkAJwAsADwAPwA7ADAAKwA3ADcANwA6ADkAMAAzAC4AKQAuAC4AHgAPAAUA6v/y//X/6//k/9j/vv+w/6z/o/+5/7f/tf+3/7j/x//I/87/4P/f/9n/3P/s//3/DgAVABoAJAApACUAIgAlACsANgAwACkAJgAmAB8AEgD+//b/+v/7//P/3f/i/+H/5f/w//L/7P/4//L/7/8AAAsAEgASABYAGgASAAQA9P/z//z/6P/j/9//4P/e/9X/0P/P/8//4f/o//T/CQAbABUAGwAnAC0AOQBQAGAAagB3AIMAmQCiAJ0AogCfAKUAoACbAKQAoQCnALAApQCdAIkAdQBxAHMAZQBZAFkAWABbAFgASQBUAFUARwBGAEAARwBRAE8AUABRAGEAaABoAGsAdwBqAFsAXABkAF4AUwBTAFcAWgBiAFoAWABsAGoAbABoAGEAYgBkAFwAXABUAFAARAA9ADYAKwAnACQAIQAXABIAEgAMAAUABQAEAAEA//8BAAkAEAARABoADwAIAPb/2v/O/8b/x/+2/7n/s/+j/6b/pP+f/5X/h/9+/3z/d/95/3f/bv9m/2H/Wv9O/1D/Pv85/0L/Pf87/z7/Sv9Y/2X/cv96/4b/jP+a/5r/nP+i/6P/nv+Z/43/n/+w/6n/qf+i/6P/rP+0/77/uv/B/8P/yf/b/+P/3f/a/+L/8P/9/wsAGAAlAC0APABMAGIAcQBcAFYAUQBUAFUAVQBdAFAATQBTAFUAWgBcAGgATQBDADoARABPADgANgAmACIAEAD7//X/2//Q/8T/vf+//7H/s/+s/6b/sv+t/6r/r/+d/5r/n/+Y/57/m/+U/5//p/+z/7z/v//G/8D/sf+2/6n/nf+k/6D/pP+r/6P/nP+d/5v/mv+Y/5n/l/+R/4X/kv+X/6j/wP/L/9D/2v/3/wMADgAZABcAJwAxADgAOgBDAEQATwBOAEIAQgA+AEIAOQA4AEUARgBKAEsARABFAEUASABeAGsAewCVAJEApACrALUAwgC3ALkAuwC3AKkAogCbAI8AmQCSAI4AjACAAH8AeAB3AG8AagBqAGAAWwBVAE4ARgBDACgAKgAdABUAIAAVACAAIgAjACkAJgAeABwADwD8//f/6P/i/+3/5f/h/97/5v/o/+X/3v/p/+X/4v/n/9//0v/R/9D/0v/P/9j/3v/R/9v/0//V/97/2f/g/+z/9/8EAP//CwAOAAYABgAHAAgADQAVABgAFQAfAB4AIgAfABIADwATABUACwAHAAUABgAEAAYA/v/7//3///////7//P8AAAAAAQDt//L/+f/6/woAGQAXACkAHwAdADMAJAAcAAwADAALAAEAFgAWABoAHgAhABkAEAAOAB4AJQAtADQAJQAZABsAGwAgACoALQAwADsAPwA6ACwAKQAxACAA+P/t/93/2f/Y/9L/vv+w/6j/q/+b/5f/pP+t/67/of+g/5//n/+W/4//if+H/37/dv96/4v/kf+T/4//g/+L/3//ev95/3X/bf9v/1//Xv9v/3T/gf+K/5T/nv+g/5//l/+m/6//xP/B/7r/wv+w/7v/w/+4/63/pv+j/5z/mv+U/5X/mf+x/7//uv+x/67/uP/B/8r/1f/Z/+r/9f/2/wQACwAEAPX/7P/v/+z/8//y//X/BwARABQAFAAZABwAHwAtACkALwA7AD8AQQA7ADsARABJAEQAWABaAFcAWwBWAEwASwBMAEUATABGADAAJAAfABEAFwAUAAcACgAGAAkADAAMAAcADgAJAAQAEwAVABAAGAAaACMAKgAmACcANAA1ADkASQBaAG0AaABhAFkAVABVAEwAVABcAFkAUgBLAEIAQAA5ADYANgAtABoAEgAVABEAIgAlACIAIAAnABwAGwAuADMANQA+ADoAMgAvACkANQAvACsAPQBFAFMAVgBRAFQAXwBhAGUAdAB5AIQAigCLAIgAlQCJAIMAfABoAF8AWgBWAFsAVQBZAGUAXgBqAGEAXgBnAFoAWABPAFAAYQBfAF8AYABlAGAAUgBDADkAJQAXABgAGgApACwANAA7ADYAIQATAP3/5f/b/8b/w//A/7n/uv+t/6P/mf+B/3L/W/9M/07/Qf8u/y3/Nv86/0H/Sv9T/2H/d/9+/33/hv99/4f/ff97/43/ff98/3j/e/+L/33/hP96/2j/Zf9V/0L/Sf9M/0r/W/9g/1r/cP97/3b/b/9r/27/gf+O/53/sv++/9L/5f/z//P/9v/0//j/AwAHABQAIQAcAAsAAwD9//P/8v/u/+P/5f/s/+v/7v/v/+r/6P/Z/8r/vv+1/7n/xP/P/87/0f/q/wIACQAEAP7/6f/o//L//v8QAB8ALgAvACoAMgAuACIAFwAKAAYADgAOAA0AFQAeABMAHAAdAAgABgD1/93/2v/Z/9n/5f/o/wEADwAYACAAGwAYABEAGgAeABgAKQAlADAAQQA9AFEAVwBgAGUAZQBtAFkAPwAqAB4AGwANAAsAFgAUABAABAD0/+3/6f/d/8//zP/K/8v/2v/h/+j/8//2/wQABgAFAPn/9v/v/+3/8v/5//3/FgAhACYAOgA0ADUAOAAxACcAFAASAA0ABwANAA0AHwAmAC4AOgA5ADIAMgA0ADYAOQBIAEkASABJAEUAXABRAEYATwBYAG0AdAB1AHoAhACFAH0AdgB3AIAAdgBuAGcAYgBZAFIATwBHAFUAYwBmAGMAZQBuAGMAWwBZAGQAaABSAD0AQwBCAEAAOgA2ADEANgAwACcAEgALAAIABAAMABIAHAApACcAHQAIAA4AEAAQAAkACQANACMAIwAfACcAMQA2ACQAGQASAPb/6f/o/+b/5P/f/8T/tf+u/7D/sf+o/6P/hv+C/3D/X/9U/0X/Sf9O/1D/Xf9p/3D/c/9+/5D/n/+q/7X/uP+0/77/v//A/8r/2P/d/9z/5f/l/+X/5//o/+r/8v/n//D/+f8IAA4ACQANAAkA8//x//j/AQAFAAcAEAAYABAABgD8//v/8//z/w4AEwAXABsAHwArACMAGQATAB8AHwAXABUAHgAhACcAHQAaAAYA/f/3//H/9P/t//b/5f/a/8j/xf++/7P/sv+k/4//gf+D/4T/j/+N/5D/iv+S/5D/iv+S/6D/nf+e/6H/n/+c/5v/rP+v/8T/1P/Z/+b/6f/m/+3/9f/4/wgACQARABQAHAAXABwAGQAKAAMACAAFAAcAAAD+//3/9//7/+P/1f/R/8T/wP/I/8z/1v/T/9b/4f/p/+7/7v/l/+b/6/8BABEAFgAfACMALgA6AEYASwBPAE8AUgBFAEcAVgBgAFsAVwBSAFMATAA/AFIAPQAyACYAJQATACIALAAmACEAIQAgABgAHAAcAB4AEwAPABMAHAAbABcADwALABQAGAAhACwAKwA2ADwAQwBKAEkATABKAFcAUwBQAEwATQBUAEwATABHAFAAZABzAH4AegB0AGsAYgBNAEQASgBFADEAPQBAAC8AJAA1AEAAQwBNAEUANQA5ADwAPwBBAD4ANQA1ADYALQAjACYAHgAcACgAIwAVABEADAD7/+v/3v/f/8r/v//A/77/0f/I/8X/w//B/8P/u/+0/7v/vf+v/6T/qP+t/7H/pv+b/57/oP+l/6H/m/+X/6X/v/+6/7v/uP+z/7P/tP+v/7b/u/++/8H/uv+3/7n/uf+2/7j/tP+8/9D/2f/Y/93/4v/h/+P/5P/0//D/+v/2/+//7f/3/wkA+v8DAP//7//e/93//f8IAAQAEQAAAAAAEgAYAB4ADQAIAAEA8P/i/+j/5P/3//f/8v8HAAkAEgAWAAoADwANAAsABgAFAA8ABwABAPv/8//0/+f/5//o/9H/2v/V/8//1//G/8H/vv+6/7L/sP+2/6r/m/+N/4n/nv+k/6n/sv+1/8//3P/d/+T/9v/7/wIAEQAIABIAKgArADIAMwA/AEQATwBsAHYAeABsAGwAZwBTAEQASgBYAF4AWgBjAGoAbABsAFsATQBUAF8AfgCRAI0AiACWAJUAngCeAIUAeQBiAFEARQBEADwANgA7AEYAQgBBAD4ANgBKAEUASgBMADUAMAAtAB4AHgAiACgAKwAiABwAGQALAPP/2//I/7j/uf+5/7z/w/+y/63/qf+Z/5r/nf+f/6b/sf+3/9r/8P/u//7/EgAbABQAIAAnABoAFAAQAAsA7//g/9n/2f/f/9z/4v/b/8D/vv/K/8j/zP/T/9v/2v/t//b/9P/s/+3/8//w/+7/9v8FABMACwAIAA0ABAAAAAYACAAXABMACwDu/97/4v/S/8P/u/+z/6j/of+b/6T/pP+y/9L/2v/j//D/AwAFAPH/8v/2//f/7f/1//T/7f/t/+P/6v/h/+H/5P/t/wMAEAAhACoAJwAfABwAHgAYAAsAFwAmACEAHgAnABsAGgAZAB0AGgATABcABwAKAAcA/P8EAAQACAD//+v/xv/I/8//xf/P/97/5f/p/+n/2v/T/9z/0f/M/8X/v//B/7v/tf+r/6j/sP+t/6v/xP/P/+X/9//1//X/CAASABIAHgAnACYAHgAOAP7/7P/s//X/AAADAAkA/v/r/93/yP/P/8f/yv/A/87/9f8HAA0AFAALAP7//v/1/+7/8P/u/+//9//5//b/4f/Y/9f/2f/K/9L/x/+p/7n/xP/T/+H/8P/6//X/BAAPAAsABgAMABcAGAAqAEgATwA0ACwAJwAVACAAIAAVACkAJgAiADEALwAZABkAHgAYACAANwBNAFgAZQBXADUAKQAgABQACgApAB4AHwArACkAGgAUAPf/0P/Q/9X/9f/4//v/DwAZAA0AEgAqAB0AMwBHAD0AOQAlABQARQBCAEoAXwAwAEcARAD//wwAHgD1/8//9f/P/9X/8P/J/7j/0P/s/7f/+P/b/87/+P/7/wQA5v+s/57/uf/b/+z/IgAFAAwAMQD//w0AdgBdAGAAqQBmAFYAWgCbANMAzQDHAH8AVACHAGQAQACQAJ4AdACzAJMAsACJAJAAawA8AJcAIQB0ALgANwA4AFwA/f8+AKsAGABuAMsAUQAnAH0AeAAeAHkAVgDf/z0AFwDb/zsAigAEAIn/2f/c/5b/BQAcAK3/IABTANf/JQDV/4D/if/k/+n/zv/3/wYA/v/2/8T/eP8U/2r/a/9J/7b/fP88/xf/Xf9R/zX/af+E/yf/Iv+m/zP/Vv+u/5L/nf9e/6T/Zf8Y/7f/fv99/+3/pP+5/1f/Qv/u/1b/Pv9cALL/VP88AMT/vf+x/+f+gv8O/xEA0/9j/6QAwv8T/4j/sv+C/2v/GAB7/1z/pADi/ysAvQBQAEz/Kv8wAHT/z/+SAHUA//8iAO3/x/8CAAkAD/9YADgAdf+DAJX/uP9cAMX/bv9UALv//f/CADcAeADp/xAAgwCb/xwAGP/z/2YAlP9UAN0AxP8FAKz/RP+6AKIAuQCQAPoAAQBSAKYASQCxALwAagCs/4wAXgAhANQBfQAhAIcBYv8mAIYAGgDVABsAjgAJAOz+SQC7/8D/lgAHAMH/JACtAGz/uP/ZADkAKv+E/wQA1P/DADwAqwAfAP//5gDC/78AEAHmAJH/uQCeAH3/kgEtAMT/BwAFAA4AOf9KADP/GAD+ABT/eQC2/2P/AQAT/xMAMQClABMA+f/RAPP+mgDh/1v/swDo/+D/qwCZ/5D/rQDQ/1X/DQBnAFr/3f/TAIX+4f+jAV3+9QAPAbX9mQA1AZL/2gAoAb0AGwBAASoAVABSAVX/7gBG/9D/3wA0/9r/KQBd/3j/K/+EAG3+GQBUAT7/2v/M/wAAdP7GAHEAZf8LAh3/igEtAPf+WQFPAPX/KgGYAVz/VQH2AYj/kf9JAnn+LQFnAJX+YwAqAHAAcv9vABX+VQB0/xH+VACQ/6D+lP+U/0b/YP8V/nQADf8h/zIASv+cANT++P+l/4L/QgDt/5T+hwBFAAT/M/+ZAJYAMP5AAaf/Ff4RAvH9qP+rAIv+uP80AYX9GwHK/7L9dgFC/57/+P71/3n/uv+pAH0Axf0nARsBUfx+Ahr+8P7bAav/KABnAP3/RgDH/1j/GAI0/tcBcwAo/wsASgE+/lIAHgF5/yL/DwBTArT93AFSAoD9NQMOANH9yQEIAWj/2wDaALYAbAAwAJgBUP8MArMAlv5iAqP/9f4VAkL/sAB2/6b+9gHU/x//uQBV/zYAywAX/5AAx/9+/wYBHf8rAXUAMv+T/2oABP8SAIv/vACs/0z/VQJ1/fMBnP+h/bQBjv2aAan/l/5mARf/5/8Y/lcB3v9C/n8DI/3y/40CaP4UAW/+CQKJ/tP/ngCB/+7/7f6IAuP8/f8dAhH99v/cAAf/q/7n/tMB+P2A/34C/PuDAFsB4v1V/i4Brv4j/5sB9/wZAU/9AgDs/ov9eAJZ/MIC1P6q/GUD4/veAZ0BiPtJAqL+e/8S/xb/UQEN/wMBef6kAF8ABgDiAL7+kgID/gYCxf9vAEoCtfx3AYz/AwApABQAKgB5AIkBdf71Aa4Akf6nAWT/owD3AID/QwBq//EB3v6vAzn/pf/qAkj91gECAJsAnv/OAsoBfP3KBMH/UADoAXz/TgDyABEBBwEXAPX/mwGc/hABlP/UAcL/UgBiAXT/nwC8/6QBov4QAYoAO//IASb/bv+T/ysALwHd/0cBsAAt/zYDbf00AuYAav2tAjL/3ADT/xz/YACm/SICR/4m/24CwP5zAGgA0f/f/00Avf9G/zsAJgCE/xYA8f+q/8b/Wf+D//T/t/8N/44ALwBrACv+SACt/yD/8AHE/hAAUgA0AGX91gAXARf+xgG0/+7+LgFD/nT+xgAX/2n/RgFS/WoANwDi/nsAJgCEAYH/iQDZ/47+ugBJAP7/wv+rAAYA8/2tAjH+m/8cAvb9KQCtAGT/jv/P/4P/WP1NAYH/vf25Aa7+F/9eAIUAv/2jANIAO/vUA2D+Xv7/AZn91wAz/7AAHgFm/IgDnP00/mQDOf2zAUX/kQDi/zX/BQIZ/GYC2P6N/SIE+v0bAH4BGf9m/lIAWAH4/AACcAHn/FgCL//2/fQBD/+NAGn+twHF/rz/EwLa/CcDAf+fAFoAvP7bAlb/BgDvAJsA4gBaAOUALv8uAtz/2v+rAnv/BAD4AWz+3gIBAbr/OgDPAW3/aP9AAnf90QEoAm/9SQIOALn+NAAmAGkAef++AK7/uP/TAcf+Fv6dAmH+nQG/Abz9JgEoApf8oAIb/+oAWwDB/RsDA/4uAUQBQf7fABf/AP+1AAP/EgLH/RMAhf+s/hoCCv5DACYAtv4PAP//of6oAIMA0PtaBAv+f/+uAi39JQCQ/1cBef5FALwCe/2n/9wBKv3z/9oBwv6IACL/GwGk/dcANwFH/LMCtf+2/s8Awf4Q/0sB2P1KAHABhf5NAI8BfP7P/+sBtv6F/goFef17/OQFuf1m/ioGlvxgAKIClf5e/9kAmAFZ/X8CPQDh/RYDkP5a/T0EW/5j/kgCTf53AK3+RQJL/QIA3QGO/dkBVf6sAA8Bsv0NASAAov0WAyr9hwCVANz8wQPW/OX/6wHn/fMA4v3xAZH+Yf4xAqX8FQLi/swAmQAj/s4CNfzgAib/R/8/AE//EgEr/+kAuv28/4gCxvwUAwAAHP4aAVgARP5j/yQE1vqRAugCJPnhBzP+EfzLBzH7GwFFAjb+cwGZAWMA9P05BLT+FP01BJX+YfwqBRT9t/6dAx390v/j/rQAR////ikB5v7e/wkApwF3/QYByP8LAWj/nP5JA/X8QQJbAnD9HAQ6/vf+pQLD+/ADTAFn/qADj/9o/KQEgv/y/BwIa/zs/gQEIfo5A+z/1P7B/wICn/+M++EEJP1D/8UDl/wRAEgEfv1V/0MFnvxk/zIFL/kRBHYBOvv2BXD6+wR1AFL9TARn/DsDqf4aAS8Bz/2iAsv/tPwlAcH/jvslA1f8XgCvATD7cgAXAFT62wFNAdf4BwNV/hj7swIu/dX/W/9J/T4Adv4lAUD+DgCfAwD70gEbAZL6igW9/r/7TwNSAc36jgQ7AIr8BQLl/qIBQ/7dARoBtf2qARUCLfs2AqcA9P03Ac4Ar/9u+0cD+/t8//gBWv2sAKMAGAFT+2gGzf2X+0oFAPxR/38F8gLj+vUEfAJI9+sKhfzq/M8HMfysAI0CDP5yACkE3PtRApMDaPuOBIsCU/85/8wCBAAn++4EJfyB/c8DxfxOA5f7fAaO/1D5LwsA+UYBXQM5/rv+egLqAiv8ywRuAHv+kgJzAof6jgWK/+H6MwcU/TIBQwFS/0kB9v6KAaMCI/0uBab/h/osBlz+RvwaA2z/Zvs8ByD7zf/EBO7+X/8wATEARP17BD78XgFO/4gAFQFi+sEG5vzt/aEGU/v9/XQG6fccBKICAPxHBMb+hgDG/SYCVfzQATQAiv0YAi/9KgZn+0cCrP4FApT90fzpBi/1EAnz/dT8HgScAbv7ngGVAob4Pgje+hkAkgLK/qP9CAG1APj2Fwgp+eX9yQM0++3/AgO0/jX+tQGg/kv+cwESAZj5HwVu/tD8SAM4/03/FP0LBOb10ga9/jn9zAIL/nIAa/zSA7D5XwQx/sj7/wLj/1cB8/gRBhr7mf/RBor3XACBBt76UP5gB6n7TwPgAr75WgZY//b9igVI+4oBOQRJ+/EDxQIZ+qwA2gA1ANr/bv50A2f7KwEYAnj4cwOfAZ74GwbU+14AcAMk+xsDlP7L/lIC5wF6+UEEsQBs+ekHeP+B/RkH0fzw/CwB+f+W+T4IcfhWAY8Cf/zhAcj/7/36/FsDPvzeBZj95QE3BE75hAfh/g//pgYWAIT8KAfz/av72QaM/EoAOQFeAe78bANyAEr6eAS+/S0AEAEtAD7/kQNV+S8Fx/riAfQEHfdLCs/7rgK2BAv6gwV7AST8PgDNAh/80f98Bhv71AGTBAT9zv7uALT+RQOT/YsCjwNW9kAIBABv+fYE0v/U+JIEfQIX95EG9fov/0kCnfyxBDAArv5p+wgClf6++1UGFfzH/7ICwf7z+2b/nQIy+lYDAgR8/cIBBAKI+9oDn/3NBDX/wQCKAFH4jQuh90kCwgdL9kAH7f5C/hEBCP+f/8T7gf4MBTb5mwWJApH4FQhk+3T7UAoW9/L7Dgum9vMGDQD7AF4FtvbACT74svz/CB/5HgIZBk/9Vf3CAnb6YwCF/SIDewExAKX8gwKEBBb2qQpYAGf2Ggj0/yT5hwTSCVv4LACjBe/+CPesA9H8z/prDKb46gXzATX9kQBOAaD+ZgJmBRD6eAYH/sz9lAO4/J8DM/uuAyr7PgBHAIX+xP0MAOMAmf7/AiADBvk+B1f+YfxNBkP9iP6DAmABZ/78/pQAdAON9zgEbQJ8/CgD5wKe/H767QEIAcj5TQhY+rX9ygW297AFLf+d+9EFcf4h+pkFygDl+GIGHf0k/csCKv5M/ZH9jwYu/FIEzf+Z/HEBUvvr/jcGzf7hBHX+ewBt/lsBPPxyAW3+PQFGAWL8pQJd/8IDDvx2/cL90vw7AHz/V/4HBfQAEv6aAM3/9ftd/wsCzP3YBRID0v0b/oQC0PjIAm7/Av1tA+v6BAFBAy7/FP+f+uP/hwChAZgCB/67AAH/4PqyAwYBJ/9GAhL///7oBfgAL/5h/YL/Jf5v/oQFSf3//mQBoACz/DkALQJFAKX/zgG+AN8Aov59AhH9c/s+A30BrwHV/4D8IwJIAdv6fQC0AC0Hz/9/+AEAgQGmAOH+y/8XAWkEMgFM/5L+JgIs/+r5wQKqA0kCDgRY/UH+DQOb/O/8bQA0AVUCl/7nAMMDp/83//D6WgOqAV0CPAE5/sgB2QDJ/Qv+zv47Al4CcQDr/Of/pwQxBLz9rfyuAUUGWgBT/OX+XgQ4BI/+svt2/lMGPgTH+yv8T/9fBY0CkvyE/cABeAWSAt760P3/AdMD9wDw+kYAOwQ9Aff+VfsMAuQErv6v/I4AuwBpAiv/wP/1//P+zAG8AMn/wgCK/pv+yv+eAFMAl/+XAf/+Gf+BAH8A4v93AN7/owBfAnYClwDp/qT9sPyr/38ASQH2ACcDOgLEAV/+YP2t/QH6+frB++v65P4A/Lv6jf7A+xv+wv2v/44ADQFrA9QEtAOvBdgEvQQwBb0B3QawBf8FaQW6/50A1P4O/lb8Ev76/RP8h/vQ+Sb6PfoU+036Pftw+4v5cvqk+VH7QvzG/PH8JP4a/JL8rf7+/AcAB//1/nQA9P5xA2ADogTvBUkFdgUXBoEFUwYyBrUHIQb9AxUFhwTgBKED1gK4AWMCqAP1AZ8BXP5n/R/8efuM/MH7xPzW+/f6z/u3/MD9Yf+p/rv/lP9VACMBtgA5AU0APv8RAH3+7/1T/l38dP04/RX8Gf17/Oz8wfxI/Qb+ygD2AWcA1wF6ATQA6QEXAugBVwFGAZ8AagDC/+n/5f9v/2X/Sv0Y/YL94/3R/Yn8QP1y/q/+of5V/gD+nv06/iD+1P30/D3+8/zz/vb/7P6C/+b98/3n/v0AmgFyAfEAoADDAB8BIwKFAq4CTgLWAjUD2gKuAyIEDwNNA1UEsQLkAsoDzAJIA04C4gGDAfkA5QFxAbsBGAEkAT0AKgJFAakBgQJfAUkD0gGvAf8A+P+fAfoBAgICAiACQQKTAp0CEQM4AssCDwRqA28DMQQ7A34DhgObAh8DvwLlAqwCrwKbAgwCIAL/ATsAbAHkAZ4BDQLaAMP/tv8DAGIATQEaAcD/3P8xABEAwgDt/0sATQDt/1f/cv9Y/7D+lv5q/oj+wP7K//39vv0q/lP+8/5I/mr9Ufwd/eH+TP8g/ur93P2r/fz9Yv5d/2b+F/6c/uz9If9i/rD+yP5e/bL8a/2s/lX/+P7p/Xz9c/2M/BP+Dv9d/kv9Kv2E/AD8Rf4Z/tP9Gv25/Pf84f3W/gr/dv8YAPz9I/+M/5f/j//y/hD/xf55/0n/S/7v/Vb++f66/9UAbf9N/7z/+/9BAEIAgwAC/6f+RgFOA7AB+f6d/bL9K/8K/27/rv+B/8j9xPzc//QCswM8AEb+6f62/53/FP5t/Rf9wv2t/az+wwA6AWcAMgB8AcEBlQOmAwIDUwL9AcwBuAHHAckA7P8t/tv9f/6+/nf+Of7A/qj+9v7J/6IAZQDhAaAAbv9DAJYAbgC3/38AAAC8AOgAuQD5AbYB5wJ1A8QCGAJuAb8BqALuAtkBiwH9ALgAOQFiAc0BHgJTABQAUP9PAGcALP+o/8X+6P0//l7/tf4A/zX/U/61/lj/af/t/hcAnwFGAPQA+ABoANIA8wHSAAwAdQCMAAcAawBHAej/lv9fAIf/y/85AOT/qv8/APn/jv+7/77/2v+d/ygARQCE/3MAfwGGAI4AhQAEAbwA1QBXAM7/twD2/2P/M//V/tr/2/80AAsAbAC/Ab4BZwFoASgB5wDVAG0Asf/N/wIAuf6Y/m3/Qf9u/4n/CQC0/3YAtwFqAVADdAWvBrsGegbQBpQGJwfSBjYGHAaqBcYEEwTlA18DtAPKAkMB6f/K/pX+Gv2p+2X6NfnE94P2NvX8887zEfNG8ZHwvPCT72jv5u/i78XwufHN8n3zjfV/9j347Ppj/IL9v/4yAJUC/QNkBAwGLAr2EbQWjRQxES8QChHVEUwRNBLaEykS0gxeCGMItQk4CigK9wcqBC0BZAEKBPIFtQXFBBYE3QSmBUgGdwf5BxUIfAfLBuUGeQaaBF8CpwFnApQCAQIaAH79wfky+Ir2nPW/8truceyE6LvlmOOo43jjOOH73bTcSt4l4Dnhmt/l3gzgw+Ge40HmC+qH7ZbwWvIq9az5Iv6JAsIFswf9Cl8P6xPxFdYXnhqzHGgg2yJbI8Mi8yGbIasflh3SG6AaQhoaGKAU+BEMEf8PuQ3qCoUHcwS4AmkBvf4A/D/6N/o0+pT4QvfK9vb1QvYI9STz//YaADUFZwEN/WD8qQCLAh//U/5FAJsCawCK/EH6//ytAScCov47+wz88/4oAb3/Tf4T/qH+5gBkAkkDswPgBBAGaQYFB0kH3Qf/BpEFXwOsAqoCcQJiAbb8Kfns+hj8//nl9VbxX+8W7lnsTepp6LXmJuUw5EziceGE4XjiueMN5KzjPuVY6WHssO4a8Wr0ivmL/uUA6gKIBCYJ4w1UEE0S6BP3FlYamh0/HzEgfCFUIkwhFR/NHXwcBhvQGfcWcRL0DrwNtwy9CdYEQ//j/c4CHQkzCXMCMPwy+5j7AvhG83H0a/n1+ZL1LPOq9dP6r/0n/1D/hQBzBIMIRwr6CPQI3AsJEEwTWhP+EYcSsRbsGIwYsherF7YWcxMBEMwMfwwvCjIFQP+B+Rv1FvLj8C7rT+Nv3lTdXdyz2aDVMdK/0NTPjM/lztHLsMqtzWLP7NCe0sjW39sD4Bvhp+KO6VPxJPi3+239VwLkCWkQYBOiFZYYQxyDIf8k1iXTJykrqyw3LI4rHCtOKzEqEibsIG8dvxvNGU0Vcw9vCsYHoAU+Auv9V/mj9g71XPEJ6+vkWeKP6Jz08vk/9HrtTO4i8+rxDOxp7GD0q/p390Py+vPx/IkFGQiFBq8I8w+iFMYUHxFaD30Q/BNvFswUNxHMDxsUGhjIFy4WxxcDGXcW5RELDrQMZQqLBk0A3vgt9IzybPFg7MLk+uDF4h3kzt/+2RLYEdpx2rrWY9Oo0tjTp9Ui1gbXGtqY3u3gO+NG56TsS/NJ+X79XAD2BBILSxDrFNIX6RrqHaUgxCNMJ0cpFim+KcAqCC10Lf8qkCdpJE8hAB9AHGcY5hMwDzELCQiXBKkA8Pzv+ZL3+vHY6U3knuhj9ff8GfYe7M7tr/Mh8Yroxecp8iL6nval76rvnvdI/6kBIQMcCAYRTxYGFCEPvA54ElwWRRhrFasRkhCKEqMVXBbXFaAX2xmXFzwTsRAVD8cMsQZ8ANb7mfaQ8HLrAecR4pze8t193W7Z7dT/1OjYsNre18PTD9IL0TPPJNBJ1JbY49kD3CbfpeOl6KHtK/Se+wUBPgSyCCIOYRJJFfcYAh5lIjMl1SbiJ5oo1yooLmcwzS//LAgqhSdsJUsjCCCFHMAXQhJ/DpcL6geKA6r/mvtl+Gj0AO+S6Mnil+RJ8OT5PfZ368zo4O6v7oDmbeNG66XzFfNa7J/pwO/G+DX/CgORBzEPkRRYFHIRMhGLFGwYPhq1GFwUMREPE0IX0RhiFxYY/BozGzYYoBRDEkMPTQuMBh4AvPjB8I/swunP4/TbK9l+2gnZkdSM0UHU5tiR2vLXlNRy0xLVv9YQ1gXWLNlG3kDjw+ZW6rbvhPaA/foCTwYLCj8P7hNpFpcYjhzDIB0jniSHJXEmDSlnLF8uniziKDkmWCRaIrcecBukGRwYwhPNDJwIUwUSA7b/UftX9yLzdu8z6Q7iuOGc7aH7Uvvo76bqrfDx8uLpvuPX6sr2UPhB8OrrnfAd+2ID0gV6CGMOtxV6GKAWchTHFUcZoxsqHP0XfxJjEeoUExgdF8IW7BluHawbLBZ8ETkQhg8tDAoF5vsV9aHwD+v14wreDdvB2jPZbNR2z1vNkNCi1dHV6tIZ0tjTT9N80FXQstK11GHWVNkM3cbgxeXO65Hz9/sEAmEHdQ2aFfUc7CErJyYtMDPaNjU6cT7pQZNDq0OyQNc5azTDL+wpyCBwFkgOaAmwBn3/Bfao7t3p8uJI2VzV/Nd+2+LgyOw89cLve+d06ufuYebI13XVguLm6xToz+Dc5FT3LwziGo0jQy4BP2VNOFKJUdVTplYRVZ1ONEU1OjIt6yASFj8LwP+79n7wRei72t7MrsZNxWDALLbErMOpIKzWroOwabLFt2XDldER3FzjVOzz+mAKFxMwF48cziKgJIIjCSEDHs4bGhoBF0EQswrpCFQIkAWtAcX+YP2n/mj/vv5H/K/6HfyQ/cD+Jv57/YT/SgICBAQDYQLIAvcEaQbYBHAESQWcBgwHtQYSBmoHHwt8DMcJlAdOCo0JcQGu+rD/Yg2EGNAeECKIIhkeIBidDnn7suOt1FnWZtsg17bMh8nQ1oLtLQOvD/oYqieON0o/rTyJOSQ5fje1MkAsLiU6HnkWZA+1C34ILQPD+nHwieI00wLId8Agusqyr66BssK7jsVbzVTWnuPV8pr+/QJbAhIB3QLlBk0I8wROAekBSQNcA+EBtAAKAXsBtwB3/sP9zP2r/A76wvj/+wsCUQcGCa0JJQwWEQ0WmhdnFhATXxBeDtwLtgeMAf38MvoC+Av1rvOj9PD1K/hg/QkEjAgvDBYQjRMlFCwSMgqy+xb3MwiQH38mISKZI60qnir9HgMJW+yH01bKB9CW0r3KqcIVyrDh6f1AFeEj3S+XPDtGukd+Qs886zmVNmUwKisqKM0jAhvnECwKwAMC+X3p7NkByyO8ELDJqiusla+WtlvCXNE437PqefYHAuQK0gz/B2UBLv4A/34A7f1f9xr03vft+/35zfNT7rrtD/G38zryCvDG8tz4Pf8ABvwMqhHGE80WzhqsHIQb/hhDFXsP7AlDBbcB0P6S+5n3GPRk8yL0MvN48ELxjva2/e4EqwtoETIV4xdLF/ENtgCZASwYCy4DMp8rZCrhLYcojxbX+YPbh8eFxbvLtMqjwZG/Qc8X6dwD5xi7J0szYz0eRZtGv0NuQNs9+ziAMqYuuis1JB4V6gQi+gzy5eXh1DXEGLfcrZ2qjq84ukLEOM7j2ivqMPjMAWkIlwp/CUsG2gJDAcAArQEYAtMB6QHwAtsB0vvu8uTq0eX/5Hfobetb7D3vZPeuAqkM1hQJG8weHSC8H6gdPxqGFTsQ4Ay/C3wKnAcbBG8BTv3S9/fz3/Ei7+TrbOu27iLzEPmOAj0L6RFEFzgapxC1/+j9vxWHL+EvUyK0HncmOCWZEtzz2NTxwYPBesl6yQXDhMJ80PHmo//hFpQoUjSdOrA+1EGQRI1ElT8tN9AwMC8iLoEnlBcnBWv3B+6Z4vfS58M7t+ys4amtstbBP83008vdDe5G/oIIyQvRCwAL3wnsB0wFGwMeAYT/fv4t/sD77vQZ61Dh+dnm1jba+uF36sbxSfpnBdIQLBnIHAse2R+1IZwgmh3EG2sa5BZPES4Odg3zC8MGgv0D9KDtYenJ5NDgmeE65zDwrPl9AlUKNhJ3FrUMgQEnC5QqSkBPOMso1yiQMD4pfA3p6cnQEsgJzOPO6MvpyJjLv9gK7pYHxR3DLZg3BDwqPr5Co0cZRTI79TAaLsYuJiypH4gKYvbm6Qbi49QswyW0gaw8qgStwrg6ytHYY+F/6in5ngc4D5oPDgw5CC0IXwxkD30NBgrlCA4IEgR5/MXwpuLj1qrSMdUT3FPlPu4b9q3+9ArgFqEd1B62HP4ZKxgKGBEXqBO8D9ENxwx7C4wJMwWf/eL0eO4M6dXkBuW46FjsEPFj+5UKjhcYHyAfJxJLBgAOkyknPWw2tihDJp4oBx/kA/XitMlCvpzAKsQrxNPDE8jX04nlBv0WF0MsuTV1NTw1mzyQRa9HYkKwO8c4VDemM7UmHRF+++3re+Ac0t/AEbLJqCKnv6wcuvjLcNwf6bvzBgCQDIIVXBgEFGILpwZvBwEJpgbMBJMFEgPQ+sLwueZE2wrQFslJySTRtODp8Jb8cwbeEm0ehiNLJG4kTCOlIMEchhjqE8wP5QxgCakF/QJAABL9Q/gy8ZLpG+UJ5srppe6H9DD9wwb4ECIStgkFCacdDD31Rqo5pCv3JiMhjg4K8i/WBcJqvrbFecoIy6bNWNhd56j4vwzMHsMpjC5KMc82AUAqSIJJ3EP0Pek5NzXBLEoeFAvR9h3nStlRyY66ILFMrPSr27I9wvvRkd5u6ZDzkf0oB+UPzBLUD1oMPgoOCeoH8AcbCJ8EFP9N+F7wLecr3UzUQM++zxDY++Xb9CUByAkWEYoX9xsDH9cgbiGHIFEf7B7iHLMZpBWMEX0MdQWF/t73v/Dm6SXka+Gt4sTnJ+/294MAdgmDDpgJTgcAFTk1W017R9MzdScmJa0aWv6Y3DHDCrm9vEnCy8R5xyrQBd9a75oB4hR0IsMm5SWEKjo3cEW1TbVMx0c4QRY6oDG3JHwSDP2S6ffa8s1nwT24bLPishW3e8Eg0OTc4eWI7XX1if1TBS0LFQ5RDj4O3AwECesGWgmbC4sFxff06AbdY9UN0BLMhcsu1MnmyfndByoSzBreHh8eCRyOGSAYjhjxGFoVfxAkEYYVxBY9EucJ2P+p9Wbt5+UT3QHXUthM3xToPPTcAnwO3gx/CHITlTIoUltVeUHQLJ8kHB4TCqnsHdJHwx7DOcoS0cDUL9pZ5NzvvvurCW4XWB9mIQskkyp9NLE/e0gFSutBFjbTKx4icRXaAyzwa97b0JvI8MRpxRfIzMo6zxvXdeD953TuZPYl/dQBCgdPDsQSRxErDEMGXgAS/kIA8ACR+mDtJd8u0eDHlsa+y0nTit3x7B/+xQwKGAEfzh7/GfsX4xhMGfwYvBmDGUYVdRL9El0S8Q1cB9H+BfJh5Wzfut443/fgkuan7g34VAIFBl8GXBAWLohPh1cRRqgthR5gE6j/8+VGz3/Fw8fJzdLSpten4IDsB/dg/nIGsRFfHCUjMSbtKr808EGqTdVREEz4QI0zRSW2FJUCe/Hp3+zOT8JivhLDw8lOzxjUytkG4LHmaO9q+Of9GgAmA8UI+wtzC2AJMAdvA2f+A/zd+sD1H+rf24vQ+cvlzxbaB+Y78HT5CgNmCwMSOxWIFDYRiQ8CEuoVqBk6HS4f7xtaFS8R1A4ACqYAK/a47ATkr94o3pHhcea57KPz8/nj+9z6JQJuGrs/lFaVUNQ4ISOSFQ8EI+5v2ZnM0spD0PbXD9yh4mHwyP6XBtMI+A3VFC0bbSEKJ6os0jTxQe5LCklRPYEvpiCfDoz9ffFr5pvawtF/zjHON89h0zfZ/9zL3Hjb+93e5trz/P4EBtkM7hNwGIIYMhW7DuYDFvmC8T/qhuDI17HUiNVY1/3bxOXC8jX/lwiWDKgM3AvnDLgNXAwPCwULeQ2hEaYV/hVREYUMYgo5CPwC+/tV9trwpOpq5nPmw+jb6xjwOvaU+Cv2H/sXE9Q5YlQVU3A8riLhDbX5N+Yl1hvObs/N16Dhp+a362r2dAThC7gIXwO1ApUJMxUFId8qOjTEQMtLFUxzQB4vrx3VC4b6Uew74ZvagNq134ziXOBx35viHuVf4ZvbH9q53i7p2fbEBBsP2RXpGVgZvBLZB079svYq80HvRehD4WHfd+Gu47PkHOnn8Eb4Wf25ADUEUQefDFcTcxfHFqQT3xK8EhYRCQ3kBwEEGwKmAlAC0f8R/PX3jvKC7FjoP+eg6G/slfFE8W7unPZ0Fkk/rlXHT8A3Phyw/7jnYdnK1JnX1t/y6xLyYfAo8M730gFmAzX+L/hx90kA0REhJts1/0F4S3pMIkKZMGof6Q+VA7j8Vfek7xzpz+sO8/byUOrL4Knbx9ZN0sPRS9b83yru1v/kDTIUZBXaFM0Rugns/qf2Z/P682b0ifIf7w/s6ulZ50vlN+Vd6CDvo/i1AhIJGQzyDiMSxhLuDpULggt0DroQjxBjDY8IPAYJB9QHYQQQ/hf4CPOj7gPq4ua15u/qae8Z71rwKgBbITFABUqsPHkiKwRN6fvacNm53tfnFfbYApkBC/Vx65vtvfTt+F/68fnL+78EYBdmLIY7WEQZR0NBcDEeHXcLswD2//sFfgkBBAT7GvYv85XtWeaI4HHa7tPA0QPVhNpx4nrwQgCKBxoF9/9P/Cb4d/b3+6cF8ArJCKUCsvkI7xPn8eVh6VjtoPJ2+YT/VAJsBLUH4QoNDTUOWw6BDMgKtAvgDrgRBRNTEnIPyAqJBkUDIQC4/Lv51fa38lrueext7Rnte+k36TH3WRTVMh1CRjwQJssH7+rl2HzU6ttG7GoCYhPvEoUCr+/i5cXlkuxw92gB/gd8DrwYPiRQLHYxlTR3NA0ucSHSEGMCfv42BvAQxBROEQMJjvwq7XzfmNaE0ZDRt9cD4FTkM+W858XrE+6D7rnu9O0f7FXuTPdXAtIJIgy/Cp4ElftN9EfxsvKV9/0AswpAEAkQvwx1CEYD2f+o/oD/hgAIA7sG8AgVCOkF2wQBBJUCnwDc/+D/HgBf/yz9dfri+HP6jP14AAYAff0U/U8DshCGHi8n+SSMGKgEfvEY5SXhWuYE8/0EjRIgFQwLLvmY5zLdl9/e64X8FgxjGAQhGiRdIkAcPxVrEawSphacGLcXcBVME8gQEw3RB/sAhvrl9bHysO+Y7I7qI+l56Ibo0+hj55rjqN8R3cjckN5G4vnn3u5k9mb7tvpE9S3v3Oyb7l7z6fnhAP4Hdg4ZFM8WsBZxFTgUOhOVEYcQcxDjEIYQZg5QChQFnwD3/eL8V/wc/LX8Ov3K/KX64Pc39or23vja+5b+GQEOBG0H7wmRClQKjgrMC6YM4QuVCcUG8ARZBDsEUQToBLgGzAicCQEJoQecBvcFIAWEA/IAVv4H/M75DPdL9B3yNfC+7vLtyO6k8Bjz6PUf+Xn80v8MAyEGbQkVDc4QQhN5E/QRrg9qDcILbwovCUwHiQRfAX39J/m19LfweO2l6qDoCeiK6aXstO8j8TPxovFA8+/0a/WA9bT2Dvne+vj6H/o1+h78HP8fAW0BLQGoAZ0CqgIJAp0CCwW3B7kIngg9CVwLXg1pDbELEAoQCgoLJAs6Ci4JHQnLCZYJ5QfJBN4BSgDN/5P/Hv/T/qj+VP6Y/U799f1I/9QAagJdBFUG0wYSBZwBM/46/GD7V/pM+DL2pPXf9rH4Dfqg+3z+qALYBrwJdgu4DPQNXg52DesLDgsUC4QKhwhnBVwC4v8I/rv8hftN+vz4ePdu9QfzGfEt8Dvw8/At8ovzIvVQ9/r5fPyb/tL/2v/5/nH94vuP+pP5Ovm/+cb6O/sl+3D6VvrW+jX7qfrg+Hn33vdV+pX9NAAlAtsDeAVyBp8GkQZKB74I4wm9CvIL8gz4DLUL6QnJCH8IXgh8BzAG9wSdBA0FmQXaBbgFkQXRBNAC4P+o/Qv9V/2c/Vf9hvx5+4X6xPkL+ar4FvmQ+oL8VP4lAFQCQAVFCHoKSAscCycL8Qt/DM8L4wlQB1kEegHl/uT8wfuQ+zr8rPwf/PH6z/lV+T/54vgk+Lz36ffR+Fv6OPxM/iIAygG5ApoCjwEaAKD+Pv1M/Pn7KfwJ/IP7Fftb+8j7xvtX+2H6zfmW+XX5CPmZ+Lr4D/nP+DH4Ofh7+eP7Xv5cAH0BOgJ3AhwBBgFZA54GFwglBq8CkP93/jT/rwDJASkDUwVTB8MGJAMQ/0f8bvtw+6/7hvtO++z7P/2o/iX/3/7Y/m7/mADBAT4CEAM1BSYHjgUtBOgFZwztE4oXthRPC3X/0/Zi9Ov2KPz0AVgHvArGC7kKqAjZBcQC0v8U/cT7vfxzACIFkAjkCUkJWQfTBJcB1v1k+tP4+/ly/Kb+IwBXAX8COwOkApgARP58/Gb74Prn+i37xPuc/Bz90Pwe+274YvbE9Tz2Dfc7+BP6FfyU/Sn+Gf7l/QT+Pf5F/pb9Fv1V/ukAbQM9BKADwQIjAiUBmv4H+0X4CPgD+t/7Tvz/++v7dPxQ/Vz+l/88AS4DaASIBIwDpQIaAr0BOwG0ALEAVQHkATsBPP8H/bf7FvuZ+pv6xfs2/moBRwT+BpMJ9Qu4DVsOtw0lDGgK3QheBzgG3AX5BUQGewb5BSMEOgFp/m78p/tR+2761fkP+sP7hP4IAW4CyQKXAi8DMgQ8BCADngECAUoBnAFPAQEAwP5n/pD+qv3C+5r5Rvkm+8r9BQCgAEIArP/r/pH9GfzF+8b8dP6//zYAHQCj/1r+z/uh+KP2VPbF9tP2uvYJ9wj4ivlb+/D87/6nAfoEfQd4BwcG6gT9BKoF3gW3BSsF6ASABLYCnv8q/C/5bfZC9O3yL/OU9Db3g/rl/QQBVQPZBKYF7QXJBVwFzQQHBdgFzQZVB60HPAh9CEkHjARXAX7+9PyX/IT8NvyJ/Fb+SAHrA1wFtQVxBRMFtwSRBGoEmQQOBRwFSAT6AgYBVf9P/d364fji9hL23vWv9lT3yPez96f32vev+Kb50PoR/db/egNBBrYH2wcpBwgGngRnAsb/+v23/PX7w/q8+RL6U/wj/ywAXv84/d/7lf1QAB0DZASLBQ4GOAV3BPQC9QNQA6kCdwAz/cj6efe29pb3D/oR/en/LQPJBLgFJAZiB0gISwi1B2cGzAUaBzgHBQhKCMYHOAg2BpwDYADr/fn8cPyb/Wb9H/55/df8qv1n/tb+Kv4A/s/8ev6JABUBYgMnBD0HSAbUBBYDAwBY/7T9xf6C/v79WP7w/03+/fyZ+jf50Pjw9+f4SPnD+6L8/v7E/sT/pAD4ADr/kvzj+UD57Pin+CP5IPpQ+5/70fyb+9f7G/vM+i35Bfla+gX6oP6rAf0D7QV9B4cJEgjVBZ0EAgF4AAz+Dfxm/Lv8rP9NAEMDZQSHAxEDPALHAn0BggLsAlQDrATYBcQIhgvHCm0KygZUBE4BvgBoAfn/ewLAAH8DFAQ0A4YCzADb/yX+rP7u/dL90AC2ApkFoAQ4BngG6gSkA+gAywBG/yb/UwFBATgBeQBpACMBP/1V+4H3rvem9o33p/nN+Tr9cQBMAogD9gKZAaj/nfvI+2z6jvpM+y7+Sv2S/4wAHP/q/2P9/fwk+/T3nPb19uH5r/t2/igAUwHxAuADlAJuAY//fv3i/JP76fpX/C/8sv5v/9UBmAEtANH/KP58/pT9+f7eAGcDdgXGBc0FHgbABp8FcQVtBMIDJwM6AwcE8gNmA+sEOQV8BHECTAAYAOX+XgBs/xUAfQCiAfQCOQKwAzoDcQN/AskA2ABvAPoCHAOZA34C1AKdAd3+Rv7K+8H67Pmr+Y76pPpo+xP9JP4hAW4BtQHD/5n+DP1q+1/8zPv5/c7+gQBsAdj/1/5u/WH8ufk+9vL1BPZo95z5kfvX/RsAEwJuAnsBewBb//P+E/74/GP9Uf0K/mz/Mv9LAKj/8v/E/tP/DACm/qv/Vv52ABgBuQI8A+oBuAKYA4wDuwP0A/8DjwW0BZUE0gNxAmQCTQLoAecB+AFjAi4DGAMeBP8DegSHBOkDqgSsAwEFLASsBGIDvwK/Ak8DIgXGA2QD5wGRAO///fxY+1P5eflM+Qf6PvuA/G3+nP8WASMCWgGq/0b+5/0Z/uH9EP6r/+UBPgPbAwYDZAIEAS8AIf4Y/KD7Nfs2+7P8/P1O/zUAxgDxAbsBeAAT/6L+wf8h/yf/Y//y/of+3fyE/Cf7qPqN+6n7g/0s/Yn+CQA/APIB5QE/A5oDJwPWAyoC7gEaAi0CfgOaAtsCHQIuAeYAs/9+/0b9UP0G/Uv9Nf13/HH9hv03/wL/kwBeAZUBbQL/AUECeAIJAzAEQQQDBk4FAAUSBLMB0f8z/tj8mv38/TL9EP6E/T3+vv3M/sj+3/5N/TL83fz2/Nj/Yf/NAM8BsAJXA58BSQA9/sz8NPtx+5b6H/wB/tv/cQHQAHICZAIbAvkAz/+//73/mgDsAK8AIAHZ/7YBaP+1/sj9zv36/fj8OP0x/Qb+EP5x/mf+gP4DAOMAYgJtA0QDOATiBEoEJQV5AmYCMQGt/0T/iP5t/yj+5f4T/k7+kP+R/ZH+kv5+/k7/Rf7W/ycAFgBOAoUBqAIvA90DlgUMBF0F5QO1AucAb/8c/ob7/Pzi/OH+ov7+/gf/fP6e/vD9gfxW+yX7mvuQ/FX+iv6uAM0CqwK8ASMBW//F/qL9dPyU/Bf9V/2e/q7+bADkABUBsQDRAPYAcQCdAeIAMgIbAh0CBwHD/mP++/tG/FX7rPo7/Pv8ov5y/vn+EP7o/qz+K/+kAA8BZQMEBCwGbQZGCBoJpAh5CDEGxAR5AhEC/QE7AloB3gE+AjIAKACz/4r/af5S/ir+Ov4p/qn+jv8/AOEBtAKeA2cDYwToAxcE6gMBAscAa/9H/mf+Uf6o/pD/iQAbAGQAHAAu/qD+EP7C/Yr9a/54/t//lACIASABpwDm/77+9fzb+iX7bvqC+rj6v/yR/Xn9sf0j/Yf9rf2w/tz+IQASAMoBngIzA9sC8gCi/1T8Ofwt+/n7jPzL+4X+Y/0m/fz8d/vZ/Cv8hfz9/Oz9BAEAAkUEzQSDBSYGCgYjBmcEqwKKAV0BqQG+ASUD/gIFBKMEgQKjAZMAFwA0/yT+Jv5p/XAAJABOAFECAQNoBSEEuQXABa0E0QTHA7gCMQLbAX4BdQFcAewA/gG1/xwAKv+J/ZT+8vy0/sv+nP9LAb0CgQOkAtECwwKfAe0ADABK//T+M/5w/Z37IvxQ+vP5jvoL+Vv73vus/Sj/3//3ACQC5gA+AFUA1/3U/eD7Pf1f/av9hP6h/e7+rv1U/f77evt5+s76iPqS+5/9if63ACcCNANsA3MDugKRAtEAIgD+/mr+Ff/OAFUBOQJcAhUB6QB7/hT/6/y+/Kr86fty/UT9G/8+/5gBQAJIAvkDhQLNBCsEGQQjBAsDcQR2A24D2ALwATICUAFPATQAuP6Q//j+NgBXAFH/kgH0ALMBnwGHAdsBkwKXA7UCzAIfAx8CyAGX/vz+X/5p/Bn9Uvuh/HT9VP7BADIAKwIhA38BCQJWAbj/FQGj/yoASf6g/W3/+P4f/9z9r/0//Hb7B/vr+UX76fns+4X89Pyn/kD+eAC3AIkApAAbAIEAyP4g/vH+Cv9lAJwAggDc/wsAcv5J/qr+/Puj/ZT8av02/3r+9v9T/6MBuwC/AS4DeAMbBV4EFQYdBa8EogOmAy8DkgJ6AI7/2/+X/7z/u/43AAEArv8MATgAqv///8v+ZgDOAGoBtwJxA98EyQWKBLoCOAN2AGP/xv7Y/Tr+rv5A/kT/6gBXAFsDHgItAhQCrQDSAEH/DwCT/xsA8P4Y/+T/kP/GAEr/IABX/tf7//wu+4z6dPsS/Fn9Ov2P/j3/U//C/3f/4gDHAK8BvQEtAnICzgEdAl4B/QChAPz/9P1H/TH9fv14/tL9lP5w/mr/t/6X/eH9Y/zc/jH/Qf8dAjUC1QOcA5kDJgSBAlQDGAFTAPwAj/83AUMAvQCxAFkAKwFSAL8AVwBJ/xMACgBd/ycAPAH1AgoDpgNsAncCWwGb/9/+tP2m/ab9of2e/ur+ef8NADYA/QEJAU8BTwBd/mj+Nf90/2H/W//O/zQBAwBuAJgA//42AK7+sf7T/u38jP53/Q3+bP5E/hL9kv3l/aX8KP5W/QsAiwB6/1IBiwDZAPb/VwDc/+L+vv+Z/08AlQA2ALsB9P/5/wv/mv6m/u79If48/4IAEgCJATYBjQHAA7AB7AHUAQABTQFIAEEAUwCwAAsAsAAEAW8AFQFpAP//DQFX//7//P/t/kkBLQGIAO8CZwKcAgsCjABHAHj/6v9G/v3+J/7Z/mr+H/7V/7L+PACfACgAvf/R/gsAzP4h/7L/YP/m/+D+iP6g/vj+JQDc/i//cAD1/kL/IABe/qH+Y/4k/V/9Cv49/aD/wv8WAH4B/AL6AIv/TwGR/+cATf5x/goAF/4+/1f+7P6D/1D/PgEVARQAngCv/tD+y/+s/nAAav9nAEsAhwISAq0CFAMUAiYDTwFzAdwACQDxADf/NQGrAFkBzQHbAYECHgLvAcABhgFZARUAZgExAcQCNQOJAa4DQAJUAoIACAFlAZr/rQBF/5UA2/+1/7P/RQA7ABIAh//HAEQADv5PACn+V/+x/pb9sv5M/mL/z//OASj/aAGm/1L92P9s/BL/e/2k+xL+q/wz/sz+0v4h/zv/DgG4/9IArABZAPcA8P7V/pf/eP7e/oP/Ff7w/v7+jf4U/2//kf4O/tj9A/2q/Vf+e/5J/8QAj/+nAbQB6QCsARYB9wB1AFQBfQGAAZAAvQDbAaABcAD8ACEC9AHDAVMBPAA5AI//fAD0AckB/gFuAWsBbgGGAcgABgAdATAAsgC0/+3+e/8hAEEAlv9EAREB7gGCAqcA/QG8AKQAIgAh//D/pf6nAID+zP/w/0z/LP+2/1T+Q/7F/n/9nv2W/Nj7gvxN/L78Zv47/6/+GAA5/4n/jQCv/yUABf9o//L+Rf6K/+n9aQA//2wANQCk//sA1Pyy/37+bvya/sn7L/+U/p39yv8y/+UA5/9mATcBQwCWAU8AQP85Afb/aAD8AhMBAwITAur/2QHsAHUAEQEAAD8AQACUAJIASAIOAXEAIgICAbwBoAGtANIBzAA0AfAAGQBMAToAzABk/yoAwQDYAUoFMQGhAfIAIv/TALX+cv6XACUBZf++AOEB1QC2AXgAQv9dALH+h/78/sL9Pv6e/Xf+hf2Z/d//G//HAdkAkQAkAXIAgv+Q/W39Zf4M/6cA+P8fASMCBgDlAAMBCQD5AD8AdwB//u//wP+b/+MBaQBIAX8AOwFbAdsBmf5YAdMDIAK1AtP/eQAI/QL8JP4m/ZL+eQCq/+b+Tf5F/6X+wQCAAF//bgLfAKEA2wGHANb/lQH2AeABqQG0/rr+hf8E/Pj/6QE7ADwDEwIvANX/5v0l/E//pv7k/UQA2P8PAdgCyQKoAwAGfwdVBn0FUwThAlEC/wCI/4T+eP4o/FD70/yn+5z8Af1J+w/7J/w/+/v6ZPxJ/N78s/3H/a39YP/I/88AOwItA+gCJAN0A8sCHQLzAeoBNwIgA1IBkAErAgIAtgDdARMCygF3AeMAeQBbAPb+af88ALL+bP5o/nH9BP2a/aH9cf22/ej8B/wy/Ij82/wg/fL9YP4I/kP/IgBDAeECJAMaAlUBqQG2AK4A/AAAAX8BIAEUAP7/NAAwAE8A7//X//j/DAAl/57+Jv6S/RX/PP9x/wUAOADJ/1b+0P3B/WT9YP1X/c79AP+5/wAACwCh/wEA9wDqAGQACwAnAFUA/P/F/xAABgEuAqAC7wJpAvUB0ADg/2T/af+2/40ApwBMACoA1gATAV0AtQDuAAYBRAGTAawBZAGBAWoBQwHhAKsA7QDDANkAvgCQAAkBUgFOAYgAmwC2AFoAbQCJAMEAdQCT/8f/7P+E/2b/Tf6W/XH8I/vX+rn63voR++H7Mfzj+1D8C/0I/aH90P2U/VD++P1b/oX/EQC9AEMCxgJoAkYDgQRYBHUDrwInAgQB3/+A/qD9t/6nA1sIbAhvCEELbw2fCpwH4we7CG4FHwHL/qP64fY09uj1kvLV8FTzfPZ598b5pADoB0QMgA+pE3IWYhj5GnEbdRh/Ff4TrBBXCokEowJsAHH7i/Ws8UPw7e6x7aTrq+lD6f7ob+dQ5fLkHuZd5uXla+X25WvoGOy97q7wePRd+Xf9LQB9AocGYQtWDqYONw8cEecSqRM9ExsSRRHlD4ANWgrSBm4FwQW8A9UAIgCrAZ0CNwPYAzQEVAUEBm8FtARhBbwFUAbMBv4FZAUVBokGdwUFBXQEYAT0A6ADwgLKATwCxgFbAMT+ifut+N/5QAGCBu8DogP1CDALuAYnAwUGoQWr/6/6APWy7JvnXOiA5uTgeuH45+HsIvAA99QBGQxsFE8bryBqJC8ptyx/KfohLx40G5YS7AYO/wD6TPOE7FnnNeS04unin+OL4jXh1eKC5bDkT+Ia4pnj7OPR4m7i6eNg5y3ry+0t8DD0FfpFAK4EyAdlDH4SkxZKFxAZfxwwHZQaTxfgFA8SDA9IC/oF3wDn/RP91/p491r2H/gW+eb4qPro/agALQNOBtQHxAiICzgPVhCJDt4OehAfEAEOPQ3MDW0MXgqXCIIGdQSsA+sDvwIlAUIBzgEpARkAGwAyAEL/M/73/In5Qfbr+XICPgW1AiQFJwyjDZAJkQg/CdwF1QA+/aP2++zZ6CLpfeQa3lLgbOgv7VDwOPjAATwKMBTZHY0i8iS1KhAuHSknIksf2RuuEdcFYP369d3uwOnu5cjgZ91X3+ThCuF94EHkR+hl55zkDeQb5fLl3eZW5/fmJ+gy7I7vqfCS82D6ZgFwBbUIbA09Em4VXhbtFSwVGxUOFMEQkQwJCTAGYQPNAPf9rPsf++D6w/m4+Ef58fp9/Ef95/wu/Tj/BgFrAaABFgMTBRYHywmbDGwPExJRFCAVchT7EzEU4xN+Ei4QPA3/CqgJQQfWA6wBsQCo/pb8y/tb+/r69Prg+oj6qPow+/r74vui9/zz+fkzBN4FtwI9B60O3w79CmgJSAdOAlkAx/6U9T7p6uVq59fhmNzI4JnoFu4i9fj8dQL1DE0c4yWhJqMndy02L3gpNCPlH/QZOQ97BVP8BvEC6dbmN+OE27DYxNy336vfPeEj5YnneOjx6e7qNOr86WDrG+uO6UPqKO1v78DwVPND91H8QgIwBwwKvQyiEMkTnhT2EyQTDhIYDy0KigVnAgMAOv45/I759/f691T5M/vF/Nr9x/8IA5wE9QQ3BtwHLAjkB/YIkwn/CXgLywyeDEkMqw0xD6kP5Q5bDqAOgA4eDvYMrwt5C/8L2QprCLEHtwfQBygHdAX2A2QD0AOzAsoAZf8q/2kAdQBJ/239pfzZ/D37hfcE9uX7CAKyAXABEQX5BzMImAeuA0H9ZvpL+8/4ue5P5FfhneEQ4Hff4eKF6K3w2PoHAVMGrxIDIdYndygeKj4s0SpMJjcggxf7Cz4C9fp38aPmSeCJ3ovcP9pQ2obcNN814lDlHOdo6ensKu/M7gLt4uxz7grw0vCW8TXzNPXz+Bz95/9pAggGMQrqC1YMQA29DfEMPAuMCXEGOQMDAvwAef4S/Ir82v0c/oD+Vv/KAPUC9QU/CAIJzQleCwEN+gxRDLsMSw0SDV4M+wu2CwoMJA1qDcwMrAyVDToO2g1nDb8M5AtQCzIKagiXBnAFBgXlAxwCdAGJAacAIQDaAN4ABAE5ApsCvAGdABcASgC7/439S/uu+cb35/NE8Rb2+vxy/lL/ZgPOBrwHIQktCd4CSv36/ST+nPae6VHhmt3D21zdeN6e4DTnqPG9+sUAAAxPGv4jmSiRK2Mt9yqiJ2ojxhpWDz4FWv9f98LrFOTb4YXhs+FF5Grm9Obp6SDudvBs8Njw0PG97zbsq+kk6HHnPejV6QPqs+r87cHytfYZ+kL/kATOCNAM0Q8zEeoR1BOvFIUSMxDnDkUNZwrjB3kGwQTQA4QDGgNaAisCbgM3BAUEOgOFAtkCnAPBA0MDQQO7A0MEzwTmBSMHEwhsCfYKoQyxDRkOOw8REHQQ6RBuEd0RDBGaDwoOoQx4C4AJ/AYeBKsBhv/j/Wv8NPrm+Fv4Q/gO+I73xvf+91T4Ivky+gj7F/vH+Y72A/YG/W4D9QQ5CaMNnA6PD0MRnA4MBSv+jPwQ+2/zA+WR3LDZBNkr20TdMuKU6Tn0xf1JBCYPDRsFJNsoACrsKJUk7yASHTAV/gm2/777m/bo7LjmaOT440zkEOah5mLjkuKF5Jbl+eOs4QjiK+K64YTihOS855Dso/PX+DL7xP9HBqMLGg4cD5UQuxGKE4MUnxLQD3oOCw9lDhsLoggwB60FOwReA5QC7ADrAFEBbP8G/sn+EAHiAYwByAGIAn0EsQb5CK8KfwsRDrQRoxO/E/YTuxSiFD4UTxNxEF8NXQt1Ce0GBgQIAjIBogDN/9r+NP4s/hr/W/9E/kr9Zv2y/cL9zP2T/bb9vv3N/cj9N/2C/B398f7O/jv+eP4V/5j/Qf8w/0f+df0e+4L4+/hY+zL9HABgBKsEiQNjAjoAjPup9bXyrvDY7Snn/t823R3dTeAs5JzoEO8w9gr+KQX0C7gSQRg0HbwfIR9zHG8YUhVeEQoM2wVEAPv87vhy9P7waO6l7eftOu5L7Qbr/OlK6s/q4erB6u/rYu0z73jxNPP09bz5Nv7xASsDUARwBmsIOwnnCAgJEQmcCXAKJgrzCfYJTArzCtoKegqCCf0ICgmfCJoHIgatBTQGUwaTBoYH2QgzCsULrAyODA0Mwwt6C1cKngh9B3YHWgd1BtUFTgXkBCkFuwX/BcEFawUfBeoEbARVA0ECOAGcAEEAFwAHANX/OgDXAE8BhgHyAc8CqgPdA0gDlwL8ATABDAAY/jv8kPrf+Ef36/TD8lLx4e9v74bvDvDp77LvbO+87kzwQ/T0+Gf+kQPgBeoGhgcmB1YEQ/6l+Cz11fNF8b7rY+cc5hHom+sG8Av25PtTAeEGaAuxDkkRpxSwF1wYGReAFL0SxhEqEMcNxglPBhMEQgGk/Un5hvWW8jbw/O677FnqhenX6RDrHexQ7lzx8/SK+Mz6k/z4/cz/PwItA2sC5AExAv8BnwGxAnEEDgbzByoK1ww1DoUORA/wD5YPnA1YC3sJxAdJBvIEiAMHApcBywKDBJsFawY9B+UHqQexBk8F+gNDA50CCQK+AcsBnwLOA18E8QTNBfcGagg+CfQIbQflBcAEMgPCAfkACwGiAWMCvAKjAssC+gIZA+ECwAESAJ3+S/1R+1f52ve29rn1kvRL84jyMvIF8jXyKPKP8fTwKPF88SrxAPHJ8Vvzm/Ss9d32PPgK+h/8Tf5pAGsCvQN+BK0EPAWKBugH9gjACN0GvgTSAh4A+vyS+i/5DPnJ+Rv6/Pl8+tb7zP1VADUDqAXDByQKDgy/DJ4MzQxjDYUNnQwTCyAJnAYzBA8Cj/8d/U77zPnq97H1v/PQ8t/yQvP485z0I/XU9dr28vfT+MD5tvqM+4L8TP0i/vH+Qv9S/27/DQCDAOoAgwEdAuYCyQPTBKQFPgaBBqcG0wblBioHaAfpBwUIiAfeBjMGhQXgBHQEIwRABNAE4gTQBEQFowULBokGEgdWB5EHHgc7BpcFxgRsBKQDjQJlARgAJv/Y/bX82vtF+5X6o/kM+eT4Kvmd+VT6DfuM+xf8xvw0/XP9hP2X/cn9HP5y/of+bv6B/qb+mP6k/tb+Lv+u/xMAKQABAJv/cf9d/+z/2QCJAZUCEQOWAokBOQDl/i/+Xv6I/vr+4f6x/qP+t/4w/9r/WAEmA3kEyAVCB/QHuQf7BkYGBgWYA7MCcwFfAIb/Rf76/Ar8OftC+pD5tPkW+vb5xvnI+S36wvo/+5L7O/wp/Wr94fyt+1v6Jvkr+KX38PZh9p72Qvf698346vl8+2D9X//bANoBjwLCAlsCowEFAV4AAgAyAGUAdACeAPYAcAHOAVQCBAPNA74EiAUPBlEGegZ3BjkGAwbaBccFtgV0BRcFjwQtBEAETARyBJIErgTCBIUEIwS7Aw4DJQJLAbEAUAAbAEMASAA7AK4AdgFHAucClQNFBHgERwQHBPAD6wOAA4cCWwEoAfcAHwBP/9X+gf5W/pD+bP48/uT+pv9bAPIAZQHjAbECiAMFBAEEMQRtBFcETgQBBKoDbAMqAwoD9wKOAt4B4gBa/6j9G/zV+r35y/g9+Nr3qff/91j4g/i8+ML4kvgE+C73HvZN9eT0kPRf9Ez0tvRE9d/1SvaT9gv3xfe1+Kv5Y/rv+qT7aPxH/TL+6/56/xkAsQA/AckBTQLWApcDjQSABVkG6AZHB30HVgcZB84GWAbKBQIFKwSNAysD7QLNAqYCqwLKAvwCNANjA6gDtwOYAxoDuwLEAu8CMgO4A/0DHwSxBHcF+wUKBhsGnwYvB3MHIQeFBuQFGAU9BHYDkwJ7AWUAb/+e/vP9hv08/S39Mf1R/a/9KP5w/sj+YP+r/6v/j/9E/8/+If6j/e78G/yI+0j7Qvs6+0X7iPso/L78Kf2i/Sb+qf5J//r/ewDiAGEB2wEsAhcCuAF7AUcB4AA5AK//Pf+i/gP+U/2l/P37cfsZ+9H6vvrk+nD7Avxv/OH8Rf3m/Vj+df6D/mH+Of4I/pL9CP23/J/8yPxZ/Q7+dv7l/oD/UQD/AFwBjgF3AXcBaAEKAY0AAgCe/xX/cv4P/vT9LP5A/kj+Sf59/g//pv/3/wsAXQDLAEEBrgHqAS0CkgLtAiMDDwMAAxcDCAO3AjECwQFxAUYBQQFCAYkBFQLGAlwD5QOxBH4FLgbEBhMHVAd/B3MHMgetBvIFOAWLBNEDEQOgAkQC3AGxAbIB6QEeAu8BqgGqAe0B8AGzAXwBAgGOAD8Aqf8E/7H+sP7K/sz+WP4a/n7+Sf8xAMQAbwERAo8CQQO2A7UDngOaA4wDMgNgAnIBqAD6/zX/Xf6F/ZD8qPvo+lD6wPkw+Zz49fex97735ff698z3mPfA90D4iPhe+AH45fcd+E/4Tfgn+DL4ivgQ+an5DfpO+uH6uPts/Nr8KP3q/e/+sv8vAKIAawE/As0CDgNFA50D8gMyBEcEUwScBOYE1gScBF0ETARgBIkEdgQ7BDEEYARxBEYETASaBA0FSQUsBeYEqgS2BNEEigQPBLMDYwP8AnMCpQHiAIkAjAClAJ4AmACyAKkAeAAnAMf/b/8I/7L+c/4Z/tX9xP2p/ZD9t/0h/rf+Uv/D//j/AgAHAAQAvP9B/6T+7P1Y/dL8SPzs+/D7Ofx7/N78mf2d/pz/VwDTAPIA7wAuAf0BfQIuAp0BUgGNAG3/Tv5O/Zr8s/z9/LP89/s5+4f6HPpA+qP69vqT+yb8jPzw/If9dP6Q/9AAEwJLAz8E1gQtBYEF1QUVBiYG6AUtBT8EaQOFAnIBKwDr/sz9rfyO+436pvnh+Gv4M/gI+NP34vcy+I/4zfjz+Fn5Cvrn+gP8jP0k/5AAFQLmA9cFvAdZCUsK6Qp7C9ML2wuPCw8LoAp6CiYKiQkgCT0JwQkzCicKzAmGCV4JAQlLCFQHSgYoBfEDlwIqAdT/gv5L/UT8fPvb+nf6SvpV+on6r/ot+9X7b/zc/B/9ef3z/ZD+G/+c/xkAowArAZMB+AFfArQCBQM0A0gDQwMJA5oCDQJ0AcUAHwBt/6z+4f0X/XT8yPs0+936ffpS+mb6fPqj+sf69voT+yL7Wfuu+9/7EPyL/D79vf0a/pj+FP+I/wcAUQB6AJIAmQB5AEAA8P+W/zL/yv5b/uP9XP3//M38q/yO/Gr8WvxM/Hj8n/yW/In8nPzj/A79Mf1W/an9L/6n/hX/f//L//L/AQAkAFEAdgChAMgA9gArAUYBSgFRATsBLAE+AWYBpwH5ASUCTQKIAsUC4wL3Ak8DfgN6A2kDRQMAA6YCWQIIAt0B2wHkAQICDgIHAvAB2gG3AXgBJQHeAJEAMQDP/6j/z//j/wAASACjAAABQAFOAVUBRgEgAe0AugBlAAAApP8j/5f+Ef6i/Sf9jfz++2v77/qb+kn64/ld+fX4uvib+ID4afhU+GL4zPhW+fv5uPq9++D89v0e/2QAyAEdA0EEPgUOBrgGSAejB8QH4gfwB9MHuwd9B1EHEwfDBnkG/QVkBbME7gMIAw4CFgFDAJb/+f5a/uH9h/1Y/U39g/37/YX+Iv+//0oA8QCmAXICLgOCA34DTgMiA8sCbAL1AXQBEAHSALIAhQB6AIwApACtAKoApAC1AKgASADU/2z/NP8G/8/+if5a/lr+fP6m/tH+2P7h/tf+tf6k/on+Uf4z/iD+Ef4G/uD90/3f/fX9Gv4j/j3+a/6X/sb+5v7r/gv/Tv90/3j/Sf9E/0X/Tf8y/87+bP4m/rn9U/3m/If8a/xq/Gn8WPwp/Bv8SPym/Pb8T/2y/SH+pf4u/5T/AQB3AO0AWwHDAQICIQJjAqoCpQKAAl8CRgItAgwC4wHAAcEBtgGaAYcBlgHPARkCVAJ7AqsC4gINAzEDVQNBAy0DFAPlArACcAIxAg8C8AHyATYClwLmAgoDKwNSA4UDswOoA3kDMAMNA80CTQLBAVgBGAHWAH8AJAD5//T/3/+w/2L/Hf/o/rD+Q/6+/U798/yf/GT8SPw8/Ez8m/z7/D39f/20/fj9Vv69/ib/ef+//y0AmwAMAXwBtwHRAbABmQGbAZYBkwGGAXsBdgGFAYoBdwFkATEB7ACWACIApv8S/4b+Bf6a/Tr99fzn/AT9Of2J/QT+eP7J/iH/c/+5//X/EQD+/8//lP8l/6n+KP63/UT94vyc/Ff8J/wy/HP8rPzP/Pz8Uv3g/W3+6P5r/+//VwCyAP8AKwEnAQ4B8QDmANQAtAB6ABgAy/+J/1L/F/+9/lj+Df7a/ar9hv1Z/Tn9J/0N/en8xPzQ/AX9Of2N/RD+nv43/83/UwDkAIgBHgKNAtEC5wLtAgIDFQMDA7sCjAKPAo8CjQKMApgCrQK4ApoCbAJLAj8CPwIFAocB9gB/ADQACgDd/7f/p/+//wgAPgBbAIsA0ABLAd0BWgKvAtgC+gIkAzgDXAOQA7oDvQOnA5QDZAMgA8YCcwI4AuwBhQEgAaoAMQC4/z//xf4//rr9Ov2t/CH8xPuR+577zvsa/HP82vxX/dn9Uv6X/u3+Sv+f/+f/JQAyACsARwBmAHMAYABSAFMAWABWAGAAhQCsAMoAIQGNAdEB9AHoAd4B1wHdAeoBzgGTAXEBYQF1AaIBxQHvATgCgQKoAosCRQIPAs4BZAHjAGAAzv9M/+P+jP5L/i7+Qv5W/lj+b/6l/vT+RP94/7D/4P/g/7v/l/9k/xr/2v6b/mL+Pv4z/jL+Jf4I/vX9Gf5U/o/+sP6//sL+0f74/vr+zP67/tH+3/7y/gT/F/9a/8f/NwB8AMYANQG0ASMCdALGAg4DQgNqA1YDCwOoAlECCwLTAbQBngGAAVgBMgEaAQcB3wDMAMgA1ADSAJkAMQCa//j+c/5L/kv+NP4D/tX9sP2c/Zz9tv3R/fj9L/5d/lz+Nv4J/uD9y/3r/TT+Yv52/nj+h/6S/q3+tv6s/qr+pv6e/nH+JP7m/fv9Hf4r/jL+Ev4H/iD+Nf4u/h7+Ef4N/ib+Xf6L/sX+N/+y/ygAlAD0AE4BlAHKAfMBFQImAhcCGQIlAjUCVgJPAhwC+gHrAdIBkwE3AecAswCGAD8A2f+Q/3b/Xv81/wz/7/71/hX/Xv+i/9//PQDBADkBdgGzAQICSgJ/Aq4CwQLNAsECjAIxAtABfwFJASQB+QDkANIAuwCjAJUAlgCVAKkA3QD/ACEBdwGyAdwBwgG2AZYBeAE2Aej/3//q/+b/9f/s//j/+P/5//j/9P/q/+H/2//e/9//4P/e/+H/6P/6/wwAFwAdACEAHgAdAB8AIgAkACQAIQAcABgAFQAVABQAEAALAAMA+v/1//X/9v/3//j/+f/6//3///8AAAAAAAAAAAAAAAAAAAAAAAAAAAAAAAAAAAAAAAAAAAAAAAAAAAAAAAAAAAAA");
    
    ASSERT_TRUE(results.ok());
    auto results_json = results.get();
    ASSERT_EQ("Smartphone", results_json["request_params"]["voice_query"]["transcribed_query"].get<std::string>());
    ASSERT_EQ(1, results_json["hits"].size());
    ASSERT_EQ("1", results_json["hits"][0]["document"]["id"].get<std::string>());
}

TEST_F(CollectionVectorTest, TestInvalidVoiceQuery) {
    nlohmann::json schema_json = R"({
        "name": "test",
        "fields": [
            {"name": "name", "type": "string"}
        ],
        "voice_query_model": {
            "model_name": "ts/whisper/base.en"
        }
    })"_json;

    auto collection_create_op = collectionManager.create_collection(schema_json);
    ASSERT_TRUE(collection_create_op.ok());

    auto collection = collection_create_op.get();

    auto results = collection->search("*", {}, "",
                            {}, sort_fields, {2}, 10, 1, FREQUENCY,
                            {false}, Index::DROP_TOKENS_THRESHOLD,
                            spp::sparse_hash_set<std::string>(),
                            spp::sparse_hash_set<std::string>(), 10, "", 30, 4, "title", 20, {}, {}, {}, 0,
                            "<mark>", "</mark>", {}, 1000, true, false, true, "", false, 10000,
                            4, 7, fallback, 4, {off}, 100, 100, 2, 2, false, "", true, 0, max_score, 100, 0,
                            0, "exhaustive", 30000, 2, "", {}, {}, "right_to_left",
                            true, true, false, "", "", "", "test");
    
    ASSERT_FALSE(results.ok());
    ASSERT_EQ("Invalid audio format. Please provide a 16-bit 16kHz wav file.", results.error());
}

TEST_F(CollectionVectorTest, TestInvalidHNSWParams) {
    nlohmann::json schema_json = R"({
        "name": "test",
        "fields": [
            {"name": "name", "type": "string"},
            {
                "name": "vector",
                "type": "float[]",
                "embed": {
                    "from": ["name"],
                    "model_config": {
                        "model_name": "ts/e5-small"
                    }
                },
                "hnsw_params": {
                    "ef_construction": "aaa",
                    "M": 16
                }
            }
        ]
    })"_json;



    auto collection_create_op = collectionManager.create_collection(schema_json);
    ASSERT_FALSE(collection_create_op.ok());

    ASSERT_EQ("Property `hnsw_params.ef_construction` must be a positive integer.", collection_create_op.error());

    schema_json = R"({
        "name": "test",
        "fields": [
            {"name": "name", "type": "string"},
            {
                "name": "vector",
                "type": "float[]",
                "embed": {
                    "from": ["name"],
                    "model_config": {
                        "model_name": "ts/e5-small"
                    }
                },
                "hnsw_params": {
                    "ef_construction": -100,
                    "M": 16
                }
            }
        ]
    })"_json;

    collection_create_op = collectionManager.create_collection(schema_json);
    ASSERT_FALSE(collection_create_op.ok());

    ASSERT_EQ("Property `hnsw_params.ef_construction` must be a positive integer.", collection_create_op.error());


    schema_json = R"({
        "name": "test",
        "fields": [
            {"name": "name", "type": "string"},
            {
                "name": "vector",
                "type": "float[]",
                "embed": {
                    "from": ["name"],
                    "model_config": {
                        "model_name": "ts/e5-small"
                    }
                },
                "hnsw_params": {
                    "ef_construction": 100,
                    "M": "aaa"
                }
            }
        ]
    })"_json;

    collection_create_op = collectionManager.create_collection(schema_json);
    ASSERT_FALSE(collection_create_op.ok());
    ASSERT_EQ("Property `hnsw_params.M` must be a positive integer.", collection_create_op.error());


    schema_json = R"({
        "name": "test",
        "fields": [
            {"name": "name", "type": "string"},
            {
                "name": "vector",
                "type": "float[]",
                "embed": {
                    "from": ["name"],
                    "model_config": {
                        "model_name": "ts/e5-small"
                    }
                },
                "hnsw_params": {
                    "ef_construction": 100,
                    "M": -100
                }
            }
        ]
    })"_json;

    collection_create_op = collectionManager.create_collection(schema_json);
    ASSERT_FALSE(collection_create_op.ok());
    ASSERT_EQ("Property `hnsw_params.M` must be a positive integer.", collection_create_op.error());


    schema_json = R"({
        "name": "test",
        "fields": [
            {"name": "name", "type": "string"},
            {
                "name": "vector",
                "type": "float[]",
                "embed": {
                    "from": ["name"],
                    "model_config": {
                        "model_name": "ts/e5-small"
                    }
                },
                "hnsw_params": {
                    "ef_construction": 100,
                    "M": 16
                }
            }
        ]
    })"_json;

    collection_create_op = collectionManager.create_collection(schema_json);
    ASSERT_TRUE(collection_create_op.ok());

    auto collection = collection_create_op.get();


    auto results = collection->search("*", {}, "",
                            {}, sort_fields, {2}, 10, 1, FREQUENCY,
                            {false}, Index::DROP_TOKENS_THRESHOLD,
                            spp::sparse_hash_set<std::string>(),
                            spp::sparse_hash_set<std::string>(), 10, "", 30, 4, "title", 20, {}, {}, {}, 0,
                            "<mark>", "</mark>", {}, 1000, true, false, true, "", false, 10000,
                            4, 7, fallback, 4, {off}, 100, 100, 2, 2, false, "vector:([], ef:aaa)");
    
    ASSERT_FALSE(results.ok());
    ASSERT_EQ("Malformed vector query string: `ef` parameter must be a positive integer.", results.error());

    results = collection->search("*", {}, "",
                            {}, sort_fields, {2}, 10, 1, FREQUENCY,
                            {false}, Index::DROP_TOKENS_THRESHOLD,
                            spp::sparse_hash_set<std::string>(),
                            spp::sparse_hash_set<std::string>(), 10, "", 30, 4, "title", 20, {}, {}, {}, 0,
                            "<mark>", "</mark>", {}, 1000, true, false, true, "", false, 10000,
                            4, 7, fallback, 4, {off}, 100, 100, 2, 2, false, "vector:([], ef:-100)");

    ASSERT_FALSE(results.ok());
    ASSERT_EQ("Malformed vector query string: `ef` parameter must be a positive integer.", results.error());

    results = collection->search("*", {}, "",
                            {}, sort_fields, {2}, 10, 1, FREQUENCY,
                            {false}, Index::DROP_TOKENS_THRESHOLD,
                            spp::sparse_hash_set<std::string>(),
                            spp::sparse_hash_set<std::string>(), 10, "", 30, 4, "title", 20, {}, {}, {}, 0,
                            "<mark>", "</mark>", {}, 1000, true, false, true, "", false, 10000,
                            4, 7, fallback, 4, {off}, 100, 100, 2, 2, false, "vector:([], ef:0)");
    
    ASSERT_FALSE(results.ok());
    ASSERT_EQ("Malformed vector query string: `ef` parameter must be a positive integer.", results.error());

    results = collection->search("*", {}, "",
                            {}, sort_fields, {2}, 10, 1, FREQUENCY,
                            {false}, Index::DROP_TOKENS_THRESHOLD,
                            spp::sparse_hash_set<std::string>(),
                            spp::sparse_hash_set<std::string>(), 10, "", 30, 4, "title", 20, {}, {}, {}, 0,
                            "<mark>", "</mark>", {}, 1000, true, false, true, "", false, 10000,
                            4, 7, fallback, 4, {off}, 100, 100, 2, 2, false, "vector:([], ef:100)");
    
    ASSERT_TRUE(results.ok());
    
}

TEST_F(CollectionVectorTest, TestHNSWParamsSummaryJSON) {
    nlohmann::json schema_json = R"({
        "name": "test",
        "fields": [
            {"name": "name", "type": "string"},
            {
                "name": "vector",
                "type": "float[]",
                "embed": {
                    "from": ["name"],
                    "model_config": {
                        "model_name": "ts/e5-small"
                    }
                },
                "hnsw_params": {
                    "ef_construction": 100,
                    "M": 16
                }
            }
        ]
    })"_json;

    auto collection_create_op = collectionManager.create_collection(schema_json);
    ASSERT_TRUE(collection_create_op.ok());

    auto collection = collection_create_op.get();

    auto summary = collection->get_summary_json();

    ASSERT_TRUE(summary["fields"][1]["hnsw_params"].is_object());
    ASSERT_EQ(100, summary["fields"][1]["hnsw_params"]["ef_construction"].get<uint32_t>());
    ASSERT_EQ(16, summary["fields"][1]["hnsw_params"]["M"].get<uint32_t>());
    ASSERT_EQ(0, summary["fields"][0].count("hnsw_params"));
}

TEST_F(CollectionVectorTest, TestUpdatingSameDocument){
    nlohmann::json schema_json = R"({
        "name": "test",
        "fields": [
            {"name": "vector", "type": "float[]", "num_dim": 10}
        ]
    })"_json;

    auto collection_create_op = collectionManager.create_collection(schema_json);
    ASSERT_TRUE(collection_create_op.ok());

    auto collection = collection_create_op.get();

    std::mt19937 rng;
    std::uniform_real_distribution<float> dist;

    // generate 100 random documents
    for (int i = 0; i < 100; i++) {
        std::vector<float> vector(10);
        std::generate(vector.begin(), vector.end(), [&](){ return dist(rng); });

        nlohmann::json doc = {
            {"vector", vector}
        };
        auto op = collection->add(doc.dump());
        ASSERT_TRUE(op.ok());
    }

    std::vector<float> query_vector(10);
    std::generate(query_vector.begin(), query_vector.end(), [&](){ return dist(rng); });
    std::string query_vector_str = "vector:([";
    for (int i = 0; i < 10; i++) {
        query_vector_str += std::to_string(query_vector[i]);
        if (i != 9) {
            query_vector_str += ", ";
        }
    }
    query_vector_str += "], k:10)";

    auto results = collection->search("*", {}, "",
                            {}, sort_fields, {2}, 10, 1, FREQUENCY,
                            {false}, Index::DROP_TOKENS_THRESHOLD,
                            spp::sparse_hash_set<std::string>(),
                            spp::sparse_hash_set<std::string>(), 10, "", 30, 4, "title", 20, {}, {}, {}, 0,
                            "<mark>", "</mark>", {}, 1000, true, false, true, "", false, 10000,
                            4, 7, fallback, 4, {off}, 100, 100, 2, 2, false, query_vector_str);
    ASSERT_TRUE(results.ok());
    auto results_json = results.get();
    ASSERT_EQ(results_json["found"].get<size_t>(), results_json["hits"].size());

    // delete half of the documents
    for (int i = 50; i < 99; i++) {
        auto op = collection->remove(std::to_string(i));
        ASSERT_TRUE(op.ok());
    }

    // update document with id 11 for 100 times
    for (int i = 0; i < 100; i++) {
        std::vector<float> vector(10);
        std::generate(vector.begin(), vector.end(), [&](){ return dist(rng); });

        nlohmann::json doc = {
            {"vector", vector}
        };
        auto op = collection->add(doc.dump(), index_operation_t::UPDATE, "11");
        ASSERT_TRUE(op.ok());
    }


    results = collection->search("*", {}, "",
                            {}, sort_fields, {2}, 10, 1, FREQUENCY,
                            {false}, Index::DROP_TOKENS_THRESHOLD,
                            spp::sparse_hash_set<std::string>(),
                            spp::sparse_hash_set<std::string>{"vector"}, 10, "", 30, 4, "title", 20, {}, {}, {}, 0,
                            "<mark>", "</mark>", {}, 1000, true, false, true, "", false, 10000,
                            4, 7, fallback, 4, {off}, 100, 100, 2, 2, false, query_vector_str);
    ASSERT_TRUE(results.ok());

    results_json = results.get();
    ASSERT_EQ(results_json["found"].get<size_t>(), results_json["hits"].size());
}

TEST_F(CollectionVectorTest, TestCFModelResponseParsing) {
    std::string res = R"(
    {
        "response": [
            "data: {\"response\":\"0\"}\n\n",
            "data: {\"response\":\"0\"}\n\n",
            "data: {\"response\":\",\"}\n\n",
            "data: {\"response\":\"\\n\"}\n\n",
            "data: {\"response\":\"\\\"\"}\n\n",
            "data: {\"response\":\"publish\"}\n\n",
            "data: {\"response\":\"Date\"}\n\n",
            "data: {\"response\":\"Year\"}\n\n",
            "data: {\"response\":\"\\\":\"}\n\n",
            "data: {\"response\":\" \"}\n\n",
            "data: {\"response\":\"2\"}\n\n",
            "data: {\"response\":\"0\"}\n\n",
            "data: {\"response\":\"1\"}\n\n",
            "data: {\"response\":\"1\"}\n\n",
            "data: {\"response\":\",\"}\n\n",
            "data: {\"response\":\"\\n\"}\n\n",
            "data: {\"response\":\"\\\"\"}\n\n",
            "data: {\"response\":\"title\"}\n\n",
            "data: {\"response\":\"\\\":\"}\n\n",
            "data: {\"response\":\" \\\"\"}\n\n",
            "data: {\"response\":\"S\"}\n\n",
            "data: {\"response\":\"OP\"}\n\n",
            "data: {\"response\":\"A\"}\n\n",
            "data: {\"response\":\"\\\",\"}\n\n",
            "data: {\"response\":\"\\n\"}\n\n",
            "data: {\"response\":\"\\\"\"}\n\n",
            "data: {\"response\":\"top\"}\n\n",
            "data: {\"response\":\"ics\"}\n\n",
            "data: {\"response\":\"\\\":\"}\n\n",
            "data: {\"response\":\" [\"}\n\n",
            "data: {\"response\":\"\\n\"}\n\n",
            "data: {\"response\":\"\\\"\"}\n\n",
            "data: {\"response\":\"Links\"}\n\n",
            "data: {\"response\":\" to\"}\n\n",
            "data: {\"response\":\" x\"}\n\n",
            "data: {\"response\":\"k\"}\n\n",
            "data: {\"response\":\"cd\"}\n\n",
            "data: {\"response\":\".\"}\n\n",
            "data: {\"response\":\"com\"}\n\n",
            "data: {\"response\":\"\\\",\"}\n\n",
            "data: {\"response\":\"\\n\"}\n\n",
            "data: {\"response\":\"\\\"\"}\n\n",
            "data: {\"response\":\"Apr\"}\n\n",
            "data: {\"response\":\"il\"}\n\n",
            "data: {\"response\":\" fool\"}\n\n",
            "data: {\"response\":\"s\"}\n\n",
            "data: {\"response\":\"'\"}\n\n",
            "data: {\"response\":\" com\"}\n\n",
            "data: {\"response\":\"ics\"}\n\n",
            "data: {\"response\":\"\\\",\"}\n\n",
            "data: {\"response\":\"\\n\"}\n\n",
            "data: {\"response\":\"\\\"\"}\n\n",
            "data: {\"response\":\"Inter\"}\n\n",
            "data: {\"response\":\"active\"}\n\n",
            "data: {\"response\":\" com\"}\n\n",
            "data: {\"response\":\"ics\"}\n\n",
            "data: {\"response\":\"\\\",\"}\n\n",
            "data: {\"response\":\"\\n\"}\n\n",
            "data: {\"response\":\"\\\"\"}\n\n",
            "data: {\"response\":\"Com\"}\n\n",
            "data: {\"response\":\"ics\"}\n\n",
            "data: {\"response\":\" with\"}\n\n",
            "data: {\"response\":\" animation\"}\n\n",
            "data: {\"response\":\"\\\",\"}\n\n",
            "data: {\"response\":\"\\n\"}\n\n",
            "data: {\"response\":\"\\\"\"}\n\n",
            "data: {\"response\":\"Dynamic\"}\n\n",
            "data: {\"response\":\" com\"}\n\n",
            "data: {\"response\":\"ics\"}\n\n",
            "data: {\"response\":\"\\\",\"}\n\n",
            "data: {\"response\":\"\\n\"}\n\n",
            "data: {\"response\":\"\\\"\"}\n\n",
            "data: {\"response\":\"Com\"}\n\n",
            "data: {\"response\":\"ics\"}\n\n",
            "data: {\"response\":\" with\"}\n\n",
            "data: {\"response\":\" audio\"}\n\n",
            "data: {\"response\":\"\\\"\"}\n\n",
            "data: {\"response\":\"\\n\"}\n\n",
            "data: {\"response\":\" ],\"}\n\n",
            "data: {\"response\":\"\\n\"}\n\n",
            "data: {\"response\":\"\\\"\"}\n\n",
            "data: {\"response\":\"trans\"}\n\n",
            "data: {\"response\":\"cript\"}\n\n",
            "data: {\"response\":\"\\\":\"}\n\n",
            "data: {\"response\":\" \\\"\"}\n\n",
            "data: {\"response\":\" \\\"\"}\n\n",
            "data: {\"response\":\"\\n\"}\n\n",
            "data: {\"response\":\"},\"}\n\n",
            "data: {\"response\":\"\\n\"}\n\n",
            "data: {\"response\":\"{\"}\n\n",
            "data: {\"response\":\"\\n\"}\n\n",
            "data: {\"response\":\"\\\"\"}\n\n",
            "data: {\"response\":\"alt\"}\n\n",
            "data: {\"response\":\"Title\"}\n\n",
            "data: {\"response\":\"\\\":\"}\n\n",
            "data: {\"response\":\" \\\"\"}\n\n",
            "data: {\"response\":\"I\"}\n\n",
            "data: {\"response\":\"'\"}\n\n",
            "data: {\"response\":\"m\"}\n\n",
            "data: {\"response\":\" currently\"}\n\n",
            "data: {\"response\":\" getting\"}\n\n",
            "data: {\"response\":\" totally\"}\n\n",
            "data: {\"response\":\" black\"}\n\n",
            "data: {\"response\":\"ed\"}\n\n",
            "data: {\"response\":\" out\"}\n\n",
            "data: {\"response\":\".\\\",\"}\n\n",
            "data: {\"response\":\"\\n\"}\n\n",
            "data: {\"response\":\"\\\"\"}\n\n",
            "data: {\"response\":\"id\"}\n\n",
            "data: {\"response\":\"\\\":\"}\n\n",
            "data: {\"response\":\" \\\"\"}\n\n",
            "data: {\"response\":\"1\"}\n\n",
            "data: {\"response\":\"0\"}\n\n",
            "data: {\"response\":\"0\"}\n\n",
            "data: {\"response\":\"6\"}\n\n",
            "data: {\"response\":\"\\\",\"}\n\n",
            "data: {\"response\":\"\\n\"}\n\n",
            "data: {\"response\":\"\\\"\"}\n\n",
            "data: {\"response\":\"image\"}\n\n",
            "data: {\"response\":\"Url\"}\n\n",
            "data: {\"response\":\"\\\":\"}\n\n",
            "data: {\"response\":\" \\\"\"}\n\n",
            "data: {\"response\":\"https\"}\n\n",
            "data: {\"response\":\"://\"}\n\n",
            "data: {\"response\":\"im\"}\n\n",
            "data: {\"response\":\"gs\"}\n\n",
            "data: {\"response\":\".\"}\n\n",
            "data: {\"response\":\"x\"}\n\n",
            "data: {\"response\":\"k\"}\n\n",
            "data: {\"response\":\"cd\"}\n\n",
            "data: {\"response\":\".\"}\n\n",
            "data: {\"response\":\"com\"}\n\n",
            "data: {\"response\":\"/\"}\n\n",
            "data: {\"response\":\"com\"}\n\n",
            "data: {\"response\":\"ics\"}\n\n",
            "data: {\"response\":\"/\"}\n\n",
            "data: {\"response\":\"black\"}\n\n",
            "data: {\"response\":\"out\"}\n\n",
            "data: {\"response\":\".\"}\n\n",
            "data: {\"response\":\"png\"}\n\n",
            "data: {\"response\":\"\\\",\"}\n\n",
            "data: {\"response\":\"\\n\"}\n\n",
            "data: {\"response\":\"\\\"\"}\n\n",
            "data: {\"response\":\"publish\"}\n\n",
            "data: {\"response\":\"Date\"}\n\n",
            "data: {\"response\":\"Day\"}\n\n",
            "data: {\"response\":\"\\\":\"}\n\n",
            "data: {\"response\":\" \"}\n\n",
            "data: {\"response\":\"1\"}\n\n",
            "data: {\"response\":\"8\"}\n\n",
            "data: {\"response\":\",\"}\n\n",
            "data: {\"response\":\"\\n\"}\n\n",
            "data: {\"response\":\"\\\"\"}\n\n",
            "data: {\"response\":\"publish\"}\n\n",
            "data: {\"response\":\"Date\"}\n\n",
            "data: {\"response\":\"Month\"}\n\n",
            "data: {\"response\":\"\\\":\"}\n\n",
            "data: {\"response\":\" \"}\n\n",
            "data: {\"response\":\"1\"}\n\n",
            "data: {\"response\":\",\"}\n\n",
            "data: {\"response\":\"\\n\"}\n\n",
            "data: {\"response\":\"\\\"\"}\n\n",
            "data: {\"response\":\"publish\"}\n\n",
            "data: {\"response\":\"Date\"}\n\n",
            "data: {\"response\":\"Timestamp\"}\n\n",
            "data: {\"response\":\"\\\":\"}\n\n",
            "data: {\"response\":\" \"}\n\n",
            "data: {\"response\":\"1\"}\n\n",
            "data: {\"response\":\"3\"}\n\n",
            "data: {\"response\":\"2\"}\n\n",
            "data: {\"response\":\"6\"}\n\n",
            "data: {\"response\":\"8\"}\n\n",
            "data: {\"response\":\"6\"}\n\n",
            "data: {\"response\":\"6\"}\n\n",
            "data: {\"response\":\"4\"}\n\n",
            "data: {\"response\":\"0\"}\n\n",
            "data: {\"response\":\"0\"}\n\n",
            "data: {\"response\":\",\"}\n\n",
            "data: {\"response\":\"\\n\"}\n\n",
            "data: {\"response\":\"\\\"\"}\n\n",
            "data: {\"response\":\"publish\"}\n\n",
            "data: {\"response\":\"Date\"}\n\n",
            "data: {\"response\":\"Year\"}\n\n",
            "data: {\"response\":\"\\\":\"}\n\n",
            "data: {\"response\":\" \"}\n\n",
            "data: {\"response\":\"2\"}\n\n",
            "data: {\"response\":\"0\"}\n\n",
            "data: {\"response\":\"1\"}\n\n",
            "data: {\"response\":\"1\"}\n\n",
            "data: {\"response\":\",\"}\n\n",
            "data: {\"response\":\"\\n\"}\n\n",
            "data: {\"response\":\"\\\"\"}\n\n",
            "data: {\"response\":\"title\"}\n\n",
            "data: {\"response\":\"\\\":\"}\n\n",
            "data: {\"response\":\" \\\"\"}\n\n",
            "data: {\"response\":\"Black\"}\n\n",
            "data: {\"response\":\"out\"}\n\n",
            "data: {\"response\":\"\\\",\"}\n\n",
            "data: {\"response\":\"\\n\"}\n\n",
            "data: {\"response\":\"\\\"\"}\n\n",
            "data: {\"response\":\"top\"}\n\n",
            "data: {\"response\":\"ics\"}\n\n",
            "data: {\"response\":\"\\\":\"}\n\n",
            "data: {\"response\":\" [\"}\n\n",
            "data: {\"response\":\"\\n\"}\n\n",
            "data: {\"response\":\"\\\"\"}\n\n",
            "data: {\"response\":\"Links\"}\n\n",
            "data: {\"response\":\" to\"}\n\n",
            "data: {\"response\":\" x\"}\n\n",
            "data: {\"response\":\"k\"}\n\n",
            "data: {\"response\":\"cd\"}\n\n",
            "data: {\"response\":\".\"}\n\n",
            "data: {\"response\":\"com\"}\n\n",
            "data: {\"response\":\"\\\",\"}\n\n",
            "data: {\"response\":\"\\n\"}\n\n",
            "data: {\"response\":\"\\\"\"}\n\n",
            "data: {\"response\":\"Apr\"}\n\n",
            "data: {\"response\":\"il\"}\n\n",
            "data: {\"response\":\" fool\"}\n\n",
            "data: {\"response\":\"s\"}\n\n",
            "data: {\"response\":\"'\"}\n\n",
            "data: {\"response\":\" com\"}\n\n",
            "data: {\"response\":\"ics\"}\n\n",
            "data: {\"response\":\"\\\",\"}\n\n",
            "data: {\"response\":\"\\n\"}\n\n",
            "data: {\"response\":\"\\\"\"}\n\n",
            "data: {\"response\":\"Inter\"}\n\n",
            "data: {\"response\":\"active\"}\n\n",
            "data: {\"response\":\" com\"}\n\n",
            "data: {\"response\":\"ics\"}\n\n",
            "data: {\"response\":\"\\\",\"}\n\n",
            "data: {\"response\":\"\\n\"}\n\n",
            "data: {\"response\":\"\\\"\"}\n\n",
            "data: {\"response\":\"Com\"}\n\n",
            "data: {\"response\":\"ics\"}\n\n",
            "data: {\"response\":\" with\"}\n\n",
            "data: {\"response\":\" animation\"}\n\n",
            "data: {\"response\":\"\\\",\"}\n\n",
            "data: {\"response\":\"\\n\"}\n\n",
            "data: {\"response\":\"\\\"\"}\n\n",
            "data: {\"response\":\"Dynamic\"}\n\n",
            "data: {\"response\":\" com\"}\n\n",
            "data: {\"response\":\"ics\"}\n\n",
            "data: {\"response\":\"\\\",\"}\n\n",
            "data: {\"response\":\"\\n\"}\n\n",
            "data: {\"response\":\"\\\"\"}\n\n",
            "data: {\"response\":\"Com\"}\n\n",
            "data: {\"response\":\"ics\"}\n\n",
            "data: {\"response\":\" with\"}\n\n",
            "data: {\"response\":\" audio\"}\n\n",
            "data: {\"response\":\"\\\"\"}\n\n",
            "data: {\"response\":\"\\n\"}\n\n",
            "data: {\"response\":\" ],\"}\n\n",
            "data: {\"response\":\"\\n\"}\n\n",
            "data: {\"response\":\"\\\"\"}\n\n",
            "data: {\"response\":\"\"}\n\ndata: [DONE]\n\n"
        ]
    })";
    auto parsed_string = CFConversationModel::parse_stream_response(res);
    ASSERT_TRUE(parsed_string.ok());
    ASSERT_EQ("00,\n\"publishDateYear\": 2011,\n\"title\": \"SOPA\",\n\"topics\": [\n\"Links to xkcd.com\",\n\"April fools' comics\",\n\"Interactive comics\",\n\"Comics with animation\",\n\"Dynamic comics\",\n\"Comics with audio\"\n ],\n\"transcript\": \" \"\n},\n{\n\"altTitle\": \"I'm currently getting totally blacked out.\",\n\"id\": \"1006\",\n\"imageUrl\": \"https://imgs.xkcd.com/comics/blackout.png\",\n\"publishDateDay\": 18,\n\"publishDateMonth\": 1,\n\"publishDateTimestamp\": 1326866400,\n\"publishDateYear\": 2011,\n\"title\": \"Blackout\",\n\"topics\": [\n\"Links to xkcd.com\",\n\"April fools' comics\",\n\"Interactive comics\",\n\"Comics with animation\",\n\"Dynamic comics\",\n\"Comics with audio\"\n ],\n\"", parsed_string.get());
}

TEST_F(CollectionVectorTest, TestInvalidOpenAIURL) {
    nlohmann::json schema_json = R"({
        "name": "test",
        "fields": [
            {"name": "name", "type": "string"},
            {
                "name": "vector",
                "type": "float[]",
                "embed": {
                    "from": ["name"],
                    "model_config": {
                        "model_name": "openai/text-embedding-3-small",
                        "api_key": "123",
                        "url": "invalid url"
                    }
                }
            }
        ]
    })"_json;

    auto collection_create_op = collectionManager.create_collection(schema_json);
    ASSERT_FALSE(collection_create_op.ok());
    ASSERT_EQ("OpenAI API error: ", collection_create_op.error());
}

TEST_F(CollectionVectorTest, TestRestoringImages) {
    nlohmann::json schema_json = R"({
        "name": "test",
        "fields": [
            {"name": "image", "type": "image", "store": false},
            {"name": "embedding", "type":"float[]", "embed":{"from": ["image"], "model_config": {"model_name": "ts/clip-vit-b-p32"}}}
        ]
    })"_json;

    auto collection_create_op = collectionManager.create_collection(schema_json);
    auto coll = collection_create_op.get();

    auto add_op = coll->add(R"({
        "name": "dog",
        "image": "/9j/4AAQSkZJRgABAQAAAQABAAD/2wCEAAkGBwgHBgkIBwgKCgkLDRYPDQwMDRsUFRAWIB0iIiAdHx8kKDQsJCYxJx8fLT0tMTU3Ojo6Iys/RD84QzQ5OjcBCgoKDQwNGg8PGjclHyU3Nzc3Nzc3Nzc3Nzc3Nzc3Nzc3Nzc3Nzc3Nzc3Nzc3Nzc3Nzc3Nzc3Nzc3Nzc3Nzc3N//AABEIAJsAmwMBIgACEQEDEQH/xAAbAAACAgMBAAAAAAAAAAAAAAACAwEEAAUGB//EADUQAAICAQMCBAQDBwUBAAAAAAECAAMRBBIhBTETQVFhBiJxgRQjMkKRobHB0fEVJDNS4fD/xAAZAQADAQEBAAAAAAAAAAAAAAAAAQIDBAX/xAAmEQACAgMAAgICAQUAAAAAAAAAAQIRAxIhMUEEEyJRkSMyYXGB/9oADAMBAAIRAxEAPwDrMQguYAMapnjmRG2YBCMHzgIkCGBBEkRjCxJxMmQAnEniDmQYWAWBMwIGTI3RbA2GcQGImGLaPYVkkiASJBgmS5hZJYQciCcyCYtwslmEDdIJgZhsFlocRgMgLCAlUFEZmAycScSaCiQZgMjEkCMdBZkFpMjEYjMyczAJJWFALJmZh7DI2yKYAloDGN2SCkqgoRumGMZIJXMnUKFQWjtkFki1ChEGP2QdkWrHoyyDCEriz3hB5qXaHARmABEB5jWQJbHSRiVxb7wHuIibFZc4xIHeV67CxAmx0ukerOo1O1EQZAZu8uK2HFbOkTRotRbtKVEqfM8CWh0m3blra19iZT1fXbKVIVQi+RH7X95pOq/G9PSrKF1FlbM2C9YbLKhONxHl95soxOhYUvJ0N/T9RUM4DL6qcyiZs+n332KLa8tWwymJr+o/JcSK3RW5AYYI9ZnOKStEZMevRe6TulcWcyd8yTMbDcwF7xVlkWLSIOSsVltmxFk5iDbmR4sNkGw3dB3CKZ4vf7yXMe4zGDGA47SnZY6nOIK6snjEnctyrlF8HmS5wJTW0kiNLNjmVuifIyvJaS6gwaySOxkkN3xJ2XsFFtXQ7TkK6k9hzOZ+J/iC2wrTpyfzbCqKDwccf1m36neaOn3PnaduB9TOG1p/3uiwMhAPPzIz/Ob4+8Or46qLkdEv4jUJXp6rdqou0v33Yj9P0Lp+nZtZ1FKHsOSCyl7HY+npNfpdQ9LqQVXHr6zmupfFet/1i6jwiyVkj3OPSbwTfg0lL9nfWfEF+l0zV13Cqwjg4yF/vOF+Guude1fxfo9JrOoWPpLdTtu4G0j7xGu6zqNTWTXprCx4IJxg+mJb6V0s6fSdO6rm5ta9521VcKQOeR37+k1SUIvYiSc3SPSra2ptZG7qcRZY57xm6y47ypy3J4izWxbBBE8yTp8ONwldUQeYGBLBq2r6xbVnPEPKsbxyXBRWDiMetwOBFhXLYxEpoX1yuqBc+8XmNvQoJXw3pDj6DhJOqNrVpVdcExg6fUvfGZWqtdACG4jG1ZYzCSl4R7MI45PaSH/hqU5AEILWeMZ+koLqfEYjnIh+O1LZYcROEvZSePtIvolYyMSfy1znGJSXX1seQJj3m5sKpxEsbu5FbRS/EDrOjTqPT7KaiA/6l+0866vptRp9WlFy4uVQcr7ec9J09LG9c5Ckyh8QVUaq9ryi5FYrX2UTv+PF+V4OWc41VHF6YvdViwkOvvK3Uun6fXAm1SlwHDjgzbjTmp/yxwe8ix2dWV0XjsfWdPV1GXk5Na+pdO1A251dXBPiAc+3/s774I1+q1avVboRRXWpJcv3PHYev9oPR9PVvU31o6/9WE7zpmjqt6aa9Pp6kzyCBiVKcpQaYLhSqIzjEaVVSGYSv43gs25ckHkmA2tDqWAnkTizswpXUhuqtXyEimyr9vAiK7vEB3LiLc7mi2TRTxSUupFi2xSwVYsvWr8cmUNVqSFwin0zK+60AsM8ydG0TOWlWumzuHijiSKlAAI5lBbL66t65wO8zxrX+bd39oNtcNIY4y/OvJS0Wt1C1fmDJz5y1+LB78GVfw23hTk59Zg0tm7D+fadEYxTs4s2aeTjX8FyvVVJ27+ccth1bbdvE1q6GxbNzNkY5xLtFbHO1ivGDiV9fsyeSLVMwGpSRjkHEtaXXU1HDGVDpdp5Pn3kipS20jgjgyZQUkVino7N/p2Nmkuv42qOPrOc1NjlSDzmb3UOKdBp9MOGYhm95qdWFrz/AGndix6QpDnPaVmn2ZyNwxEvV+eF25X1HaWNWEVSckfQTNHaozkggdjNUIHcy60oOCmAnHH3nofw6y1UAF927y9PpOG1SgOrV/q7k5/hOo6BYtKjeQScZ5gvIn4J6+tGk1p3AgOM4moqsrtJXaVHvN58UMgvosevI8McmaV6G1W00stbAZIJ7ieV8huGVr0d2FKWOzLQFOK7Ih7lUhmbJB5HrBRjW1ni1biOMZkuiWAHhDjtEo7ypoiWRqOyf/Bl2qpdAFr+8F2LVYoXJimVQoGO/nBrvao4TiPJiuNRJx/JSl/URi3uFfTsMMfWZstT5fl4kWct4zgMwOdvrMZg7FtmM+WZP1SaR1Y88bduhDuucg4BxyfWWQjWIXOCOAPYyiLBYoBQEn5sHnaY78Qa0VQxK54AM6HE8aM1rx9LIHgllZuQPWTXYBUQX2s3GYNdumakeNU29s/tQ0p09iEhnbJwqZ+b7yHlV0a/RJpP3/syhgeC3y+ZMM0ObQ1LErvUYxx3xAN2k09a2MXUjhvMg9vv5x2icNbuV1cIu84+nGR5S4Si2khPDk/ul1C7dSza4gkkKccxWpuBtKgNkegzEKf98Sx4zmSw8a8Hcwz3HrOy6LoqanUonHJz5+hms0+o32MvkD8xA95seqaZdLTZgDaylvvNPpSiVKDnB8xLFZd1OoH44ofTH1nSdD1Tm5atw3eXPlOMvsqXW6esD5ic/bE6/wCGNI19y2/pzgn2EGvY07Ow1nSH6pVp7Gt2BFwynjPMo3/CV6KbNLqFdu5T/wBm7u1H4bTVkknBx9eJY0ur8QcTOWDHN/kNZJxVJnEtUr6i1LDsdcLhuJmq6bdsR/EpTjHLS78a116fVpqi21bl9P2h/mc+uqrNrC5g2xcgHtOOUPpk23Zpus0dar/JcAtpwWspZc9wcgQLmFx/4dx/7DiUtZdgoyJ+VxkLyT7Ae8TdrNU5dlsO0HkMMMolWp00jKpQuMnRaZMhmPDkZA9oxNFY6BvEQZHrK12qtYVh1X5FwcDknMNLVKgjIBHaOmZqSt+ygjIp3MBuJ7jgd+8OnStW48TVK28AhlU5AwcZB+/74Oa1Hh2sgyMcjlYVaqitcwZhjhiPbGYSv9mWNL9WLFllbEFQ4TI2pyZDvrF2tWuR3ZV/UV5yR6dxHLam8FsrgkZAznn/ABCr1aiwfLlgTjHocwUULZpiKbLN4yoQIMknzBj+n6wbSypYpsTncOIdlaNXu4DYxkg+/l5GVPwj1nxPG7HkHnj3gkk7KjKUeJ8CTVE6tqWXDleMnuPWWtIMOGIx95Tr0n+4FjtuI/Qdx49DLml/MsetjtweDibOaZrHIvY7r6q/Rr24/wCNsEes84p6gyNsz3GfpPRNSDqumajT1kF2Hyg8TnLPhGlLaHa/dWqt+XjktkEc/vE1WSNdJlJGs0BOo6rTqLRtVV+UeuRPTfh9kXSodxGTzx3nI29EO2uxbEBStV2BMDPIB+n6eJu9NbdTTTQxFaoMZ9fWEsiocJKzuLk8XQGvPcjDenMNKV09OScegM03TOp+FQTc+4ZO0Z54A/nH3avx62NQRXClhg8gZIOfUcQU1qXxvyK6+W1mirUISys3BXtObao1AYP5m3a2VyCI3/VepaXxyuSP0hQMkY7/AOZVTU6qy26y9amxgoQMfvM58jTdik1XGHZUXNTFWawV4bbyCPp/WLNdDIwryeOctnHPftxC8XULWfBD1Oc42+hxn/EVQHFFewDxBk9uceh/vIhGm6Cc94q2TqKggNhYlyCd273lBjrEO2vaVHAJGZYuGpa5iagFICqfrn/77iLYahmJNTD6IT/WWo2ZKeo06evUjwyWBPYgc9+0ahZs1h2zznB4/jEaW90fcufExlFPkfeS6ucEg8/qAPaTSZMJSiuGeEM2FFO8H5Qe0LQ0hQzWFnf9RDY/dALEMjF+c/KAeMRh25NmSDjAx5xoWoxWw5TbxxyZDnbWGZS2eBzxArsZd24nHYZ5Mx7Du8tv84tSqpFgbbPm4C4Cn+ghquzaDuUkd+5AxKouG0BQAM8kd45tWdmdxKnsT3EprnCWhhqOAKnU7h6wUZktc7shOAfcSqlpVtoOQ0YzMqfKQMYyPWZyteBwim+hOWZ87DwcAE8CRZZsXavPpx2MTZqAzrwEO7PB7TDqa2DgHt29zGotroNJNjltcoSNuMENk5+8YlwRlUHaOdxlJeOF5A/jAssG47GPfOJWrFw2VOo5ZyrFhnaeOcnt/OA5r3uSQvHI9CR2lFr25O7j0EXZaLlCjduJ3ZEbTY+ezYtmqtGrBYhSC2efvMrvVS424JXkjyJ85QbVONO2CBaTwzDt9pNGqXehuGSvBI84ga/RbWwFXUn5gCO/bEM6mrPzuQ3mFTjMpNdWu7aCwPme+Jm+s8sQT58SkyWjNMQSeP0do06jAZgvtKtB+Ro2jmzB7cRXQ7GOK0rIAO08/eM07oKH3LuJPBMBwCQPLJkNxUMesSdIm+C3arToWvcDIihrtHUPzGtuz/1WFq60dFLqCfeMrqrAUhBkSk0XZXGu8T56KztJ27bBgj3jfmH6gffEJlUcgDPMtafndnmTKZpGLkVLHbZkeXbiA1j2bc9/rLiqu1hjzigoAOB5xJ30j3QqwqtJ+QknvI0aM4xgnmWUUE4Ih0AA8cfNBy4OK2kokHSXKGYVnbKqqC5PbHlN7RY5JUscHymr6hWiaj5VAnPg+Q5yo6vk/F+lWmVWqLJ3wM94S6cj51yPL6wn7geWe0tr5jyE6rOPU19wYhVABPnAOnduQRNjqcC4ADjErooNbEjnMZSVmua3wXanZlm/aheEB+q0Z85YZVJHA4gvWhYkqItWjV5IOk0f/9k="
    })"_json.dump());


    auto summary = coll->get_summary_json();
    ASSERT_EQ(1, summary["num_documents"]);

    collectionManager.dispose();
    delete store;

    store = new Store("/tmp/typesense_test/collection_vector_search");
    collectionManager.init(store, 1.0, "auth_key", quit);
    auto load_op = collectionManager.load(8, 1000);

    if(!load_op.ok()) {
        LOG(ERROR) << load_op.error();
    }

    ASSERT_TRUE(load_op.ok());

    coll = collectionManager.get_collection("test").get();

    ASSERT_EQ(1, coll->get_summary_json()["num_documents"]);
}<|MERGE_RESOLUTION|>--- conflicted
+++ resolved
@@ -3834,13 +3834,8 @@
 
     auto conversation_model_config = R"({
         "model_name": "openai/gpt-3.5-turbo",
-<<<<<<< HEAD
-        "max_bytes": 1000,
-        "history_collection": "conversation_store"
-=======
         "max_bytes: 1000,
         "history_collection": "conversation_store",
->>>>>>> 03958576
     })"_json;
 
     conversation_model_config["api_key"] = api_key;
