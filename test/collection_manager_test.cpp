--- conflicted
+++ resolved
@@ -528,23 +528,13 @@
     const auto& synonyms = collection1->get_synonyms().get();
     ASSERT_EQ(2, synonyms.size());
 
-<<<<<<< HEAD
-    ASSERT_STREQ("id1", synonyms.at(0).id.c_str());
-    ASSERT_EQ(2, synonyms.at(0).root.size());
-    ASSERT_EQ(1, synonyms.at(0).synonyms.size());
-
-    ASSERT_STREQ("id3", synonyms.at(1).id.c_str());
-    ASSERT_EQ(0, synonyms.at(1).root.size());
-    ASSERT_EQ(2, synonyms.at(1).synonyms.size());
-=======
-    ASSERT_STREQ("id1", synonyms.at("id1")->id.c_str());
-    ASSERT_EQ(2, synonyms.at("id1")->root.size());
-    ASSERT_EQ(1, synonyms.at("id1")->synonyms.size());
-
-    ASSERT_STREQ("id3", synonyms.at("id3")->id.c_str());
-    ASSERT_EQ(0, synonyms.at("id3")->root.size());
-    ASSERT_EQ(2, synonyms.at("id3")->synonyms.size());
->>>>>>> a6a7c570
+    ASSERT_STREQ("id1", synonyms.at(0)->id.c_str());
+    ASSERT_EQ(2, synonyms.at(0)->root.size());
+    ASSERT_EQ(1, synonyms.at(0)->synonyms.size());
+
+    ASSERT_STREQ("id3", synonyms.at(1)->id.c_str());
+    ASSERT_EQ(0, synonyms.at(1)->root.size());
+    ASSERT_EQ(2, synonyms.at(1)->synonyms.size());
 
     std::vector<char> expected_symbols = {'+'};
     std::vector<char> expected_separators = {'-'};
