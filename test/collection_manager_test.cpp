#include <gtest/gtest.h>
#include <string>
#include <vector>
#include <fstream>
#include <collection_manager.h>
#include <analytics_manager.h>
#include "string_utils.h"
#include "collection.h"

class CollectionManagerTest : public ::testing::Test {
protected:
    Store *store;
    CollectionManager & collectionManager = CollectionManager::get_instance();
    std::atomic<bool> quit = false;
    Collection *collection1;
    std::vector<sort_by> sort_fields;
    nlohmann::json schema;

    void setupCollection() {
        std::string state_dir_path = "/tmp/typesense_test/coll_manager_test_db";
        LOG(INFO) << "Truncating and creating: " << state_dir_path;
        system(("rm -rf "+state_dir_path+" && mkdir -p "+state_dir_path).c_str());

        store = new Store(state_dir_path);
        collectionManager.init(store, 1.0, "auth_key", quit);
        collectionManager.load(8, 1000);

        AnalyticsManager::get_instance().init(store);

        schema = R"({
            "name": "collection1",
            "enable_nested_fields": true,
            "fields": [
                {"name": "title", "type": "string", "locale": "en"},
                {"name": "starring", "type": "string", "infix": true},
                {"name": "cast", "type": "string[]", "facet": true, "optional": true},
                {"name": ".*_year", "type": "int32", "facet": true, "optional": true},
                {"name": "location", "type": "geopoint", "optional": true},
                {"name": "not_stored", "type": "string", "optional": true, "index": false},
                {"name": "points", "type": "int32"},
                {"name": "person", "type": "object", "optional": true},
                {"name": "vec", "type": "float[]", "num_dim": 128, "optional": true},
                {"name": "product_id", "type": "string", "reference": "Products.product_id", "optional": true}
            ],
            "default_sorting_field": "points",
            "symbols_to_index":["+"],
            "token_separators":["-"]
        })"_json;

        sort_fields = { sort_by("points", "DESC") };
        auto op = collectionManager.create_collection(schema);
        ASSERT_TRUE(op.ok());
        collection1 = op.get();
    }

    virtual void SetUp() {
        setupCollection();
    }

    virtual void TearDown() {
        if(store != nullptr) {
            collectionManager.drop_collection("collection1");
            collectionManager.dispose();
            delete store;
        }
    }
};

TEST_F(CollectionManagerTest, CollectionCreation) {
    CollectionManager & collectionManager2 = CollectionManager::get_instance();
    collection1 = collectionManager2.get_collection("collection1").get();
    ASSERT_NE(nullptr, collection1);

    tsl::htrie_map<char, field> schema = collection1->get_schema();
    std::vector<std::string> facet_fields_expected = {"cast"};

    ASSERT_EQ(0, collection1->get_collection_id());
    ASSERT_EQ(0, collection1->get_next_seq_id());
    ASSERT_EQ(facet_fields_expected, collection1->get_facet_fields());
    // product_id_sequence_id is also included
    ASSERT_EQ(3, collection1->get_sort_fields().size());
    ASSERT_EQ("location", collection1->get_sort_fields()[0].name);
    ASSERT_EQ("product_id_sequence_id", collection1->get_sort_fields()[1].name);
    ASSERT_EQ("points", collection1->get_sort_fields()[2].name);
    ASSERT_EQ(schema.size(), collection1->get_schema().size());
    ASSERT_EQ("points", collection1->get_default_sorting_field());
    ASSERT_EQ(false, schema.at("not_stored").index);

    ASSERT_EQ(1, collection1->get_reference_fields().size());
    ASSERT_EQ("Products", collection1->get_reference_fields().at("product_id").collection);
    ASSERT_EQ("product_id", collection1->get_reference_fields().at("product_id").field);

    // check storage as well
    rocksdb::Iterator* it = store->get_iterator();
    size_t num_keys = 0;
    for (it->SeekToFirst(); it->Valid(); it->Next()) {
        num_keys += 1;
    }

    delete it;

    std::string collection_meta_json;
    nlohmann::json collection_meta;
    std::string next_seq_id;
    std::string next_collection_id;

    store->get(Collection::get_meta_key("collection1"), collection_meta_json);
    store->get(Collection::get_next_seq_id_key("collection1"), next_seq_id);
    store->get(CollectionManager::NEXT_COLLECTION_ID_KEY, next_collection_id);

    ASSERT_EQ(3, num_keys);
    // we already call `collection1->get_next_seq_id` above, which is side-effecting
    ASSERT_EQ(1, StringUtils::deserialize_uint32_t(next_seq_id));

    LOG(INFO) << collection_meta_json;

    nlohmann::json expected_meta_json = R"(
        {
          "created_at":1663234047,
          "default_sorting_field":"points",
          "enable_nested_fields":true,
          "fallback_field_type":"",
          "fields":[
            {
              "facet":false,
              "index":true,
              "infix":false,
              "locale":"en",
              "name":"title",
              "nested":false,
              "optional":false,
              "sort":false,
              "store":true,
              "type":"string"
            },
            {
              "facet":false,
              "index":true,
              "infix":true,
              "locale":"",
              "name":"starring",
              "nested":false,
              "optional":false,
              "sort":false,
              "store":true,
              "type":"string"
            },
            {
              "facet":true,
              "index":true,
              "infix":false,
              "locale":"",
              "name":"cast",
              "nested":false,
              "optional":true,
              "sort":false,
              "store":true,
              "type":"string[]"
            },
            {
              "facet":true,
              "index":true,
              "infix":false,
              "locale":"",
              "name":".*_year",
              "nested":false,
              "optional":true,
              "sort":true,
              "store":true,
              "type":"int32"
            },
            {
              "facet":false,
              "index":true,
              "infix":false,
              "locale":"",
              "name":"location",
              "nested":false,
              "optional":true,
              "sort":true,
              "store":true,
              "type":"geopoint"
            },
            {
              "facet":false,
              "index":false,
              "infix":false,
              "locale":"",
              "name":"not_stored",
              "nested":false,
              "optional":true,
              "sort":false,
              "store":true,
              "type":"string"
            },
            {
              "facet":false,
              "index":true,
              "infix":false,
              "locale":"",
              "name":"points",
              "nested":false,
              "optional":false,
              "sort":true,
              "store":true,
              "type":"int32"
            },
            {
              "facet":false,
              "index":true,
              "infix":false,
              "locale":"",
              "name":"person",
              "nested":true,
              "nested_array":2,
              "optional":true,
              "sort":false,
              "store":true,
              "type":"object"
            },
            {
              "facet":false,
              "index":true,
              "infix":false,
              "locale":"",
              "name":"vec",
              "nested":false,
              "num_dim":128,
              "optional":true,
              "sort":false,
              "store":true,
              "type":"float[]",
              "vec_dist":"cosine"
            },
            {
              "facet":false,
              "index":true,
              "infix":false,
              "locale":"",
              "name":"product_id",
              "nested":false,
              "optional":true,
              "sort":false,
              "store":true,
              "type":"string",
              "reference":"Products.product_id"
            },
            {
              "facet":false,
              "index":true,
              "infix":false,
              "locale":"",
              "name":"product_id_sequence_id",
              "nested":false,
              "optional":true,
              "sort":true,
              "store":true,
              "type":"int64"
            }
          ],
          "id":0,
          "name":"collection1",
          "num_memory_shards":4,
          "symbols_to_index":[
            "+"
          ],
          "token_separators":[
            "-"
          ]
        }
    )"_json;

    auto actual_json = nlohmann::json::parse(collection_meta_json);
    expected_meta_json["created_at"] = actual_json["created_at"];



    ASSERT_EQ(expected_meta_json.dump(), actual_json.dump());
    ASSERT_EQ("1", next_collection_id);
}

TEST_F(CollectionManagerTest, ParallelCollectionCreation) {
    std::vector<std::thread> threads;
    for(size_t i = 0; i < 10; i++) {
        threads.emplace_back([i, &collectionManager = collectionManager]() {
            nlohmann::json coll_json = R"({
                "name": "parcoll",
                "fields": [
                    {"name": "title", "type": "string"}
                ]
            })"_json;
            coll_json["name"] = coll_json["name"].get<std::string>() + std::to_string(i+1);
            auto coll_op = collectionManager.create_collection(coll_json);
            ASSERT_TRUE(coll_op.ok());
        });
    }

    for(auto& thread : threads){
        thread.join();
    }

    int64_t prev_id = INT32_MAX;

    for(auto coll: collectionManager.get_collections().get()) {
        // collections are sorted by ID, in descending order
        ASSERT_TRUE(coll->get_collection_id() < prev_id);
        prev_id = coll->get_collection_id();
    }
}

TEST_F(CollectionManagerTest, ShouldInitCollection) {
    nlohmann::json collection_meta1 =
            nlohmann::json::parse("{\"name\": \"foobar\", \"id\": 100, \"fields\": [{\"name\": \"org\", \"type\": "
                                  "\"string\", \"facet\": false}], \"default_sorting_field\": \"foo\"}");

    spp::sparse_hash_map<std::string, std::string> referenced_in;
    Collection *collection = collectionManager.init_collection(collection_meta1, 100, store, 1.0f, referenced_in);
    ASSERT_EQ("foobar", collection->get_name());
    ASSERT_EQ(100, collection->get_collection_id());
    ASSERT_EQ(1, collection->get_fields().size());
    ASSERT_EQ("foo", collection->get_default_sorting_field());
    ASSERT_EQ(0, collection->get_created_at());

    ASSERT_FALSE(collection->get_fields().at(0).infix);
    ASSERT_FALSE(collection->get_fields().at(0).sort);
    ASSERT_EQ("", collection->get_fields().at(0).locale);

    delete collection;

    // with non-default values

    nlohmann::json collection_meta2 =
            nlohmann::json::parse("{\"name\": \"foobar\", \"id\": 100, \"fields\": [{\"name\": \"org\", \"type\": "
                                  "\"string\", \"facet\": false, \"infix\": true, \"sort\": true, \"locale\": \"en\"}], \"created_at\": 12345,"
                                  "\"default_sorting_field\": \"foo\","
                                  "\"symbols_to_index\": [\"+\"], \"token_separators\": [\"-\"]}");


    collection = collectionManager.init_collection(collection_meta2, 100, store, 1.0f, referenced_in);
    ASSERT_EQ(12345, collection->get_created_at());

    std::vector<char> expected_symbols = {'+'};
    std::vector<char> expected_separators = {'-'};

    ASSERT_EQ(1, collection->get_token_separators().size());
    ASSERT_EQ('-', collection->get_token_separators()[0]);

    ASSERT_EQ(1, collection->get_symbols_to_index().size());
    ASSERT_EQ('+', collection->get_symbols_to_index()[0]);

    ASSERT_TRUE(collection->get_fields().at(0).infix);
    ASSERT_TRUE(collection->get_fields().at(0).sort);
    ASSERT_EQ("en", collection->get_fields().at(0).locale);

    delete collection;
}

TEST_F(CollectionManagerTest, GetAllCollections) {
    std::vector<Collection*> collection_vec = collectionManager.get_collections().get();
    ASSERT_EQ(1, collection_vec.size());
    ASSERT_STREQ("collection1", collection_vec[0]->get_name().c_str());

    // try creating one more collection
    auto new_schema = R"({
        "name": "collection2",
        "fields": [
            {"name": "title", "type": "string", "locale": "en"},
            {"name": "points", "type": "int32"}
        ]
    })"_json;

    collectionManager.create_collection(new_schema);
    collection_vec = collectionManager.get_collections().get();
    ASSERT_EQ(2, collection_vec.size());

    // most recently created collection first
    ASSERT_STREQ("collection2", collection_vec[0]->get_name().c_str());
    ASSERT_STREQ("collection1", collection_vec[1]->get_name().c_str());

    collectionManager.drop_collection("collection2");
}

TEST_F(CollectionManagerTest, RestoreRecordsOnRestart) {
    std::ifstream infile(std::string(ROOT_DIR)+"test/multi_field_documents.jsonl");
    std::string json_line;

    while (std::getline(infile, json_line)) {
        auto op = collection1->add(json_line);
        if (!op.ok()) {
            LOG(INFO) << op.error();
        }
        ASSERT_TRUE(op.ok());
    }

    infile.close();

    // add some overrides
    nlohmann::json override_json_include = {
        {"id", "include-rule"},
        {
         "rule", {
               {"query", "in"},
               {"match", override_t::MATCH_EXACT}
           }
        }
    };
    override_json_include["includes"] = nlohmann::json::array();
    override_json_include["includes"][0] = nlohmann::json::object();
    override_json_include["includes"][0]["id"] = "0";
    override_json_include["includes"][0]["position"] = 1;

    override_json_include["includes"][1] = nlohmann::json::object();
    override_json_include["includes"][1]["id"] = "3";
    override_json_include["includes"][1]["position"] = 2;

    override_t override_include;
    override_t::parse(override_json_include, "", override_include);

    nlohmann::json override_json = {
        {"id", "exclude-rule"},
        {
         "rule", {
                       {"query", "of"},
                       {"match", override_t::MATCH_EXACT}
               }
        }
    };
    override_json["excludes"] = nlohmann::json::array();
    override_json["excludes"][0] = nlohmann::json::object();
    override_json["excludes"][0]["id"] = "4";

    override_json["excludes"][1] = nlohmann::json::object();
    override_json["excludes"][1]["id"] = "11";

    override_t override_exclude;
    override_t::parse(override_json, "", override_exclude);

    nlohmann::json override_json_deleted = {
        {"id", "deleted-rule"},
        {
         "rule", {
                   {"query", "of"},
                   {"match", override_t::MATCH_EXACT}
           }
        }
    };

    override_json_deleted["excludes"] = nlohmann::json::array();
    override_json_deleted["excludes"][0] = nlohmann::json::object();
    override_json_deleted["excludes"][0]["id"] = "11";

    override_t override_deleted;
    override_t::parse(override_json_deleted, "", override_deleted);

    collection1->add_override(override_include);
    collection1->add_override(override_exclude);
    collection1->add_override(override_deleted);

    collection1->remove_override("deleted-rule");

    // make some synonym operation
    ASSERT_TRUE(collection1->add_synonym(R"({"id": "id1", "root": "smart phone", "synonyms": ["iphone"]})"_json).ok());
    ASSERT_TRUE(collection1->add_synonym(R"({"id": "id2", "root": "mobile phone", "synonyms": ["samsung phone"]})"_json).ok());
    ASSERT_TRUE(collection1->add_synonym(R"({"id": "id3", "synonyms": ["football", "foot ball"]})"_json).ok());

    collection1->remove_synonym("id2");

    std::vector<std::string> search_fields = {"starring", "title"};
    std::vector<std::string> facets;

    nlohmann::json results = collection1->search("thomas", search_fields, "", facets, sort_fields, {0}, 10, 1, FREQUENCY, {false}).get();
    ASSERT_EQ(4, results["hits"].size());

    tsl::htrie_map<char, field> schema = collection1->get_schema();
    ASSERT_EQ(schema.count("product_id_sequence_id"), 1);

    // recreate collection manager to ensure that it restores the records from the disk backed store
    collectionManager.dispose();
    delete store;

    store = new Store("/tmp/typesense_test/coll_manager_test_db");
    collectionManager.init(store, 1.0, "auth_key", quit);
    auto load_op = collectionManager.load(8, 1000);

    if(!load_op.ok()) {
        LOG(ERROR) << load_op.error();
    }

    ASSERT_TRUE(load_op.ok());

    collection1 = collectionManager.get_collection("collection1").get();
    ASSERT_NE(nullptr, collection1);

    std::vector<std::string> facet_fields_expected = {"cast"};

    ASSERT_EQ(0, collection1->get_collection_id());
    ASSERT_EQ(18, collection1->get_next_seq_id());
    ASSERT_EQ(facet_fields_expected, collection1->get_facet_fields());
    // product_id_sequence_id is also included
    ASSERT_EQ(3, collection1->get_sort_fields().size());
    ASSERT_EQ("location", collection1->get_sort_fields()[0].name);
    ASSERT_EQ("product_id_sequence_id", collection1->get_sort_fields()[1].name);
    ASSERT_EQ("points", collection1->get_sort_fields()[2].name);
    ASSERT_EQ(schema.size(), collection1->get_schema().size());
    ASSERT_EQ("points", collection1->get_default_sorting_field());

    ASSERT_EQ(1, collection1->get_reference_fields().size());
    ASSERT_EQ("Products", collection1->get_reference_fields().at("product_id").collection);
    ASSERT_EQ("product_id", collection1->get_reference_fields().at("product_id").field);

    auto restored_schema = collection1->get_schema();
    ASSERT_EQ(true, restored_schema.at("cast").optional);
    ASSERT_EQ(true, restored_schema.at("cast").facet);
    ASSERT_EQ(false, restored_schema.at("title").facet);
    ASSERT_EQ(false, restored_schema.at("title").optional);
    ASSERT_EQ(false, restored_schema.at("not_stored").index);
    ASSERT_TRUE(restored_schema.at("person").nested);
    ASSERT_EQ(2, restored_schema.at("person").nested_array);
    ASSERT_EQ(128, restored_schema.at("vec").num_dim);
    ASSERT_EQ(restored_schema.count("product_id_sequence_id"), 1);

    ASSERT_TRUE(collection1->get_enable_nested_fields());

    ASSERT_EQ(2, collection1->get_overrides().get().size());
    ASSERT_STREQ("exclude-rule", collection1->get_overrides().get()["exclude-rule"]->id.c_str());
    ASSERT_STREQ("include-rule", collection1->get_overrides().get()["include-rule"]->id.c_str());

    const auto& synonyms = collection1->get_synonyms();
    ASSERT_EQ(2, synonyms.size());

    ASSERT_STREQ("id1", synonyms.at("id1").id.c_str());
    ASSERT_EQ(2, synonyms.at("id1").root.size());
    ASSERT_EQ(1, synonyms.at("id1").synonyms.size());

    ASSERT_STREQ("id3", synonyms.at("id3").id.c_str());
    ASSERT_EQ(0, synonyms.at("id3").root.size());
    ASSERT_EQ(2, synonyms.at("id3").synonyms.size());

    std::vector<char> expected_symbols = {'+'};
    std::vector<char> expected_separators = {'-'};

    ASSERT_EQ(1, collection1->get_token_separators().size());
    ASSERT_EQ('-', collection1->get_token_separators()[0]);

    ASSERT_EQ(1, collection1->get_symbols_to_index().size());
    ASSERT_EQ('+', collection1->get_symbols_to_index()[0]);

    results = collection1->search("thomas", search_fields, "", facets, sort_fields, {0}, 10, 1, FREQUENCY, {false}).get();
    ASSERT_EQ(4, results["hits"].size());
}

TEST_F(CollectionManagerTest, VerifyEmbeddedParametersOfScopedAPIKey) {
    std::vector<field> fields = {field("title", field_types::STRING, false, false, true, "", -1, 1),
                                 field("year", field_types::INT32, false),
                                 field("points", field_types::INT32, false),};

    Collection* coll1 = collectionManager.create_collection("coll1", 1, fields, "points").get();

    nlohmann::json doc1;
    doc1["id"] = "0";
    doc1["title"] = "Tom Sawyer";
    doc1["year"] = 1876;
    doc1["points"] = 100;

    nlohmann::json doc2;
    doc2["id"] = "1";
    doc2["title"] = "Tom Sawyer";
    doc2["year"] = 1922;
    doc2["points"] = 200;

    ASSERT_TRUE(coll1->add(doc1.dump()).ok());
    ASSERT_TRUE(coll1->add(doc2.dump()).ok());

    auto results = coll1->search("*", {"title"}, "", {}, {}, {0}, 3, 1, FREQUENCY, {true}, 5).get();
    ASSERT_EQ(2, results["found"].get<size_t>());
    ASSERT_EQ(2, results["hits"].size());

    std::map<std::string, std::string> req_params;
    req_params["collection"] = "coll1";
    req_params["q"] = "*";

    nlohmann::json embedded_params;
    embedded_params["filter_by"] = "points: 200";

    std::string json_res;
    auto now_ts = std::chrono::duration_cast<std::chrono::microseconds>(
            std::chrono::system_clock::now().time_since_epoch()).count();

    auto search_op = collectionManager.do_search(req_params, embedded_params, json_res, now_ts);
    ASSERT_TRUE(search_op.ok());

    nlohmann::json res_obj = nlohmann::json::parse(json_res);
    ASSERT_EQ(1, res_obj["found"].get<size_t>());
    ASSERT_EQ(1, res_obj["hits"].size());
    ASSERT_STREQ("1", results["hits"][0]["document"]["id"].get<std::string>().c_str());

    // existing filter should be augmented
    req_params.clear();
    req_params["collection"] = "coll1";
    req_params["filter_by"] = "year: 1922";
    req_params["q"] = "*";

    search_op = collectionManager.do_search(req_params, embedded_params, json_res, now_ts);
    ASSERT_TRUE(search_op.ok());
    res_obj = nlohmann::json::parse(json_res);

    ASSERT_EQ(1, res_obj["found"].get<size_t>());
    ASSERT_EQ(1, res_obj["hits"].size());
    ASSERT_STREQ("1", results["hits"][0]["document"]["id"].get<std::string>().c_str());
    ASSERT_EQ("(year: 1922) && (points: 200)", req_params["filter_by"]);

    collectionManager.drop_collection("coll1");
}

TEST_F(CollectionManagerTest, QuerySuggestionsShouldBeTrimmed) {
    std::vector<field> fields = {field("title", field_types::STRING, false, false, true, "", -1, 1),
                                 field("year", field_types::INT32, false),
                                 field("points", field_types::INT32, false),};

    Collection* coll1 = collectionManager.create_collection("coll1", 1, fields, "points").get();

    nlohmann::json doc1;
    doc1["id"] = "0";
    doc1["title"] = "Tom Sawyer";
    doc1["year"] = 1876;
    doc1["points"] = 100;

    ASSERT_TRUE(coll1->add(doc1.dump()).ok());

    Config::get_instance().set_enable_search_analytics(true);

    nlohmann::json analytics_rule = R"({
        "name": "top_search_queries",
        "type": "popular_queries",
        "params": {
            "limit": 100,
            "source": {
                "collections": ["coll1"]
            },
            "destination": {
                "collection": "top_queries"
            }
        }
    })"_json;

    auto create_op = AnalyticsManager::get_instance().create_rule(analytics_rule, false, true);
    ASSERT_TRUE(create_op.ok());

    nlohmann::json embedded_params;
    std::map<std::string, std::string> req_params;
    req_params["collection"] = "coll1";
    req_params["q"] = " tom ";
    req_params["query_by"] = "title";

    std::string json_res;
    auto now_ts = std::chrono::duration_cast<std::chrono::microseconds>(
        std::chrono::system_clock::now().time_since_epoch()).count();

    auto search_op = collectionManager.do_search(req_params, embedded_params, json_res, now_ts);
    ASSERT_TRUE(search_op.ok());

    json_res.clear();
    req_params["q"] = "  ";
    search_op = collectionManager.do_search(req_params, embedded_params, json_res, now_ts);
    ASSERT_TRUE(search_op.ok());

    // check that suggestions have been trimmed
    auto popular_queries = AnalyticsManager::get_instance().get_popular_queries();
    ASSERT_EQ(2, popular_queries["top_queries"]->get_user_prefix_queries()[""].size());
    ASSERT_EQ("tom", popular_queries["top_queries"]->get_user_prefix_queries()[""][0].query);
    ASSERT_EQ("", popular_queries["top_queries"]->get_user_prefix_queries()[""][1].query);

    collectionManager.drop_collection("coll1");
}

TEST_F(CollectionManagerTest, NoHitsQueryAggregation) {
    std::vector<field> fields = {field("title", field_types::STRING, false, false, true, "", -1, 1),
                                 field("year", field_types::INT32, false),
                                 field("points", field_types::INT32, false),};

    Collection* coll1 = collectionManager.create_collection("coll1", 1, fields, "points").get();

    nlohmann::json doc1;
    doc1["id"] = "0";
    doc1["title"] = "Tom Sawyer";
    doc1["year"] = 1876;
    doc1["points"] = 100;

    ASSERT_TRUE(coll1->add(doc1.dump()).ok());

    Config::get_instance().set_enable_search_analytics(true);

    nlohmann::json analytics_rule = R"({
        "name": "nohits_search_queries",
        "type": "nohits_queries",
        "params": {
            "limit": 100,
            "source": {
                "collections": ["coll1"]
            },
            "destination": {
                "collection": "nohits_queries"
            }
        }
    })"_json;

    auto create_op = AnalyticsManager::get_instance().create_rule(analytics_rule, false, true);
    ASSERT_TRUE(create_op.ok());

    nlohmann::json embedded_params;
    std::map<std::string, std::string> req_params;
    req_params["collection"] = "coll1";
    req_params["q"] = "foobarbaz";
    req_params["query_by"] = "title";

    std::string json_res;
    auto now_ts = std::chrono::duration_cast<std::chrono::microseconds>(
            std::chrono::system_clock::now().time_since_epoch()).count();

    auto search_op = collectionManager.do_search(req_params, embedded_params, json_res, now_ts);
    ASSERT_TRUE(search_op.ok());

    // check that no hits queries have been populated
    auto nohits_queries = AnalyticsManager::get_instance().get_nohits_queries();
    ASSERT_EQ(1, nohits_queries["nohits_queries"]->get_user_prefix_queries()[""].size());
    ASSERT_EQ("foobarbaz", nohits_queries["nohits_queries"]->get_user_prefix_queries()[""][0].query);

    collectionManager.drop_collection("coll1");
}

TEST_F(CollectionManagerTest, RestoreAutoSchemaDocsOnRestart) {
    Collection *coll1;

    std::ifstream infile(std::string(ROOT_DIR)+"test/optional_fields.jsonl");
    std::vector<field> fields = {
        field("max", field_types::INT32, false)
    };

    coll1 = collectionManager.get_collection("coll1").get();
    if(coll1 == nullptr) {
        coll1 = collectionManager.create_collection("coll1", 1, fields, "max", 0, field_types::AUTO).get();
    }

    std::string json_line;

    while (std::getline(infile, json_line)) {
        nlohmann::json document = nlohmann::json::parse(json_line);
        Option<nlohmann::json> add_op = coll1->add(document.dump());
        ASSERT_TRUE(add_op.ok());
    }

    infile.close();

    ASSERT_EQ(1, coll1->get_collection_id());
    ASSERT_EQ(3, coll1->get_sort_fields().size());

    // index a document with a 2 bad field values with COERCE_OR_DROP setting
    // `title` is an integer and `average` is a string
    auto doc_json = R"({"title": 12345, "max": 25, "scores": [22, "how", 44],
                        "average": "bad data", "is_valid": true})";

    Option<nlohmann::json> add_op = coll1->add(doc_json, CREATE, "", DIRTY_VALUES::COERCE_OR_DROP);
    ASSERT_TRUE(add_op.ok());

    tsl::htrie_map<char, field> schema = collection1->get_schema();

    // create a new collection manager to ensure that it restores the records from the disk backed store
    CollectionManager & collectionManager2 = CollectionManager::get_instance();
    collectionManager2.init(store, 1.0, "auth_key", quit);
    auto load_op = collectionManager2.load(8, 1000);

    if(!load_op.ok()) {
        LOG(ERROR) << load_op.error();
    }

    ASSERT_TRUE(load_op.ok());

    auto restored_coll = collectionManager2.get_collection("coll1").get();
    ASSERT_NE(nullptr, restored_coll);

    std::vector<std::string> facet_fields_expected = {};
    auto restored_schema = restored_coll->get_schema();

    ASSERT_EQ(1, restored_coll->get_collection_id());
    ASSERT_EQ(7, restored_coll->get_next_seq_id());
    ASSERT_EQ(7, restored_coll->get_num_documents());
    ASSERT_EQ(facet_fields_expected, restored_coll->get_facet_fields());
    ASSERT_EQ(3, restored_coll->get_sort_fields().size());
    ASSERT_EQ("average", restored_coll->get_sort_fields()[0].name);
    ASSERT_EQ("is_valid", restored_coll->get_sort_fields()[1].name);
    ASSERT_EQ("max", restored_coll->get_sort_fields()[2].name);

    // ensures that the "id" field is not added to the schema
    ASSERT_EQ(6, restored_schema.size());

    ASSERT_EQ("max", restored_coll->get_default_sorting_field());

    ASSERT_EQ(1, restored_schema.count("title"));
    ASSERT_EQ(1, restored_schema.count("max"));
    ASSERT_EQ(1, restored_schema.count("description"));
    ASSERT_EQ(1, restored_schema.count("scores"));
    ASSERT_EQ(1, restored_schema.count("average"));
    ASSERT_EQ(1, restored_schema.count("is_valid"));

    // all detected schema are optional fields, while defined schema is not

    for(const auto& a_field: restored_schema) {
        if(a_field.name == "max") {
            ASSERT_FALSE(a_field.optional);
        } else {
            ASSERT_TRUE(a_field.optional);
        }
    }

    // try searching for record with bad data
    auto results = restored_coll->search("12345", {"title"}, "", {}, {}, {0}, 10, 1, FREQUENCY, {false}).get();

    ASSERT_EQ(1, results["hits"].size());

    // int to string conversion should be done for `title` while `average` field must be dropped
    ASSERT_STREQ("12345", results["hits"][0]["document"]["title"].get<std::string>().c_str());
    ASSERT_EQ(0, results["hits"][0]["document"].count("average"));

    ASSERT_EQ(2, results["hits"][0]["document"]["scores"].size());
    ASSERT_EQ(22, results["hits"][0]["document"]["scores"][0]);
    ASSERT_EQ(44, results["hits"][0]["document"]["scores"][1]);

    // try sorting on `average`, a field that not all records have
    ASSERT_EQ(7, restored_coll->get_num_documents());

    sort_fields = { sort_by("average", "DESC") };
    results = restored_coll->search("*", {"title"}, "", {}, {sort_fields}, {0}, 10, 1, FREQUENCY, {false}).get();

    ASSERT_EQ(7, results["hits"].size());

    collectionManager.drop_collection("coll1");
    collectionManager2.drop_collection("coll1");
}

TEST_F(CollectionManagerTest, RestorePresetsOnRestart) {
    auto preset_value = R"(
        {"q":"*", "per_page": "12"}
    )"_json;

    collectionManager.upsert_preset("single_preset", preset_value);

    // create a new collection manager to ensure that it restores the records from the disk backed store
    CollectionManager& collectionManager2 = CollectionManager::get_instance();
    collectionManager2.init(store, 1.0, "auth_key", quit);
    auto load_op = collectionManager2.load(8, 1000);

    if(!load_op.ok()) {
        LOG(ERROR) << load_op.error();
    }

    ASSERT_TRUE(load_op.ok());

    nlohmann::json preset;
    collectionManager2.get_preset("single_preset", preset);
    ASSERT_EQ("*", preset["q"].get<std::string>());

    collectionManager.drop_collection("coll1");
    collectionManager2.drop_collection("coll1");
}

TEST_F(CollectionManagerTest, RestoreNestedDocsOnRestart) {
    nlohmann::json schema = R"({
        "name": "coll1",
        "enable_nested_fields": true,
        "fields": [
          {"name": "details", "type": "object[]" },
          {"name": "company.name", "type": "string" },
          {"name": "person", "type": "object"}
        ]
    })"_json;

    auto op = collectionManager.create_collection(schema);
    ASSERT_TRUE(op.ok());
    Collection* coll1 = op.get();

    auto doc1 = R"({
        "details": [{"tags": ["foobar"]}],
        "company": {"name": "Foobar Corp"},
        "person": {"first_name": "Foobar"}
    })"_json;

    ASSERT_TRUE(coll1->add(doc1.dump(), CREATE).ok());

    auto res_op = coll1->search("foobar", {"details"}, "", {}, {}, {0}, 10, 1,
                            token_ordering::FREQUENCY, {true});
    ASSERT_TRUE(res_op.ok());
    ASSERT_EQ(1, res_op.get()["found"].get<size_t>());

    res_op = coll1->search("foobar", {"company.name"}, "", {}, {}, {0}, 10, 1,
                           token_ordering::FREQUENCY, {true});
    ASSERT_TRUE(res_op.ok());
    ASSERT_EQ(1, res_op.get()["found"].get<size_t>());

    res_op = coll1->search("foobar", {"person"}, "", {}, {}, {0}, 10, 1,
                           token_ordering::FREQUENCY, {true});
    ASSERT_TRUE(res_op.ok());
    ASSERT_EQ(1, res_op.get()["found"].get<size_t>());

    // create a new collection manager to ensure that it restores the records from the disk backed store
    CollectionManager& collectionManager2 = CollectionManager::get_instance();
    collectionManager2.init(store, 1.0, "auth_key", quit);
    auto load_op = collectionManager2.load(8, 1000);

    if(!load_op.ok()) {
        LOG(ERROR) << load_op.error();
    }

    ASSERT_TRUE(load_op.ok());

    auto restored_coll = collectionManager2.get_collection("coll1").get();
    ASSERT_NE(nullptr, restored_coll);

    res_op = restored_coll->search("foobar", {"details"}, "", {}, {}, {0}, 10, 1,
                           token_ordering::FREQUENCY, {true});
    ASSERT_TRUE(res_op.ok());
    ASSERT_EQ(1, res_op.get()["found"].get<size_t>());

    res_op = restored_coll->search("foobar", {"company.name"}, "", {}, {}, {0}, 10, 1,
                           token_ordering::FREQUENCY, {true});
    ASSERT_TRUE(res_op.ok());
    ASSERT_EQ(1, res_op.get()["found"].get<size_t>());

    res_op = restored_coll->search("foobar", {"person"}, "", {}, {}, {0}, 10, 1,
                           token_ordering::FREQUENCY, {true});
    ASSERT_TRUE(res_op.ok());
    ASSERT_EQ(1, res_op.get()["found"].get<size_t>());

    collectionManager.drop_collection("coll1");
    collectionManager2.drop_collection("coll1");
}

TEST_F(CollectionManagerTest, RestoreCoercedDocValuesOnRestart) {
    nlohmann::json schema = R"({
        "name": "coll1",
        "enable_nested_fields": true,
        "fields": [
          {"name": "product", "type": "object" },
          {"name": "product.price", "type": "int64" }
        ]
    })"_json;

    auto op = collectionManager.create_collection(schema);
    ASSERT_TRUE(op.ok());
    Collection* coll1 = op.get();

    auto doc1 = R"({
        "product": {"price": 45.78}
    })"_json;

    auto create_op = coll1->add(doc1.dump(), CREATE);
    ASSERT_TRUE(create_op.ok());

    auto res_op = coll1->search("*", {}, "product.price:>0", {}, {}, {0}, 10, 1,
                                token_ordering::FREQUENCY, {true});
    ASSERT_TRUE(res_op.ok());
    ASSERT_EQ(1, res_op.get()["found"].get<size_t>());

    // create a new collection manager to ensure that it restores the records from the disk backed store
    CollectionManager& collectionManager2 = CollectionManager::get_instance();
    collectionManager2.init(store, 1.0, "auth_key", quit);
    auto load_op = collectionManager2.load(8, 1000);

    if(!load_op.ok()) {
        LOG(ERROR) << load_op.error();
    }

    ASSERT_TRUE(load_op.ok());

    auto restored_coll = collectionManager2.get_collection("coll1").get();
    ASSERT_NE(nullptr, restored_coll);

    res_op = restored_coll->search("*", {}, "product.price:>0", {}, {}, {0}, 10, 1,
                                   token_ordering::FREQUENCY, {true});
    ASSERT_TRUE(res_op.ok());
    ASSERT_EQ(1, res_op.get()["found"].get<size_t>());

    collectionManager.drop_collection("coll1");
    collectionManager2.drop_collection("coll1");
}

TEST_F(CollectionManagerTest, DropCollectionCleanly) {
    std::ifstream infile(std::string(ROOT_DIR)+"test/multi_field_documents.jsonl");
    std::string json_line;

    while (std::getline(infile, json_line)) {
        collection1->add(json_line);
    }

    infile.close();

    ASSERT_FALSE(nullptr == collectionManager.get_collection_with_id(0).get());
    ASSERT_FALSE(nullptr == collectionManager.get_collection("collection1").get());

    collectionManager.drop_collection("collection1");

    rocksdb::Iterator* it = store->get_iterator();
    size_t num_keys = 0;

    for (it->SeekToFirst(); it->Valid(); it->Next()) {
        ASSERT_EQ(it->key().ToString(), "$CI");
        num_keys += 1;
    }

    ASSERT_EQ(1, num_keys);
    ASSERT_TRUE(it->status().ok());

    ASSERT_EQ(nullptr, collectionManager.get_collection("collection1").get());
    ASSERT_EQ(nullptr, collectionManager.get_collection_with_id(0).get());
    ASSERT_EQ(1, collectionManager.get_next_collection_id());

    delete it;
}

TEST_F(CollectionManagerTest, AuthWithMultiSearchKeys) {
    api_key_t key1("api_key", "some key", {"documents:create"}, {"foo"}, 64723363199);
    collectionManager.getAuthManager().create_key(key1);

    std::vector<collection_key_t> collection_keys = {
        collection_key_t("foo", "api_key")
    };

    std::vector<nlohmann::json> embedded_params_vec = { nlohmann::json::object() };
    std::map<std::string, std::string> params;

    // empty req auth key (present in header / GET param)
    ASSERT_TRUE(collectionManager.auth_key_matches("", "documents:create", collection_keys, params,
                                                   embedded_params_vec));

    // should work with bootstrap key
    collection_keys = {
        collection_key_t("foo", "auth_key")
    };

    ASSERT_TRUE(collectionManager.auth_key_matches("", "documents:create", collection_keys, params,
                                                   embedded_params_vec));

    // bad key

    collection_keys = {
        collection_key_t("foo", "")
    };

    ASSERT_FALSE(collectionManager.auth_key_matches("", "documents:create", collection_keys, params,
                                                   embedded_params_vec));
}

TEST_F(CollectionManagerTest, Symlinking) {
    CollectionManager & cmanager = CollectionManager::get_instance();
    std::string state_dir_path = "/tmp/typesense_test/cmanager_test_db";
    system(("rm -rf "+state_dir_path+" && mkdir -p "+state_dir_path).c_str());
    Store *new_store = new Store(state_dir_path);
    cmanager.init(new_store, 1.0, "auth_key", quit);
    cmanager.load(8, 1000);

    // try resolving on a blank slate
    Option<std::string> collection_option = cmanager.resolve_symlink("collection");

    ASSERT_FALSE(collection_option.ok());
    ASSERT_EQ(404, collection_option.code());

    ASSERT_EQ(0, cmanager.get_symlinks().size());

    // symlink name cannot be the same as an existing collection
    Option<bool> inserted = cmanager.upsert_symlink("collection1", "collection_2018");
    ASSERT_FALSE(inserted.ok());
    ASSERT_STREQ("Name `collection1` conflicts with an existing collection name.", inserted.error().c_str());

    // insert a symlink
    inserted = cmanager.upsert_symlink("collection_link", "collection_2018");
    ASSERT_TRUE(inserted.ok());

    collection_option = cmanager.resolve_symlink("collection_link");
    ASSERT_TRUE(collection_option.ok());
    ASSERT_EQ("collection_2018", collection_option.get());

    // let's try inserting another symlink
    cmanager.upsert_symlink("company", "company_2018");
    collection_option = cmanager.resolve_symlink("company");
    ASSERT_TRUE(collection_option.ok());
    ASSERT_EQ("company_2018", collection_option.get());

    ASSERT_EQ(2, cmanager.get_symlinks().size());

    // update existing symlink
    inserted = cmanager.upsert_symlink("company", "company_2019");
    ASSERT_TRUE(inserted.ok());
    collection_option = cmanager.resolve_symlink("company");
    ASSERT_TRUE(collection_option.ok());
    ASSERT_EQ("company_2019", collection_option.get());

    // add and update a symlink against an existing collection
    inserted = cmanager.upsert_symlink("collection1_link", "collection1");
    ASSERT_TRUE(inserted.ok());
    collection_option = cmanager.resolve_symlink("collection1_link");
    ASSERT_TRUE(collection_option.ok());
    ASSERT_EQ("collection1", collection_option.get());

    // try to drop a collection using the alias `collection1_link`
    auto drop_op = cmanager.drop_collection("collection1_link");
    ASSERT_TRUE(drop_op.ok());

    // try to list collections now
    nlohmann::json summaries = cmanager.get_collection_summaries().get();
    ASSERT_EQ(0, summaries.size());

    // remap alias to another non-existing collection
    inserted = cmanager.upsert_symlink("collection1_link", "collection2");
    ASSERT_TRUE(inserted.ok());
    collection_option = cmanager.resolve_symlink("collection1_link");
    ASSERT_TRUE(collection_option.ok());
    ASSERT_EQ("collection2", collection_option.get());

    // remove link
    Option<bool> deleted = cmanager.delete_symlink("collection");
    ASSERT_TRUE(deleted.ok());
    collection_option = cmanager.resolve_symlink("collection");
    ASSERT_FALSE(collection_option.ok());
    ASSERT_EQ(404, collection_option.code());

    // try adding a few more symlinks
    cmanager.upsert_symlink("company_1", "company_2018");
    cmanager.upsert_symlink("company_2", "company_2019");
    cmanager.upsert_symlink("company_3", "company_2020");

    // should be able to restore state on init
    CollectionManager & cmanager2 = CollectionManager::get_instance();
    cmanager2.init(store, 1.0, "auth_key", quit);
    cmanager2.load(8, 1000);

    collection_option = cmanager2.resolve_symlink("company");
    ASSERT_TRUE(collection_option.ok());
    ASSERT_EQ("company_2019", collection_option.get());

    collection_option = cmanager2.resolve_symlink("company_1");
    ASSERT_TRUE(collection_option.ok());
    ASSERT_EQ("company_2018", collection_option.get());

    collection_option = cmanager2.resolve_symlink("company_3");
    ASSERT_TRUE(collection_option.ok());
    ASSERT_EQ("company_2020", collection_option.get());

    delete new_store;
}

TEST_F(CollectionManagerTest, LoadMultipleCollections) {
    // to prevent fixture tear down from running as we are fudging with CollectionManager singleton
    collectionManager.dispose();
    delete store;
    store = nullptr;

    CollectionManager & cmanager = CollectionManager::get_instance();
    std::string state_dir_path = "/tmp/typesense_test/cmanager_test_db";
    system(("rm -rf "+state_dir_path+" && mkdir -p "+state_dir_path).c_str());
    Store *new_store = new Store(state_dir_path);
    cmanager.init(new_store, 1.0, "auth_key", quit);
    cmanager.load(8, 1000);

    for(size_t i = 0; i < 100; i++) {
        auto schema = {
            field("title", field_types::STRING, false),
            field("starring", field_types::STRING, false),
            field("cast", field_types::STRING_ARRAY, true, true),
            field(".*_year", field_types::INT32, true, true),
            field("location", field_types::GEOPOINT, false, true, true),
            field("points", field_types::INT32, false)
        };

        cmanager.create_collection("collection" + std::to_string(i), 4, schema, "points").get();
    }

    ASSERT_EQ(100, cmanager.get_collections().get().size());

    cmanager.dispose();
    delete new_store;

    new_store = new Store(state_dir_path);
    cmanager.init(new_store, 1.0, "auth_key", quit);
    cmanager.load(8, 1000);

    ASSERT_EQ(100, cmanager.get_collections().get().size());

    for(size_t i = 0; i < 100; i++) {
        collectionManager.drop_collection("collection" + std::to_string(i));
    }

    collectionManager.dispose();
    delete new_store;
}

TEST_F(CollectionManagerTest, ParseSortByClause) {
    std::vector<sort_by> sort_fields;
    bool sort_by_parsed = CollectionManager::parse_sort_by_str("points:desc,loc(24.56,10.45):ASC", sort_fields);
    ASSERT_TRUE(sort_by_parsed);

    ASSERT_STREQ("points", sort_fields[0].name.c_str());
    ASSERT_STREQ("DESC", sort_fields[0].order.c_str());

    ASSERT_STREQ("loc(24.56,10.45)", sort_fields[1].name.c_str());
    ASSERT_STREQ("ASC", sort_fields[1].order.c_str());

    sort_fields.clear();

    sort_by_parsed = CollectionManager::parse_sort_by_str(" points:desc , loc(24.56,10.45):ASC", sort_fields);
    ASSERT_TRUE(sort_by_parsed);

    ASSERT_STREQ("points", sort_fields[0].name.c_str());
    ASSERT_STREQ("DESC", sort_fields[0].order.c_str());

    ASSERT_STREQ("loc(24.56,10.45)", sort_fields[1].name.c_str());
    ASSERT_STREQ("ASC", sort_fields[1].order.c_str());

    sort_fields.clear();

    sort_by_parsed = CollectionManager::parse_sort_by_str(" loc(24.56,10.45):ASC, points: desc ", sort_fields);
    ASSERT_TRUE(sort_by_parsed);

    ASSERT_STREQ("loc(24.56,10.45)", sort_fields[0].name.c_str());
    ASSERT_STREQ("ASC", sort_fields[0].order.c_str());

    ASSERT_STREQ("points", sort_fields[1].name.c_str());
    ASSERT_STREQ("DESC", sort_fields[1].order.c_str());

    sort_fields.clear();
    sort_by_parsed = CollectionManager::parse_sort_by_str(" location(48.853, 2.344, exclude_radius: 2mi):asc,popularity:desc", sort_fields);
    ASSERT_TRUE(sort_by_parsed);
    ASSERT_EQ("location(48.853, 2.344, exclude_radius: 2mi)", sort_fields[0].name);
    ASSERT_STREQ("ASC", sort_fields[0].order.c_str());

    sort_fields.clear();
    sort_by_parsed = CollectionManager::parse_sort_by_str(" location(48.853, 2.344, precision: 2mi):asc,popularity:desc", sort_fields);
    ASSERT_TRUE(sort_by_parsed);
    ASSERT_EQ("location(48.853, 2.344, precision: 2mi)", sort_fields[0].name);
    ASSERT_STREQ("ASC", sort_fields[0].order.c_str());

    sort_fields.clear();
    sort_by_parsed = CollectionManager::parse_sort_by_str(" _text_match(buckets: 10):ASC, points:desc ", sort_fields);
    ASSERT_TRUE(sort_by_parsed);
    ASSERT_EQ("_text_match(buckets: 10)", sort_fields[0].name);
    ASSERT_EQ("ASC", sort_fields[0].order);

    sort_fields.clear();
    sort_by_parsed = CollectionManager::parse_sort_by_str("_eval(brand:nike && foo:bar):DESC,points:desc ", sort_fields);
    ASSERT_TRUE(sort_by_parsed);
    ASSERT_EQ("_eval", sort_fields[0].name);
    ASSERT_FALSE(sort_fields[0].eval_expressions.empty());
    ASSERT_EQ("brand:nike && foo:bar", sort_fields[0].eval_expressions[0]);
    ASSERT_EQ(1, sort_fields[0].eval.scores.size());
    ASSERT_EQ(1, sort_fields[0].eval.scores[0]);
    ASSERT_EQ("DESC", sort_fields[0].order);
    ASSERT_EQ("points", sort_fields[1].name);
    ASSERT_EQ("DESC", sort_fields[1].order);

    sort_fields.clear();
    sort_by_parsed = CollectionManager::parse_sort_by_str("_eval([(brand:nike || brand:air):3, (brand:adidas):2]):DESC", sort_fields);
    ASSERT_TRUE(sort_by_parsed);
    ASSERT_EQ("_eval", sort_fields[0].name);
    ASSERT_EQ(2, sort_fields[0].eval_expressions.size());
    ASSERT_EQ("brand:nike || brand:air", sort_fields[0].eval_expressions[0]);
    ASSERT_EQ("brand:adidas", sort_fields[0].eval_expressions[1]);
    ASSERT_EQ(2, sort_fields[0].eval.scores.size());
    ASSERT_EQ(3, sort_fields[0].eval.scores[0]);
    ASSERT_EQ(2, sort_fields[0].eval.scores[1]);
    ASSERT_EQ("DESC", sort_fields[0].order);

    sort_fields.clear();
    sort_by_parsed = CollectionManager::parse_sort_by_str("points:desc,loc(24.56,10.45):ASC,"
                                                          "$Customers(product_price:DESC)", sort_fields);
    ASSERT_TRUE(sort_by_parsed);
    ASSERT_EQ(3, sort_fields.size());
    ASSERT_EQ("points", sort_fields[0].name);
    ASSERT_EQ("DESC", sort_fields[0].order);
    ASSERT_EQ("loc(24.56,10.45)", sort_fields[1].name);
    ASSERT_EQ("ASC", sort_fields[1].order);
    ASSERT_EQ("$Customers(product_price:DESC)", sort_fields[2].name);

    sort_fields.clear();
    sort_by_parsed = CollectionManager::parse_sort_by_str("$foo( _eval(brand:nike && foo:bar):DESC,points:desc) ",
                                                          sort_fields);
    ASSERT_TRUE(sort_by_parsed);
    ASSERT_EQ("$foo( _eval(brand:nike && foo:bar):DESC,points:desc)", sort_fields[0].name);

    sort_fields.clear();
    sort_by_parsed = CollectionManager::parse_sort_by_str("", sort_fields);
    ASSERT_TRUE(sort_by_parsed);
    ASSERT_EQ(0, sort_fields.size());

    sort_fields.clear();
    sort_by_parsed = CollectionManager::parse_sort_by_str("foobar:", sort_fields);
    ASSERT_FALSE(sort_by_parsed);

    sort_fields.clear();
    sort_by_parsed = CollectionManager::parse_sort_by_str("foobar:,bar:desc", sort_fields);
    ASSERT_FALSE(sort_by_parsed);

    sort_fields.clear();
    sort_by_parsed = CollectionManager::parse_sort_by_str(",", sort_fields);
    ASSERT_FALSE(sort_by_parsed);

    sort_fields.clear();
    sort_by_parsed = CollectionManager::parse_sort_by_str(",,", sort_fields);
    ASSERT_FALSE(sort_by_parsed);
}

TEST_F(CollectionManagerTest, Presets) {
    // try getting on a blank slate
    auto presets = collectionManager.get_presets();
    ASSERT_TRUE(presets.empty());

    // insert some presets
    nlohmann::json preset_obj;

    preset_obj["query_by"] = "foo";
    collectionManager.upsert_preset("preset1", preset_obj);

    preset_obj["query_by"] = "bar";
    collectionManager.upsert_preset("preset2", preset_obj);

    ASSERT_EQ(2, collectionManager.get_presets().size());

    // try fetching individual presets
    nlohmann::json preset;
    auto preset_op = collectionManager.get_preset("preset1", preset);
    ASSERT_TRUE(preset_op.ok());
    ASSERT_EQ(1, preset.size());
    ASSERT_EQ("foo", preset["query_by"]);

    preset.clear();
    preset_op = collectionManager.get_preset("preset2", preset);
    ASSERT_TRUE(preset_op.ok());
    ASSERT_EQ(1, preset.size());
    ASSERT_EQ("bar", preset["query_by"]);

    // delete a preset
    auto del_op = collectionManager.delete_preset("preset2");
    ASSERT_TRUE(del_op.ok());

    std::string val;
    auto status = store->get(CollectionManager::get_preset_key("preset2"), val);
    ASSERT_EQ(StoreStatus::NOT_FOUND, status);

    ASSERT_EQ(1, collectionManager.get_presets().size());
    preset.clear();
    preset_op = collectionManager.get_preset("preset2", preset);
    ASSERT_FALSE(preset_op.ok());
    ASSERT_EQ(404, preset_op.code());

    // should be able to restore state on init
    collectionManager.dispose();
    delete store;

    store = new Store("/tmp/typesense_test/coll_manager_test_db");
    collectionManager.init(store, 1.0, "auth_key", quit);
    collectionManager.load(8, 1000);

    ASSERT_EQ(1, collectionManager.get_presets().size());
    preset.clear();
    preset_op = collectionManager.get_preset("preset1", preset);
    ASSERT_TRUE(preset_op.ok());
}

TEST_F(CollectionManagerTest, CloneCollection) {
    nlohmann::json schema = R"({
        "name": "coll1",
        "fields": [
            {"name": "title", "type": "string"}
        ],
        "symbols_to_index":["+"],
        "token_separators":["-", "?"]
    })"_json;

    auto create_op = collectionManager.create_collection(schema);
    ASSERT_TRUE(create_op.ok());
    auto coll1 = create_op.get();

    nlohmann::json synonym1 = R"({
        "id": "ipod-synonyms",
        "synonyms": ["ipod", "i pod", "pod"]
    })"_json;

    ASSERT_TRUE(coll1->add_synonym(synonym1).ok());

    nlohmann::json override_json = {
            {"id",   "dynamic-cat-filter"},
            {
             "rule", {
                             {"query", "{categories}"},
                             {"match", override_t::MATCH_EXACT}
                     }
            },
            {"remove_matched_tokens", true},
            {"filter_by", "category: {categories}"}
    };

    override_t override;
    auto op = override_t::parse(override_json, "dynamic-cat-filter", override);
    ASSERT_TRUE(op.ok());
    coll1->add_override(override);

    nlohmann::json req = R"({"name": "coll2"})"_json;
    collectionManager.clone_collection("coll1", req);

    auto coll2 = collectionManager.get_collection_unsafe("coll2");
    ASSERT_FALSE(coll2 == nullptr);
    ASSERT_EQ("coll2", coll2->get_name());
    ASSERT_EQ(1, coll2->get_fields().size());
    ASSERT_EQ(1, coll2->get_synonyms().size());
    ASSERT_EQ(1, coll2->get_overrides().get().size());
    ASSERT_EQ("", coll2->get_fallback_field_type());

    ASSERT_EQ(1, coll2->get_symbols_to_index().size());
    ASSERT_EQ(2, coll2->get_token_separators().size());

    ASSERT_EQ('+', coll2->get_symbols_to_index().at(0));
    ASSERT_EQ('-', coll2->get_token_separators().at(0));
    ASSERT_EQ('?', coll2->get_token_separators().at(1));
}

TEST_F(CollectionManagerTest, GetReferenceCollectionNames) {
    std::string filter_query = "";
    CollectionManager::ref_include_collection_names_t* ref_includes = nullptr;
    CollectionManager::_get_reference_collection_names(filter_query, ref_includes);
    ASSERT_TRUE(ref_includes->collection_names.empty());
    ASSERT_EQ(nullptr, ref_includes->nested_include);
    delete ref_includes;
    ref_includes = nullptr;

    filter_query = "foo";
    CollectionManager::_get_reference_collection_names(filter_query, ref_includes);
    ASSERT_TRUE(ref_includes->collection_names.empty());
    ASSERT_EQ(nullptr, ref_includes->nested_include);
    delete ref_includes;
    ref_includes = nullptr;

    nlohmann::json schema = R"({
        "name": "coll1",
        "fields": [
            {"name": "title", "type": "string"}
        ]
    })"_json;
    auto create_op = collectionManager.create_collection(schema);
    ASSERT_TRUE(create_op.ok());

    std::map<std::string, std::string> req_params = {
            {"collection", "coll1"},
            {"q", "*"},
            {"filter_by", "title"},
    };
    nlohmann::json embedded_params;
    std::string json_res;
    auto now_ts = std::chrono::duration_cast<std::chrono::microseconds>(
            std::chrono::system_clock::now().time_since_epoch()).count();

    auto search_op_bool = collectionManager.do_search(req_params, embedded_params, json_res, now_ts);
    ASSERT_FALSE(search_op_bool.ok());
    ASSERT_EQ(search_op_bool.error(), "Could not parse the filter query.");

    filter_query = "foo:bar";
    CollectionManager::_get_reference_collection_names(filter_query, ref_includes);
    ASSERT_TRUE(ref_includes->collection_names.empty());
    ASSERT_EQ(nullptr, ref_includes->nested_include);
    delete ref_includes;
    ref_includes = nullptr;

    filter_query = "$foo(bar:baz) & age: <5";
    CollectionManager::_get_reference_collection_names(filter_query, ref_includes);
    ASSERT_TRUE(ref_includes->collection_names.empty());
    ASSERT_EQ(nullptr, ref_includes->nested_include);
    delete ref_includes;
    ref_includes = nullptr;

    filter_query = "$foo(bar:baz)";
    CollectionManager::_get_reference_collection_names(filter_query, ref_includes);
    ASSERT_EQ(1, ref_includes->collection_names.size());
    ASSERT_EQ(1, ref_includes->collection_names.count("foo"));
    ASSERT_EQ(nullptr, ref_includes->nested_include);
    delete ref_includes;
    ref_includes = nullptr;

    filter_query = "((age: <5 || age: >10) && category:= [shoes]) &&"
                   " $Customers(customer_id:=customer_a && (product_price:>100 && product_price:<200))";
    CollectionManager::_get_reference_collection_names(filter_query, ref_includes);
    ASSERT_EQ(1, ref_includes->collection_names.size());
    ASSERT_EQ(1, ref_includes->collection_names.count("Customers"));
    ASSERT_EQ(nullptr, ref_includes->nested_include);
    delete ref_includes;
    ref_includes = nullptr;

    filter_query = "$product_variants( $inventory($retailers(location:(33.865,-118.375,100 km))))";
    CollectionManager::_get_reference_collection_names(filter_query, ref_includes);
    ASSERT_EQ(1, ref_includes->collection_names.size());
    ASSERT_EQ(1, ref_includes->collection_names.count("product_variants"));
    ASSERT_EQ(1, ref_includes->nested_include->collection_names.size());
    ASSERT_EQ(1, ref_includes->nested_include->collection_names.count("inventory"));
    ASSERT_EQ(1, ref_includes->nested_include->nested_include->collection_names.size());
    ASSERT_EQ(1, ref_includes->nested_include->nested_include->collection_names.count("retailers"));
    ASSERT_EQ(nullptr, ref_includes->nested_include->nested_include->nested_include);
    delete ref_includes;
    ref_includes = nullptr;

    filter_query = "$product_variants( $inventory(id:*) && $retailers(location:(33.865,-118.375,100 km)))";
    CollectionManager::_get_reference_collection_names(filter_query, ref_includes);
    ASSERT_EQ(1, ref_includes->collection_names.size());
    ASSERT_EQ(1, ref_includes->collection_names.count("product_variants"));
    ASSERT_EQ(2, ref_includes->nested_include->collection_names.size());
    ASSERT_EQ(1, ref_includes->nested_include->collection_names.count("inventory"));
    ASSERT_EQ(1, ref_includes->nested_include->collection_names.count("retailers"));
    ASSERT_EQ(nullptr, ref_includes->nested_include->nested_include);
    delete ref_includes;
    ref_includes = nullptr;
}

TEST_F(CollectionManagerTest, InitializeRefIncludeExcludeFields) {
    std::string filter_query = "";
    std::vector<std::string> include_fields_vec, exclude_fields_vec;
    std::vector<ref_include_exclude_fields> ref_include_exclude_fields_vec;
    auto initialize_op = CollectionManager::_initialize_ref_include_exclude_fields_vec(filter_query, include_fields_vec,
                                                                                       exclude_fields_vec,
                                                                                       ref_include_exclude_fields_vec);
    ASSERT_TRUE(initialize_op.ok());
    ASSERT_TRUE(ref_include_exclude_fields_vec.empty());

    filter_query = "$foo(bar:baz)";
    exclude_fields_vec = {"$foo(bar)"};
    initialize_op = CollectionManager::_initialize_ref_include_exclude_fields_vec(filter_query, include_fields_vec,
                                                                                  exclude_fields_vec,
                                                                                  ref_include_exclude_fields_vec);
    ASSERT_TRUE(initialize_op.ok());
    ASSERT_EQ(1, ref_include_exclude_fields_vec.size());
    ASSERT_EQ("foo", ref_include_exclude_fields_vec[0].collection_name);
    ASSERT_TRUE(ref_include_exclude_fields_vec[0].include_fields.empty());
    ASSERT_EQ("bar", ref_include_exclude_fields_vec[0].exclude_fields);
    ASSERT_TRUE(ref_include_exclude_fields_vec[0].alias.empty());
    ASSERT_EQ(ref_include::nest, ref_include_exclude_fields_vec[0].strategy);
    ASSERT_TRUE(ref_include_exclude_fields_vec[0].nested_join_includes.empty());
    ref_include_exclude_fields_vec.clear();
    exclude_fields_vec.clear();

    filter_query = "";
    include_fields_vec = {"$Customers(product_price: foo) as customers"};
    initialize_op = CollectionManager::_initialize_ref_include_exclude_fields_vec(filter_query, include_fields_vec,
                                                                                  exclude_fields_vec,
                                                                                  ref_include_exclude_fields_vec);
    ASSERT_FALSE(initialize_op.ok());
    ASSERT_EQ("Error parsing `$Customers(product_price: foo) as customers`: Unknown include strategy `foo`. "
              "Valid options are `merge`, `nest`, `nest_array`.", initialize_op.error());

    filter_query = "$Customers(customer_id:=customer_a && (product_price:>100 && product_price:<200))";
    include_fields_vec = {"$Customers(product_price: merge) as customers"};
    initialize_op = CollectionManager::_initialize_ref_include_exclude_fields_vec(filter_query, include_fields_vec,
                                                                                  exclude_fields_vec,
                                                                                  ref_include_exclude_fields_vec);
    ASSERT_TRUE(initialize_op.ok());
    ASSERT_EQ(1, ref_include_exclude_fields_vec.size());
    ASSERT_EQ("Customers", ref_include_exclude_fields_vec[0].collection_name);
    ASSERT_EQ("product_price", ref_include_exclude_fields_vec[0].include_fields);
    ASSERT_EQ("customers.", ref_include_exclude_fields_vec[0].alias);
    ASSERT_EQ(ref_include::merge, ref_include_exclude_fields_vec[0].strategy);
    ASSERT_TRUE(ref_include_exclude_fields_vec[0].nested_join_includes.empty());
    ref_include_exclude_fields_vec.clear();

    filter_query = "$Customers(customer_id:=customer_a && (product_price:>100 && product_price:<200))";
    include_fields_vec = {"$Customers(product_price: nest_array) as customers"};
    initialize_op = CollectionManager::_initialize_ref_include_exclude_fields_vec(filter_query, include_fields_vec,
                                                                                  exclude_fields_vec,
                                                                                  ref_include_exclude_fields_vec);
    ASSERT_TRUE(initialize_op.ok());
    ASSERT_EQ(1, ref_include_exclude_fields_vec.size());
    ASSERT_EQ("Customers", ref_include_exclude_fields_vec[0].collection_name);
    ASSERT_EQ("product_price", ref_include_exclude_fields_vec[0].include_fields);
    ASSERT_EQ("customers", ref_include_exclude_fields_vec[0].alias);
    ASSERT_EQ(ref_include::nest_array, ref_include_exclude_fields_vec[0].strategy);
    ASSERT_TRUE(ref_include_exclude_fields_vec[0].nested_join_includes.empty());
    ref_include_exclude_fields_vec.clear();

    filter_query = "$product_variants( $inventory($retailers(location:(33.865,-118.375,100 km))))";
    include_fields_vec = {"$product_variants(id,$inventory(qty,sku,$retailers(id,title)))"};
    initialize_op = CollectionManager::_initialize_ref_include_exclude_fields_vec(filter_query, include_fields_vec,
                                                                                  exclude_fields_vec,
                                                                                  ref_include_exclude_fields_vec);
    ASSERT_TRUE(initialize_op.ok());
    ASSERT_EQ(1, ref_include_exclude_fields_vec.size());
    ASSERT_EQ("product_variants", ref_include_exclude_fields_vec[0].collection_name);
    ASSERT_EQ("id,", ref_include_exclude_fields_vec[0].include_fields);
    ASSERT_TRUE(ref_include_exclude_fields_vec[0].alias.empty());
    ASSERT_EQ(ref_include::nest, ref_include_exclude_fields_vec[0].strategy);

    auto nested_include_excludes = ref_include_exclude_fields_vec[0].nested_join_includes;
    ASSERT_EQ("inventory", nested_include_excludes[0].collection_name);
    ASSERT_EQ("qty,sku,", nested_include_excludes[0].include_fields);
    ASSERT_TRUE(nested_include_excludes[0].alias.empty());
    ASSERT_EQ(ref_include::nest, nested_include_excludes[0].strategy);

    nested_include_excludes = ref_include_exclude_fields_vec[0].nested_join_includes[0].nested_join_includes;
    ASSERT_EQ("retailers", nested_include_excludes[0].collection_name);
    ASSERT_EQ("id,title", nested_include_excludes[0].include_fields);
    ASSERT_TRUE(nested_include_excludes[0].alias.empty());
    ASSERT_EQ(ref_include::nest, ref_include_exclude_fields_vec[0].strategy);
    ref_include_exclude_fields_vec.clear();

    filter_query = "$product_variants( $inventory($retailers(location:(33.865,-118.375,100 km))))";
    include_fields_vec = {"$product_variants(title, $inventory(qty:merge) as inventory: nest) as variants"};
    initialize_op = CollectionManager::_initialize_ref_include_exclude_fields_vec(filter_query, include_fields_vec,
                                                                                  exclude_fields_vec,
                                                                                  ref_include_exclude_fields_vec);
    ASSERT_TRUE(initialize_op.ok());
    ASSERT_EQ(1, ref_include_exclude_fields_vec.size());
    ASSERT_EQ("product_variants", ref_include_exclude_fields_vec[0].collection_name);
    ASSERT_EQ("title,", ref_include_exclude_fields_vec[0].include_fields);
    ASSERT_EQ("variants", ref_include_exclude_fields_vec[0].alias);
    ASSERT_EQ(ref_include::nest, ref_include_exclude_fields_vec[0].strategy);

    nested_include_excludes = ref_include_exclude_fields_vec[0].nested_join_includes;
    ASSERT_EQ("inventory", nested_include_excludes[0].collection_name);
    ASSERT_EQ("qty", nested_include_excludes[0].include_fields);
    ASSERT_EQ("inventory.", nested_include_excludes[0].alias);
    ASSERT_EQ(ref_include::merge, nested_include_excludes[0].strategy);

    nested_include_excludes = ref_include_exclude_fields_vec[0].nested_join_includes[0].nested_join_includes;
    ASSERT_EQ("retailers", nested_include_excludes[0].collection_name);
    ASSERT_TRUE(nested_include_excludes[0].include_fields.empty());
    ASSERT_TRUE(nested_include_excludes[0].alias.empty());
    ASSERT_EQ(ref_include::nest, ref_include_exclude_fields_vec[0].strategy);
    ref_include_exclude_fields_vec.clear();

    filter_query = "$product_variants( $inventory(id:*) && $retailers(location:(33.865,-118.375,100 km)))";
    include_fields_vec = {"$product_variants(title, $inventory(qty:merge) as inventory,"
                            " $retailers(title): merge) as variants"};
    initialize_op = CollectionManager::_initialize_ref_include_exclude_fields_vec(filter_query, include_fields_vec,
                                                                                  exclude_fields_vec,
                                                                                  ref_include_exclude_fields_vec);
    ASSERT_TRUE(initialize_op.ok());
    ASSERT_EQ(1, ref_include_exclude_fields_vec.size());
    ASSERT_EQ("product_variants", ref_include_exclude_fields_vec[0].collection_name);
    ASSERT_EQ("title,", ref_include_exclude_fields_vec[0].include_fields);
    ASSERT_EQ("variants.", ref_include_exclude_fields_vec[0].alias);
    ASSERT_EQ(ref_include::merge, ref_include_exclude_fields_vec[0].strategy);

    nested_include_excludes = ref_include_exclude_fields_vec[0].nested_join_includes;
    ASSERT_EQ("inventory", nested_include_excludes[0].collection_name);
    ASSERT_EQ("qty", nested_include_excludes[0].include_fields);
    ASSERT_EQ("inventory.", nested_include_excludes[0].alias);
    ASSERT_EQ(ref_include::merge, nested_include_excludes[0].strategy);

    ASSERT_EQ("retailers", nested_include_excludes[1].collection_name);
    ASSERT_EQ("title", nested_include_excludes[1].include_fields);
    ASSERT_TRUE(nested_include_excludes[1].alias.empty());
    ASSERT_EQ(ref_include::nest, nested_include_excludes[1].strategy);
    ref_include_exclude_fields_vec.clear();

    filter_query = "$product_variants( $inventory(id:*) && $retailers(location:(33.865,-118.375,100 km)))";
    include_fields_vec = {"$product_variants(title, $inventory(qty:merge) as inventory, description,"
                            " $retailers(title), foo: merge) as variants"};
    initialize_op = CollectionManager::_initialize_ref_include_exclude_fields_vec(filter_query, include_fields_vec,
                                                                                  exclude_fields_vec,
                                                                                  ref_include_exclude_fields_vec);
    ASSERT_TRUE(initialize_op.ok());
    ASSERT_EQ(1, ref_include_exclude_fields_vec.size());
    ASSERT_EQ("product_variants", ref_include_exclude_fields_vec[0].collection_name);
    ASSERT_EQ("title, description, foo", ref_include_exclude_fields_vec[0].include_fields);
    ASSERT_EQ("variants.", ref_include_exclude_fields_vec[0].alias);
    ASSERT_EQ(ref_include::merge, ref_include_exclude_fields_vec[0].strategy);

    nested_include_excludes = ref_include_exclude_fields_vec[0].nested_join_includes;
    ASSERT_EQ("inventory", nested_include_excludes[0].collection_name);
    ASSERT_EQ("qty", nested_include_excludes[0].include_fields);
    ASSERT_EQ("inventory.", nested_include_excludes[0].alias);
    ASSERT_EQ(ref_include::merge, nested_include_excludes[0].strategy);

    ASSERT_EQ("retailers", nested_include_excludes[1].collection_name);
    ASSERT_EQ("title", nested_include_excludes[1].include_fields);
    ASSERT_TRUE(nested_include_excludes[1].alias.empty());
    ASSERT_EQ(ref_include::nest, nested_include_excludes[1].strategy);
    ref_include_exclude_fields_vec.clear();

    filter_query = "$Customers(customer_id:=customer_a && (product_price:>100 && product_price:<200))";
    include_fields_vec.clear();
    exclude_fields_vec = {"$Customers(product_price)"};
    initialize_op = CollectionManager::_initialize_ref_include_exclude_fields_vec(filter_query, include_fields_vec,
                                                                                  exclude_fields_vec,
                                                                                  ref_include_exclude_fields_vec);
    ASSERT_TRUE(initialize_op.ok());
    ASSERT_EQ(1, ref_include_exclude_fields_vec.size());
    ASSERT_EQ("Customers", ref_include_exclude_fields_vec[0].collection_name);
    ASSERT_TRUE(ref_include_exclude_fields_vec[0].include_fields.empty());
    ASSERT_EQ("product_price", ref_include_exclude_fields_vec[0].exclude_fields);
    ASSERT_TRUE(ref_include_exclude_fields_vec[0].alias.empty());
    ASSERT_EQ(ref_include::nest, ref_include_exclude_fields_vec[0].strategy);
    ASSERT_TRUE(ref_include_exclude_fields_vec[0].nested_join_includes.empty());
    ref_include_exclude_fields_vec.clear();

    filter_query = "$product_variants( $inventory(id:*) && $retailers(location:(33.865,-118.375,100 km)))";
    include_fields_vec.clear();
    exclude_fields_vec = {"$product_variants(title, $inventory(qty), description, $retailers(title), foo)"};
    initialize_op = CollectionManager::_initialize_ref_include_exclude_fields_vec(filter_query, include_fields_vec,
                                                                                  exclude_fields_vec,
                                                                                  ref_include_exclude_fields_vec);
    ASSERT_TRUE(initialize_op.ok());
    ASSERT_EQ(1, ref_include_exclude_fields_vec.size());
    ASSERT_EQ("product_variants", ref_include_exclude_fields_vec[0].collection_name);
    ASSERT_TRUE(ref_include_exclude_fields_vec[0].include_fields.empty());
    ASSERT_EQ("title, description, foo", ref_include_exclude_fields_vec[0].exclude_fields);
    ASSERT_TRUE(ref_include_exclude_fields_vec[0].alias.empty());
    ASSERT_EQ(ref_include::nest, ref_include_exclude_fields_vec[0].strategy);

    nested_include_excludes = ref_include_exclude_fields_vec[0].nested_join_includes;
    ASSERT_EQ("inventory", nested_include_excludes[0].collection_name);
    ASSERT_TRUE(nested_include_excludes[0].include_fields.empty());
    ASSERT_EQ("qty", nested_include_excludes[0].exclude_fields);
    ASSERT_TRUE(nested_include_excludes[0].alias.empty());
    ASSERT_EQ(ref_include::nest, nested_include_excludes[0].strategy);

    ASSERT_EQ("retailers", nested_include_excludes[1].collection_name);
    ASSERT_TRUE(nested_include_excludes[1].include_fields.empty());
    ASSERT_EQ("title", nested_include_excludes[1].exclude_fields);
    ASSERT_TRUE(nested_include_excludes[1].alias.empty());
    ASSERT_EQ(ref_include::nest, nested_include_excludes[1].strategy);
    ref_include_exclude_fields_vec.clear();

    filter_query = "$product_variants( $inventory($retailers(location:(33.865,-118.375,100 km))))";
    include_fields_vec = {"$product_variants(title, $inventory(qty:merge) as inventory: nest) as variants"};
    exclude_fields_vec = {"$product_variants(title, $inventory(qty, $retailers(title)))"};
    initialize_op = CollectionManager::_initialize_ref_include_exclude_fields_vec(filter_query, include_fields_vec,
                                                                                  exclude_fields_vec,
                                                                                  ref_include_exclude_fields_vec);
    ASSERT_TRUE(initialize_op.ok());
    ASSERT_EQ(1, ref_include_exclude_fields_vec.size());
    ASSERT_EQ("product_variants", ref_include_exclude_fields_vec[0].collection_name);
    ASSERT_EQ("title,", ref_include_exclude_fields_vec[0].include_fields);
    ASSERT_EQ("title,", ref_include_exclude_fields_vec[0].exclude_fields);
    ASSERT_EQ("variants", ref_include_exclude_fields_vec[0].alias);
    ASSERT_EQ(ref_include::nest, ref_include_exclude_fields_vec[0].strategy);

    nested_include_excludes = ref_include_exclude_fields_vec[0].nested_join_includes;
    ASSERT_EQ("inventory", nested_include_excludes[0].collection_name);
    ASSERT_EQ("qty", nested_include_excludes[0].include_fields);
    ASSERT_EQ("qty,", nested_include_excludes[0].exclude_fields);
    ASSERT_EQ("inventory.", nested_include_excludes[0].alias);
    ASSERT_EQ(ref_include::merge, nested_include_excludes[0].strategy);

    nested_include_excludes = ref_include_exclude_fields_vec[0].nested_join_includes[0].nested_join_includes;
    ASSERT_EQ("retailers", nested_include_excludes[0].collection_name);
    ASSERT_TRUE(nested_include_excludes[0].include_fields.empty());
    ASSERT_EQ("title", nested_include_excludes[0].exclude_fields);
    ASSERT_TRUE(nested_include_excludes[0].alias.empty());
    ASSERT_EQ(ref_include::nest, ref_include_exclude_fields_vec[0].strategy);
    ref_include_exclude_fields_vec.clear();
}

TEST_F(CollectionManagerTest, ReferencedInBacklog) {
    auto referenced_ins_backlog = collectionManager._get_referenced_in_backlog();
    ASSERT_EQ(1, referenced_ins_backlog.count("Products"));

    auto const& references = referenced_ins_backlog.at("Products");
    ASSERT_EQ(1, references.size());
    ASSERT_EQ("collection1", references.cbegin()->collection);
    ASSERT_EQ("product_id_sequence_id", references.cbegin()->field);

    auto schema_json =
            R"({
                "name": "Products",
                "fields": [
                    {"name": "product_id", "type": "string"},
                    {"name": "name", "type": "string"}
                ]
            })"_json;

    auto create_op = collectionManager.create_collection(schema_json);
    ASSERT_TRUE(create_op.ok());

    referenced_ins_backlog = collectionManager._get_referenced_in_backlog();
    ASSERT_EQ(0, referenced_ins_backlog.count("Products"));

    auto get_reference_field_op = create_op.get()->get_referenced_in_field_with_lock("collection1");
    ASSERT_TRUE(get_reference_field_op.ok());
    ASSERT_EQ("product_id_sequence_id", get_reference_field_op.get());

    get_reference_field_op = create_op.get()->get_referenced_in_field_with_lock("foo");
    ASSERT_FALSE(get_reference_field_op.ok());
    ASSERT_EQ("Could not find any field in `Products` referencing the collection `foo`.", get_reference_field_op.error());
}

TEST_F(CollectionManagerTest, CollectionCreationWithMetadata) {
    CollectionManager & collectionManager3 = CollectionManager::get_instance();

    nlohmann::json schema1 = R"({
        "name": "collection_meta",
        "enable_nested_fields": true,
        "fields": [
          {"name": "value.color", "type": "string", "optional": false, "facet": true },
          {"name": "value.r", "type": "int32", "optional": false, "facet": true },
          {"name": "value.g", "type": "int32", "optional": false, "facet": true },
          {"name": "value.b", "type": "int32", "optional": false, "facet": true }
        ],
        "metadata": "abc"
    })"_json;

    auto op = collectionManager.create_collection(schema1);
    ASSERT_FALSE(op.ok());
    ASSERT_EQ("The `metadata` value should be an object.", op.error());

    nlohmann::json schema2 = R"({
        "name": "collection_meta",
        "enable_nested_fields": true,
        "fields": [
          {"name": "value.color", "type": "string", "optional": false, "facet": true },
          {"name": "value.r", "type": "int32", "optional": false, "facet": true },
          {"name": "value.g", "type": "int32", "optional": false, "facet": true },
          {"name": "value.b", "type": "int32", "optional": false, "facet": true }
        ],
        "metadata": {
            "batch_job":"",
            "indexed_from":"2023-04-20T00:00:00.000Z",
            "total_docs": 0
        }
    })"_json;

    op = collectionManager.create_collection(schema2);
    ASSERT_TRUE(op.ok());
    Collection* coll1 = op.get();


    std::string collection_meta_json;
    nlohmann::json collection_meta;
    std::string next_seq_id;
    std::string next_collection_id;

    store->get(Collection::get_meta_key("collection_meta"), collection_meta_json);
    store->get(Collection::get_next_seq_id_key("collection_meta"), next_seq_id);

    //LOG(INFO) << collection_meta_json;

    nlohmann::json expected_meta_json = R"(
        {
            "created_at":1705482381,
            "default_sorting_field":"",
            "enable_nested_fields":true,
            "fallback_field_type":"",
            "fields":[
                {
                    "facet":true,
                    "index":true,
                    "infix":false,
                    "locale":"",
                    "name":"value.color",
                    "nested":true,
                    "nested_array":2,
                    "optional":false,
                    "sort":false,
                    "store":true,
                    "type":"string"
                },
                {
                    "facet":true,
                    "index":true,
                    "infix":false,
                    "locale":"",
                    "name":"value.r",
                    "nested":true,
                    "nested_array":2,
                    "optional":false,
                    "sort":true,
                    "store":true,
                    "type":"int32"
                },{
                    "facet":true,
                    "index":true,
                    "infix":false,
                    "locale":"",
                    "name":"value.g",
                    "nested":true,
                    "nested_array":2,
                    "optional":false,
                    "sort":true,
                    "store":true,
                    "type":"int32"
                },{
                    "facet":true,
                    "index":true,
                    "infix":false,
                    "locale":"",
                    "name":"value.b",
                    "nested":true,
                    "nested_array":2,
                    "optional":false,
                    "sort":true,
                    "store":true,
                    "type":"int32"
                }
            ],
            "id":1,
            "metadata":{
                "batch_job":"",
                "indexed_from":"2023-04-20T00:00:00.000Z",
                "total_docs":0
            },
            "name":"collection_meta",
            "num_memory_shards":4,
            "symbols_to_index":[],
            "token_separators":[]
    })"_json;

    auto actual_json = nlohmann::json::parse(collection_meta_json);
    expected_meta_json["created_at"] = actual_json["created_at"];

    ASSERT_EQ(expected_meta_json.dump(), actual_json.dump());
}

<<<<<<< HEAD
=======
TEST_F(CollectionManagerTest, PopulateReferencedIns) {
    std::vector<std::string> collection_meta_jsons = {
            R"({
                "name": "A",
                "fields": [
                  {"name": "a_id", "type": "string"}
                ]
            })"_json.dump(),
            R"({
                "name": "B",
                "fields": [
                  {"name": "b_id", "type": "string"},
                  {"name": "b_ref", "type": "string", "reference": "A.a_id"}
                ]
            })"_json.dump(),
            R"({
                "name": "C",
                "fields": [
                  {"name": "c_id", "type": "string"}
                ]
            })"_json.dump(),
    };
    std::map<std::string, spp::sparse_hash_map<std::string, std::string>> referenced_ins;

    for (const auto &collection_meta_json: collection_meta_jsons) {
        CollectionManager::_populate_referenced_ins(collection_meta_json, referenced_ins);
    }

    ASSERT_EQ(1, referenced_ins.size());
    ASSERT_EQ(1, referenced_ins.count("A"));
    ASSERT_EQ(1, referenced_ins["A"].size());
    ASSERT_EQ(1, referenced_ins["A"].count("B"));
    ASSERT_EQ("b_ref_sequence_id", referenced_ins["A"]["B"]);
}

>>>>>>> eb6ab003
TEST_F(CollectionManagerTest, CollectionPagination) {
    //remove all collections first
    auto collections = collectionManager.get_collections().get();
    for(auto collection : collections) {
        collectionManager.drop_collection(collection->get_name());
    }

    //create few collections
    for(size_t i = 0; i < 5; i++) {
        nlohmann::json coll_json = R"({
                "name": "cp",
                "fields": [
                    {"name": "title", "type": "string"}
                ]
            })"_json;
        coll_json["name"] = coll_json["name"].get<std::string>() + std::to_string(i + 1);
        auto coll_op = collectionManager.create_collection(coll_json);
        ASSERT_TRUE(coll_op.ok());
    }

    uint32_t limit = 0, offset = 0;

    //limit collections by 2
    limit=2;
    auto collection_op = collectionManager.get_collections(limit);
    auto collections_vec = collection_op.get();
    ASSERT_EQ(2, collections_vec.size());
    ASSERT_EQ("cp2", collections_vec[0]->get_name());
    ASSERT_EQ("cp5", collections_vec[1]->get_name());

    //get 2 collection from offset 3
    offset=3;
    collection_op = collectionManager.get_collections(limit, offset);
    collections_vec = collection_op.get();
    ASSERT_EQ(2, collections_vec.size());
    ASSERT_EQ("cp1", collections_vec[0]->get_name());
    ASSERT_EQ("cp4", collections_vec[1]->get_name());

    //get all collection except first
    offset=1; limit=0;
    collection_op = collectionManager.get_collections(limit, offset);
    collections_vec = collection_op.get();
    ASSERT_EQ(4, collections_vec.size());
    ASSERT_EQ("cp5", collections_vec[0]->get_name());
    ASSERT_EQ("cp3", collections_vec[1]->get_name());
    ASSERT_EQ("cp1", collections_vec[2]->get_name());
    ASSERT_EQ("cp4", collections_vec[3]->get_name());

    //get last collection
    offset=4, limit=1;
    collection_op = collectionManager.get_collections(limit, offset);
    collections_vec = collection_op.get();
    ASSERT_EQ(1, collections_vec.size());
    ASSERT_EQ("cp4", collections_vec[0]->get_name());

    //if limit is greater than number of collection then return all from offset
    offset=0; limit=8;
    collection_op = collectionManager.get_collections(limit, offset);
    collections_vec = collection_op.get();
    ASSERT_EQ(5, collections_vec.size());
    ASSERT_EQ("cp2", collections_vec[0]->get_name());
    ASSERT_EQ("cp5", collections_vec[1]->get_name());
    ASSERT_EQ("cp3", collections_vec[2]->get_name());
    ASSERT_EQ("cp1", collections_vec[3]->get_name());
    ASSERT_EQ("cp4", collections_vec[4]->get_name());

    offset=3; limit=4;
    collection_op = collectionManager.get_collections(limit, offset);
    collections_vec = collection_op.get();
    ASSERT_EQ(2, collections_vec.size());
    ASSERT_EQ("cp1", collections_vec[0]->get_name());
    ASSERT_EQ("cp4", collections_vec[1]->get_name());

    //invalid offset
    offset=6; limit=0;
    collection_op = collectionManager.get_collections(limit, offset);
    ASSERT_FALSE(collection_op.ok());
    ASSERT_EQ("Invalid offset param.", collection_op.error());
}<|MERGE_RESOLUTION|>--- conflicted
+++ resolved
@@ -1910,8 +1910,6 @@
     ASSERT_EQ(expected_meta_json.dump(), actual_json.dump());
 }
 
-<<<<<<< HEAD
-=======
 TEST_F(CollectionManagerTest, PopulateReferencedIns) {
     std::vector<std::string> collection_meta_jsons = {
             R"({
@@ -1947,7 +1945,6 @@
     ASSERT_EQ("b_ref_sequence_id", referenced_ins["A"]["B"]);
 }
 
->>>>>>> eb6ab003
 TEST_F(CollectionManagerTest, CollectionPagination) {
     //remove all collections first
     auto collections = collectionManager.get_collections().get();
