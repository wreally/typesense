--- conflicted
+++ resolved
@@ -1014,7 +1014,65 @@
     ASSERT_EQ(3, res["hits"].size());
 }
 
-<<<<<<< HEAD
+TEST_F(CollectionSynonymsTest, MultipleSynonymSubstitution) {
+    nlohmann::json schema = R"({
+        "name": "coll2",
+        "fields": [
+          {"name": "title", "type": "string"},
+          {"name": "gender", "type": "string"}
+        ]
+    })"_json;
+
+    auto op = collectionManager.create_collection(schema);
+    ASSERT_TRUE(op.ok());
+    Collection* coll2 = op.get();
+
+    std::vector<std::vector<std::string>> records = {
+            {"Beautiful Blazer", "Male"},
+    };
+
+    for(size_t i=0; i<records.size(); i++) {
+        nlohmann::json doc;
+
+        doc["id"] = std::to_string(i);
+        doc["title"] = records[i][0];
+        doc["gender"] = records[i][1];
+
+        auto add_op = coll2->add(doc.dump());
+        ASSERT_TRUE(add_op.ok());
+    }
+
+    nlohmann::json synonym1 = R"({
+        "id": "foobar",
+        "synonyms": ["blazer", "suit"]
+    })"_json;
+
+    nlohmann::json synonym2 = R"({
+        "id": "foobar2",
+        "synonyms": ["male", "man"]
+    })"_json;
+
+
+    ASSERT_TRUE(coll2->add_synonym(synonym1).ok());
+    ASSERT_TRUE(coll2->add_synonym(synonym2).ok());
+
+    auto res = coll2->search("blazer male", {"title", "gender"}, "", {},
+                             {}, {0}, 10, 1, FREQUENCY, {true},0).get();
+    ASSERT_EQ(1, res["hits"].size());
+
+    res = coll2->search("blazer man", {"title", "gender"}, "", {},
+                             {}, {0}, 10, 1, FREQUENCY, {true}, 0).get();
+    ASSERT_EQ(1, res["hits"].size());
+
+    res = coll2->search("suit male", {"title", "gender"}, "", {},
+                             {}, {0}, 10, 1, FREQUENCY, {true}, 0).get();
+    ASSERT_EQ(1, res["hits"].size());
+
+    res = coll2->search("suit man", {"title", "gender"}, "", {},
+                             {}, {0}, 10, 1, FREQUENCY, {true}, 0).get();
+    ASSERT_EQ(1, res["hits"].size());
+}
+
 TEST_F(CollectionSynonymsTest, SynonymSetsTest) {
     std::shared_ptr<http_req> req = std::make_shared<http_req>();
     std::shared_ptr<http_res> resp = std::make_shared<http_res>(nullptr);
@@ -1086,32 +1144,17 @@
         "fields": [
           {"name": "title", "type": "string"},
           {"name": "points", "type": "int32" }
-=======
-TEST_F(CollectionSynonymsTest, MultipleSynonymSubstitution) {
-    nlohmann::json schema = R"({
-        "name": "coll2",
-        "fields": [
-          {"name": "title", "type": "string"},
-          {"name": "gender", "type": "string"}
->>>>>>> 2b62657b
         ]
     })"_json;
 
     auto op = collectionManager.create_collection(schema);
     ASSERT_TRUE(op.ok());
-<<<<<<< HEAD
     Collection* coll1 = op.get();
 
     std::vector<std::vector<std::string>> records = {
             {"Phone sales hit record high in last quarter.", "100"},
             {"Personal Computer is essential for kid's Education.", "100"},
             {"Smartphone battery lasts typically 6 hours.", "100"},
-=======
-    Collection* coll2 = op.get();
-
-    std::vector<std::vector<std::string>> records = {
-            {"Beautiful Blazer", "Male"},
->>>>>>> 2b62657b
     };
 
     for(size_t i=0; i<records.size(); i++) {
@@ -1119,7 +1162,6 @@
 
         doc["id"] = std::to_string(i);
         doc["title"] = records[i][0];
-<<<<<<< HEAD
         doc["points"] = std::stoi(records[i][1]);
 
         auto add_op = coll1->add(doc.dump());
@@ -1130,41 +1172,4 @@
     ASSERT_EQ(2, res["hits"].size());
     ASSERT_EQ("Smartphone battery lasts typically 6 hours.", res["hits"][0]["document"]["title"].get<std::string>());
     ASSERT_EQ("Phone sales hit record high in last quarter.", res["hits"][1]["document"]["title"].get<std::string>());
-=======
-        doc["gender"] = records[i][1];
-
-        auto add_op = coll2->add(doc.dump());
-        ASSERT_TRUE(add_op.ok());
-    }
-
-    nlohmann::json synonym1 = R"({
-        "id": "foobar",
-        "synonyms": ["blazer", "suit"]
-    })"_json;
-
-    nlohmann::json synonym2 = R"({
-        "id": "foobar2",
-        "synonyms": ["male", "man"]
-    })"_json;
-
-
-    ASSERT_TRUE(coll2->add_synonym(synonym1).ok());
-    ASSERT_TRUE(coll2->add_synonym(synonym2).ok());
-
-    auto res = coll2->search("blazer male", {"title", "gender"}, "", {},
-                             {}, {0}, 10, 1, FREQUENCY, {true},0).get();
-    ASSERT_EQ(1, res["hits"].size());
-
-    res = coll2->search("blazer man", {"title", "gender"}, "", {},
-                             {}, {0}, 10, 1, FREQUENCY, {true}, 0).get();
-    ASSERT_EQ(1, res["hits"].size());
-
-    res = coll2->search("suit male", {"title", "gender"}, "", {},
-                             {}, {0}, 10, 1, FREQUENCY, {true}, 0).get();
-    ASSERT_EQ(1, res["hits"].size());
-
-    res = coll2->search("suit man", {"title", "gender"}, "", {},
-                             {}, {0}, 10, 1, FREQUENCY, {true}, 0).get();
-    ASSERT_EQ(1, res["hits"].size());
->>>>>>> 2b62657b
 }