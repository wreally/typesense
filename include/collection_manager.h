#pragma once

#include <iostream>
#include <string>
#include <sparsepp.h>
#include "store.h"
#include "field.h"
#include "collection.h"
#include "auth_manager.h"
#include "threadpool.h"
#include "batched_indexer.h"

template<typename ResourceType>
struct locked_resource_view_t {
    locked_resource_view_t(std::shared_mutex &mutex, ResourceType &resource) : _lock(mutex), _resource(&resource) {}

    locked_resource_view_t(std::shared_mutex &mutex, ResourceType *resource) : _lock(mutex), _resource(resource) {}

    locked_resource_view_t(ResourceType &&) = delete;

    locked_resource_view_t(const ResourceType &) = delete;

    locked_resource_view_t &operator=(const ResourceType &) = delete;

    ResourceType* operator->() {
        return _resource;
    }

    bool operator==(const ResourceType* other) {
        return other == _resource;
    }

    bool operator!=(const ResourceType* other) {
        return other != _resource;
    }

    void unlock() {
        _lock.unlock();
    }

    ResourceType* get() {
        return _resource;
    }

private:
    std::shared_lock<std::shared_mutex> _lock;
    ResourceType* _resource;
};


// Singleton, for managing meta information of all collections and house keeping
class CollectionManager {
private:
    mutable std::shared_mutex mutex;

    mutable std::mutex coll_create_mutex;

    Store *store;
    ThreadPool* thread_pool;

    AuthManager auth_manager;

    spp::sparse_hash_map<std::string, Collection*> collections;

    spp::sparse_hash_map<uint32_t, std::string> collection_id_names;

    spp::sparse_hash_map<std::string, std::string> collection_symlinks;

    spp::sparse_hash_map<std::string, nlohmann::json> preset_configs;

    // Auto incrementing ID assigned to each collection
    // Using a ID instead of a collection's name makes renaming possible
    std::atomic<uint32_t> next_collection_id;

    std::string bootstrap_auth_key;

    std::atomic<float> max_memory_ratio;

    std::atomic<bool>* quit;

    BatchedIndexer* batch_indexer;

    // All the references to a particular collection are stored until it is created.
    std::map<std::string, std::set<reference_pair>> referenced_in_backlog;

    CollectionManager();

    ~CollectionManager() = default;

    static Option<std::string> get_first_index_error(const std::vector<index_record>& index_records) {
        for(const auto & index_record: index_records) {
            if(!index_record.indexed.ok()) {
                return Option<std::string>(index_record.indexed.error());
            }
        }

        return Option<std::string>(404, "Not found");
    }

public:
    static constexpr const size_t DEFAULT_NUM_MEMORY_SHARDS = 4;

    static constexpr const char* NEXT_COLLECTION_ID_KEY = "$CI";
    static constexpr const char* SYMLINK_PREFIX = "$SL";
    static constexpr const char* PRESET_PREFIX = "$PS";
    static constexpr const char* BATCHED_INDEXER_STATE_KEY = "$BI";

    static CollectionManager & get_instance() {
        static CollectionManager instance;
        return instance;
    }

    CollectionManager(CollectionManager const&) = delete;
    void operator=(CollectionManager const&) = delete;

    static Collection* init_collection(const nlohmann::json & collection_meta,
                                       const uint32_t collection_next_seq_id,
                                       Store* store,
                                       float max_memory_ratio);

    static Option<bool> load_collection(const nlohmann::json& collection_meta,
                                        const size_t batch_size,
                                        const StoreStatus& next_coll_id_status,
                                        const std::atomic<bool>& quit);

    Option<Collection*> clone_collection(const std::string& existing_name, const nlohmann::json& req_json);

    void add_to_collections(Collection* collection);

    std::vector<Collection*> get_collections() const;

    Collection* get_collection_unsafe(const std::string & collection_name) const;

    // PUBLICLY EXPOSED API

    void init(Store *store, ThreadPool* thread_pool, const float max_memory_ratio,
              const std::string & auth_key, std::atomic<bool>& quit, BatchedIndexer* batch_indexer);

    // only for tests!
    void init(Store *store, const float max_memory_ratio, const std::string & auth_key, std::atomic<bool>& exit);

    Option<bool> load(const size_t collection_batch_size, const size_t document_batch_size);

    // frees in-memory data structures when server is shutdown - helps us run a memory leak detector properly
    void dispose();

    bool auth_key_matches(const string& req_auth_key, const string& action,
                          const std::vector<collection_key_t>& collection_keys,
                          std::map<std::string, std::string>& params,
                          std::vector<nlohmann::json>& embedded_params_vec) const;

    static Option<Collection*> create_collection(nlohmann::json& req_json);

    Option<Collection*> create_collection(const std::string& name, const size_t num_memory_shards,
                                          const std::vector<field> & fields,
                                          const std::string & default_sorting_field="",
                                          const uint64_t created_at = static_cast<uint64_t>(std::time(nullptr)),
                                          const std::string& fallback_field_type = "",
                                          const std::vector<std::string>& symbols_to_index = {},
                                          const std::vector<std::string>& token_separators = {},
                                          const bool enable_nested_fields = false);

    locked_resource_view_t<Collection> get_collection(const std::string & collection_name) const;

    locked_resource_view_t<Collection> get_collection_with_id(uint32_t collection_id) const;

    nlohmann::json get_collection_summaries() const;

    Option<nlohmann::json> drop_collection(const std::string& collection_name, const bool remove_from_store = true);

    uint32_t get_next_collection_id() const;

    static std::string get_symlink_key(const std::string & symlink_name);

    static std::string get_preset_key(const std::string & preset_name);

    Store* get_store();

    ThreadPool* get_thread_pool() const;

    AuthManager& getAuthManager();

    static Option<bool> do_search(std::map<std::string, std::string>& req_params,
                                  nlohmann::json& embedded_params,
                                  std::string& results_json_str,
                                  uint64_t start_ts);

    static bool parse_sort_by_str(std::string sort_by_str, std::vector<sort_by>& sort_fields);

    // symlinks
    Option<std::string> resolve_symlink(const std::string & symlink_name) const;

    spp::sparse_hash_map<std::string, std::string> get_symlinks() const;

    Option<bool> upsert_symlink(const std::string & symlink_name, const std::string & collection_name);

    Option<bool> delete_symlink(const std::string & symlink_name);

    // presets
    spp::sparse_hash_map<std::string, nlohmann::json> get_presets() const;

    Option<bool> get_preset(const std::string & preset_name, nlohmann::json& preset) const;

    Option<bool> upsert_preset(const std::string & preset_name, const nlohmann::json& preset_config);

    Option<bool> delete_preset(const std::string & preset_name);

<<<<<<< HEAD
    static void _get_reference_collection_names(const std::string& filter_query,
                                                std::set<std::string>& reference_collection_names);

    void add_referenced_in_backlog(const std::string& collection_name, reference_pair&& pair);

    std::map<std::string, std::set<reference_pair>> _get_referenced_in_backlog() const;
=======
    void process_embedding_field_delete(const std::string& model_name);
>>>>>>> 2bef32f9
};<|MERGE_RESOLUTION|>--- conflicted
+++ resolved
@@ -205,14 +205,12 @@
 
     Option<bool> delete_preset(const std::string & preset_name);
 
-<<<<<<< HEAD
     static void _get_reference_collection_names(const std::string& filter_query,
                                                 std::set<std::string>& reference_collection_names);
 
     void add_referenced_in_backlog(const std::string& collection_name, reference_pair&& pair);
 
     std::map<std::string, std::set<reference_pair>> _get_referenced_in_backlog() const;
-=======
+
     void process_embedding_field_delete(const std::string& model_name);
->>>>>>> 2bef32f9
 };