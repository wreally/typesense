#pragma once

#include <iostream>
#include <string>
#include <sparsepp.h>
#include "store.h"
#include "field.h"
#include "collection.h"
#include "auth_manager.h"
#include "threadpool.h"

template<typename ResourceType>
struct locked_resource_view_t {
    locked_resource_view_t(std::shared_mutex &mutex, ResourceType &resource) : _lock(mutex), _resource(&resource) {}

    locked_resource_view_t(std::shared_mutex &mutex, ResourceType *resource) : _lock(mutex), _resource(resource) {}

    locked_resource_view_t(ResourceType &&) = delete;

    locked_resource_view_t(const ResourceType &) = delete;

    locked_resource_view_t &operator=(const ResourceType &) = delete;

    ResourceType* operator->() {
        return _resource;
    }

    bool operator==(const ResourceType* other) {
        return other == _resource;
    }

    bool operator!=(const ResourceType* other) {
        return other != _resource;
    }

    void unlock() {
        _lock.unlock();
    }

    ResourceType* get() {
        return _resource;
    }

private:
    std::shared_lock<std::shared_mutex> _lock;
    ResourceType* _resource;
};


// Singleton, for managing meta information of all collections and house keeping
class CollectionManager {
private:
    mutable std::shared_mutex mutex;

    Store *store;
    ThreadPool* thread_pool;

    AuthManager auth_manager;

    spp::sparse_hash_map<std::string, Collection*> collections;

    spp::sparse_hash_map<uint32_t, std::string> collection_id_names;

    spp::sparse_hash_map<std::string, std::string> collection_symlinks;

    // Auto incrementing ID assigned to each collection
    // Using a ID instead of a collection's name makes renaming possible
    std::atomic<uint32_t> next_collection_id;

    static constexpr const char* COLLECTION_NAME_KEY = "name";
    static constexpr const char* COLLECTION_ID_KEY = "id";
    static constexpr const char* COLLECTION_SEARCH_FIELDS_KEY = "fields";
    static constexpr const char* COLLECTION_DEFAULT_SORTING_FIELD_KEY = "default_sorting_field";
    static constexpr const char* COLLECTION_CREATED = "created_at";
    static constexpr const char* COLLECTION_NUM_MEMORY_SHARDS = "num_memory_shards";

    std::string bootstrap_auth_key;

    float max_memory_ratio;

    /// During load, sleep `LOAD_THROTTLE_PERCENT`% of time taken for indexing to prevent CPU saturation
    float LOAD_THROTTLE_PERCENT = 10;

    CollectionManager();

    ~CollectionManager() = default;

    static Option<std::string> get_first_index_error(const std::vector<index_record>& index_records) {
        for(const auto & index_record: index_records) {
            if(!index_record.indexed.ok()) {
                return Option<std::string>(index_record.indexed.error());
            }
        }

        return Option<std::string>(404, "Not found");
    }

public:
    static const size_t DEFAULT_NUM_MEMORY_SHARDS = 4;

    static constexpr const char* NEXT_COLLECTION_ID_KEY = "$CI";
    static constexpr const char* SYMLINK_PREFIX = "$SL";

    static CollectionManager & get_instance() {
        static CollectionManager instance;
        return instance;
    }

    CollectionManager(CollectionManager const&) = delete;
    void operator=(CollectionManager const&) = delete;

    Collection* init_collection(const nlohmann::json & collection_meta, const uint32_t collection_next_seq_id);

    void add_to_collections(Collection* collection);

    std::vector<Collection*> get_collections() const;

    Collection* get_collection_unafe(const std::string & collection_name) const;

    // PUBLICLY EXPOSED API

    void init(Store *store, ThreadPool* thread_pool, const float max_memory_ratio, const std::string & auth_key);

    // only for tests!
    void init(Store *store, const float max_memory_ratio, const std::string & auth_key);

    Option<bool> load(const size_t init_batch_size=1000);

    // frees in-memory data structures when server is shutdown - helps us run a memory leak detector properly
    void dispose();

    bool auth_key_matches(const std::string& auth_key_sent, const std::string& action,
<<<<<<< HEAD
                          const std::string& collection, std::map<std::string, std::string>& params) const;
=======
                          const std::vector<std::string>& collections, std::map<std::string, std::string>& params) const;
>>>>>>> 7373fa01

    Option<Collection*> create_collection(const std::string& name, const size_t num_memory_shards,
                                          const std::vector<field> & fields,
                                          const std::string & default_sorting_field,
                                          const uint64_t created_at = static_cast<uint64_t>(std::time(nullptr)));

    locked_resource_view_t<Collection> get_collection(const std::string & collection_name) const;

    locked_resource_view_t<Collection> get_collection_with_id(uint32_t collection_id) const;

    nlohmann::json get_collection_summaries() const;

    Option<nlohmann::json> drop_collection(const std::string& collection_name, const bool remove_from_store = true);

    uint32_t get_next_collection_id() const;

    static std::string get_symlink_key(const std::string & symlink_name);

    Store* get_store();

    ThreadPool* get_thread_pool() const;

    AuthManager& getAuthManager();

    static Option<bool> do_search(std::map<std::string, std::string>& req_params, std::string& results_json_str);

    static bool parse_sort_by_str(std::string sort_by_str, std::vector<sort_by>& sort_fields);

    // symlinks
    Option<std::string> resolve_symlink(const std::string & symlink_name) const;

    spp::sparse_hash_map<std::string, std::string> get_symlinks() const;

    Option<bool> upsert_symlink(const std::string & symlink_name, const std::string & collection_name);

    Option<bool> delete_symlink(const std::string & symlink_name);
};<|MERGE_RESOLUTION|>--- conflicted
+++ resolved
@@ -130,11 +130,7 @@
     void dispose();
 
     bool auth_key_matches(const std::string& auth_key_sent, const std::string& action,
-<<<<<<< HEAD
-                          const std::string& collection, std::map<std::string, std::string>& params) const;
-=======
                           const std::vector<std::string>& collections, std::map<std::string, std::string>& params) const;
->>>>>>> 7373fa01
 
     Option<Collection*> create_collection(const std::string& name, const size_t num_memory_shards,
                                           const std::vector<field> & fields,
