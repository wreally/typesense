--- conflicted
+++ resolved
@@ -463,18 +463,12 @@
                                   const text_match_type_t match_type = max_score,
                                   const size_t facet_sample_percent = 100,
                                   const size_t facet_sample_threshold = 0,
-<<<<<<< HEAD
-                                  const size_t page_offset = UINT32_MAX,
-                                  facet_index_type_t facet_index_type = HASH,
-                                  const std::string& stopwords_set=""
-                                  ) const;
-=======
                                   const size_t page_offset = 0,
                                   facet_index_type_t facet_index_type = HASH,
                                   const size_t vector_query_hits = 250,
                                   const size_t remote_embedding_timeout_ms = 30000,
-                                  const size_t remote_embedding_num_try = 2) const;
->>>>>>> 438a53e0
+                                  const size_t remote_embedding_num_try = 2,
+                                  const std::string& stopwords_set="") const;
 
     Option<bool> get_filter_ids(const std::string & filter_query, filter_result_t& filter_result) const;
 
@@ -596,4 +590,3 @@
         return false;
     }
 }
-
