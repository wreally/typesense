--- conflicted
+++ resolved
@@ -471,19 +471,11 @@
                    const uint8_t* index_symbols,
                    size_t snippet_start_offset) ;
 
-<<<<<<< HEAD
-    void process_highlight_fields(const std::vector<std::string>& search_fields,
+    void process_highlight_fields(const std::vector<search_field_t>& search_fields,
                                   const tsl::htrie_set<char>& exclude_fields,
                                   const tsl::htrie_set<char>& include_fields,
                                   const std::vector<std::string>& highlight_field_names,
                                   const std::vector<std::string>& highlight_full_field_names,
-=======
-    void process_highlight_fields(const std::vector<search_field_t>& search_fields,
-                                  const spp::sparse_hash_set<std::string>& exclude_fields,
-                                  const spp::sparse_hash_set<std::string>& include_fields,
-                                  const string& highlight_fields,
-                                  const std::string& highlight_full_fields,
->>>>>>> 6bb2e6e6
                                   const std::vector<enable_t>& infixes,
                                   std::vector<std::string>& q_tokens,
                                   const tsl::htrie_map<char, token_leaf>& qtoken_set,
