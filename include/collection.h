#pragma once

#include <string>
#include <vector>
#include <string>
#include <unordered_map>
#include <thread>
#include <mutex>
#include <condition_variable>
#include <shared_mutex>
#include "art.h"
#include "index.h"
#include "number.h"
#include "store.h"
#include "topster.h"
#include "json.hpp"
#include "field.h"
#include "option.h"
#include "tsl/htrie_map.h"
#include "tokenizer.h"
#include "synonym_index.h"
#include "vq_model_manager.h"

struct doc_seq_id_t {
    uint32_t seq_id;
    bool is_new;
};

struct highlight_field_t {
    std::string name;
    bool fully_highlighted;
    bool infix;
    bool is_string;
    tsl::htrie_map<char, token_leaf> qtoken_leaves;

    highlight_field_t(const std::string& name, bool fully_highlighted, bool infix, bool is_string):
            name(name), fully_highlighted(fully_highlighted), infix(infix), is_string(is_string) {

    }
};

struct reference_pair {
    std::string collection;
    std::string field;

    reference_pair(std::string collection, std::string field) : collection(std::move(collection)), field(std::move(field)) {}

    bool operator < (const reference_pair& pair) const {
        return collection < pair.collection;
    }
};

class Collection {
private:

    mutable std::shared_mutex mutex;

    // ensures that a Collection* is not destructed while in use by multiple threads
    mutable std::shared_mutex lifecycle_mutex;

    const uint8_t CURATED_RECORD_IDENTIFIER = 100;

    const size_t DEFAULT_TOPSTER_SIZE = 250;

    struct highlight_t {
        size_t field_index;
        std::string field;
        std::vector<std::string> snippets;
        std::vector<std::string> values;
        std::vector<size_t> indices;
        uint64_t match_score;
        std::vector<std::vector<std::string>> matched_tokens;

        highlight_t(): field_index(0), match_score(0)  {

        }

        bool operator<(const highlight_t& a) const {
            return std::tie(match_score, field_index) > std::tie(a.match_score, field_index);
        }
    };

    struct match_index_t {
        Match match;
        uint64_t match_score = 0;
        size_t index;

        match_index_t(Match match, uint64_t match_score, size_t index): match(match), match_score(match_score),
                                                                        index(index) {

        }

        bool operator<(const match_index_t& a) const {
            if(match_score != a.match_score) {
                return match_score > a.match_score;
            }
            return index < a.index;
        }
    };

    const std::string name;

    const std::atomic<uint32_t> collection_id;

    const std::atomic<uint64_t> created_at;

    std::atomic<size_t> num_documents;

    // Auto incrementing record ID used internally for indexing - not exposed to the client
    std::atomic<uint32_t> next_seq_id;

    Store* store;

    std::vector<field> fields;

    tsl::htrie_map<char, field> search_schema;

    std::map<std::string, override_t> overrides;

    // maps tag name => override_ids
    std::map<std::string, std::set<std::string>> override_tags;

    std::string default_sorting_field;

    const float max_memory_ratio;

    std::string fallback_field_type;

    std::unordered_map<std::string, field> dynamic_fields;

    tsl::htrie_map<char, field> nested_fields;

    tsl::htrie_map<char, field> embedding_fields;

    bool enable_nested_fields;

    std::vector<char> symbols_to_index;

    std::vector<char> token_separators;

    SynonymIndex* synonym_index;

    /// "field name" -> reference_pair(referenced_collection_name, referenced_field_name)
    spp::sparse_hash_map<std::string, reference_pair> reference_fields;

    /// Contains the info where the current collection is referenced.
    /// Useful to perform operations such as cascading delete.
    /// collection_name -> field_name
    spp::sparse_hash_map<std::string, std::string> referenced_in;

    /// Reference helper fields that are part of an object. The reference doc of these fields will be included in the
    /// object rather than in the document.
    tsl::htrie_set<char> object_reference_helper_fields;

    // Keep index as the last field since it is initialized in the constructor via init_index(). Add a new field before it.
    Index* index;

    // methods

    std::string get_doc_id_key(const std::string & doc_id) const;

    std::string get_seq_id_key(uint32_t seq_id) const;

    void highlight_result(const std::string& h_obj,
                          const field &search_field,
                          const size_t search_field_index,
                          const tsl::htrie_map<char, token_leaf>& qtoken_leaves,
                          const KV* field_order_kv, const nlohmann::json &document,
                          nlohmann::json& highlight_doc,
                          StringUtils & string_utils,
                          const size_t snippet_threshold,
                          const size_t highlight_affix_num_tokens,
                          bool highlight_fully,
                          bool is_infix_search,
                          const std::string& highlight_start_tag,
                          const std::string& highlight_end_tag,
                          const uint8_t* index_symbols,
                          highlight_t &highlight,
                          bool& found_highlight,
                          bool& found_full_highlight) const;

    void remove_document(const nlohmann::json & document, const uint32_t seq_id, bool remove_from_store);

    void process_remove_field_for_embedding_fields(const field& del_field, std::vector<field>& garbage_embed_fields);

    bool does_override_match(const override_t& override, std::string& query,
                             std::set<uint32_t>& excluded_set,
                             std::string& actual_query, const std::string& filter_query,
                             bool already_segmented,
                             const bool tags_matched,
                             const bool wildcard_tag_matched,
                             const std::map<size_t, std::vector<std::string>>& pinned_hits,
                             const std::vector<std::string>& hidden_hits,
                             std::vector<std::pair<uint32_t, uint32_t>>& included_ids,
                             std::vector<uint32_t>& excluded_ids,
                             std::vector<const override_t*>& filter_overrides,
                             bool& filter_curated_hits,
                             std::string& curated_sort_by,
                             nlohmann::json& override_metadata) const;

    void curate_results(std::string& actual_query, const std::string& filter_query, bool enable_overrides, bool already_segmented,
                        const std::set<std::string>& tags,
                        const std::map<size_t, std::vector<std::string>>& pinned_hits,
                        const std::vector<std::string>& hidden_hits,
                        std::vector<std::pair<uint32_t, uint32_t>>& included_ids,
                        std::vector<uint32_t>& excluded_ids, std::vector<const override_t*>& filter_overrides,
                        bool& filter_curated_hits,
                        std::string& curated_sort_by, nlohmann::json& override_metadata) const;

    static Option<bool> detect_new_fields(nlohmann::json& document,
                                          const DIRTY_VALUES& dirty_values,
                                          const tsl::htrie_map<char, field>& schema,
                                          const std::unordered_map<std::string, field>& dyn_fields,
                                          tsl::htrie_map<char, field>& nested_fields,
                                          const std::string& fallback_field_type,
                                          bool is_update,
                                          std::vector<field>& new_fields,
                                          bool enable_nested_fields,
                                          const spp::sparse_hash_map<std::string, reference_pair>& reference_fields,
                                          tsl::htrie_set<char>& object_reference_helper_fields);

    static bool facet_count_compare(const facet_count_t& a, const facet_count_t& b) {
        return std::tie(a.count, a.fhash) > std::tie(b.count, b.fhash);
    }

    static bool facet_count_str_compare(const facet_value_t& a,
                                        const facet_value_t& b) {
        size_t a_count = a.count;
        size_t b_count = b.count;

        size_t a_value_size = UINT64_MAX - a.value.size();
        size_t b_value_size = UINT64_MAX - b.value.size();

        return std::tie(a_count, a_value_size, a.value) > std::tie(b_count, b_value_size, b.value);
    }

    static Option<bool> parse_pinned_hits(const std::string& pinned_hits_str,
                                   std::map<size_t, std::vector<std::string>>& pinned_hits);

    static Option<drop_tokens_param_t> parse_drop_tokens_mode(const std::string& drop_tokens_mode);

    Index* init_index();

    static std::vector<char> to_char_array(const std::vector<std::string>& strs);

    Option<bool> validate_and_standardize_sort_fields_with_lock(const std::vector<sort_by> & sort_fields,
                                                                std::vector<sort_by>& sort_fields_std,
                                                                bool is_wildcard_query,const bool is_vector_query,
                                                                const std::string& query, bool is_group_by_query = false,
                                                                const size_t remote_embedding_timeout_ms = 30000,
                                                                const size_t remote_embedding_num_tries = 2) const;

    Option<bool> validate_and_standardize_sort_fields(const std::vector<sort_by> & sort_fields,
                                                      std::vector<sort_by>& sort_fields_std,
                                                      const bool is_wildcard_query,
                                                      const bool is_vector_query,
                                                      const std::string& query, bool is_group_by_query = false,
                                                      const size_t remote_embedding_timeout_ms = 30000,
                                                      const size_t remote_embedding_num_tries = 2,
                                                      const bool is_reference_sort = false) const;
    
    Option<bool> persist_collection_meta();

    Option<bool> batch_alter_data(const std::vector<field>& alter_fields,
                                  const std::vector<field>& del_fields,
                                  const std::string& this_fallback_field_type);

    Option<bool> validate_alter_payload(nlohmann::json& schema_changes,
                                        std::vector<field>& addition_fields,
                                        std::vector<field>& reindex_fields,
                                        std::vector<field>& del_fields,
                                        std::string& fallback_field_type);

    void process_filter_overrides(std::vector<const override_t*>& filter_overrides,
                                  std::vector<std::string>& q_include_tokens,
                                  token_ordering token_order,
                                  filter_node_t*& filter_tree_root,
                                  std::vector<std::pair<uint32_t, uint32_t>>& included_ids,
                                  std::vector<uint32_t>& excluded_ids,
                                  nlohmann::json& override_metadata,
                                  bool enable_typos_for_numerical_tokens=true,
                                  bool enable_typos_for_alpha_numerical_tokens=true) const;

    void populate_text_match_info(nlohmann::json& info, uint64_t match_score, const text_match_type_t match_type,
                                  const size_t total_tokens) const;

    bool handle_highlight_text(std::string& text, bool normalise, const field &search_field,
                               const std::vector<char>& symbols_to_index, const std::vector<char>& token_separators,
                               highlight_t& highlight, StringUtils & string_utils, bool use_word_tokenizer,
                               const size_t highlight_affix_num_tokens,
                               const tsl::htrie_map<char, token_leaf>& qtoken_leaves, int last_valid_offset_index,
                               const size_t prefix_token_num_chars, bool highlight_fully, const size_t snippet_threshold,
                               bool is_infix_search, std::vector<std::string>& raw_query_tokens, size_t last_valid_offset,
                               const std::string& highlight_start_tag, const std::string& highlight_end_tag,
                               const uint8_t* index_symbols, const match_index_t& match_index) const;

    static Option<bool> extract_field_name(const std::string& field_name,
                                           const tsl::htrie_map<char, field>& search_schema,
                                           std::vector<std::string>& processed_search_fields,
                                           bool extract_only_string_fields,
                                           bool enable_nested_fields,
                                           const bool handle_wildcard = true,
                                           const bool& include_id = false);

    bool is_nested_array(const nlohmann::json& obj, std::vector<std::string> path_parts, size_t part_i) const;

    template<class T>
    static bool highlight_nested_field(const nlohmann::json& hdoc, nlohmann::json& hobj,
                                       std::vector<std::string>& path_parts, size_t path_index,
                                       bool is_arr_obj_ele, int array_index, T func);

    static Option<bool> resolve_field_type(field& new_field,
                                           nlohmann::detail::iter_impl<nlohmann::basic_json<>>& kv,
                                           nlohmann::json& document,
                                           const DIRTY_VALUES& dirty_values,
                                           const bool found_dynamic_field,
                                           const std::string& fallback_field_type,
                                           bool enable_nested_fields,
                                           std::vector<field>& new_fields);

    static uint64_t extract_bits(uint64_t value, unsigned lsb_offset, unsigned n);

    Option<bool> populate_include_exclude_fields(const spp::sparse_hash_set<std::string>& include_fields,
                                                 const spp::sparse_hash_set<std::string>& exclude_fields,
                                                 tsl::htrie_set<char>& include_fields_full,
                                                 tsl::htrie_set<char>& exclude_fields_full) const;

    Option<std::string> get_referenced_in_field(const std::string& collection_name) const;

    Option<bool> get_related_ids(const std::string& ref_field_name, const uint32_t& seq_id,
                                 std::vector<uint32_t>& result) const;

    Option<bool> get_object_array_related_id(const std::string& ref_field_name,
                                             const uint32_t& seq_id, const uint32_t& object_index,
                                             uint32_t& result) const;

    void remove_embedding_field(const std::string& field_name);

    Option<bool> parse_and_validate_vector_query(const std::string& vector_query_str,
                                                     vector_query_t& vector_query,
                                                     const bool is_wildcard_query,
                                                     const size_t remote_embedding_timeout_ms, 
                                                     const size_t remote_embedding_num_tries,
                                                     size_t& per_page) const;

    std::shared_ptr<VQModel> vq_model = nullptr;

public:

    enum {MAX_ARRAY_MATCHES = 5};

    const size_t PER_PAGE_MAX = 250;

    const size_t GROUP_LIMIT_MAX = 99;

    // Using a $ prefix so that these meta keys stay above record entries in a lexicographically ordered KV store
    static constexpr const char* COLLECTION_META_PREFIX = "$CM";
    static constexpr const char* COLLECTION_NEXT_SEQ_PREFIX = "$CS";
    static constexpr const char* COLLECTION_OVERRIDE_PREFIX = "$CO";
    static constexpr const char* SEQ_ID_PREFIX = "$SI";
    static constexpr const char* DOC_ID_PREFIX = "$DI";

    static constexpr const char* COLLECTION_NAME_KEY = "name";
    static constexpr const char* COLLECTION_ID_KEY = "id";
    static constexpr const char* COLLECTION_SEARCH_FIELDS_KEY = "fields";
    static constexpr const char* COLLECTION_DEFAULT_SORTING_FIELD_KEY = "default_sorting_field";
    static constexpr const char* COLLECTION_CREATED = "created_at";
    static constexpr const char* COLLECTION_NUM_MEMORY_SHARDS = "num_memory_shards";
    static constexpr const char* COLLECTION_FALLBACK_FIELD_TYPE = "fallback_field_type";
    static constexpr const char* COLLECTION_ENABLE_NESTED_FIELDS = "enable_nested_fields";

    static constexpr const char* COLLECTION_SYMBOLS_TO_INDEX = "symbols_to_index";
    static constexpr const char* COLLECTION_SEPARATORS = "token_separators";
    static constexpr const char* COLLECTION_VOICE_QUERY_MODEL = "voice_query_model";

    static constexpr const char* COLLECTION_METADATA = "metadata";

    // methods

    Collection() = delete;

    Collection(const std::string& name, const uint32_t collection_id, const uint64_t created_at,
               const uint32_t next_seq_id, Store *store, const std::vector<field>& fields,
               const std::string& default_sorting_field,
               const float max_memory_ratio, const std::string& fallback_field_type,
               const std::vector<std::string>& symbols_to_index, const std::vector<std::string>& token_separators,
               const bool enable_nested_fields, std::shared_ptr<VQModel> vq_model = nullptr,
               spp::sparse_hash_map<std::string, std::string> referenced_in = spp::sparse_hash_map<std::string, std::string>());

    ~Collection();

    static std::string get_next_seq_id_key(const std::string & collection_name);

    static std::string get_meta_key(const std::string & collection_name);

    static std::string get_override_key(const std::string & collection_name, const std::string & override_id);

    std::string get_seq_id_collection_prefix() const;

    std::string get_name() const;

    uint64_t get_created_at() const;

    uint32_t get_collection_id() const;

    uint32_t get_next_seq_id();

    Option<uint32_t> doc_id_to_seq_id_with_lock(const std::string & doc_id) const;

    Option<uint32_t> doc_id_to_seq_id(const std::string & doc_id) const;

    std::vector<std::string> get_facet_fields();

    std::vector<field> get_sort_fields();

    std::vector<field> get_fields();

    bool contains_field(const std::string&);

    std::unordered_map<std::string, field> get_dynamic_fields();

    tsl::htrie_map<char, field> get_schema();

    tsl::htrie_map<char, field> get_nested_fields();

    tsl::htrie_map<char, field> get_embedding_fields();

    tsl::htrie_map<char, field> get_embedding_fields_unsafe();

    tsl::htrie_set<char> get_object_reference_helper_fields();

    std::string get_default_sorting_field();

    static Option<bool> add_reference_helper_fields(nlohmann::json& document, const tsl::htrie_map<char, field>& schema,
                                                    const spp::sparse_hash_map<std::string, reference_pair>& reference_fields,
                                                    tsl::htrie_set<char>& object_reference_helper_fields,
                                                    const bool& is_update);

    Option<doc_seq_id_t> to_doc(const std::string& json_str, nlohmann::json& document,
                                const index_operation_t& operation,
                                const DIRTY_VALUES dirty_values,
                                const std::string& id="");


    static uint32_t get_seq_id_from_key(const std::string & key);

    Option<bool> get_document_from_store(const std::string & seq_id_key, nlohmann::json & document, bool raw_doc = false) const;

    Option<bool> get_document_from_store(const uint32_t& seq_id, nlohmann::json & document, bool raw_doc = false) const;

    Option<uint32_t> index_in_memory(nlohmann::json & document, uint32_t seq_id,
                                     const index_operation_t op, const DIRTY_VALUES& dirty_values);

    static void remove_flat_fields(nlohmann::json& document);

    static void remove_reference_helper_fields(nlohmann::json& document);

    static Option<bool> prune_ref_doc(nlohmann::json& doc,
                                      const reference_filter_result_t& references,
                                      const tsl::htrie_set<char>& ref_include_fields_full,
                                      const tsl::htrie_set<char>& ref_exclude_fields_full,
                                      const bool& is_reference_array,
                                      const ref_include_exclude_fields& ref_include_exclude);

    static Option<bool> include_references(nlohmann::json& doc, const uint32_t& seq_id, Collection *const collection,
                                           const std::map<std::string, reference_filter_result_t>& reference_filter_results,
                                           const std::vector<ref_include_exclude_fields>& ref_include_exclude_fields_vec);

    static Option<bool> prune_doc(nlohmann::json& doc, const tsl::htrie_set<char>& include_names,
                                  const tsl::htrie_set<char>& exclude_names, const std::string& parent_name = "",
                                  size_t depth = 0,
                                  const std::map<std::string, reference_filter_result_t>& reference_filter_results = {},
                                  Collection *const collection = nullptr, const uint32_t& seq_id = 0,
                                  const std::vector<ref_include_exclude_fields>& ref_include_exclude_fields_vec = {});

    const Index* _get_index() const;

    bool facet_value_to_string(const facet &a_facet, const facet_count_t &facet_count, nlohmann::json &document,
                               std::string &value) const;

    nlohmann::json get_facet_parent(const std::string& facet_field_name, const nlohmann::json& document) const;

    static void populate_result_kvs(Topster *topster, std::vector<std::vector<KV *>> &result_kvs, 
                    const spp::sparse_hash_map<uint64_t, uint32_t>& groups_processed, 
                    const std::vector<sort_by>& sort_by_fields);

    void batch_index(std::vector<index_record>& index_records, std::vector<std::string>& json_out, size_t &num_indexed,
                     const bool& return_doc, const bool& return_id, const size_t remote_embedding_batch_size = 200,
                     const size_t remote_embedding_timeout_ms = 60000, const size_t remote_embedding_num_tries = 2);

    bool is_exceeding_memory_threshold() const;

    void parse_search_query(const std::string &query, std::vector<std::string>& q_include_tokens,
                            std::vector<std::vector<std::string>>& q_exclude_tokens,
                            std::vector<std::vector<std::string>>& q_phrases,
                            const std::string& locale, const bool already_segmented, const std::string& stopword_set="") const;

    // PUBLIC OPERATIONS

    nlohmann::json get_summary_json() const;

    size_t batch_index_in_memory(std::vector<index_record>& index_records, const size_t remote_embedding_batch_size,
                                 const size_t remote_embedding_timeout_ms, const size_t remote_embedding_num_tries, const bool generate_embeddings);

    Option<nlohmann::json> add(const std::string & json_str,
                               const index_operation_t& operation=CREATE, const std::string& id="",
                               const DIRTY_VALUES& dirty_values=DIRTY_VALUES::COERCE_OR_REJECT);

    nlohmann::json add_many(std::vector<std::string>& json_lines, nlohmann::json& document,
                            const index_operation_t& operation=CREATE, const std::string& id="",
                            const DIRTY_VALUES& dirty_values=DIRTY_VALUES::COERCE_OR_REJECT,
                            const bool& return_doc=false, const bool& return_id=false,
                            const size_t remote_embedding_batch_size=200,
                            const size_t remote_embedding_timeout_ms=60000,
                            const size_t remote_embedding_num_tries=2);

    Option<nlohmann::json> update_matching_filter(const std::string& filter_query,
                                                  const std::string & json_str,
                                                  std::string& req_dirty_values,
                                                  const int batch_size = 1000);

    Option<bool> populate_include_exclude_fields_lk(const spp::sparse_hash_set<std::string>& include_fields,
                                                     const spp::sparse_hash_set<std::string>& exclude_fields,
                                                     tsl::htrie_set<char>& include_fields_full,
                                                     tsl::htrie_set<char>& exclude_fields_full) const;

    void do_housekeeping();

    Option<nlohmann::json> search(std::string query, const std::vector<std::string> & search_fields,
                                  const std::string & filter_query, const std::vector<std::string> & facet_fields,
                                  const std::vector<sort_by> & sort_fields, const std::vector<uint32_t>& num_typos,
                                  size_t per_page = 10, size_t page = 1,
                                  token_ordering token_order = FREQUENCY, const std::vector<bool>& prefixes = {true},
                                  size_t drop_tokens_threshold = Index::DROP_TOKENS_THRESHOLD,
                                  const spp::sparse_hash_set<std::string> & include_fields = spp::sparse_hash_set<std::string>(),
                                  const spp::sparse_hash_set<std::string> & exclude_fields = spp::sparse_hash_set<std::string>(),
                                  size_t max_facet_values=10,
                                  const std::string & simple_facet_query = "",
                                  const size_t snippet_threshold = 30,
                                  const size_t highlight_affix_num_tokens = 4,
                                  const std::string & highlight_full_fields = "",
                                  size_t typo_tokens_threshold = Index::TYPO_TOKENS_THRESHOLD,
                                  const std::string& pinned_hits_str="",
                                  const std::string& hidden_hits="",
                                  const std::vector<std::string>& group_by_fields={},
                                  size_t group_limit = 3,
                                  const std::string& highlight_start_tag="<mark>",
                                  const std::string& highlight_end_tag="</mark>",
                                  std::vector<uint32_t> raw_query_by_weights={},
                                  size_t limit_hits=UINT32_MAX,
                                  bool prioritize_exact_match=true,
                                  bool pre_segmented_query=false,
                                  bool enable_overrides=true,
                                  const std::string& highlight_fields="",
                                  const bool exhaustive_search = false,
                                  size_t search_stop_millis = 6000*1000,
                                  size_t min_len_1typo = 4,
                                  size_t min_len_2typo = 7,
                                  enable_t split_join_tokens = fallback,
                                  size_t max_candidates = 4,
                                  const std::vector<enable_t>& infixes = {off},
                                  const size_t max_extra_prefix = INT16_MAX,
                                  const size_t max_extra_suffix = INT16_MAX,
                                  const size_t facet_query_num_typos = 2,
                                  const size_t filter_curated_hits_option = 2,
                                  const bool prioritize_token_position = false,
                                  const std::string& vector_query_str = "",
                                  const bool enable_highlight_v1 = true,
                                  const uint64_t search_time_start_us = 0,
                                  const text_match_type_t match_type = max_score,
                                  const size_t facet_sample_percent = 100,
                                  const size_t facet_sample_threshold = 0,
                                  const size_t page_offset = 0,
                                  facet_index_type_t facet_index_type = HASH,
                                  const size_t remote_embedding_timeout_ms = 30000,
                                  const size_t remote_embedding_num_tries = 2,
                                  const std::string& stopwords_set="",
                                  const std::vector<std::string>& facet_return_parent = {},
                                  const std::vector<ref_include_exclude_fields>& ref_include_exclude_fields_vec = {},
                                  const std::string& drop_tokens_mode = "right_to_left",
                                  const bool prioritize_num_matching_fields = true,
                                  const bool group_missing_values = true,
                                  const bool converstaion = false,
                                  const std::string& conversation_model_id = "",
                                  std::string conversation_id = "",
                                  const std::string& override_tags_str = "",
                                  const std::string& voice_query = "",
                                  bool enable_typos_for_numerical_tokens = true,
                                  bool enable_synonyms = true,
                                  bool synonym_prefix = false,
                                  uint32_t synonym_num_typos = 0,
<<<<<<< HEAD
                                  bool enable_lazy_filter = true,
                                  bool enable_typos_for_alpha_numerical_tokens = true) const;
=======
                                  bool enable_lazy_filter = false) const;
>>>>>>> 3d4ad20b

    Option<bool> get_filter_ids(const std::string & filter_query, filter_result_t& filter_result) const;

    Option<bool> get_reference_filter_ids(const std::string& filter_query,
                                          filter_result_t& filter_result,
                                          const std::string& reference_field_name) const;

    Option<nlohmann::json> get(const std::string & id) const;

    Option<std::string> remove(const std::string & id, bool remove_from_store = true);

    Option<bool> remove_if_found(uint32_t seq_id, bool remove_from_store = true);

    size_t get_num_documents() const;

    DIRTY_VALUES parse_dirty_values_option(std::string& dirty_values) const;

    std::vector<char> get_symbols_to_index();

    std::vector<char> get_token_separators();

    std::string get_fallback_field_type();

    bool get_enable_nested_fields();

    std::shared_ptr<VQModel> get_vq_model();

    Option<bool> parse_facet(const std::string& facet_field, std::vector<facet>& facets) const;

    // Override operations

    Option<uint32_t> add_override(const override_t & override, bool write_to_store = true);

    Option<uint32_t> remove_override(const std::string & id);

    Option<std::map<std::string, override_t*>> get_overrides(uint32_t limit=0, uint32_t offset=0);

    Option<override_t> get_override(const std::string& override_id);

    // synonym operations

    Option<std::map<uint32_t, synonym_t*>> get_synonyms(uint32_t limit=0, uint32_t offset=0);

    bool get_synonym(const std::string& id, synonym_t& synonym);

    Option<bool> add_synonym(const nlohmann::json& syn_json, bool write_to_store = true);

    Option<bool> remove_synonym(const std::string & id);

    void synonym_reduction(const std::vector<std::string>& tokens,
                           std::vector<std::vector<std::string>>& results,
                           bool synonym_prefix = false, uint32_t synonym_num_typos = 0) const;

    SynonymIndex* get_synonym_index();

    spp::sparse_hash_map<std::string, reference_pair> get_reference_fields();

    // highlight ops

    static void highlight_text(const std::string& highlight_start_tag, const std::string& highlight_end_tag,
                   const std::string& text, const std::map<size_t, size_t>& token_offsets,
                   size_t snippet_end_offset,
                   std::vector<std::string>& matched_tokens, std::map<size_t, size_t>::iterator& offset_it,
                   std::stringstream& highlighted_text,
                   const uint8_t* index_symbols,
                   size_t snippet_start_offset) ;

    void process_highlight_fields(const std::vector<search_field_t>& search_fields,
                                  const std::vector<std::string>& raw_search_fields,
                                  const tsl::htrie_set<char>& include_fields,
                                  const tsl::htrie_set<char>& exclude_fields,
                                  const std::vector<std::string>& highlight_field_names,
                                  const std::vector<std::string>& highlight_full_field_names,
                                  const std::vector<enable_t>& infixes,
                                  std::vector<std::string>& q_tokens,
                                  const tsl::htrie_map<char, token_leaf>& qtoken_set,
                                  std::vector<highlight_field_t>& highlight_items) const;

    static void copy_highlight_doc(std::vector<highlight_field_t>& hightlight_items,
                                   const bool nested_fields_enabled,
                                   const nlohmann::json& src,
                                   nlohmann::json& dst);

    Option<bool> alter(nlohmann::json& alter_payload);

    void process_search_field_weights(const std::vector<search_field_t>& search_fields,
                                      std::vector<uint32_t>& query_by_weights,
                                      std::vector<search_field_t>& weighted_search_fields) const;

    Option<bool> truncate_after_top_k(const std::string& field_name, size_t k);

    void reference_populate_sort_mapping(int* sort_order, std::vector<size_t>& geopoint_indices,
                                         std::vector<sort_by>& sort_fields_std,
                                         std::array<spp::sparse_hash_map<uint32_t, int64_t, Hasher32>*, 3>& field_values) const;

    int64_t reference_string_sort_score(const std::string& field_name, const uint32_t& seq_id) const;

    bool is_referenced_in(const std::string& collection_name) const;

    void add_referenced_in(const reference_pair& pair);

    void add_referenced_ins(const std::set<reference_pair>& pairs);

    void add_referenced_in(const std::string& collection_name, const std::string& field_name);

    Option<std::string> get_referenced_in_field_with_lock(const std::string& collection_name) const;

    Option<bool> get_related_ids_with_lock(const std::string& field_name, const uint32_t& seq_id,
                                           std::vector<uint32_t>& result) const;

    Option<uint32_t> get_sort_index_value_with_lock(const std::string& field_name, const uint32_t& seq_id) const;

    static void hide_credential(nlohmann::json& json, const std::string& credential_name);

    friend class filter_result_iterator_t;

    std::shared_mutex& get_lifecycle_mutex();

    void expand_search_query(const std::string& raw_query, size_t offset, size_t total, const search_args* search_params,
                             const std::vector<std::vector<KV*>>& result_group_kvs,
                             const std::vector<std::string>& raw_search_fields, std::string& first_q) const;
};

template<class T>
bool Collection::highlight_nested_field(const nlohmann::json& hdoc, nlohmann::json& hobj,
                                        std::vector<std::string>& path_parts, size_t path_index,
                                        bool is_arr_obj_ele, int array_index, T func) {
    if(path_index == path_parts.size()) {
        func(hobj, is_arr_obj_ele, array_index);
        return true;
    }

    const std::string& fragment = path_parts[path_index];
    const auto& it = hobj.find(fragment);

    if(it != hobj.end()) {
        if(it.value().is_array()) {
            bool resolved = false;
            for(size_t i = 0; i < it.value().size(); i++) {
                auto& h_ele = it.value().at(i);
                is_arr_obj_ele = is_arr_obj_ele || h_ele.is_object();
                resolved = highlight_nested_field(hdoc, h_ele, path_parts, path_index + 1,
                                                  is_arr_obj_ele, i, func) || resolved;
            }
            return resolved;
        } else {
            return highlight_nested_field(hdoc, it.value(), path_parts, path_index + 1, is_arr_obj_ele, 0, func);
        }
    } {
        return false;
    }
}
<|MERGE_RESOLUTION|>--- conflicted
+++ resolved
@@ -589,12 +589,8 @@
                                   bool enable_synonyms = true,
                                   bool synonym_prefix = false,
                                   uint32_t synonym_num_typos = 0,
-<<<<<<< HEAD
-                                  bool enable_lazy_filter = true,
+                                  bool enable_lazy_filter = false,
                                   bool enable_typos_for_alpha_numerical_tokens = true) const;
-=======
-                                  bool enable_lazy_filter = false) const;
->>>>>>> 3d4ad20b
 
     Option<bool> get_filter_ids(const std::string & filter_query, filter_result_t& filter_result) const;
 
