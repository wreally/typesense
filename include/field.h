#pragma once

#include <string>
#include <s2/s2latlng.h>
#include "option.h"
#include "string_utils.h"
#include "logger.h"
#include "store.h"
#include <sparsepp.h>
#include <tsl/htrie_map.h>
#include <filter.h>
#include "json.hpp"
#include "text_embedder_manager.h"

namespace field_types {
    // first field value indexed will determine the type
    static const std::string AUTO = "auto";
    static const std::string OBJECT = "object";
    static const std::string OBJECT_ARRAY = "object[]";

    static const std::string STRING = "string";
    static const std::string INT32 = "int32";
    static const std::string INT64 = "int64";
    static const std::string FLOAT = "float";
    static const std::string BOOL = "bool";
    static const std::string NIL = "nil";
    static const std::string GEOPOINT = "geopoint";
    static const std::string STRING_ARRAY = "string[]";
    static const std::string INT32_ARRAY = "int32[]";
    static const std::string INT64_ARRAY = "int64[]";
    static const std::string FLOAT_ARRAY = "float[]";
    static const std::string BOOL_ARRAY = "bool[]";
    static const std::string GEOPOINT_ARRAY = "geopoint[]";

    static bool is_string_or_array(const std::string& type_def) {
        return type_def == "string*";
    }
}

namespace fields {
    static const std::string name = "name";
    static const std::string type = "type";
    static const std::string facet = "facet";
    static const std::string optional = "optional";
    static const std::string index = "index";
    static const std::string sort = "sort";
    static const std::string infix = "infix";
    static const std::string locale = "locale";
    static const std::string nested = "nested";
    static const std::string nested_array = "nested_array";
    static const std::string num_dim = "num_dim";
    static const std::string vec_dist = "vec_dist";
    static const std::string reference = "reference";
    static const std::string embed = "embed";
    static const std::string from = "from";
    static const std::string model_name = "model_name";
    static const std::string range_index = "range_index";

    // Some models require additional parameters to be passed to the model during indexing/querying
    // For e.g. e5-small model requires prefix "passage:" for indexing and "query:" for querying
    static const std::string indexing_prefix = "indexing_prefix";
    static const std::string query_prefix = "query_prefix";
    static const std::string api_key = "api_key";
    static const std::string model_config = "model_config";
}

enum vector_distance_type_t {
    ip,
    cosine
};

struct field {
    std::string name;
    std::string type;
    bool facet;
    bool optional;
    bool index;
    std::string locale;
    bool sort;
    bool infix;

    bool nested;        // field inside an object

    // field inside an array of objects that is forced to be an array
    // integer to handle tri-state: true (1), false (0), not known yet (2)
    // third state is used to diff between array of object and array within object during write
    int nested_array;

    size_t num_dim;
    nlohmann::json embed;
    vector_distance_type_t vec_dist;

    static constexpr int VAL_UNKNOWN = 2;

    std::string reference;      // Foo.bar (reference to bar field in Foo collection).

    bool range_index;

    field() {}

    field(const std::string &name, const std::string &type, const bool facet, const bool optional = false,
          bool index = true, std::string locale = "", int sort = -1, int infix = -1, bool nested = false,
          int nested_array = 0, size_t num_dim = 0, vector_distance_type_t vec_dist = cosine,
          std::string reference = "", const nlohmann::json& embed = nlohmann::json(), const bool range_index = false) :
            name(name), type(type), facet(facet), optional(optional), index(index), locale(locale),
            nested(nested), nested_array(nested_array), num_dim(num_dim), vec_dist(vec_dist), reference(reference),
            embed(embed), range_index(range_index) {

        set_computed_defaults(sort, infix);
    }

    void set_computed_defaults(int sort, int infix) {
        if(sort != -1) {
            this->sort = bool(sort);
        } else {
            this->sort = is_num_sort_field();
        }

        this->infix = (infix != -1) ? bool(infix) : false;
    }

    bool operator<(const field& f) const {
        return name < f.name;
    }

    bool operator==(const field& f) const {
        return name == f.name;
    }

    bool is_auto() const {
        return (type == field_types::AUTO);
    }

    bool is_single_integer() const {
        return (type == field_types::INT32 || type == field_types::INT64);
    }

    bool is_single_float() const {
        return (type == field_types::FLOAT);
    }

    bool is_single_bool() const {
        return (type == field_types::BOOL);
    }

    bool is_single_geopoint() const {
        return (type == field_types::GEOPOINT);
    }

    bool is_integer() const {
        return (type == field_types::INT32 || type == field_types::INT32_ARRAY ||
                type == field_types::INT64 || type == field_types::INT64_ARRAY);
    }

    bool is_int32() const {
        return (type == field_types::INT32 || type == field_types::INT32_ARRAY);
    }

    bool is_int64() const {
        return (type == field_types::INT64 || type == field_types::INT64_ARRAY);
    }

    bool is_float() const {
        return (type == field_types::FLOAT || type == field_types::FLOAT_ARRAY);
    }

    bool is_bool() const {
        return (type == field_types::BOOL || type == field_types::BOOL_ARRAY);
    }

    bool is_geopoint() const {
        return (type == field_types::GEOPOINT || type == field_types::GEOPOINT_ARRAY);
    }

    bool is_object() const {
        return (type == field_types::OBJECT || type == field_types::OBJECT_ARRAY);
    }

    bool is_string() const {
        return (type == field_types::STRING || type == field_types::STRING_ARRAY);
    }

    bool is_string_star() const {
        return field_types::is_string_or_array(type);
    }

    bool is_facet() const {
        return facet;
    }

    bool is_array() const {
        return (type == field_types::STRING_ARRAY || type == field_types::INT32_ARRAY ||
                type == field_types::FLOAT_ARRAY ||
                type == field_types::INT64_ARRAY || type == field_types::BOOL_ARRAY ||
                type == field_types::GEOPOINT_ARRAY || type == field_types::OBJECT_ARRAY);
    }

    bool is_singular() const {
        return !is_array();
    }

    static bool is_dynamic(const std::string& name, const std::string& type) {
        return type == "string*" || (name != ".*" && type == field_types::AUTO) ||
               (name != ".*" && name.find(".*") != std::string::npos);
    }

    bool is_dynamic() const {
        return is_dynamic(name, type);
    }

    bool has_numerical_index() const {
        return (type == field_types::INT32 || type == field_types::INT64 ||
                type == field_types::FLOAT || type == field_types::BOOL);
    }

    bool is_num_sort_field() const {
        return (has_numerical_index() || is_geopoint());
    }

    bool is_sort_field() const {
        return is_num_sort_field() || (type == field_types::STRING);
    }

    bool is_num_sortable() const {
        return sort && is_num_sort_field();
    }

    bool is_str_sortable() const {
        return sort && type == field_types::STRING;
    }

    bool is_sortable() const {
        return is_num_sortable() || is_str_sortable();
    }

    bool has_valid_type() const {
        bool is_basic_type = is_string() || is_integer() || is_float() || is_bool() || is_geopoint() ||
                             is_object() || is_auto();
        if(!is_basic_type) {
            return field_types::is_string_or_array(type);
        }
        return true;
    }

    std::string faceted_name() const {
        return (facet && !is_string()) ? "_fstr_" + name : name;
    }

    static bool get_type(const nlohmann::json& obj, std::string& field_type) {
        if(obj.is_array()) {
            if(obj.empty()) {
                return false;
            }

            bool parseable = get_single_type(obj[0], field_type);
            if(!parseable) {
                return false;
            }

            field_type = field_type + "[]";
            return true;
        }

        return get_single_type(obj, field_type);
    }

    static bool get_single_type(const nlohmann::json& obj, std::string& field_type) {
        if(obj.is_string()) {
            field_type = field_types::STRING;
            return true;
        }

        if(obj.is_number_float()) {
            field_type = field_types::FLOAT;
            return true;
        }

        if(obj.is_number_integer()) {
            field_type = field_types::INT64;
            return true;
        }

        if(obj.is_boolean()) {
            field_type = field_types::BOOL;
            return true;
        }

        if(obj.is_object()) {
            field_type = field_types::OBJECT;
            return true;
        }

        return false;
    }

    static Option<bool> fields_to_json_fields(const std::vector<field> & fields,
                                              const std::string & default_sorting_field,
                                              nlohmann::json& fields_json) {
        bool found_default_sorting_field = false;

        // Check for duplicates in field names
        std::map<std::string, std::vector<const field*>> unique_fields;

        for(const field & field: fields) {
            unique_fields[field.name].push_back(&field);

            if(field.name == "id") {
                continue;
            }

            nlohmann::json field_val;
            field_val[fields::name] = field.name;
            field_val[fields::type] = field.type;
            field_val[fields::facet] = field.facet;
            field_val[fields::optional] = field.optional;
            field_val[fields::index] = field.index;
            field_val[fields::sort] = field.sort;
            field_val[fields::infix] = field.infix;

            field_val[fields::locale] = field.locale;
            
            if(field.embed.count(fields::from) != 0) {
                field_val[fields::embed] = field.embed;
            }

            field_val[fields::nested] = field.nested;
            if(field.nested) {
                field_val[fields::nested_array] = field.nested_array;
            }

            if(field.num_dim > 0) {
                field_val[fields::num_dim] = field.num_dim;
                field_val[fields::vec_dist] = field.vec_dist == ip ? "ip" : "cosine";
            }

            if (!field.reference.empty()) {
                field_val[fields::reference] = field.reference;
            }

            fields_json.push_back(field_val);

            if(!field.has_valid_type()) {
                return Option<bool>(400, "Field `" + field.name +
                                         "` has an invalid data type `" + field.type +
                                         "`, see docs for supported data types.");
            }

            if(field.name == default_sorting_field && !field.is_sortable()) {
                return Option<bool>(400, "Default sorting field `" + default_sorting_field +
                                         "` is not a sortable type.");
            }

            if(field.name == default_sorting_field) {
                if(field.optional) {
                    return Option<bool>(400, "Default sorting field `" + default_sorting_field +
                                             "` cannot be an optional field.");
                }

                if(field.is_geopoint()) {
                    return Option<bool>(400, "Default sorting field cannot be of type geopoint.");
                }

                found_default_sorting_field = true;
            }

            if(field.is_dynamic() && !field.nested && !field.optional) {
                return Option<bool>(400, "Field `" + field.name + "` must be an optional field.");
            }

            if(!field.index && !field.optional) {
                return Option<bool>(400, "Field `" + field.name + "` must be optional since it is marked as non-indexable.");
            }

            if(field.name == ".*" && !field.index) {
                return Option<bool>(400, "Field `" + field.name + "` cannot be marked as non-indexable.");
            }

            if(!field.index && field.facet) {
                return Option<bool>(400, "Field `" + field.name + "` cannot be a facet since "
                                                                  "it's marked as non-indexable.");
            }

            if(!field.is_sort_field() && field.sort) {
                return Option<bool>(400, "Field `" + field.name + "` cannot be a sortabale field.");
            }
        }

        if(!default_sorting_field.empty() && !found_default_sorting_field) {
            return Option<bool>(400, "Default sorting field is defined as `" + default_sorting_field +
                                     "` but is not found in the schema.");
        }

        // check for duplicate field names in schema
        for(auto& fname_fields: unique_fields) {
            if(fname_fields.second.size() > 1) {
                // if there are more than 1 field with the same field name, then
                // a) only 1 field can be of static type
                // b) only 1 field can be of dynamic type
                size_t num_static = 0;
                size_t num_dynamic = 0;

                for(const field* f: fname_fields.second) {
                    if(f->name == ".*" || f->is_dynamic()) {
                        num_dynamic++;
                    } else {
                        num_static++;
                    }
                }

                if(num_static != 0 && num_static > 1) {
                    return Option<bool>(400, "There are duplicate field names in the schema.");
                }

                if(num_dynamic != 0 && num_dynamic > 1) {
                    return Option<bool>(400, "There are duplicate field names in the schema.");
                }
            }
        }

        return Option<bool>(true);
    }

    static Option<bool> json_field_to_field(bool enable_nested_fields, nlohmann::json& field_json,
                                            std::vector<field>& the_fields,
                                            string& fallback_field_type, size_t& num_auto_detect_fields);

    static Option<bool> json_fields_to_fields(bool enable_nested_fields,
                                              nlohmann::json& fields_json,
                                              std::string& fallback_field_type,
                                              std::vector<field>& the_fields);

    static Option<bool> validate_and_init_embed_fields(const std::vector<std::pair<size_t, size_t>>& embed_json_field_indices,
                                                       const tsl::htrie_map<char, field>& search_schema,
                                                       nlohmann::json& fields_json,
                                                       std::vector<field>& fields_vec);

    static bool flatten_obj(nlohmann::json& doc, nlohmann::json& value, bool has_array, bool has_obj_array,
                            bool is_update, const field& the_field, const std::string& flat_name,
                            const std::unordered_map<std::string, field>& dyn_fields,
                            std::unordered_map<std::string, field>& flattened_fields);

    static Option<bool> flatten_field(nlohmann::json& doc, nlohmann::json& obj, const field& the_field,
                                      std::vector<std::string>& path_parts, size_t path_index, bool has_array,
                                      bool has_obj_array, bool is_update,
                                      const std::unordered_map<std::string, field>& dyn_fields,
                                      std::unordered_map<std::string, field>& flattened_fields);

    static Option<bool> flatten_doc(nlohmann::json& document, const tsl::htrie_map<char, field>& nested_fields,
                                    const std::unordered_map<std::string, field>& dyn_fields,
                                    bool is_update, std::vector<field>& flattened_fields);

    static void compact_nested_fields(tsl::htrie_map<char, field>& nested_fields);
};

enum index_operation_t {
    CREATE,
    UPSERT,
    UPDATE,
    EMPLACE,
    DELETE
};

enum class DIRTY_VALUES {
    REJECT = 1,
    DROP = 2,
    COERCE_OR_REJECT = 3,
    COERCE_OR_DROP = 4,
};

namespace sort_field_const {
    static const std::string name = "name";
    static const std::string order = "order";
    static const std::string asc = "ASC";
    static const std::string desc = "DESC";

    static const std::string text_match = "_text_match";
    static const std::string eval = "_eval";
    static const std::string seq_id = "_seq_id";
    static const std::string group_found = "_group_found";

    static const std::string exclude_radius = "exclude_radius";
    static const std::string precision = "precision";

    static const std::string missing_values = "missing_values";

    static const std::string vector_distance = "_vector_distance";
}

struct sort_by {
    enum missing_values_t {
        first,
        last,
        normal,
    };

    struct eval_t {
        filter_node_t* filter_tree_root = nullptr;
        uint32_t* ids = nullptr;
        uint32_t  size = 0;
    };

    std::string name;
    std::string order;

    // for text_match score bucketing
    uint32_t text_match_buckets;

    // geo related fields
    int64_t geopoint;
    uint32_t exclude_radius;
    uint32_t geo_precision;

    missing_values_t missing_values;
    eval_t eval;

    sort_by(const std::string & name, const std::string & order):
            name(name), order(order), text_match_buckets(0), geopoint(0), exclude_radius(0), geo_precision(0),
            missing_values(normal) {

    }

    sort_by(const std::string &name, const std::string &order, uint32_t text_match_buckets, int64_t geopoint,
            uint32_t exclude_radius, uint32_t geo_precision) :
            name(name), order(order), text_match_buckets(text_match_buckets),
            geopoint(geopoint), exclude_radius(exclude_radius), geo_precision(geo_precision),
            missing_values(normal) {

    }

    sort_by& operator=(const sort_by& other) {
        name = other.name;
        order = other.order;
        text_match_buckets = other.text_match_buckets;
        geopoint = other.geopoint;
        exclude_radius = other.exclude_radius;
        geo_precision = other.geo_precision;
        missing_values = other.missing_values;
        eval = other.eval;
        return *this;
    }
};

class GeoPoint {
    constexpr static const double EARTH_RADIUS = 3958.75;
    constexpr static const double METER_CONVERT = 1609.00;
    constexpr static const uint64_t MASK_H32_BITS = 0xffffffffUL;
public:
    static uint64_t pack_lat_lng(double lat, double lng) {
        // https://stackoverflow.com/a/1220393/131050
        const int32_t ilat = lat * 1000000;
        const int32_t ilng = lng * 1000000;
        // during int32_t -> uint64_t, higher order bits will be 1, so we have to mask that
        const uint64_t lat_lng = (uint64_t(ilat) << 32) | (uint64_t)(ilng & MASK_H32_BITS);
        return lat_lng;
    }

    static void unpack_lat_lng(uint64_t packed_lat_lng, S2LatLng& latlng) {
        const double lat = double(int32_t((packed_lat_lng >> 32) & MASK_H32_BITS)) / 1000000;
        const double lng = double(int32_t(packed_lat_lng & MASK_H32_BITS)) / 1000000;
        latlng = S2LatLng::FromDegrees(lat, lng);
    }

    // distance in meters
    static int64_t distance(const S2LatLng& a, const S2LatLng& b) {
        double rdist = a.GetDistance(b).radians();
        double dist = EARTH_RADIUS * rdist;
        return dist * METER_CONVERT;
    }
};

struct facet_count_t {
    uint32_t count = 0;
    // for value based faceting, actual value is stored here
    std::string fvalue;
    // for hash based faceting, hash value is stored here
    int64_t fhash;
    // used to fetch the actual document and value for representation
    uint32_t doc_id = 0;
    uint32_t array_pos = 0;
    float sort_field_val = 0.0f;
};

struct facet_stats_t {
    double fvmin = std::numeric_limits<double>::max(),
            fvmax = -std::numeric_limits<double>::min(),
            fvcount = 0,
            fvsum = 0;
};

struct facet {
    const std::string field_name;
    spp::sparse_hash_map<uint64_t, facet_count_t> result_map;
    spp::sparse_hash_map<std::string, facet_count_t> value_result_map;

    // used for facet value query
    spp::sparse_hash_map<std::string, std::vector<std::string>> fvalue_tokens;
    spp::sparse_hash_map<uint64_t, std::vector<std::string>> hash_tokens;

    // used for faceting grouped results
    spp::sparse_hash_map<uint32_t, spp::sparse_hash_set<uint32_t>> hash_groups;

    facet_stats_t stats;

    //dictionary of key=>pair(range_id, range_val)
    std::map<int64_t, std::string> facet_range_map;

    bool is_range_query;

    bool sampled = false;

    bool is_wildcard_match = false;
    
    bool is_intersected = false;

<<<<<<< HEAD
    bool is_sort_by_alpha = false;

    std::string sort_order="";

    bool get_range(std::string key, std::pair<std::string, std::string>& range_pair)
    {
        if(facet_range_map.empty())
        {
=======
    bool get_range(int64_t key, std::pair<int64_t, std::string>& range_pair) {
        if(facet_range_map.empty()) {
>>>>>>> 181c41ad
            LOG (ERROR) << "Facet range is not defined!!!";
        }

        auto it = facet_range_map.lower_bound(key);

        if(it != facet_range_map.end()) {
            range_pair.first = it->first;
            range_pair.second = it->second;
            return true;
        }

        return false;
    }

<<<<<<< HEAD
    explicit facet(const std::string& field_name, 
        std::map<std::string, std::string> facet_range = {}, bool is_range_q = false, bool sort_by_alpha=false,
        const std::string& order="")
        :field_name(field_name) {
        facet_range_map = facet_range;
        is_range_query = is_range_q;
        is_sort_by_alpha = sort_by_alpha;
        sort_order = order;
=======
    explicit facet(const std::string& field_name, std::map<int64_t, std::string> facet_range = {},
                   bool is_range_q = false) :field_name(field_name), facet_range_map(facet_range),
                   is_range_query(is_range_q) {
>>>>>>> 181c41ad
    }
};

struct facet_info_t {
    // facet hash => resolved tokens
    std::unordered_map<uint64_t, std::vector<std::string>> hashes;
    std::vector<std::string> fvalue_searched_tokens;
    bool use_facet_query = false;
    bool should_compute_stats = false;
    bool use_value_index = false;
    field facet_field{"", "", false};
};

struct facet_query_t {
    std::string field_name;
    std::string query;
};

struct facet_value_t {
    std::string value;
    std::string highlighted;
    uint32_t count;
};

struct facet_hash_values_t {
    uint32_t length = 0;
    std::vector<uint32_t> hashes;

    facet_hash_values_t() {
        length = 0;
    }

    facet_hash_values_t(facet_hash_values_t&& hash_values) noexcept {
        length = hash_values.length;
        hashes = hash_values.hashes;

        hash_values.length = 0;
        hash_values.hashes.clear();
    }

    facet_hash_values_t& operator=(facet_hash_values_t&& other) noexcept {
        if (this != &other) {
            hashes.clear();

            hashes = other.hashes;
            length = other.length;

            other.hashes.clear();
            other.length = 0;
        }

        return *this;
    }

    ~facet_hash_values_t() {
        hashes.clear();
    }

    uint64_t size() const {
        return length;
    }

    uint64_t back() const {
        return hashes.back();
    }
};<|MERGE_RESOLUTION|>--- conflicted
+++ resolved
@@ -577,7 +577,6 @@
     // used to fetch the actual document and value for representation
     uint32_t doc_id = 0;
     uint32_t array_pos = 0;
-    float sort_field_val = 0.0f;
 };
 
 struct facet_stats_t {
@@ -612,19 +611,12 @@
     
     bool is_intersected = false;
 
-<<<<<<< HEAD
     bool is_sort_by_alpha = false;
 
     std::string sort_order="";
 
-    bool get_range(std::string key, std::pair<std::string, std::string>& range_pair)
-    {
-        if(facet_range_map.empty())
-        {
-=======
     bool get_range(int64_t key, std::pair<int64_t, std::string>& range_pair) {
         if(facet_range_map.empty()) {
->>>>>>> 181c41ad
             LOG (ERROR) << "Facet range is not defined!!!";
         }
 
@@ -639,20 +631,10 @@
         return false;
     }
 
-<<<<<<< HEAD
-    explicit facet(const std::string& field_name, 
-        std::map<std::string, std::string> facet_range = {}, bool is_range_q = false, bool sort_by_alpha=false,
-        const std::string& order="")
-        :field_name(field_name) {
-        facet_range_map = facet_range;
-        is_range_query = is_range_q;
-        is_sort_by_alpha = sort_by_alpha;
-        sort_order = order;
-=======
     explicit facet(const std::string& field_name, std::map<int64_t, std::string> facet_range = {},
-                   bool is_range_q = false) :field_name(field_name), facet_range_map(facet_range),
-                   is_range_query(is_range_q) {
->>>>>>> 181c41ad
+                   bool is_range_q = false, bool sort_by_alpha=false, const std::string& order="")
+                   :field_name(field_name), facet_range_map(facet_range),
+                   is_range_query(is_range_q), is_sort_by_alpha(sort_by_alpha), sort_order(order) {
     }
 };
 
