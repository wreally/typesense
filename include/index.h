--- conflicted
+++ resolved
@@ -647,11 +647,8 @@
                 const bool filter_curated_hits, enable_t split_join_tokens,
                 const vector_query_t& vector_query, size_t facet_sample_percent, size_t facet_sample_threshold,
                 const std::string& collection_name, facet_index_type_t facet_index_type = DETECT,
-<<<<<<< HEAD
+                const drop_tokens_mode_t drop_tokens_mode = right_to_left,
                 const spp::sparse_hash_set<std::string>& synonym_sets = spp::sparse_hash_set<std::string>{}) const;
-=======
-                const drop_tokens_mode_t drop_tokens_mode = right_to_left) const;
->>>>>>> 2b62657b
 
     void remove_field(uint32_t seq_id, const nlohmann::json& document, const std::string& field_name,
                       const bool is_update);
