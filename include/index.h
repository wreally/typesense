--- conflicted
+++ resolved
@@ -20,10 +20,7 @@
 #include "num_tree.h"
 #include "magic_enum.hpp"
 #include "match_score.h"
-<<<<<<< HEAD
 #include "posting_list.h"
-=======
->>>>>>> 7a127f58
 
 struct token_t {
     size_t position;
@@ -319,15 +316,10 @@
 
     void score_results(const std::vector<sort_by> &sort_fields, const uint16_t &query_index, const uint8_t &field_id,
                        const uint32_t total_cost, Topster *topster, const std::vector<art_leaf *> &query_suggestion,
-<<<<<<< HEAD
                        spp::sparse_hash_set<uint64_t> &groups_processed,
                        const std::vector<std::unordered_map<size_t, std::vector<token_positions_t>>>& array_token_positions_vec,
                        const uint32_t* result_ids, size_t result_ids_size,
                        const size_t group_limit,
-=======
-                       spp::sparse_hash_set<uint64_t> &groups_processed, const uint32_t *result_ids,
-                       const size_t result_size, const size_t group_limit,
->>>>>>> 7a127f58
                        const std::vector<std::string> &group_by_fields, uint32_t token_bits,
                        const std::vector<token_t> &query_tokens, bool prioritize_exact_match) const;
 
@@ -343,13 +335,6 @@
 
     uint64_t get_distinct_id(const std::vector<std::string>& group_by_fields, const uint32_t seq_id) const;
 
-<<<<<<< HEAD
-=======
-    void eq_str_filter_plain(const uint32_t *strt_ids, size_t strt_ids_size,
-                             const std::vector<art_leaf *> &query_suggestion,
-                             uint32_t *exact_strt_ids, size_t& exact_strt_size) const;
-
->>>>>>> 7a127f58
     void scrub_reindex_doc(nlohmann::json& update_doc, nlohmann::json& del_doc, const nlohmann::json& old_doc);
 
     static void tokenize_string_field(const nlohmann::json& document,
@@ -394,19 +379,6 @@
                                      const std::map<std::string, field> & facet_schema,
                                      const std::string& fallback_field_type);
 
-<<<<<<< HEAD
-=======
-    static void populate_token_positions(const std::vector<art_leaf *> &query_suggestion,
-                                         const std::vector<uint32_t*>& leaf_to_indices,
-                                         const size_t result_index,
-                                         std::unordered_map<size_t, std::vector<token_positions_t>>& array_token_positions);
-
-    /*static bool is_exact_token_match(const art_leaf* leaf,
-                                     const std::vector<uint32_t*>& leaf_to_indices,
-                                     const size_t result_index,
-                                     std::unordered_map<size_t, std::vector<token_positions_t>>& array_token_positions);
-*/
->>>>>>> 7a127f58
     static bool is_point_in_polygon(const Geofence& poly, const GeoCoord& point);
 
     static double transform_for_180th_meridian(Geofence& poly);
