#include "store.h"
#include "raft_server.h"
#include <butil/files/file_enumerator.h>
#include <thread>
#include <algorithm>
#include <string_utils.h>
#include <file_utils.h>
#include <collection_manager.h>
#include <http_client.h>
#include "rocksdb/utilities/checkpoint.h"
#include "thread_local_vars.h"

namespace braft {
    DECLARE_int32(raft_do_snapshot_min_index_gap);
    DECLARE_int32(raft_max_parallel_append_entries_rpc_num);
    DECLARE_bool(raft_enable_append_entries_cache);
    DECLARE_int32(raft_max_append_entries_cache_size);

    DECLARE_int32(raft_max_byte_count_per_rpc);
<<<<<<< HEAD
    DECLARE_int32(raft_max_threads_snapshot_copy);
    DECLARE_int32(raft_rpc_channel_connect_timeout_ms);
    DECLARE_int32(raft_max_threads_snapshot_copy);
=======
    DECLARE_int32(raft_rpc_channel_connect_timeout_ms);
>>>>>>> 38d7d385
}

void ReplicationClosure::Run() {
    // nothing much to do here since responding to client is handled upstream
    // Auto delete `this` after Run()
    std::unique_ptr<ReplicationClosure> self_guard(this);
}

// State machine implementation

int ReplicationState::start(const butil::EndPoint & peering_endpoint, const int api_port,
                            int election_timeout_ms, int snapshot_max_byte_count_per_rpc,
                            int snapshot_max_threads_per_copy,
                            const std::string & raft_dir, const std::string & nodes,
                            const std::atomic<bool>& quit_abruptly, int snapshot_max_threads_per_copy) {

    this->election_timeout_interval_ms = election_timeout_ms;
    this->raft_dir_path = raft_dir;

    braft::NodeOptions node_options;

    size_t max_tries = 3;

    while(true) {
        std::string actual_nodes_config = to_nodes_config(peering_endpoint, api_port, nodes);

        if(node_options.initial_conf.parse_from(actual_nodes_config) != 0) {
            if(--max_tries == 0) {
                LOG(ERROR) << "Giving up parsing nodes configuration: `" << nodes << "`";
                return -1;
            }

            LOG(ERROR) << "Failed to parse nodes configuration: `" << nodes << "` -- " << " will retry shortly...";

            size_t i = 0;
            while(i++ < 30) {
                std::this_thread::sleep_for(std::chrono::seconds(1));
                if(quit_abruptly) {
                    // enables quitting of server during retries
                    return -1;
                }
            }

            continue;
       }

        LOG(INFO) << "Nodes configuration: " << actual_nodes_config;
        break;
    }

    this->read_caught_up = false;
    this->write_caught_up = false;

    // do snapshot only when the gap between applied index and last snapshot index is >= this number
    braft::FLAGS_raft_do_snapshot_min_index_gap = 1;

    // flags for controlling parallelism of append entries
    braft::FLAGS_raft_max_parallel_append_entries_rpc_num = 1;
    braft::FLAGS_raft_enable_append_entries_cache = false;
    braft::FLAGS_raft_max_append_entries_cache_size = 8;

    // flag controls snapshot download size of each RPC
    braft::FLAGS_raft_max_byte_count_per_rpc = snapshot_max_byte_count_per_rpc;
    braft::FLAGS_raft_max_threads_snapshot_copy = snapshot_max_threads_per_copy;

    braft::FLAGS_raft_rpc_channel_connect_timeout_ms = 2000;
    braft::FLAGS_raft_max_threads_snapshot_copy = snapshot_max_threads_per_copy;

    braft::FLAGS_raft_rpc_channel_connect_timeout_ms = 2000;

    // automatic snapshot is disabled since it caused issues during slow follower catch-ups
    node_options.snapshot_interval_s = -1;

    node_options.catchup_margin = config->get_healthy_read_lag();
    node_options.election_timeout_ms = election_timeout_ms;
    node_options.fsm = this;
    node_options.node_owns_fsm = false;
    node_options.filter_before_copy_remote = true;
    std::string prefix = "local://" + raft_dir;
    node_options.log_uri = prefix + "/" + log_dir_name;
    node_options.raft_meta_uri = prefix + "/" + meta_dir_name;
    node_options.snapshot_uri = prefix + "/" + snapshot_dir_name;
    node_options.disable_cli = true;

    // api_port is used as the node identifier
    braft::Node* node = new braft::Node("default_group", braft::PeerId(peering_endpoint, api_port));

    std::string snapshot_dir = raft_dir + "/" + snapshot_dir_name;
    bool snapshot_exists = dir_enum_count(snapshot_dir) > 0;

    if(snapshot_exists) {
        // we will be assured of on_snapshot_load() firing and we will wait for that to init_db()
    } else {
        LOG(INFO) << "Snapshot does not exist. We will remove db dir and init db fresh.";

        int reload_store = store->reload(true, "");
        if(reload_store != 0) {
            return reload_store;
        }

        int init_db_status = init_db();
        if(init_db_status != 0) {
            LOG(ERROR) << "Failed to initialize DB.";
            return init_db_status;
        }
    }

    if (node->init(node_options) != 0) {
        LOG(ERROR) << "Fail to init peering node";
        delete node;
        return -1;
    }

    braft::NodeStatus node_status;
    node->get_status(&node_status);

    LOG(INFO) << "Node last_index: " << node_status.last_index;

    std::unique_lock lock(node_mutex);
    this->node = node;
    return 0;
}

std::string ReplicationState::to_nodes_config(const butil::EndPoint& peering_endpoint, const int api_port,
                                              const std::string& nodes_config) {
    if(nodes_config.empty()) {
        std::string ip_str = butil::ip2str(peering_endpoint.ip).c_str();
        return ip_str + ":" + std::to_string(peering_endpoint.port) + ":" + std::to_string(api_port);
    } else {
        return resolve_node_hosts(nodes_config);
    }
}

string ReplicationState::resolve_node_hosts(const string& nodes_config) {
    std::vector<std::string> final_nodes_vec;
    std::vector<std::string> node_strings;
    StringUtils::split(nodes_config, node_strings, ",");

    for(const auto& node_str: node_strings) {
        // could be an IP or a hostname that must be resolved
        std::vector<std::string> node_parts;
        StringUtils::split(node_str, node_parts, ":");

        if(node_parts.size() != 3) {
            final_nodes_vec.push_back(node_str);
            continue;
        }

        butil::ip_t ip;
        int status = butil::hostname2ip(node_parts[0].c_str(), &ip);

        if(status == 0) {
            final_nodes_vec.push_back(
                std::string(butil::ip2str(ip).c_str()) + ":" + node_parts[1] + ":" + node_parts[2]
            );
        } else {
            LOG(ERROR) << "Unable to resolve host: " << node_parts[0];
            final_nodes_vec.push_back(node_str);
        }
    }

    std::string final_nodes_config = StringUtils::join(final_nodes_vec, ",");
    return final_nodes_config;
}

void ReplicationState::write(const std::shared_ptr<http_req>& request, const std::shared_ptr<http_res>& response) {
    if(shutting_down) {
        //LOG(INFO) << "write(), force shutdown";
        response->set_503("Shutting down.");
        response->final = true;
        response->is_alive = false;
        request->notify();
        return ;
    }

    // reject write if disk space is running out
    auto resource_check = cached_resource_stat_t::get_instance().has_enough_resources(raft_dir_path,
                                  config->get_disk_used_max_percentage(), config->get_memory_used_max_percentage());

    if (resource_check != cached_resource_stat_t::OK && request->http_method != "DELETE") {
        response->set_422("Rejecting write: running out of resource type: " +
                          std::string(magic_enum::enum_name(resource_check)));
        response->final = true;
        auto req_res = new async_req_res_t(request, response, true);
        return message_dispatcher->send_message(HttpServer::STREAM_RESPONSE_MESSAGE, req_res);
    }

    if(config->get_skip_writes() && request->path_without_query != "/config") {
        response->set_422("Skipping writes.");
        auto req_res = new async_req_res_t(request, response, true);
        return message_dispatcher->send_message(HttpServer::STREAM_RESPONSE_MESSAGE, req_res);
    }

    std::shared_lock lock(node_mutex);

    if(!node) {
        return ;
    }

    if (!node->is_leader()) {
        return write_to_leader(request, response);
    }

    // Serialize request to replicated WAL so that all the nodes in the group receive it as well.
    // NOTE: actual write must be done only on the `on_apply` method to maintain consistency.

    butil::IOBufBuilder bufBuilder;
    bufBuilder << request->to_json();

    //LOG(INFO) << "write() pre request ref count " << request.use_count();

    // Apply this log as a braft::Task

    braft::Task task;
    task.data = &bufBuilder.buf();
    // This callback would be invoked when the task actually executes or fails
    task.done = new ReplicationClosure(request, response);

    //LOG(INFO) << "write() post request ref count " << request.use_count();

    // To avoid ABA problem
    task.expected_term = leader_term.load(butil::memory_order_relaxed);

    //LOG(INFO) << ":::" << "body size before apply: " << request->body.size();

    // Now the task is applied to the group
    node->apply(task);

    pending_writes++;
}

void ReplicationState::write_to_leader(const std::shared_ptr<http_req>& request, const std::shared_ptr<http_res>& response) {
    // no lock on `node` needed as caller uses the lock
    if(!node || node->leader_id().is_empty()) {
        // Handle no leader scenario
        LOG(ERROR) << "Rejecting write: could not find a leader.";

        if(request->_req->proceed_req && response->proxied_stream) {
            // streaming in progress: ensure graceful termination (cannot start response again)
            LOG(ERROR) << "Terminating streaming request gracefully.";
            response->is_alive = false;
            request->notify();
            return ;
        }

        response->set_500("Could not find a leader.");
        auto req_res = new async_req_res_t(request, response, true);
        return message_dispatcher->send_message(HttpServer::STREAM_RESPONSE_MESSAGE, req_res);
    }

    if (request->_req->proceed_req && response->proxied_stream) {
        // indicates async request body of in-flight request
        //LOG(INFO) << "Inflight proxied request, returning control to caller, body_size=" << request->body.size();
        request->notify();
        return ;
    }

    const std::string & leader_addr = node->leader_id().to_string();
    //LOG(INFO) << "Redirecting write to leader at: " << leader_addr;

    h2o_custom_generator_t* custom_generator = reinterpret_cast<h2o_custom_generator_t *>(response->generator.load());
    HttpServer* server = custom_generator->h2o_handler->http_server;

    auto raw_req = request->_req;
    const std::string& path = std::string(raw_req->path.base, raw_req->path.len);
    const std::string& scheme = std::string(raw_req->scheme->name.base, raw_req->scheme->name.len);
    const std::string url = get_node_url_path(leader_addr, path, scheme);

    thread_pool->enqueue([request, response, server, path, url, this]() {
        pending_writes++;

        std::map<std::string, std::string> res_headers;

        if(request->http_method == "POST") {
            std::vector<std::string> path_parts;
            StringUtils::split(path, path_parts, "/");

            if(path_parts.back().rfind("import", 0) == 0) {
                // imports are handled asynchronously
                response->proxied_stream = true;
                long status = HttpClient::post_response_async(url, request, response, server);

                if(status == 500) {
                    response->content_type_header = res_headers["content-type"];
                    response->set_500("");
                } else {
                    pending_writes--;
                    return ;
                }
            } else {
                std::string api_res;
                long status = HttpClient::post_response(url, request->body, api_res, res_headers);
                response->content_type_header = res_headers["content-type"];
                response->set_body(status, api_res);
            }
        } else if(request->http_method == "PUT") {
            std::string api_res;
            long status = HttpClient::put_response(url, request->body, api_res, res_headers);
            response->content_type_header = res_headers["content-type"];
            response->set_body(status, api_res);
        } else if(request->http_method == "DELETE") {
            std::string api_res;
            long status = HttpClient::delete_response(url, api_res, res_headers);
            response->content_type_header = res_headers["content-type"];
            response->set_body(status, api_res);
        } else if(request->http_method == "PATCH") {
            std::string api_res;
            long status = HttpClient::patch_response(url, request->body, api_res, res_headers);
            response->content_type_header = res_headers["content-type"];
            response->set_body(status, api_res);
        } else {
            const std::string& err = "Forwarding for http method not implemented: " + request->http_method;
            LOG(ERROR) << err;
            response->set_500(err);
        }

        auto req_res = new async_req_res_t(request, response, true);
        message_dispatcher->send_message(HttpServer::STREAM_RESPONSE_MESSAGE, req_res);
        pending_writes--;
    });
}

std::string ReplicationState::get_node_url_path(const std::string& node_addr, const std::string& path,
                                                const std::string& protocol) const {
    std::vector<std::string> addr_parts;
    StringUtils::split(node_addr, addr_parts, ":");
    std::string leader_host_port = addr_parts[0] + ":" + addr_parts[2];
    std::string url = protocol + "://" + leader_host_port + path;
    return url;
}

void ReplicationState::on_apply(braft::Iterator& iter) {
    //LOG(INFO) << "ReplicationState::on_apply";
    // NOTE: this is executed on a different thread and runs concurrent to http thread
    // A batch of tasks are committed, which must be processed through
    // |iter|
    for (; iter.valid(); iter.next()) {
        // Guard invokes replication_arg->done->Run() asynchronously to avoid the callback blocking the main thread
        braft::AsyncClosureGuard closure_guard(iter.done());

        //LOG(INFO) << "Apply entry";

        const std::shared_ptr<http_req>& request_generated = iter.done() ?
                         dynamic_cast<ReplicationClosure*>(iter.done())->get_request() : std::make_shared<http_req>();

        //LOG(INFO) << "Post assignment " << request_generated.get() << ", use count: " << request_generated.use_count();

        const std::shared_ptr<http_res>& response_generated = iter.done() ?
                dynamic_cast<ReplicationClosure*>(iter.done())->get_response() : std::make_shared<http_res>(nullptr);

        if(!iter.done()) {
            // indicates log serialized request
            request_generated->load_from_json(iter.data().to_string());
        }

        request_generated->log_index = iter.index();

        // To avoid blocking the serial Raft write thread persist the log entry in local storage.
        // Actual operations will be done in collection-sharded batch indexing threads.

        batched_indexer->enqueue(request_generated, response_generated);

        if(iter.done()) {
            pending_writes--;
            //LOG(INFO) << "pending_writes: " << pending_writes;
        }
    }
}

void ReplicationState::read(const std::shared_ptr<http_res>& response) {
    // NOT USED:
    // For consistency, reads to followers could be rejected.
    // Currently, we don't do implement reads via raft.
}

void* ReplicationState::save_snapshot(void* arg) {
    LOG(INFO) << "save_snapshot called";

    SnapshotArg* sa = static_cast<SnapshotArg*>(arg);
    std::unique_ptr<SnapshotArg> arg_guard(sa);

    // add the db snapshot files to writer state
    butil::FileEnumerator dir_enum(butil::FilePath(sa->db_snapshot_path), false, butil::FileEnumerator::FILES);

    for (butil::FilePath file = dir_enum.Next(); !file.empty(); file = dir_enum.Next()) {
        std::string file_name = std::string(db_snapshot_name) + "/" + file.BaseName().value();
        if (sa->writer->add_file(file_name) != 0) {
            sa->done->status().set_error(EIO, "Fail to add file to writer.");
            return nullptr;
        }
    }

    const std::string& temp_snapshot_dir = sa->writer->get_path();

    sa->done->Run();

    // if an external snapshot is requested, copy latest snapshot directory into that
    if(!sa->ext_snapshot_path.empty()) {
        // temp directory will be moved to final snapshot directory, so let's wait for that to happen
        while(butil::DirectoryExists(butil::FilePath(temp_snapshot_dir))) {
            std::this_thread::sleep_for(std::chrono::milliseconds(100));
        }

        LOG(INFO) << "Copying system snapshot to external snapshot directory at " << sa->ext_snapshot_path;

        const butil::FilePath& dest_state_dir = butil::FilePath(sa->ext_snapshot_path + "/state");

        if(!butil::DirectoryExists(dest_state_dir)) {
            butil::CreateDirectory(dest_state_dir, true);
        }

        const butil::FilePath& src_snapshot_dir = butil::FilePath(sa->state_dir_path + "/snapshot");
        const butil::FilePath& src_meta_dir = butil::FilePath(sa->state_dir_path + "/meta");

        butil::CopyDirectory(src_snapshot_dir, dest_state_dir, true);
        butil::CopyDirectory(src_meta_dir, dest_state_dir, true);

        // notify on demand closure that external snapshotting is done
        sa->replication_state->notify();
    }

    // NOTE: *must* do a dummy write here since snapshots cannot be triggered if no write has happened since the
    // last snapshot. By doing a dummy write right after a snapshot, we ensure that this can never be the case.
    sa->replication_state->do_dummy_write();

    LOG(INFO) << "save_snapshot done";

    return nullptr;
}

// this method is serial to on_apply so guarantees a snapshot view of the state machine
void ReplicationState::on_snapshot_save(braft::SnapshotWriter* writer, braft::Closure* done) {
    LOG(INFO) << "on_snapshot_save";

    std::string db_snapshot_path = writer->get_path() + "/" + db_snapshot_name;

    {
        // grab batch indexer lock so that we can take a clean snapshot
        std::shared_mutex& pause_mutex = batched_indexer->get_pause_mutex();
        std::unique_lock lk(pause_mutex);

        nlohmann::json batch_index_state;
        batched_indexer->serialize_state(batch_index_state);
        store->insert(CollectionManager::BATCHED_INDEXER_STATE_KEY, batch_index_state.dump());

        // we will delete all the skip indices in meta store and flush that DB
        // this will block writes, but should be pretty fast
        batched_indexer->clear_skip_indices();

        rocksdb::Checkpoint* checkpoint = nullptr;
        rocksdb::Status status = store->create_check_point(&checkpoint, db_snapshot_path);
        std::unique_ptr<rocksdb::Checkpoint> checkpoint_guard(checkpoint);

        if(!status.ok()) {
            LOG(ERROR) << "Failure during checkpoint creation, msg:" << status.ToString();
            done->status().set_error(EIO, "Checkpoint creation failure.");
        }
    }

    SnapshotArg* arg = new SnapshotArg;
    arg->replication_state = this;
    arg->writer = writer;
    arg->state_dir_path = raft_dir_path;
    arg->db_snapshot_path = db_snapshot_path;
    arg->done = done;

    if(!ext_snapshot_path.empty()) {
        arg->ext_snapshot_path = ext_snapshot_path;
        ext_snapshot_path = "";
    }

    // Start a new bthread to avoid blocking StateMachine for slower operations that don't need a blocking view
    bthread_t tid;
    bthread_start_urgent(&tid, NULL, save_snapshot, arg);
}

int ReplicationState::init_db() {
    LOG(INFO) << "Loading collections from disk...";

    Option<bool> init_op = CollectionManager::get_instance().load(
        num_collections_parallel_load, num_documents_parallel_load
    );

    if(init_op.ok()) {
        LOG(INFO) << "Finished loading collections from disk.";
    } else {
        LOG(ERROR)<< "Typesense failed to start. " << "Could not load collections from disk: " << init_op.error();
        return 1;
    }

    return 0;
}

int ReplicationState::on_snapshot_load(braft::SnapshotReader* reader) {
    std::shared_lock lock(node_mutex);
    CHECK(!node || !node->is_leader()) << "Leader is not supposed to load snapshot";
    lock.unlock();

    LOG(INFO) << "on_snapshot_load";

    // ensures that reads and writes are rejected, as `store->reload()` unique locks the DB handle
    read_caught_up = false;
    write_caught_up = false;

    // Load snapshot from leader, replacing the running StateMachine
    std::string snapshot_path = reader->get_path();
    snapshot_path.append(std::string("/") + db_snapshot_name);

    int reload_store = store->reload(true, snapshot_path);
    if(reload_store != 0) {
        return reload_store;
    }

    bool init_db_status = init_db();

    return init_db_status;
}

void ReplicationState::refresh_nodes(const std::string & nodes) {
    std::shared_lock lock(node_mutex);

    if(!node) {
        LOG(WARNING) << "Node state is not initialized: unable to refresh nodes.";
        return ;
    }

    braft::Configuration new_conf;
    new_conf.parse_from(nodes);

    braft::NodeStatus nodeStatus;
    node->get_status(&nodeStatus);

    LOG(INFO) << "Term: " << nodeStatus.term
             << ", last_index index: " << nodeStatus.last_index
             << ", committed_index: " << nodeStatus.committed_index
             << ", known_applied_index: " << nodeStatus.known_applied_index
             << ", applying_index: " << nodeStatus.applying_index
             << ", queued_writes: " << batched_indexer->get_queued_writes()
             << ", pending_queue_size: " << nodeStatus.pending_queue_size
             << ", local_sequence: " << store->get_latest_seq_number();

    if(node->is_leader()) {
        RefreshNodesClosure* refresh_nodes_done = new RefreshNodesClosure;
        node->change_peers(new_conf, refresh_nodes_done);
    } else {
        if(node->leader_id().is_empty()) {
            // When node is not a leader, does not have a leader and is also a single-node cluster,
            // we forcefully reset its peers.
            // NOTE: `reset_peers()` is not a safe call to make as we give up on consistency and consensus guarantees.
            // We are doing this solely to handle single node cluster whose IP changes.
            // Examples: Docker container IP change, local DHCP leased IP change etc.

            std::vector<braft::PeerId> latest_nodes;
            new_conf.list_peers(&latest_nodes);

            if(latest_nodes.size() == 1) {
                LOG(WARNING) << "Single-node with no leader. Resetting peers.";
                node->reset_peers(new_conf);
            } else {
                LOG(WARNING) << "Multi-node with no leader: refusing to reset peers.";
            }

            return ;
        }
    }
}

void ReplicationState::refresh_catchup_status(bool log_msg) {
    std::shared_lock lock(node_mutex);
    if(node == nullptr ) {
        read_caught_up = write_caught_up = false;
        return ;
    }

    bool is_leader = node->is_leader();
    bool leader_or_follower = (is_leader || !node->leader_id().is_empty());
    if(!leader_or_follower) {
        read_caught_up = write_caught_up = false;
        return ;
    }

    braft::NodeStatus n_status;
    node->get_status(&n_status);
    lock.unlock();

    // `known_applied_index` guaranteed to be atleast 1 if raft log is available (after snapshot loading etc.)
    if(n_status.known_applied_index == 0) {
        LOG_IF(ERROR, log_msg) << "Node not ready yet (known_applied_index is 0).";
        read_caught_up = write_caught_up = false;
        return ;
    }

    // work around for: https://github.com/baidu/braft/issues/277#issuecomment-823080171
    int64_t current_index = (n_status.applying_index == 0) ? n_status.known_applied_index : n_status.applying_index;
    int64_t apply_lag = n_status.last_index - current_index;

    // in addition to raft level lag, we should also account for internal batched write queue
    int64_t num_queued_writes = batched_indexer->get_queued_writes();

    //LOG(INFO) << "last_index: " << n_status.applying_index << ", known_applied_index: " << n_status.known_applied_index;
    //LOG(INFO) << "apply_lag: " << apply_lag;

    int healthy_read_lag = config->get_healthy_read_lag();
    int healthy_write_lag = config->get_healthy_write_lag();

    if (apply_lag > healthy_read_lag) {
        LOG_IF(ERROR, log_msg) << apply_lag << " lagging entries > healthy read lag of " << healthy_read_lag;
        this->read_caught_up = false;
    } else {
        if(num_queued_writes > healthy_read_lag) {
            LOG_IF(ERROR, log_msg) << num_queued_writes << " queued writes > healthy read lag of " << healthy_read_lag;
            this->read_caught_up = false;
        } else {
            this->read_caught_up = true;
        }
    }

    if (apply_lag > healthy_write_lag) {
        LOG_IF(ERROR, log_msg) << apply_lag << " lagging entries > healthy write lag of " << healthy_write_lag;
        this->write_caught_up = false;
    } else {
        if(num_queued_writes > healthy_write_lag) {
            LOG_IF(ERROR, log_msg) << num_queued_writes << " queued writes > healthy write lag of " << healthy_write_lag;
            this->write_caught_up = false;
        } else {
            this->write_caught_up = true;
        }
    }

    if(is_leader || !this->read_caught_up) {
        // no need to re-check status with leader
        return ;
    }

    lock.lock();

    if(node->leader_id().is_empty()) {
        LOG(ERROR) << "Could not get leader status, as node does not have a leader!";
        return ;
    }

    const std::string & leader_addr = node->leader_id().to_string();
    lock.unlock();

    const std::string protocol = api_uses_ssl ? "https" : "http";
    std::string url = get_node_url_path(leader_addr, "/status", protocol);

    std::string api_res;
    std::map<std::string, std::string> res_headers;
    long status_code = HttpClient::get_response(url, api_res, res_headers);
    if(status_code == 404) {
        // earlier versions don't have this end-point, so we just ignore
        return ;
    }

    if(status_code != 200) {
        this->read_caught_up = false;
        return ;
    }

    // compare leader's applied log with local applied to see if we are lagging
    nlohmann::json leader_status = nlohmann::json::parse(api_res);
    if(leader_status.contains("committed_index")) {
        int64_t leader_committed_index = leader_status["committed_index"].get<int64_t>();
        if(leader_committed_index <= n_status.committed_index) {
            // this can happen due to network latency in making the /status call
            // we will refrain from changing current status
            return ;
        }
        this->read_caught_up = ((leader_committed_index - n_status.committed_index) < healthy_read_lag);
    } else {
        // we will refrain from changing current status
        LOG(ERROR) << "Error, `committed_index` key not found in /status response from leader.";
    }
}

ReplicationState::ReplicationState(HttpServer* server, BatchedIndexer* batched_indexer,
                                   Store *store, ThreadPool* thread_pool,
                                   http_message_dispatcher *message_dispatcher,
                                   bool api_uses_ssl, const Config* config,
                                   size_t num_collections_parallel_load, size_t num_documents_parallel_load):
        node(nullptr), leader_term(-1), server(server), batched_indexer(batched_indexer),
        store(store),
        thread_pool(thread_pool), message_dispatcher(message_dispatcher), api_uses_ssl(api_uses_ssl),
        config(config),
        num_collections_parallel_load(num_collections_parallel_load),
        num_documents_parallel_load(num_documents_parallel_load),
        ready(false), shutting_down(false), pending_writes(0),
        last_snapshot_ts(std::time(nullptr)), snapshot_interval_s(config->get_snapshot_interval_seconds()) {

}

bool ReplicationState::is_alive() const {
    // for general health check we will only care about the `read_caught_up` threshold
    return read_caught_up;
}

uint64_t ReplicationState::node_state() const {
    std::shared_lock lock(node_mutex);

    if(node == nullptr) {
        return 0;
    }

    braft::NodeStatus node_status;
    node->get_status(&node_status);

    return node_status.state;
}

void ReplicationState::do_snapshot(const std::string& snapshot_path, const std::shared_ptr<http_req>& req,
                                   const std::shared_ptr<http_res>& res) {
    LOG(INFO) << "Triggerring an on demand snapshot...";

    thread_pool->enqueue([&snapshot_path, req, res, this]() {
        OnDemandSnapshotClosure* snapshot_closure = new OnDemandSnapshotClosure(this, req, res);
        ext_snapshot_path = snapshot_path;
        std::shared_lock lock(this->node_mutex);
        node->snapshot(snapshot_closure);
    });
}

void ReplicationState::set_ext_snapshot_path(const std::string& snapshot_path) {
    this->ext_snapshot_path = snapshot_path;
}

const std::string &ReplicationState::get_ext_snapshot_path() const {
    return ext_snapshot_path;
}

void ReplicationState::do_dummy_write() {
    std::shared_lock lock(node_mutex);

    if(node->leader_id().is_empty()) {
        LOG(ERROR) << "Could not do a dummy write, as node does not have a leader";
        return ;
    }

    const std::string & leader_addr = node->leader_id().to_string();
    lock.unlock();

    const std::string protocol = api_uses_ssl ? "https" : "http";
    std::string url = get_node_url_path(leader_addr, "/health", protocol);

    std::string api_res;
    std::map<std::string, std::string> res_headers;
    long status_code = HttpClient::post_response(url, "", api_res, res_headers);

    LOG(INFO) << "Dummy write to " << url << ", status = " << status_code << ", response = " << api_res;
}

bool ReplicationState::trigger_vote() {
    std::shared_lock lock(node_mutex);

    if(node) {
        auto status = node->vote(election_timeout_interval_ms);
        LOG(INFO) << "Triggered vote. Ok? " << status.ok() << ", status: " << status;
        return status.ok();
    }

    return false;
}

http_message_dispatcher* ReplicationState::get_message_dispatcher() const {
    return message_dispatcher;
}

Store* ReplicationState::get_store() {
    return store;
}

void ReplicationState::shutdown() {
    LOG(INFO) << "Set shutting_down = true";
    shutting_down = true;

    // wait for pending writes to drop to zero
    LOG(INFO) << "Waiting for in-flight writes to finish...";
    while(pending_writes.load() != 0) {
        LOG(INFO) << "pending_writes: " << pending_writes;
        std::this_thread::sleep_for(std::chrono::milliseconds(1000));
    }

    LOG(INFO) << "Replication state shutdown, store sequence: " << store->get_latest_seq_number();
    std::unique_lock lock(node_mutex);

    if (node) {
        LOG(INFO) << "node->shutdown";
        node->shutdown(nullptr);

        // Blocking this thread until the node is eventually down.
        LOG(INFO) << "node->join";
        node->join();
        delete node;
        node = nullptr;
    }
}

void ReplicationState::persist_applying_index() {
    std::shared_lock lock(node_mutex);

    if(node == nullptr) {
        return ;
    }

    lock.unlock();

    batched_indexer->persist_applying_index();
}

int64_t ReplicationState::get_num_queued_writes() {
    return batched_indexer->get_queued_writes();
}

bool ReplicationState::is_leader() {
    std::shared_lock lock(node_mutex);

    if(!node) {
        return false;
    }

    return node->is_leader();
}

nlohmann::json ReplicationState::get_status() {
    nlohmann::json status;

    std::shared_lock lock(node_mutex);
    if(!node) {
        // `node` is not yet initialized (probably loading snapshot)
        status["state"] = "NOT_READY";
        status["committed_index"] = 0;
        status["queued_writes"] = 0;
        return status;
    }

    braft::NodeStatus node_status;
    node->get_status(&node_status);
    lock.unlock();

    status["state"] = braft::state2str(node_status.state);
    status["committed_index"] = node_status.committed_index;
    status["queued_writes"] = batched_indexer->get_queued_writes();

    return status;
}

void ReplicationState::do_snapshot(const std::string& nodes) {
    auto current_ts = std::time(nullptr);
    if(current_ts - last_snapshot_ts < snapshot_interval_s) {
        //LOG(INFO) << "Skipping snapshot: not enough time has elapsed.";
        return;
    }

    LOG(INFO) << "Snapshot timer is active, current_ts: " << current_ts << ", last_snapshot_ts: " << last_snapshot_ts;

    if(is_leader()) {
        // run the snapshot only if there are no other recovering followers
        std::vector<braft::PeerId> peers;
        braft::Configuration peer_config;
        peer_config.parse_from(nodes);
        peer_config.list_peers(&peers);

        std::shared_lock lock(node_mutex);
        std::string my_addr = node->node_id().peer_id.to_string();
        lock.unlock();

        //LOG(INFO) << "my_addr: " << my_addr;
        bool all_peers_healthy = true;

        // iterate peers and check health status
        for(const auto& peer: peers) {
            const std::string& peer_addr = peer.to_string();
            //LOG(INFO) << "do_snapshot, peer_addr: " << peer_addr;

            if(my_addr == peer_addr) {
                // skip self
                //LOG(INFO) << "do_snapshot: skipping self, peer_addr: " << peer_addr;
                continue;
            }

            const std::string protocol = api_uses_ssl ? "https" : "http";
            std::string url = get_node_url_path(peer_addr, "/health", protocol);
            std::string api_res;
            std::map<std::string, std::string> res_headers;
            long status_code = HttpClient::get_response(url, api_res, res_headers);
            bool peer_healthy = (status_code == 200);

            //LOG(INFO) << "do_snapshot, status_code: " << status_code;

            if(!peer_healthy) {
                LOG(WARNING) << "Peer " << peer_addr << " reported unhealthy during snapshot pre-check.";
            }

            all_peers_healthy = all_peers_healthy && peer_healthy;
        }

        if(!all_peers_healthy) {
            LOG(WARNING) << "Unable to trigger snapshot as one or more of the peers reported unhealthy.";
            return ;
        }
    }

    TimedSnapshotClosure* snapshot_closure = new TimedSnapshotClosure(this);
    std::shared_lock lock(node_mutex);
    node->snapshot(snapshot_closure);
    last_snapshot_ts = current_ts;
}

void TimedSnapshotClosure::Run() {
    // Auto delete this after Done()
    std::unique_ptr<TimedSnapshotClosure> self_guard(this);

    if(status().ok()) {
        LOG(INFO) << "Timed snapshot succeeded!";
    } else {
        LOG(ERROR) << "Timed snapshot failed, error: " << status().error_str() << ", code: " << status().error_code();
    }
}

void OnDemandSnapshotClosure::Run() {
    // Auto delete this after Done()
    std::unique_ptr<OnDemandSnapshotClosure> self_guard(this);

    replication_state->wait(); // until on demand snapshotting completes
    replication_state->set_ext_snapshot_path("");

    req->last_chunk_aggregate = true;
    res->final = true;

    nlohmann::json response;
    uint32_t status_code;

    if(status().ok()) {
        LOG(INFO) << "On demand snapshot succeeded!";
        status_code = 201;
        response["success"] = true;
    } else {
        LOG(ERROR) << "On demand snapshot failed, error: " << status().error_str() << ", code: " << status().error_code();
        status_code = 500;
        response["success"] = false;
        response["error"] = status().error_str();
    }

    res->status_code = status_code;
    res->body = response.dump();

    auto req_res = new async_req_res_t(req, res, true);
    replication_state->get_message_dispatcher()->send_message(HttpServer::STREAM_RESPONSE_MESSAGE, req_res);

    // wait for response to be sent
    res->wait();
}<|MERGE_RESOLUTION|>--- conflicted
+++ resolved
@@ -17,13 +17,9 @@
     DECLARE_int32(raft_max_append_entries_cache_size);
 
     DECLARE_int32(raft_max_byte_count_per_rpc);
-<<<<<<< HEAD
-    DECLARE_int32(raft_max_threads_snapshot_copy);
+
     DECLARE_int32(raft_rpc_channel_connect_timeout_ms);
     DECLARE_int32(raft_max_threads_snapshot_copy);
-=======
-    DECLARE_int32(raft_rpc_channel_connect_timeout_ms);
->>>>>>> 38d7d385
 }
 
 void ReplicationClosure::Run() {
