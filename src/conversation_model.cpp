#include <regex>
#include <iterator>
#include "conversation_model.h"
#include "embedder_manager.h"
#include "text_embedder_remote.h"
#include "conversation_manager.h"


const std::string get_model_namespace(const std::string& model_name) {
    if(model_name.find("/") != std::string::npos) {
        return model_name.substr(0, model_name.find("/"));
    } else {
        return "";
    }
}

Option<bool> ConversationModel::validate_model(const nlohmann::json& model_config) {
    // check model_name is exists and it is a string
    if(model_config.count("model_name") == 0 || !model_config["model_name"].is_string()) {
        return Option<bool>(400, "Property `model_name` is not provided or not a string.");
    }

    if(model_config.count("system_prompt") != 0 && !model_config["system_prompt"].is_string()) {
        return Option<bool>(400, "Property `system_prompt` is not a string.");
    }

    if(model_config.count("max_bytes") == 0 || !model_config["max_bytes"].is_number_unsigned() || model_config["max_bytes"].get<size_t>() == 0) {
        return Option<bool>(400, "Property `max_bytes` is not provided or not a positive integer.");
    }

    const std::string model_namespace = get_model_namespace(model_config["model_name"].get<std::string>());
    if(model_namespace == "openai") {
        return OpenAIConversationModel::validate_model(model_config);
    } else if(model_namespace == "cf") {
        return CFConversationModel::validate_model(model_config);
    } else if(model_namespace == "vllm") {
        return vLLMConversationModel::validate_model(model_config);
    }

    return Option<bool>(400, "Model namespace `" + model_namespace + "` is not supported.");
}

Option<std::string> ConversationModel::get_answer(const std::string& context, const std::string& prompt, const nlohmann::json& model_config) {
    

    const std::string& model_namespace = get_model_namespace(model_config["model_name"].get<std::string>());
    std::string system_prompt = "";
    if(model_config.count("system_prompt") != 0 && model_config["system_prompt"].is_string()) {
        system_prompt = model_config["system_prompt"].get<std::string>();
    }

    if(model_namespace == "openai") {
        return OpenAIConversationModel::get_answer(context, prompt, system_prompt, model_config);
    } else if(model_namespace == "cf") {
        return CFConversationModel::get_answer(context, prompt, system_prompt, model_config);
    } else if(model_namespace == "vllm") {
        return vLLMConversationModel::get_answer(context, prompt, system_prompt, model_config);
    }

    return Option<std::string>(400, "Model namespace " + model_namespace + " is not supported.");
}

Option<std::string> ConversationModel::get_standalone_question(const nlohmann::json& conversation_history, const std::string& question, const nlohmann::json& model_config) {
    const std::string model_namespace = get_model_namespace(model_config["model_name"].get<std::string>());

    if(model_namespace == "openai") {
        return OpenAIConversationModel::get_standalone_question(conversation_history, question, model_config);
    } else if(model_namespace == "cf") {
        return CFConversationModel::get_standalone_question(conversation_history, question, model_config);
    } else if(model_namespace == "vllm") {
        return vLLMConversationModel::get_standalone_question(conversation_history, question, model_config);
    }

    return Option<std::string>(400, "Model namespace " + model_namespace + " is not supported.");
}

Option<nlohmann::json> ConversationModel::format_question(const std::string& message, const nlohmann::json& model_config) {
    const std::string model_namespace = get_model_namespace(model_config["model_name"].get<std::string>());

    if(model_namespace == "openai") {
        return OpenAIConversationModel::format_question(message);
    } else if(model_namespace == "cf") {
        return CFConversationModel::format_question(message);
    } else if(model_namespace == "vllm") {
        return vLLMConversationModel::format_question(message);
    }

    return Option<nlohmann::json>(400, "Model namespace " + model_namespace + " is not supported.");
}

Option<nlohmann::json> ConversationModel::format_answer(const std::string& message, const nlohmann::json& model_config) {
    const std::string model_namespace = get_model_namespace(model_config["model_name"].get<std::string>());

    if(model_namespace == "openai") {
        return OpenAIConversationModel::format_answer(message);
    } else if(model_namespace == "cf") {
        return CFConversationModel::format_answer(message);
    } else if(model_namespace == "vllm") {
        return vLLMConversationModel::format_answer(message);
    }

    return Option<nlohmann::json>(400, "Model namespace " + model_namespace + " is not supported.");
}

Option<size_t> ConversationModel::get_minimum_required_bytes(const nlohmann::json& model_config) {
    const std::string model_namespace = get_model_namespace(model_config["model_name"].get<std::string>());

    if(model_namespace == "openai") {
        return Option<size_t>(OpenAIConversationModel::get_minimum_required_bytes());
    } else if(model_namespace == "cf") {
        return Option<size_t>(CFConversationModel::get_minimum_required_bytes());
    } else if(model_namespace == "vllm") {
        return Option<size_t>(vLLMConversationModel::get_minimum_required_bytes());
    }

    return Option<size_t>(400, "Model namespace " + model_namespace + " is not supported.");
}

Option<bool> OpenAIConversationModel::validate_model(const nlohmann::json& model_config) {
    if(model_config.count("api_key") == 0) {
        return Option<bool>(400, "API key is not provided");
    }

    if(!model_config["api_key"].is_string()) {
        return Option<bool>(400, "API key is not a string");
    }
    
    std::unordered_map<std::string, std::string> headers;
    std::map<std::string, std::string> res_headers;
    headers["Authorization"] = "Bearer " + model_config["api_key"].get<std::string>();
    headers["Content-Type"] = "application/json";
    std::string res;
    auto res_code = RemoteEmbedder::call_remote_api("GET", OPENAI_LIST_MODELS, "", res, res_headers, headers);

    if(res_code == 408) {
        return Option<bool>(408, "OpenAI API timeout.");
    }

    if (res_code != 200) {
        nlohmann::json json_res;
        try {
            json_res = nlohmann::json::parse(res);
        } catch (const std::exception& e) {
            return Option<bool>(400, "OpenAI API error: " + res);
        }
        if(json_res.count("error") == 0 || json_res["error"].count("message") == 0) {
            return Option<bool>(400, "OpenAI API error: " + res);
        }
        return Option<bool>(400, "OpenAI API error: " + nlohmann::json::parse(res)["error"]["message"].get<std::string>());
    }

    nlohmann::json models_json;
    try {
        models_json = nlohmann::json::parse(res);
    } catch (const std::exception& e) {
        return Option<bool>(400, "Got malformed response from OpenAI API.");
    }
    bool found = false;
    // extract model name by removing "openai/" prefix
    auto model_name_without_namespace = EmbedderManager::get_model_name_without_namespace(model_config["model_name"].get<std::string>());
    for (auto& model : models_json["data"]) {
        if (model["id"] == model_name_without_namespace) {
            found = true;
            break;
        }
    }

    if(!found) {
        return Option<bool>(400, "Property `model_name` is not a valid OpenAI model.");
    }

    nlohmann::json req_body;
    req_body["model"] = model_name_without_namespace;
    req_body["messages"] = R"([
        {
            "role":"user",
            "content":"hello"
        }
    ])"_json;
    std::string chat_res;

    res_code = RemoteEmbedder::call_remote_api("POST", OPENAI_CHAT_COMPLETION, req_body.dump(), chat_res, res_headers, headers);

    if(res_code == 408) {
        return Option<bool>(408, "OpenAI API timeout.");
    }

    if (res_code != 200) {
        nlohmann::json json_res;
        try {
            json_res = nlohmann::json::parse(chat_res);
        } catch (const std::exception& e) {
            return Option<bool>(400, "OpenAI API error: " + chat_res);
        }
        if(json_res.count("error") == 0 || json_res["error"].count("message") == 0) {
            return Option<bool>(400, "OpenAI API error: " + chat_res);
        }
        return Option<bool>(400, "OpenAI API error: " + nlohmann::json::parse(res)["error"]["message"].get<std::string>());
    }

    return Option<bool>(true);
}

Option<std::string> OpenAIConversationModel::get_answer(const std::string& context, const std::string& prompt, 
                                              const std::string& system_prompt, const nlohmann::json& model_config) {
    const std::string model_name = EmbedderManager::get_model_name_without_namespace(model_config["model_name"].get<std::string>());
    const std::string api_key = model_config["api_key"].get<std::string>();

    std::unordered_map<std::string, std::string> headers;
    std::map<std::string, std::string> res_headers;
    headers["Authorization"] = "Bearer " + api_key;
    headers["Content-Type"] = "application/json";
    nlohmann::json req_body;
    req_body["model"] = model_name;
    req_body["messages"] = nlohmann::json::array();

    if(!system_prompt.empty()) {
        nlohmann::json system_message = nlohmann::json::object();
        system_message["role"] = "system";
        system_message["content"] = system_prompt;
        req_body["messages"].push_back(system_message);
    }

    nlohmann::json message = nlohmann::json::object();
    message["role"] = "user";
    message["content"] = "<Data>\n" + context + "\n\n<Question>\n" + prompt + "\n\n<Answer>";
    req_body["messages"].push_back(message);

    std::string res;
    auto res_code = RemoteEmbedder::call_remote_api("POST", OPENAI_CHAT_COMPLETION, req_body.dump(), res, res_headers, headers);

    if(res_code == 408) {
        throw Option<std::string>(400, "OpenAI API timeout.");
    }

    if (res_code != 200) {
        nlohmann::json json_res;
        try {
            json_res = nlohmann::json::parse(res);
        } catch (const std::exception& e) {
            throw Option<std::string>(400, "OpenAI API error: " + res);
        }
        if(json_res.count("error") == 0 || json_res["error"].count("message") == 0) {
            throw Option<std::string>(400, "OpenAI API error: " + res);
        }
        throw Option<std::string>(400, "OpenAI API error: " + nlohmann::json::parse(res)["error"]["message"].get<std::string>());
    }

    nlohmann::json json_res;
    try {
        json_res = nlohmann::json::parse(res);
    } catch (const std::exception& e) {
        throw Option<std::string>(400, "Got malformed response from OpenAI API.");
    }

    return Option<std::string>(json_res["choices"][0]["message"]["content"].get<std::string>());
}

Option<std::string> OpenAIConversationModel::get_standalone_question(const nlohmann::json& conversation_history, 
                                                           const std::string& question, const nlohmann::json& model_config) {
    const size_t min_required_bytes = CONVERSATION_HISTORY.size() + QUESTION.size() + STANDALONE_QUESTION_PROMPT.size() + question.size();
    if(model_config["max_bytes"].get<size_t>() < min_required_bytes) {
        return Option<std::string>(400, "Max bytes is not enough to generate standalone question.");
    }

    const std::string model_name = EmbedderManager::get_model_name_without_namespace(model_config["model_name"].get<std::string>());
    const std::string api_key = model_config["api_key"].get<std::string>();
    std::unordered_map<std::string, std::string> headers;
    std::map<std::string, std::string> res_headers;
    headers["Authorization"] = "Bearer " + api_key;
    headers["Content-Type"] = "application/json";
    nlohmann::json req_body;
    req_body["model"] = model_name;
    req_body["messages"] = nlohmann::json::array();
    std::string res;
    
    std::string standalone_question = STANDALONE_QUESTION_PROMPT;

    standalone_question += "\n\n<Conversation history>\n";
    auto truncate_conversation_op = ConversationManager::get_instance().truncate_conversation(conversation_history["conversation"], model_config["max_bytes"].get<size_t>() - min_required_bytes);
    if(!truncate_conversation_op.ok()) {
        return Option<std::string>(400, truncate_conversation_op.error());
    }

    auto truncated_conversation = truncate_conversation_op.get();
    
    for(auto& message : truncated_conversation) {
        if(message.count("user") == 0 && message.count("assistant") == 0) {
            return Option<std::string>(400, "Conversation history is not valid");
        }

        standalone_question += message.dump(0) + "\n";
    }

    standalone_question += "\n\n<Question>\n" + question;
    standalone_question += "\n\n<Standalone question>\n";

    nlohmann::json message = nlohmann::json::object();
    message["role"] = "user";
    message["content"] = standalone_question;

    req_body["messages"].push_back(message);

    auto res_code = RemoteEmbedder::call_remote_api("POST", OPENAI_CHAT_COMPLETION, req_body.dump(), res, res_headers, headers);

    if(res_code == 408) {
        return Option<std::string>(400, "OpenAI API timeout.");
    }

    if (res_code != 200) {
        nlohmann::json json_res;
        try {
            json_res = nlohmann::json::parse(res);
        } catch (const std::exception& e) {
            return Option<std::string>(400, "OpenAI API error: " + res);
        }
        if(json_res.count("error") == 0 || json_res["error"].count("message") == 0) {
            return Option<std::string>(400, "OpenAI API error: " + res);
        }
        return Option<std::string>(400, "OpenAI API error: " + nlohmann::json::parse(res)["error"]["message"].get<std::string>());
    }

    nlohmann::json json_res;
    try {
        json_res = nlohmann::json::parse(res);
    } catch (const std::exception& e) {
        return Option<std::string>(400, "Got malformed response from OpenAI API.");
    }

    return Option<std::string>(json_res["choices"][0]["message"]["content"].get<std::string>());
}

Option<nlohmann::json> OpenAIConversationModel::format_question(const std::string& message) {
    nlohmann::json json = nlohmann::json::object();
    json["user"] = message;
    return Option<nlohmann::json>(json);
}

Option<nlohmann::json> OpenAIConversationModel::format_answer(const std::string& message) {
    nlohmann::json json = nlohmann::json::object();
    json["assistant"] = message;
    return Option<nlohmann::json>(json);
}

const std::string CFConversationModel::get_model_url(const std::string& model_name, const std::string& account_id) {
    return "https://api.cloudflare.com/client/v4/accounts/" + account_id + "/ai/run/@cf/" + model_name;
}

Option<bool> CFConversationModel::validate_model(const nlohmann::json& model_config) {
    if(model_config.count("api_key") == 0) {
        return Option<bool>(400, "API key is not provided");
    }

    if(!model_config["api_key"].is_string()) {
        return Option<bool>(400, "API key is not a string");
    }

    if(model_config.count("account_id") == 0) {
        return Option<bool>(400, "Account ID is not provided");
    }

    if(!model_config["account_id"].is_string()) {
        return Option<bool>(400, "Account ID is not a string");
    }

    auto model_name = EmbedderManager::get_model_name_without_namespace(model_config["model_name"].get<std::string>());

    bool found = false;

    for(auto& cf_model_name : CF_MODEL_NAMES) {
        if(cf_model_name == model_name) {
            found = true;
            break;
        }
    }

    if(!found) {
        return Option<bool>(400, "Model name is not a valid Cloudflare model");
    }

    std::unordered_map<std::string, std::string> headers;
    std::map<std::string, std::string> res_headers;
    headers["Authorization"] = "Bearer " + model_config["api_key"].get<std::string>();
    headers["Content-Type"] = "application/json";
    std::string res;
    auto url = get_model_url(model_name, model_config["account_id"].get<std::string>());
    nlohmann::json req_body;
    req_body["messages"] = R"([
        {
            "role":"user",
            "content":"hello"
        }
    ])"_json;
    std::string chat_res;

    auto res_code = RemoteEmbedder::call_remote_api("POST", url, req_body.dump(), chat_res, res_headers, headers);

    if(res_code == 408) {
        return Option<bool>(408, "Cloudflare API timeout.");
    }

    if (res_code != 200) {
        nlohmann::json json_res;
        try {
            json_res = nlohmann::json::parse(chat_res);
        } catch (const std::exception& e) {
            return Option<bool>(400, "Cloudflare API error: " + chat_res);
        }

        if(json_res.count("errors") == 0 || json_res["errors"].size() == 0) {
            return Option<bool>(400, "Cloudflare API error: " + chat_res);
        }

        json_res = json_res["errors"][0];
        return Option<bool>(400, "Cloudflare API error: " + json_res["message"].get<std::string>());
    }

    return Option<bool>(true);
}

Option<std::string> CFConversationModel::get_answer(const std::string& context, const std::string& prompt, const std::string& system_prompt, const nlohmann::json& model_config) {
    const std::string model_name = EmbedderManager::get_model_name_without_namespace(model_config["model_name"].get<std::string>());
    const std::string api_key = model_config["api_key"].get<std::string>();
    const std::string account_id = model_config["account_id"].get<std::string>();

    std::unordered_map<std::string, std::string> headers;
    std::map<std::string, std::string> res_headers;
    headers["Authorization"] = "Bearer " + api_key;
    headers["Content-Type"] = "application/json";
    nlohmann::json req_body;
    req_body["stream"] = true;
    req_body["messages"] = nlohmann::json::array();

    if(!system_prompt.empty()) {
        nlohmann::json system_message = nlohmann::json::object();
        system_message["role"] = "system";
        system_message["content"] = system_prompt;
        req_body["messages"].push_back(system_message);
    }

    nlohmann::json message = nlohmann::json::object();
    message["role"] = "user";
    message["content"] = R"(
    Context information is below.
    ---------------------
    )" + context + R"(
    ---------------------
    Given the context information and not prior knowledge, answer the query. Context is JSON format, do not return data directly, answer like a human assistant.
    Query: )" + prompt + R"(
        
    Answer:
    )";
    req_body["messages"].push_back(message);


    std::string res;
    auto url = get_model_url(model_name, account_id);
    auto res_code = RemoteEmbedder::call_remote_api("POST_STREAM", url, req_body.dump(), res, res_headers, headers);

    if(res_code == 408) {
        return Option<std::string>(400, "Cloudflare API timeout.");
    }

    if (res_code != 200) {
        nlohmann::json json_res;
        try {
            json_res = nlohmann::json::parse(res);
            if(json_res.count("response") == 0 || json_res["response"].size() == 0) {
                return Option<std::string>(400, "Cloudflare API error: " + res);
            }
            json_res = nlohmann::json::parse(json_res["response"][0].get<std::string>());
        } catch (const std::exception& e) {
            throw Option<std::string>(400, "Cloudflare API error: " + res);
        }

        if(json_res.count("errors") == 0 || json_res["errors"].size() == 0) {
            return Option<std::string>(400, "Cloudflare API error: " + json_res.dump(0));
        }

        json_res = json_res["errors"][0];
        return Option<std::string>(400, "Cloudflare API error: " + json_res["message"].get<std::string>());
    }

    return parse_stream_response(res);
}

Option<std::string> CFConversationModel::get_standalone_question(const nlohmann::json& conversation_history, 
                                                           const std::string& question, const nlohmann::json& model_config) {
    const size_t min_required_bytes = CONVERSATION_HISTORY.size() + QUESTION.size() + STANDALONE_QUESTION_PROMPT.size() + question.size();
    if(model_config["max_bytes"].get<size_t>() < min_required_bytes) {
        return Option<std::string>(400, "Max bytes is not enough to generate standalone question.");
    }

    const std::string model_name = EmbedderManager::get_model_name_without_namespace(model_config["model_name"].get<std::string>());
    const std::string api_key = model_config["api_key"].get<std::string>();
    const std::string account_id = model_config["account_id"].get<std::string>();

    std::unordered_map<std::string, std::string> headers;
    std::map<std::string, std::string> res_headers;
    headers["Authorization"] = "Bearer " + api_key;
    headers["Content-Type"] = "application/json";
    nlohmann::json req_body;
    req_body["stream"] = true;
    req_body["messages"] = nlohmann::json::array();
    std::string res;
    
    std::string standalone_question = STANDALONE_QUESTION_PROMPT;

    auto truncate_conversation_op = ConversationManager::get_instance().truncate_conversation(conversation_history["conversation"], model_config["max_bytes"].get<size_t>() - min_required_bytes);
    if(!truncate_conversation_op.ok()) {
        return Option<std::string>(400, "Conversation history is not valid");
    }

    auto truncated_conversation = truncate_conversation_op.get();
    
    for(auto& message : truncated_conversation) {
        if(message.count("user") == 0 && message.count("assistant") == 0) {
            return Option<std::string>(400, "Conversation history is not valid");
        }

        standalone_question += message.dump(0) + "\n";
    }

    standalone_question += "\n\n<Question>\n" + question;
    standalone_question += "\n\n<Standalone question>\n";

    nlohmann::json message = nlohmann::json::object();
    message["role"] = "user";
    message["content"] = standalone_question;

    req_body["messages"].push_back(message);

    auto url = get_model_url(model_name, account_id);

    auto res_code = RemoteEmbedder::call_remote_api("POST_STREAM", url, req_body.dump(), res, res_headers, headers);

    if(res_code == 408) {
        return Option<std::string>(400, "OpenAI API timeout.");
    }

    if (res_code != 200) {
        nlohmann::json json_res;
        try {
            json_res = nlohmann::json::parse(res);
            json_res = nlohmann::json::parse(json_res["response"].get<std::string>());
        } catch (const std::exception& e) {
            return Option<std::string>(400, "Cloudflare API error: " + res);
        }
        if(json_res.count("errors") == 0 || json_res["errors"].size() == 0) {
            return Option<std::string>(400, "Cloudflare API error: " + json_res.dump(0));
        }

        json_res = json_res["errors"][0];
        return Option<std::string>(400, "Cloudflare API error: " + json_res["message"].get<std::string>());
    }
    
    try {
        auto json_res = nlohmann::json::parse(res);
        std::string parsed_response = "";
        std::vector<std::string> lines = json_res["response"].get<std::vector<std::string>>();
        for(auto& line : lines) {
            while(line.find("data:") != std::string::npos) {
                auto substr_line = line.substr(line.find("data:") + 6);
                if(substr_line.find("[DONE]") != std::string::npos) {
                    break;
                }
                nlohmann::json json_line;
                if(substr_line.find("\n") != std::string::npos) {
                   json_line = nlohmann::json::parse(substr_line.substr(0, substr_line.find("\n")));
                } else {
                    json_line = nlohmann::json::parse(substr_line);
                }
                parsed_response += json_line["response"];
                line = substr_line;
            }
        }
        return Option<std::string>(parsed_response);
    } catch (const std::exception& e) {
        return Option<std::string>(400, "Got malformed response from Cloudflare API.");
    }
}

Option<nlohmann::json> CFConversationModel::format_question(const std::string& message) {
    nlohmann::json json = nlohmann::json::object();
    json["user"] = message;
    return Option<nlohmann::json>(json);
}

Option<nlohmann::json> CFConversationModel::format_answer(const std::string& message) {
    nlohmann::json json = nlohmann::json::object();
    json["assistant"] = message;
    return Option<nlohmann::json>(json);
}

Option<std::string> CFConversationModel::parse_stream_response(const std::string& res) {
    try {
        auto json_res = nlohmann::json::parse(res);
        std::string parsed_response = "";
        std::vector<std::string> lines = json_res["response"].get<std::vector<std::string>>();
        std::regex data_regex("data: (.*?)\\n\\n");
        for(auto& line : lines) {
            auto begin = std::sregex_iterator(line.begin(), line.end(), data_regex);
            auto end = std::sregex_iterator();
            for (std::sregex_iterator i = begin; i != end; ++i) {
                std::string substr_line = i->str().substr(6, i->str().size() - 8);
                if(substr_line.find("[DONE]") != std::string::npos) {
                    break;
                }
                nlohmann::json json_line;
                json_line = nlohmann::json::parse(substr_line);
                parsed_response += json_line["response"];
            }
        }
        return Option<std::string>(parsed_response);
    } catch (const std::exception& e) {
        LOG(ERROR) << e.what();
        LOG(ERROR) << "Response: " << res;
        return Option<std::string>(400, "Got malformed response from Cloudflare API.");
    }
}

Option<bool> vLLMConversationModel::validate_model(const nlohmann::json& model_config) {
    if(model_config.count("vllm_url") == 0) {
        return Option<bool>(400, "vLLM URL is not provided");
    }

    if(!model_config["vllm_url"].is_string()) {
        return Option<bool>(400, "vLLM URL is not a string");
    }
    
    std::unordered_map<std::string, std::string> headers;
    std::map<std::string, std::string> res_headers;
    std::string res;
    auto res_code = RemoteEmbedder::call_remote_api("GET", get_list_models_url(model_config["vllm_url"]), "", res, res_headers, headers);

    if(res_code == 408) {
        return Option<bool>(408, "vLLM API timeout.");
    }

    if (res_code != 200) {
        nlohmann::json json_res;
        try {
            json_res = nlohmann::json::parse(res);
        } catch (const std::exception& e) {
            return Option<bool>(400, "vLLM API error: " + res);
        }
        if(json_res.count("message") == 0) {
            return Option<bool>(400, "vLLM API error: " + res);
        }
        return Option<bool>(400, "vLLM API error: " + nlohmann::json::parse(res)["message"].get<std::string>());
    }

    nlohmann::json models_json;
    try {
        models_json = nlohmann::json::parse(res);
    } catch (const std::exception& e) {
        return Option<bool>(400, "Got malformed response from vLLM API.");
    }
    bool found = false;
    // extract model name by removing "vLLM/" prefix
    auto model_name_without_namespace = EmbedderManager::get_model_name_without_namespace(model_config["model_name"].get<std::string>());
    for (auto& model : models_json["data"]) {
        if (model["id"] == model_name_without_namespace) {
            found = true;
            break;
        }
    }

    if(!found) {
        return Option<bool>(400, "Property `model_name` is not a valid vLLM model.");
    }

    nlohmann::json req_body;
    headers["Content-Type"] = "application/json";
    req_body["model"] = model_name_without_namespace;
    req_body["messages"] = R"([
        {
            "role":"user",
            "content":"hello"
        }
    ])"_json;
    std::string chat_res;

    res_code = RemoteEmbedder::call_remote_api("POST", get_chat_completion_url(model_config["vllm_url"]), req_body.dump(-1), chat_res, res_headers, headers);

    if(res_code == 408) {
        return Option<bool>(408, "vLLM API timeout.");
    }

    if (res_code != 200) {
        nlohmann::json json_res;
        try {
            json_res = nlohmann::json::parse(res);
        } catch (const std::exception& e) {
            return Option<bool>(400, "vLLM API error: " + res);
        }
        if(json_res.count("message") == 0) {
            return Option<bool>(400, "vLLM API error: " + res);
        }
        return Option<bool>(400, "vLLM API error: " + nlohmann::json::parse(res)["message"].get<std::string>());
    }

    return Option<bool>(true);
}

Option<std::string> vLLMConversationModel::get_answer(const std::string& context, const std::string& prompt, 
                                              const std::string& system_prompt, const nlohmann::json& model_config) {
    const std::string model_name = EmbedderManager::get_model_name_without_namespace(model_config["model_name"].get<std::string>());
    const std::string vllm_url = model_config["vllm_url"].get<std::string>();

    std::unordered_map<std::string, std::string> headers;
    std::map<std::string, std::string> res_headers;
    headers["Content-Type"] = "application/json";
    nlohmann::json req_body;
    req_body["model"] = model_name;
    req_body["messages"] = nlohmann::json::array();

    if(!system_prompt.empty()) {
        nlohmann::json system_message = nlohmann::json::object();
        system_message["role"] = "system";
        system_message["content"] = system_prompt;
        req_body["messages"].push_back(system_message);
    }

    nlohmann::json message = nlohmann::json::object();
    message["role"] = "user";
    message["content"] = "<Data>\n" + context + "\n\n<Question>\n" + prompt + "\n\n<Answer>";
    req_body["messages"].push_back(message);

    std::string res;
    auto res_code = RemoteEmbedder::call_remote_api("POST", get_chat_completion_url(vllm_url), req_body.dump(), res, res_headers, headers);

    if(res_code == 408) {
        throw Option<std::string>(400, "vLLM API timeout.");
    }

    if (res_code != 200) {
        nlohmann::json json_res;
        try {
            json_res = nlohmann::json::parse(res);
        } catch (const std::exception& e) {
            return Option<std::string>(400, "vLLM API error: " + res);
        }
        if(json_res.count("message") == 0) {
            return Option<std::string>(400, "vLLM API error: " + res);
        }
        return Option<std::string>(400, "vLLM API error: " + nlohmann::json::parse(res)["message"].get<std::string>());
    }

    nlohmann::json json_res;
    try {
        json_res = nlohmann::json::parse(res);
    } catch (const std::exception& e) {
        throw Option<std::string>(400, "Got malformed response from vLLM API.");
    }

    return Option<std::string>(json_res["choices"][0]["message"]["content"].get<std::string>());
}

Option<std::string> vLLMConversationModel::get_standalone_question(const nlohmann::json& conversation_history, 
                                                           const std::string& question, const nlohmann::json& model_config) {
    const size_t min_required_bytes = CONVERSATION_HISTORY.size() + QUESTION.size() + STANDALONE_QUESTION_PROMPT.size() + question.size();
    if(model_config["max_bytes"].get<size_t>() < min_required_bytes) {
        return Option<std::string>(400, "Max bytes is not enough to generate standalone question.");
    }
        
    const std::string model_name = EmbedderManager::get_model_name_without_namespace(model_config["model_name"].get<std::string>());
    const std::string vllm_url = model_config["vllm_url"].get<std::string>();
    std::unordered_map<std::string, std::string> headers;
    std::map<std::string, std::string> res_headers;
    headers["Content-Type"] = "application/json";
    nlohmann::json req_body;
    req_body["model"] = model_name;
    req_body["messages"] = nlohmann::json::array();
    std::string res;
    
    std::string standalone_question = STANDALONE_QUESTION_PROMPT;

    auto truncate_conversation_op = ConversationManager::get_instance().truncate_conversation(conversation_history["conversation"], model_config["max_bytes"].get<size_t>() - min_required_bytes);
    if(!truncate_conversation_op.ok()) {
        return Option<std::string>(400, "Conversation history is not valid");
    }

    auto truncated_conversation = truncate_conversation_op.get();
    
    for(auto& message : truncated_conversation) {
        if(message.count("user") == 0 && message.count("assistant") == 0) {
            return Option<std::string>(400, "Conversation history is not valid");
        }

        standalone_question += message.dump(0) + "\n";
    }

    standalone_question += "\n\n<Question>\n" + question;
    standalone_question += "\n\n<Standalone question>\n";

    nlohmann::json message = nlohmann::json::object();
    message["role"] = "user";
    message["content"] = standalone_question;

    req_body["messages"].push_back(message);

    auto res_code = RemoteEmbedder::call_remote_api("POST", get_chat_completion_url(vllm_url), req_body.dump(), res, res_headers, headers);

    if(res_code == 408) {
        return Option<std::string>(400, "vLLM API timeout.");
    }

    if (res_code != 200) {
        nlohmann::json json_res;
        try {
            json_res = nlohmann::json::parse(res);
        } catch (const std::exception& e) {
            return Option<std::string>(400, "vLLM API error: " + res);
        }
        if(json_res.count("message") == 0) {
            return Option<std::string>(400, "vLLM API error: " + res);
        }
        return Option<std::string>(400, "vLLM API error: " + nlohmann::json::parse(res)["message"].get<std::string>());
    }

    nlohmann::json json_res;
    try {
        json_res = nlohmann::json::parse(res);
    } catch (const std::exception& e) {
        return Option<std::string>(400, "Got malformed response from vLLM API.");
    }

    return Option<std::string>(json_res["choices"][0]["message"]["content"].get<std::string>());
}

Option<nlohmann::json> vLLMConversationModel::format_question(const std::string& message) {
    nlohmann::json json = nlohmann::json::object();
    json["user"] = message;
    return Option<nlohmann::json>(json);
}

Option<nlohmann::json> vLLMConversationModel::format_answer(const std::string& message) {
    nlohmann::json json = nlohmann::json::object();
    json["assistant"] = message;
    return Option<nlohmann::json>(json);
}

const std::string vLLMConversationModel::get_list_models_url(const std::string& vllm_url) {
    return vllm_url.back() == '/' ? vllm_url + "v1/models" : vllm_url + "/v1/models";
}

const std::string vLLMConversationModel::get_chat_completion_url(const std::string& vllm_url) {
    return vllm_url.back() == '/' ? vllm_url + "v1/chat/completions" : vllm_url + "/v1/chat/completions";
<<<<<<< HEAD
}

=======
}
>>>>>>> 0862c60c
<|MERGE_RESOLUTION|>--- conflicted
+++ resolved
@@ -847,9 +847,4 @@
 
 const std::string vLLMConversationModel::get_chat_completion_url(const std::string& vllm_url) {
     return vllm_url.back() == '/' ? vllm_url + "v1/chat/completions" : vllm_url + "/v1/chat/completions";
-<<<<<<< HEAD
-}
-
-=======
-}
->>>>>>> 0862c60c
+}