#include "collection.h"

#include <numeric>
#include <chrono>
#include <match_score.h>
#include <string_utils.h>
#include <art.h>
#include <rocksdb/write_batch.h>
#include <system_metrics.h>
#include <tokenizer.h>
#include <collection_manager.h>
#include <regex>
#include <list>
#include <posting.h>
#include "topster.h"
#include "logger.h"
#include "thread_local_vars.h"

const std::string override_t::MATCH_EXACT = "exact";
const std::string override_t::MATCH_CONTAINS = "contains";

Collection::Collection(const std::string& name, const uint32_t collection_id, const uint64_t created_at,
                       const uint32_t next_seq_id, Store *store, const std::vector<field> &fields,
                       const std::string& default_sorting_field,
                       const float max_memory_ratio, const std::string& fallback_field_type,
                       const std::vector<std::string>& symbols_to_index,
                       const std::vector<std::string>& token_separators,
                       const bool enable_nested_fields):
        name(name), collection_id(collection_id), created_at(created_at),
        next_seq_id(next_seq_id), store(store),
        fields(fields), default_sorting_field(default_sorting_field), enable_nested_fields(enable_nested_fields),
        max_memory_ratio(max_memory_ratio),
        fallback_field_type(fallback_field_type), dynamic_fields({}),
        symbols_to_index(to_char_array(symbols_to_index)), token_separators(to_char_array(token_separators)),
        index(init_index()) {

    this->num_documents = 0;
}

Collection::~Collection() {
    std::unique_lock lock(mutex);
    delete index;
    delete synonym_index;
}

uint32_t Collection::get_next_seq_id() {
    std::shared_lock lock(mutex);
    store->increment(get_next_seq_id_key(name), 1);
    return next_seq_id++;
}

Option<doc_seq_id_t> Collection::to_doc(const std::string & json_str, nlohmann::json& document,
                                        const index_operation_t& operation,
                                        const DIRTY_VALUES dirty_values,
                                        const std::string& id) {
    try {
        document = nlohmann::json::parse(json_str);
    } catch(const std::exception& e) {
        LOG(ERROR) << "JSON error: " << e.what();
        return Option<doc_seq_id_t>(400, std::string("Bad JSON: ") + e.what());
    }

    if(!document.is_object()) {
        return Option<doc_seq_id_t>(400, "Bad JSON: not a properly formed document.");
    }

    if(document.count("id") != 0 && id != "" && document["id"] != id) {
        return Option<doc_seq_id_t>(400, "The `id` of the resource does not match the `id` in the JSON body.");
    }

    if(document.count("id") == 0 && !id.empty()) {
        // use the explicit ID (usually from a PUT request) if document body does not have it
        document["id"] = id;
    }

    if(document.count("id") != 0 && document["id"] == "") {
        return Option<doc_seq_id_t>(400, "The `id` should not be empty.");
    }

    if(document.count("id") == 0) {
        if(operation == UPDATE) {
            return Option<doc_seq_id_t>(400, "For update, the `id` key must be provided.");
        }
        // for UPSERT, EMPLACE or CREATE, if a document does not have an ID, we will treat it as a new doc
        uint32_t seq_id = get_next_seq_id();
        document["id"] = std::to_string(seq_id);
        return Option<doc_seq_id_t>(doc_seq_id_t{seq_id, true});
    } else {
        if(!document["id"].is_string()) {
            return Option<doc_seq_id_t>(400, "Document's `id` field should be a string.");
        }

        const std::string& doc_id = document["id"];

        // try to get the corresponding sequence id from disk if present
        std::string seq_id_str;
        StoreStatus seq_id_status = store->get(get_doc_id_key(doc_id), seq_id_str);

        if(seq_id_status == StoreStatus::ERROR) {
            return Option<doc_seq_id_t>(500, "Error fetching the sequence key for document with id: " + doc_id);
        }

        if(seq_id_status == StoreStatus::FOUND) {
            if(operation == CREATE) {
                return Option<doc_seq_id_t>(409, std::string("A document with id ") + doc_id + " already exists.");
            }

            // UPSERT, EMPLACE or UPDATE
            uint32_t seq_id = (uint32_t) std::stoul(seq_id_str);
            return Option<doc_seq_id_t>(doc_seq_id_t{seq_id, false});

        } else {
            if(operation == UPDATE) {
                // for UPDATE, a document with given ID must be found
                return Option<doc_seq_id_t>(404, "Could not find a document with id: " + doc_id);
            } else {
                // for UPSERT, EMPLACE or CREATE, if a document with given ID is not found, we will treat it as a new doc
                uint32_t seq_id = get_next_seq_id();
                return Option<doc_seq_id_t>(doc_seq_id_t{seq_id, true});
            }
        }
    }
}

nlohmann::json Collection::get_summary_json() const {
    std::shared_lock lock(mutex);

    nlohmann::json json_response;

    json_response["name"] = name;
    json_response["num_documents"] = num_documents.load();
    json_response["created_at"] = created_at.load();
    json_response["token_separators"] = nlohmann::json::array();
    json_response["symbols_to_index"] = nlohmann::json::array();

    for(auto c: symbols_to_index) {
        json_response["symbols_to_index"].push_back(std::string(1, c));
    }

    for(auto c: token_separators) {
        json_response["token_separators"].push_back(std::string(1, c));
    }

    nlohmann::json fields_arr;

    for(const field & coll_field: fields) {
        nlohmann::json field_json;
        field_json[fields::name] = coll_field.name;
        field_json[fields::type] = coll_field.type;
        field_json[fields::facet] = coll_field.facet;
        field_json[fields::optional] = coll_field.optional;
        field_json[fields::index] = coll_field.index;
        field_json[fields::sort] = coll_field.sort;
        field_json[fields::infix] = coll_field.infix;
        field_json[fields::locale] = coll_field.locale;

        fields_arr.push_back(field_json);
    }

    json_response["fields"] = fields_arr;
    json_response["default_sorting_field"] = default_sorting_field;
    return json_response;
}

Option<nlohmann::json> Collection::add(const std::string & json_str,
                                       const index_operation_t& operation, const std::string& id,
                                       const DIRTY_VALUES& dirty_values) {
    nlohmann::json document;
    std::vector<std::string> json_lines = {json_str};
    const nlohmann::json& res = add_many(json_lines, document, operation, id, dirty_values, false, false);

    if(!res["success"].get<bool>()) {
        nlohmann::json res_doc;

        try {
            res_doc = nlohmann::json::parse(json_lines[0]);
        } catch(const std::exception& e) {
            LOG(ERROR) << "JSON error: " << e.what();
            return Option<nlohmann::json>(400, std::string("Bad JSON: ") + e.what());
        }

        return Option<nlohmann::json>(res_doc["code"].get<size_t>(), res_doc["error"].get<std::string>());
    }

    return Option<nlohmann::json>(document);
}

nlohmann::json Collection::add_many(std::vector<std::string>& json_lines, nlohmann::json& document,
                                    const index_operation_t& operation, const std::string& id,
                                    const DIRTY_VALUES& dirty_values, const bool& write_docs, const bool& write_id) {
    //LOG(INFO) << "Memory ratio. Max = " << max_memory_ratio << ", Used = " << SystemMetrics::used_memory_ratio();
    std::vector<index_record> index_records;

    const size_t index_batch_size = 1000;
    size_t num_indexed = 0;
    //bool exceeds_memory_limit = false;

    // ensures that document IDs are not repeated within the same batch
    std::set<std::string> batch_doc_ids;

    for(size_t i=0; i < json_lines.size(); i++) {
        const std::string & json_line = json_lines[i];
        Option<doc_seq_id_t> doc_seq_id_op = to_doc(json_line, document, operation, dirty_values, id);

        const uint32_t seq_id = doc_seq_id_op.ok() ? doc_seq_id_op.get().seq_id : 0;
        index_record record(i, seq_id, document, operation, dirty_values);

        // NOTE: we overwrite the input json_lines with result to avoid memory pressure

        record.is_update = false;
        bool repeated_doc = false;

        if(!doc_seq_id_op.ok()) {
            record.index_failure(doc_seq_id_op.code(), doc_seq_id_op.error());
        } else {
            const std::string& doc_id = record.doc["id"].get<std::string>();
            repeated_doc = (batch_doc_ids.find(doc_id) != batch_doc_ids.end());

            if(repeated_doc) {
                // when a document repeats, we send the batch until this document so that we can deal with conflicts
                i--;
                goto do_batched_index;
            }

            record.is_update = !doc_seq_id_op.get().is_new;

            if(record.is_update) {
                get_document_from_store(get_seq_id_key(seq_id), record.old_doc);
            }

            batch_doc_ids.insert(doc_id);

            // if `fallback_field_type` or `dynamic_fields` is enabled, update schema first before indexing
            if(!fallback_field_type.empty() || !dynamic_fields.empty() || !nested_fields.empty()) {
                std::vector<field> new_fields;
                std::unique_lock lock(mutex);

                Option<bool> new_fields_op = detect_new_fields(record.doc, dirty_values,
                                                               search_schema, dynamic_fields,
                                                               nested_fields,
                                                               fallback_field_type,
                                                               new_fields, enable_nested_fields);
                if(!new_fields_op.ok()) {
                    record.index_failure(new_fields_op.code(), new_fields_op.error());
                }

                else if(!new_fields.empty()) {
                    for(auto& new_field: new_fields) {
                        search_schema.emplace(new_field.name, new_field);
                        fields.emplace_back(new_field);
                    }

                    auto persist_op = persist_collection_meta();
                    if(!persist_op.ok()) {
                        record.index_failure(persist_op.code(), persist_op.error());
                    } else {
                        index->refresh_schemas(new_fields, {});
                    }
                }
            }
        }

        index_records.emplace_back(std::move(record));

        do_batched_index:

        if((i+1) % index_batch_size == 0 || i == json_lines.size()-1 || repeated_doc) {
            batch_index(index_records, json_lines, num_indexed, write_docs, write_id);

            // to return the document for the single doc add cases
            if(index_records.size() == 1) {
                const auto& rec = index_records[0];
                document = rec.is_update ? rec.new_doc : rec.doc;
                remove_flat_fields(document);
            }
            index_records.clear();
            batch_doc_ids.clear();
        }
    }

    nlohmann::json resp_summary;
    resp_summary["num_imported"] = num_indexed;
    resp_summary["success"] = (num_indexed == json_lines.size());

    return resp_summary;
}

bool Collection::is_exceeding_memory_threshold() const {
    return SystemMetrics::used_memory_ratio() > max_memory_ratio;
}

void Collection::batch_index(std::vector<index_record>& index_records, std::vector<std::string>& json_out,
                             size_t &num_indexed, const bool& write_docs, const bool& write_id) {

    batch_index_in_memory(index_records);

    // store only documents that were indexed in-memory successfully
    for(auto& index_record: index_records) {
        nlohmann::json res;

        if(index_record.indexed.ok()) {
            if(index_record.is_update) {
                const std::string& serialized_json = index_record.new_doc.dump(-1, ' ', false, nlohmann::detail::error_handler_t::ignore);
                bool write_ok = store->insert(get_seq_id_key(index_record.seq_id), serialized_json);

                if(!write_ok) {
                    // we will attempt to reindex the old doc on a best-effort basis
                    LOG(ERROR) << "Update to disk failed. Will restore old document";
                    remove_document(index_record.new_doc, index_record.seq_id, false);
                    index_in_memory(index_record.old_doc, index_record.seq_id, index_record.operation, index_record.dirty_values);
                    index_record.index_failure(500, "Could not write to on-disk storage.");
                } else {
                    num_indexed++;
                    index_record.index_success();
                }

            } else {
                const std::string& seq_id_str = std::to_string(index_record.seq_id);
                const std::string& serialized_json = index_record.doc.dump(-1, ' ', false,
                                                                           nlohmann::detail::error_handler_t::ignore);

                rocksdb::WriteBatch batch;
                batch.Put(get_doc_id_key(index_record.doc["id"]), seq_id_str);
                batch.Put(get_seq_id_key(index_record.seq_id), serialized_json);
                bool write_ok = store->batch_write(batch);

                if(!write_ok) {
                    // remove from in-memory store to keep the state synced
                    LOG(ERROR) << "Write to disk failed. Will restore old document";
                    remove_document(index_record.doc, index_record.seq_id, false);
                    index_record.index_failure(500, "Could not write to on-disk storage.");
                } else {
                    num_indexed++;
                    index_record.index_success();
                }
            }
            res["success"] = index_record.indexed.ok();

            if (write_docs & index_record.indexed.ok()) {
                res["document"] = index_record.is_update ? index_record.new_doc : index_record.doc;
            }
            if (write_id & index_record.indexed.ok()) {
                res["id"] = index_record.is_update ? index_record.new_doc["id"] : index_record.doc["id"];
            }
            if(!index_record.indexed.ok()) {
                res["document"] = json_out[index_record.position];
                res["error"] = index_record.indexed.error();
                res["code"] = index_record.indexed.code();
            }
        } else {
            res["success"] = false;
            res["document"] = json_out[index_record.position];
            res["error"] = index_record.indexed.error();
            res["code"] = index_record.indexed.code();
        }

        json_out[index_record.position] = res.dump(-1, ' ', false,
                                                   nlohmann::detail::error_handler_t::ignore);
    }
}

Option<uint32_t> Collection::index_in_memory(nlohmann::json &document, uint32_t seq_id,
                                             const index_operation_t op, const DIRTY_VALUES& dirty_values) {
    std::unique_lock lock(mutex);

    Option<uint32_t> validation_op = Index::validate_index_in_memory(document, seq_id, default_sorting_field,
                                                                     search_schema, op,
                                                                     fallback_field_type, dirty_values);

    if(!validation_op.ok()) {
        return validation_op;
    }

    index_record rec(0, seq_id, document, op, dirty_values);

    std::vector<index_record> index_batch;
    index_batch.emplace_back(std::move(rec));
    Index::batch_memory_index(index, index_batch, default_sorting_field, search_schema,
                              fallback_field_type, token_separators, symbols_to_index, true);

    num_documents += 1;
    return Option<>(200);
}

size_t Collection::batch_index_in_memory(std::vector<index_record>& index_records) {
    std::unique_lock lock(mutex);
    size_t num_indexed = Index::batch_memory_index(index, index_records, default_sorting_field,
                                                   search_schema, fallback_field_type,
                                                   token_separators, symbols_to_index, true);
    num_documents += num_indexed;
    return num_indexed;
}

void Collection::curate_results(string& actual_query, bool enable_overrides, bool already_segmented,
                                const std::map<size_t, std::vector<std::string>>& pinned_hits,
                                const std::vector<std::string>& hidden_hits,
                                std::vector<std::pair<uint32_t, uint32_t>>& included_ids,
                                std::vector<uint32_t>& excluded_ids,
                                std::vector<const override_t*>& filter_overrides,
                                bool& filter_curated_hits,
                                std::string& curated_sort_by) const {

    std::set<uint32_t> excluded_set;

    // If pinned or hidden hits are provided, they take precedence over overrides

    // have to ensure that hidden hits take precedence over included hits
    if(!hidden_hits.empty()) {
        for(const auto & hit: hidden_hits) {
            Option<uint32_t> seq_id_op = doc_id_to_seq_id(hit);
            if(seq_id_op.ok()) {
                excluded_ids.push_back(seq_id_op.get());
                excluded_set.insert(seq_id_op.get());
            }
        }
    }

    std::string query = actual_query;

    if(enable_overrides && !overrides.empty()) {
        StringUtils::tolowercase(query);

        for(const auto& override_kv: overrides) {
            const auto& override = override_kv.second;

            auto now_epoch = int64_t(std::time(0));
            if(override.effective_from_ts != -1 && now_epoch < override.effective_from_ts) {
                continue;
            }

            if(override.effective_to_ts != -1 && now_epoch > override.effective_to_ts) {
                continue;
            }

            // ID-based overrides are applied first as they take precedence over filter-based overrides
            if(!override.filter_by.empty()) {
                filter_overrides.push_back(&override);
            }

            if ((override.rule.match == override_t::MATCH_EXACT && override.rule.query == query) ||
                (override.rule.match == override_t::MATCH_CONTAINS &&
                 StringUtils::contains_word(query, override.rule.query))) {

                // have to ensure that dropped hits take precedence over added hits
                for(const auto & hit: override.drop_hits) {
                    Option<uint32_t> seq_id_op = doc_id_to_seq_id(hit.doc_id);
                    if(seq_id_op.ok()) {
                        excluded_ids.push_back(seq_id_op.get());
                        excluded_set.insert(seq_id_op.get());
                    }
                }

                for(const auto & hit: override.add_hits) {
                    Option<uint32_t> seq_id_op = doc_id_to_seq_id(hit.doc_id);
                    if(!seq_id_op.ok()) {
                        continue;
                    }
                    uint32_t seq_id = seq_id_op.get();
                    bool excluded = (excluded_set.count(seq_id) != 0);
                    if(!excluded) {
                        included_ids.emplace_back(seq_id, hit.position);
                    }
                }

                if(!override.replace_query.empty()) {
                    actual_query = override.replace_query;
                } else if(override.remove_matched_tokens && override.filter_by.empty()) {
                    // don't prematurely remove tokens from query because dynamic filtering will require them
                    StringUtils::replace_all(query, override.rule.query, "");
                    StringUtils::trim(query);
                    if(query.empty()) {
                        query = "*";
                    }

                    actual_query = query;
                }

                filter_curated_hits = override.filter_curated_hits;
                curated_sort_by = override.sort_by;

                if(override.stop_processing) {
                    break;
                }
            }
        }
    }

    if(!pinned_hits.empty()) {
        for(const auto& pos_ids: pinned_hits) {
            size_t pos = pos_ids.first;
            for(const std::string& id: pos_ids.second) {
                Option<uint32_t> seq_id_op = doc_id_to_seq_id(id);
                if(!seq_id_op.ok()) {
                    continue;
                }
                uint32_t seq_id = seq_id_op.get();
                bool excluded = (excluded_set.count(seq_id) != 0);
                if(!excluded) {
                    included_ids.emplace_back(seq_id, pos);
                }
            }
        }
    }
}

Option<bool> Collection::validate_and_standardize_sort_fields(const std::vector<sort_by> & sort_fields,
                                                              std::vector<sort_by>& sort_fields_std) const {

    size_t num_sort_expressions = 0;

    for(size_t i = 0; i < sort_fields.size(); i++) {
        const sort_by& _sort_field = sort_fields[i];
        sort_by sort_field_std(_sort_field.name, _sort_field.order);

        if(sort_field_std.name.back() == ')') {
            // check if this is a geo field or text match field
            size_t paran_start = 0;
            while(paran_start < sort_field_std.name.size() && sort_field_std.name[paran_start] != '(') {
                paran_start++;
            }

            const std::string& actual_field_name = sort_field_std.name.substr(0, paran_start);
            const auto field_it = search_schema.find(actual_field_name);

            if(actual_field_name == sort_field_const::text_match) {
                std::vector<std::string> match_parts;
                const std::string& match_config = sort_field_std.name.substr(paran_start+1, sort_field_std.name.size() - paran_start - 2);
                StringUtils::split(match_config, match_parts, ":");
                if(match_parts.size() != 2 || match_parts[0] != "buckets") {
                    return Option<bool>(400, "Invalid sorting parameter passed for _text_match.");
                }

                if(!StringUtils::is_uint32_t(match_parts[1])) {
                    return Option<bool>(400, "Invalid value passed for _text_match `buckets` configuration.");
                }

                sort_field_std.name = actual_field_name;
                sort_field_std.text_match_buckets = std::stoll(match_parts[1]);

            } else if(actual_field_name == sort_field_const::eval) {
                const std::string& filter_exp = sort_field_std.name.substr(paran_start + 1,
                                                                           sort_field_std.name.size() - paran_start -
                                                                           2);
                Option<bool> parse_filter_op = filter::parse_filter_query(filter_exp, search_schema,
                                                                          store, "", sort_field_std.eval.filters);
                if(!parse_filter_op.ok()) {
                    return Option<bool>(parse_filter_op.code(), "Error parsing eval expression in sort_by clause.");
                }

                sort_field_std.name = actual_field_name;
                num_sort_expressions++;

            } else {
                if(field_it == search_schema.end()) {
                    std::string error = "Could not find a field named `" + actual_field_name + "` in the schema for sorting.";
                    return Option<bool>(404, error);
                }

                std::string error = "Bad syntax for sorting field `" + actual_field_name + "`";

                if(!field_it.value().is_geopoint()) {
                    // check for null value order
                    const std::string& sort_params_str = sort_field_std.name.substr(paran_start + 1,
                                                                                     sort_field_std.name.size() -
                                                                                     paran_start - 2);

                    std::vector<std::string> param_parts;
                    StringUtils::split(sort_params_str, param_parts, ":");

                    if(param_parts.size() != 2) {
                        return Option<bool>(400, error);
                    }

                    if(param_parts[0] != sort_field_const::missing_values) {
                        return Option<bool>(400, error);
                    }

                    auto missing_values_op = magic_enum::enum_cast<sort_by::missing_values_t>(param_parts[1]);
                    if(missing_values_op.has_value()) {
                        sort_field_std.missing_values = missing_values_op.value();
                    } else {
                        return Option<bool>(400, error);
                    }
                }

                else {
                    const std::string& geo_coordstr = sort_field_std.name.substr(paran_start+1, sort_field_std.name.size() - paran_start - 2);

                    // e.g. geopoint_field(lat1, lng1, exclude_radius: 10 miles)

                    std::vector<std::string> geo_parts;
                    StringUtils::split(geo_coordstr, geo_parts, ",");

                    if(geo_parts.size() != 2 && geo_parts.size() != 3) {
                        return Option<bool>(400, error);
                    }

                    if(!StringUtils::is_float(geo_parts[0]) || !StringUtils::is_float(geo_parts[1])) {
                        return Option<bool>(400, error);
                    }

                    if(geo_parts.size() == 3) {
                        // try to parse the exclude radius option
                        bool is_exclude_option = false;

                        if(StringUtils::begins_with(geo_parts[2], sort_field_const::exclude_radius)) {
                            is_exclude_option = true;
                        } else if(StringUtils::begins_with(geo_parts[2], sort_field_const::precision)) {
                            is_exclude_option = false;
                        } else {
                            return Option<bool>(400, error);
                        }

                        std::vector<std::string> param_parts;
                        StringUtils::split(geo_parts[2], param_parts, ":");

                        if(param_parts.size() != 2) {
                            return Option<bool>(400, error);
                        }

                        // param_parts[1] is the value, in either "20km" or "20 km" format

                        if(param_parts[1].size() < 2) {
                            return Option<bool>(400, error);
                        }

                        std::string unit = param_parts[1].substr(param_parts[1].size()-2, 2);

                        if(unit != "km" && unit != "mi") {
                            return Option<bool>(400, "Sort field's parameter unit must be either `km` or `mi`.");
                        }

                        std::vector<std::string> dist_values;
                        StringUtils::split(param_parts[1], dist_values, unit);

                        if(dist_values.size() != 1) {
                            return Option<bool>(400, error);
                        }

                        if(!StringUtils::is_float(dist_values[0])) {
                            return Option<bool>(400, error);
                        }

                        int32_t value_meters;

                        if(unit == "km") {
                            value_meters = std::stof(dist_values[0]) * 1000;
                        } else if(unit == "mi") {
                            value_meters = std::stof(dist_values[0]) * 1609.34;
                        } else {
                            return Option<bool>(400, "Sort field's parameter "
                                                     "unit must be either `km` or `mi`.");
                        }

                        if(value_meters <= 0) {
                            return Option<bool>(400, "Sort field's parameter must be a positive number.");
                        }

                        if(is_exclude_option) {
                            sort_field_std.exclude_radius = value_meters;
                        } else {
                            sort_field_std.geo_precision = value_meters;
                        }
                    }

                    double lat = std::stod(geo_parts[0]);
                    double lng = std::stod(geo_parts[1]);
                    int64_t lat_lng = GeoPoint::pack_lat_lng(lat, lng);
                    sort_field_std.geopoint = lat_lng;
                }

                sort_field_std.name = actual_field_name;
            }
        }

        if (sort_field_std.name != sort_field_const::text_match && sort_field_std.name != sort_field_const::eval) {
            const auto field_it = search_schema.find(sort_field_std.name);
            if(field_it == search_schema.end() || !field_it.value().sort || !field_it.value().index) {
                std::string error = "Could not find a field named `" + sort_field_std.name +
                                    "` in the schema for sorting.";
                return Option<bool>(404, error);
            }
        }

        StringUtils::toupper(sort_field_std.order);

        if(sort_field_std.order != sort_field_const::asc && sort_field_std.order != sort_field_const::desc) {
            std::string error = "Order for field` " + sort_field_std.name + "` should be either ASC or DESC.";
            return Option<bool>(400, error);
        }

        sort_fields_std.emplace_back(sort_field_std);
    }

    /*
      1. Empty: [match_score, dsf] upstream
      2. ONE  : [usf, match_score]
      3. TWO  : [usf1, usf2, match_score]
      4. THREE: do nothing
    */
    if(sort_fields_std.empty()) {
        sort_fields_std.emplace_back(sort_field_const::text_match, sort_field_const::desc);
        if(!default_sorting_field.empty()) {
            sort_fields_std.emplace_back(default_sorting_field, sort_field_const::desc);
        } else {
            sort_fields_std.emplace_back(sort_field_const::seq_id, sort_field_const::desc);
        }
    }

    bool found_match_score = false;
    for(const auto & sort_field : sort_fields_std) {
        if(sort_field.name == sort_field_const::text_match) {
            found_match_score = true;
            break;
        }
    }

    if(!found_match_score && sort_fields.size() < 3) {
        sort_fields_std.emplace_back(sort_field_const::text_match, sort_field_const::desc);
    }

    if(sort_fields_std.size() > 3) {
        std::string message = "Only upto 3 sort_by fields can be specified.";
        return Option<bool>(422, message);
    }

    if(num_sort_expressions > 1) {
        std::string message = "Only one sorting eval expression is allowed.";
        return Option<bool>(422, message);
    }

    return Option<bool>(true);
}

Option<bool> Collection::extract_field_name(const std::string& field_name,
                                            const tsl::htrie_map<char, field>& search_schema,
                                            std::vector<std::string>& processed_search_fields,
                                            const bool extract_only_string_fields,
                                            const bool enable_nested_fields) {
    auto prefix_it = search_schema.equal_prefix_range(field_name);
    bool field_found = false;

    for(auto kv = prefix_it.first; kv != prefix_it.second; ++kv) {
        if(extract_only_string_fields && !kv.value().is_string()) {
            if(kv.value().nested && !enable_nested_fields) {
                continue;
            }

            if(kv.key().size() == field_name.size() && !kv.value().is_object()) {
                // exact key, must be rejected because of type mismatch
                std::string error = "Field `" + field_name + "` should be a string or a string array.";;
                return Option<bool>(400, error);
            }
            continue;
        }

        bool exact_non_obj_match = (kv.key().size() == field_name.size() && !kv.value().is_object());

        // field_name prefix must be followed by a "." to indicate an object search
        if(exact_non_obj_match || (kv.key().size() > field_name.size() && kv.key()[field_name.size()] == '.')) {
            processed_search_fields.push_back(kv.key());
            field_found = true;
        }
    }

    if(!field_found) {
        std::string error = "Could not find a field named `" + field_name + "` in the schema.";
        return Option<bool>(404, error);
    }

    return Option<bool>(true);
}

Option<nlohmann::json> Collection::search(const std::string & raw_query,
                                  const std::vector<std::string>& raw_search_fields,
                                  const std::string & simple_filter_query, const std::vector<std::string>& facet_fields,
                                  const std::vector<sort_by> & sort_fields, const std::vector<uint32_t>& num_typos,
                                  const size_t per_page, const size_t page,
                                  token_ordering token_order, const std::vector<bool>& prefixes,
                                  const size_t drop_tokens_threshold,
                                  const spp::sparse_hash_set<std::string> & include_fields,
                                  const spp::sparse_hash_set<std::string> & exclude_fields,
                                  const size_t max_facet_values,
                                  const std::string & simple_facet_query,
                                  const size_t snippet_threshold,
                                  const size_t highlight_affix_num_tokens,
                                  const std::string& highlight_full_fields,
                                  size_t typo_tokens_threshold,
                                  const std::string& pinned_hits_str,
                                  const std::string& hidden_hits_str,
                                  const std::vector<std::string>& raw_group_by_fields,
                                  size_t group_limit,
                                  const std::string& highlight_start_tag,
                                  const std::string& highlight_end_tag,
                                  std::vector<uint32_t> query_by_weights,
                                  size_t limit_hits,
                                  bool prioritize_exact_match,
                                  bool pre_segmented_query,
                                  bool enable_overrides,
                                  const std::string& highlight_fields,
                                  const bool exhaustive_search,
                                  const size_t search_stop_millis,
                                  const size_t min_len_1typo,
                                  const size_t min_len_2typo,
                                  enable_t split_join_tokens,
                                  const size_t max_candidates,
                                  const std::vector<enable_t>& infixes,
                                  const size_t max_extra_prefix,
                                  const size_t max_extra_suffix,
                                  const size_t facet_query_num_typos,
                                  const size_t filter_curated_hits_option,
                                  const bool prioritize_token_position) const {

    std::shared_lock lock(mutex);

    // setup thread local vars
    search_stop_ms = search_stop_millis;
    search_begin = std::chrono::high_resolution_clock::now();
    search_cutoff = false;

    if(raw_query != "*" && raw_search_fields.empty()) {
        return Option<nlohmann::json>(400, "No search fields specified for the query.");
    }

    if(!raw_search_fields.empty() && !query_by_weights.empty() && raw_search_fields.size() != query_by_weights.size()) {
        return Option<nlohmann::json>(400, "Number of weights in `query_by_weights` does not match "
                                           "number of `query_by` fields.");
    }

    if(!raw_group_by_fields.empty() && (group_limit == 0 || group_limit > GROUP_LIMIT_MAX)) {
        return Option<nlohmann::json>(400, "Value of `group_limit` must be between 1 and " +
                                      std::to_string(GROUP_LIMIT_MAX) + ".");
    }

    if(!raw_search_fields.empty() && raw_search_fields.size() != num_typos.size()) {
        if(num_typos.size() != 1) {
            return Option<nlohmann::json>(400, "Number of weights in `num_typos` does not match "
                                               "number of `query_by` fields.");
        }
    }

    if(!raw_search_fields.empty() && raw_search_fields.size() != prefixes.size()) {
        if(prefixes.size() != 1) {
            return Option<nlohmann::json>(400, "Number of prefix values in `prefix` does not match "
                                               "number of `query_by` fields.");
        }
    }

    if(!raw_search_fields.empty() && raw_search_fields.size() != infixes.size()) {
        if(infixes.size() != 1) {
            return Option<nlohmann::json>(400, "Number of infix values in `infix` does not match "
                                               "number of `query_by` fields.");
        }
    }

    if(raw_group_by_fields.empty()) {
        group_limit = 0;
    }

    // validate search fields
    std::vector<std::string> processed_search_fields;

    for(const std::string& field_name: raw_search_fields) {
        auto field_op = extract_field_name(field_name, search_schema, processed_search_fields, true, enable_nested_fields);
        if(!field_op.ok()) {
            return Option<nlohmann::json>(field_op.code(), field_op.error());
        }
    }

    for(const std::string & field_name: processed_search_fields) {
        field search_field = search_schema.at(field_name);

        if(!search_field.index) {
            std::string error = "Field `" + field_name + "` is marked as a non-indexed field in the schema.";
            return Option<nlohmann::json>(400, error);
        }

        if(search_field.type != field_types::STRING && search_field.type != field_types::STRING_ARRAY) {
            std::string error = "Field `" + field_name + "` should be a string or a string array.";
            return Option<nlohmann::json>(400, error);
        }
    }

    // validate group by fields
    std::vector<std::string> group_by_fields;

    for(const std::string& field_name: raw_group_by_fields) {
        auto field_op = extract_field_name(field_name, search_schema, group_by_fields, false, enable_nested_fields);
        if(!field_op.ok()) {
            return Option<nlohmann::json>(404, field_op.error());
        }
    }

    for(const std::string & field_name: group_by_fields) {
        if(search_schema.count(field_name) == 0) {
            std::string error = "Could not find a field named `" + field_name + "` in the schema.";
            return Option<nlohmann::json>(404, error);
        }

        field search_field = search_schema.at(field_name);

        // must be a facet field
        if(!search_field.is_facet()) {
            std::string error = "Group by field `" + field_name + "` should be a facet field.";
            return Option<nlohmann::json>(400, error);
        }
    }

    std::vector<std::string> include_fields_vec;
    std::vector<std::string> exclude_fields_vec;
    tsl::htrie_set<char> include_fields_full;
    tsl::htrie_set<char> exclude_fields_full;

    for(auto& f_name: include_fields) {
        auto field_op = extract_field_name(f_name, search_schema, include_fields_vec, false, enable_nested_fields);
        if(!field_op.ok()) {
            return Option<nlohmann::json>(404, field_op.error());
        }
    }

    for(auto& f_name: exclude_fields) {
        auto field_op = extract_field_name(f_name, search_schema, exclude_fields_vec, false, enable_nested_fields);
        if(!field_op.ok()) {
            return Option<nlohmann::json>(404, field_op.error());
        }
    }

    for(auto& f_name: include_fields_vec) {
        include_fields_full.insert(f_name);
    }

    for(auto& f_name: exclude_fields_vec) {
        exclude_fields_full.insert(f_name);
    }


    // process weights for search fields
    std::vector<std::string> reordered_search_fields;
    std::vector<search_field_t> weighted_search_fields;
    process_search_field_weights(processed_search_fields, query_by_weights, weighted_search_fields, reordered_search_fields);

    const std::vector<std::string>& search_fields = reordered_search_fields.empty() ? processed_search_fields
                                                                                    : reordered_search_fields;
    std::vector<facet> facets;

    const std::string doc_id_prefix = std::to_string(collection_id) + "_" + DOC_ID_PREFIX + "_";
    std::vector<filter> filters;
    Option<bool> parse_filter_op = filter::parse_filter_query(simple_filter_query, search_schema,
                                                              store, doc_id_prefix, filters);
    if(!parse_filter_op.ok()) {
        return Option<nlohmann::json>(parse_filter_op.code(), parse_filter_op.error());
    }

    // validate facet fields
    for(const std::string & field_name: facet_fields) {
        if(search_schema.count(field_name) == 0 || !search_schema.at(field_name).facet) {
            std::string error = "Could not find a facet field named `" + field_name + "` in the schema.";
            return Option<nlohmann::json>(404, error);
        }
        facets.emplace_back(field_name);
    }

    // parse facet query
    facet_query_t facet_query = {"", ""};

    if(!simple_facet_query.empty()) {
        size_t found_colon_index = simple_facet_query.find(':');

        if(found_colon_index == std::string::npos) {
            std::string error = "Facet query must be in the `facet_field: value` format.";
            return Option<nlohmann::json>(400, error);
        }

        if(facet_fields.empty()) {
            std::string error = "The `facet_query` parameter is supplied without a `facet_by` parameter.";
            return Option<nlohmann::json>(400, error);
        }

        std::string&& facet_query_fname = simple_facet_query.substr(0, found_colon_index);
        StringUtils::trim(facet_query_fname);

        std::string&& facet_query_value = simple_facet_query.substr(found_colon_index+1, std::string::npos);
        StringUtils::trim(facet_query_value);

        if(facet_query_value.empty()) {
            // empty facet value, we will treat it as no facet query
            facet_query = {"", ""};
        } else {
            // facet query field must be part of facet fields requested
            facet_query = { StringUtils::trim(facet_query_fname), facet_query_value };
            if(std::find(facet_fields.begin(), facet_fields.end(), facet_query.field_name) == facet_fields.end()) {
                std::string error = "Facet query refers to a facet field `" + facet_query.field_name + "` " +
                                    "that is not part of `facet_by` parameter.";
                return Option<nlohmann::json>(400, error);
            }

            if(search_schema.count(facet_query.field_name) == 0 || !search_schema.at(facet_query.field_name).facet) {
                std::string error = "Could not find a facet field named `" + facet_query.field_name + "` in the schema.";
                return Option<nlohmann::json>(404, error);
            }
        }
    }

    // check for valid pagination
    if(page < 1) {
        std::string message = "Page must be an integer of value greater than 0.";
        return Option<nlohmann::json>(422, message);
    }

    if(per_page > PER_PAGE_MAX) {
        std::string message = "Only upto " + std::to_string(PER_PAGE_MAX) + " hits can be fetched per page.";
        return Option<nlohmann::json>(422, message);
    }

    if((page * per_page) > limit_hits) {
        std::string message = "Only upto " + std::to_string(limit_hits) + " hits can be fetched. " +
                "Ensure that `page` and `per_page` parameters are within this range.";
        return Option<nlohmann::json>(422, message);
    }

    size_t max_hits = DEFAULT_TOPSTER_SIZE;

    // ensure that `max_hits` never exceeds number of documents in collection
    if(search_fields.size() <= 1 || raw_query == "*") {
        max_hits = std::min(std::max((page * per_page), max_hits), get_num_documents());
    } else {
        max_hits = std::min(std::max((page * per_page), max_hits), get_num_documents());
    }

    if(token_order == NOT_SET) {
        if(default_sorting_field.empty()) {
            token_order = FREQUENCY;
        } else {
            token_order = MAX_SCORE;
        }
    }

    std::vector<std::vector<KV*>> raw_result_kvs;
    std::vector<std::vector<KV*>> override_result_kvs;

    size_t total_found = 0;
    spp::sparse_hash_set<uint64_t> groups_processed;  // used to calculate total_found for grouped query

    std::vector<uint32_t> excluded_ids;
    std::vector<std::pair<uint32_t, uint32_t>> included_ids; // ID -> position
    std::map<size_t, std::vector<std::string>> pinned_hits;

    Option<bool> pinned_hits_op = parse_pinned_hits(pinned_hits_str, pinned_hits);

    if(!pinned_hits_op.ok()) {
        return Option<nlohmann::json>(400, pinned_hits_op.error());
    }

    std::vector<std::string> hidden_hits;
    StringUtils::split(hidden_hits_str, hidden_hits, ",");

    std::vector<const override_t*> filter_overrides;
    std::string query = raw_query;
    bool filter_curated_hits = false;
    std::string curated_sort_by;
    curate_results(query, enable_overrides, pre_segmented_query, pinned_hits, hidden_hits,
                   included_ids, excluded_ids, filter_overrides, filter_curated_hits, curated_sort_by);

    if(filter_curated_hits_option == 0 || filter_curated_hits_option == 1) {
        // When query param has explicit value set, override level configuration takes lower precedence.
        filter_curated_hits = bool(filter_curated_hits_option);
    }

    /*for(auto& kv: included_ids) {
        LOG(INFO) << "key: " << kv.first;
        for(auto val: kv.second) {
            LOG(INFO) << val;
        }
    }

    LOG(INFO) << "Excludes:";

    for(auto id: excluded_ids) {
        LOG(INFO) << id;
    }

    LOG(INFO) << "included_ids size: " << included_ids.size();
    for(auto& group: included_ids) {
        for(uint32_t& seq_id: group.second) {
            LOG(INFO) << "seq_id: " << seq_id;
        }

        LOG(INFO) << "----";
    }
    */

    // validate sort fields and standardize

    std::vector<sort_by> sort_fields_std;

    if(curated_sort_by.empty()) {
        auto sort_validation_op = validate_and_standardize_sort_fields(sort_fields, sort_fields_std);
        if(!sort_validation_op.ok()) {
            return Option<nlohmann::json>(sort_validation_op.code(), sort_validation_op.error());
        }
    } else {
        std::vector<sort_by> curated_sort_fields;
        bool parsed_sort_by = CollectionManager::parse_sort_by_str(curated_sort_by, curated_sort_fields);
        if(!parsed_sort_by) {
            return Option<nlohmann::json>(400, "Parameter `sort_by` is malformed.");
        }

        auto sort_validation_op = validate_and_standardize_sort_fields(curated_sort_fields, sort_fields_std);
        if(!sort_validation_op.ok()) {
            return Option<nlohmann::json>(sort_validation_op.code(), sort_validation_op.error());
        }
    }

    // apply bucketing on text match score
    int match_score_index = -1;
    for(size_t i = 0; i < sort_fields_std.size(); i++) {
        if(sort_fields_std[i].name == sort_field_const::text_match && sort_fields_std[i].text_match_buckets != 0) {
            match_score_index = i;

            if(sort_fields_std[i].text_match_buckets > 1) {
                // we will disable prioritize exact match because it's incompatible with bucketing
                prioritize_exact_match = false;
            }

            break;
        }
    }

    //LOG(INFO) << "Num indices used for querying: " << indices.size();
    std::vector<query_tokens_t> field_query_tokens;
    std::vector<std::string> q_tokens;  // used for auxillary highlighting
    std::vector<std::string> q_include_tokens;

    if(search_fields.size() == 0) {
        // has to be a wildcard query
        field_query_tokens.emplace_back(query_tokens_t{});
        parse_search_query(query, q_include_tokens,
                           field_query_tokens[0].q_exclude_tokens, field_query_tokens[0].q_phrases, "",
                           false);
        for(size_t i = 0; i < q_include_tokens.size(); i++) {
            auto& q_include_token = q_include_tokens[i];
            field_query_tokens[0].q_include_tokens.emplace_back(i, q_include_token, (i == q_include_tokens.size() - 1),
                                                                q_include_token.size(), 0);
        }
    } else {
        field_query_tokens.emplace_back(query_tokens_t{});
        const std::string & field_locale = search_schema.at(weighted_search_fields[0].name).locale;
        parse_search_query(query, q_include_tokens,
                           field_query_tokens[0].q_exclude_tokens,
                           field_query_tokens[0].q_phrases,
                           field_locale, pre_segmented_query);

        // process filter overrides first, before synonyms (order is important)

        // included_ids, excluded_ids
        process_filter_overrides(filter_overrides, q_include_tokens, token_order, filters,
                                 included_ids, excluded_ids);

        for(size_t i = 0; i < q_include_tokens.size(); i++) {
            auto& q_include_token = q_include_tokens[i];
            q_tokens.push_back(q_include_token);
            field_query_tokens[0].q_include_tokens.emplace_back(i, q_include_token, (i == q_include_tokens.size() - 1),
                                                                q_include_token.size(), 0);
        }

        for(auto& phrase: field_query_tokens[0].q_phrases) {
            for(auto& token: phrase) {
                q_tokens.push_back(token);
            }
        }

        for(size_t i = 1; i < search_fields.size(); i++) {
            field_query_tokens.emplace_back(query_tokens_t{});
            field_query_tokens[i] = field_query_tokens[0];
        }
    }

    // search all indices

    size_t index_id = 0;
    search_args* search_params = new search_args(field_query_tokens, weighted_search_fields,
                                                 filters, facets, included_ids, excluded_ids,
                                                 sort_fields_std, facet_query, num_typos, max_facet_values, max_hits,
                                                 per_page, page, token_order, prefixes,
                                                 drop_tokens_threshold, typo_tokens_threshold,
                                                 group_by_fields, group_limit, default_sorting_field,
                                                 prioritize_exact_match, prioritize_token_position,
                                                 exhaustive_search, 4,
                                                 search_stop_millis,
                                                 min_len_1typo, min_len_2typo, max_candidates, infixes,
                                                 max_extra_prefix, max_extra_suffix, facet_query_num_typos,
                                                 filter_curated_hits, split_join_tokens);

    index->run_search(search_params);

    // for grouping we have to re-aggregate

    Topster& topster = *search_params->topster;
    Topster& curated_topster = *search_params->curated_topster;
    const std::vector<std::vector<art_leaf*>>& searched_queries = search_params->searched_queries;

    topster.sort();
    curated_topster.sort();

    populate_result_kvs(&topster, raw_result_kvs);
    populate_result_kvs(&curated_topster, override_result_kvs);

    // for grouping we have to aggregate group set sizes to a count value
    if(group_limit) {
        for(auto& acc_facet: facets) {
            for(auto& facet_kv: acc_facet.result_map) {
                facet_kv.second.count = acc_facet.hash_groups[facet_kv.first].size();
            }
        }

        total_found = search_params->groups_processed.size() + override_result_kvs.size();
    } else {
        total_found = search_params->all_result_ids_len;
    }

    if(match_score_index >= 0 && sort_fields_std[match_score_index].text_match_buckets > 1) {
        size_t num_buckets = sort_fields_std[match_score_index].text_match_buckets;

        const size_t max_kvs_bucketed = std::min<size_t>(DEFAULT_TOPSTER_SIZE, raw_result_kvs.size());
        std::vector<int64_t> result_scores(max_kvs_bucketed);

        // only first `max_kvs_bucketed` elements are bucketed to prevent pagination issues past 250 records
        size_t block_len = (max_kvs_bucketed < num_buckets) ? max_kvs_bucketed : (max_kvs_bucketed / num_buckets) + 1;
        size_t i = 0;
        while(i < max_kvs_bucketed) {
            int64_t anchor_score = raw_result_kvs[i][0]->scores[raw_result_kvs[i][0]->match_score_index];
            size_t j = 0;
            while(j < block_len && i+j < max_kvs_bucketed) {
                result_scores[i+j] = raw_result_kvs[i+j][0]->scores[raw_result_kvs[i+j][0]->match_score_index];
                raw_result_kvs[i+j][0]->scores[raw_result_kvs[i+j][0]->match_score_index] = anchor_score;
                j++;
            }

            i += j;
        }

        // sort again based on bucketed match score
        std::sort(raw_result_kvs.begin(), raw_result_kvs.end(), Topster::is_greater_kv_group);

        // restore original scores
        for(i = 0; i < max_kvs_bucketed; i++) {
            raw_result_kvs[i][0]->scores[raw_result_kvs[i][0]->match_score_index] = result_scores[i];
        }
    }

    // Sort based on position in overridden list
    std::sort(
      override_result_kvs.begin(), override_result_kvs.end(),
      [](const std::vector<KV*>& a, std::vector<KV*>& b) -> bool {
          return a[0]->distinct_key < b[0]->distinct_key;
      }
    );

    std::vector<std::vector<KV*>> result_group_kvs;
    size_t override_kv_index = 0;
    size_t raw_results_index = 0;

    // merge raw results and override results
    while(raw_results_index < raw_result_kvs.size()) {
        if(override_kv_index < override_result_kvs.size()) {
            size_t result_position = result_group_kvs.size() + 1;
            uint64_t override_position = override_result_kvs[override_kv_index][0]->distinct_key;
            if(result_position == override_position) {
                override_result_kvs[override_kv_index][0]->match_score_index = CURATED_RECORD_IDENTIFIER;
                result_group_kvs.push_back(override_result_kvs[override_kv_index]);
                override_kv_index++;
                continue;
            }
        }

        result_group_kvs.push_back(raw_result_kvs[raw_results_index]);
        raw_results_index++;
    }

    while(override_kv_index < override_result_kvs.size()) {
        override_result_kvs[override_kv_index][0]->match_score_index = CURATED_RECORD_IDENTIFIER;
        result_group_kvs.push_back({override_result_kvs[override_kv_index]});
        override_kv_index++;
    }

    std::string facet_query_last_token;
    size_t facet_query_num_tokens = 0;       // used to identify drop token scenario

    if(!facet_query.query.empty()) {
        // identify facet hash tokens

        for(const auto& the_facet: facets) {
            if(the_facet.field_name == facet_query.field_name) {
                //the_facet.hash_tokens
                break;
            }
        }

        auto fq_field = search_schema.at(facet_query.field_name);
        bool is_cyrillic = Tokenizer::is_cyrillic(fq_field.locale);
        bool normalise = is_cyrillic ? false : true;

        std::vector<std::string> facet_query_tokens;
        Tokenizer(facet_query.query, normalise, !fq_field.is_string(), fq_field.locale,
                  symbols_to_index, token_separators).tokenize(facet_query_tokens);

        facet_query_num_tokens = facet_query_tokens.size();
        facet_query_last_token = facet_query_tokens.empty() ? "" : facet_query_tokens.back();
    }

    const long start_result_index = (page - 1) * per_page;

    // `end_result_index` could be -1 when max_hits is 0
    const long end_result_index = std::min((page * per_page), std::min(max_hits, result_group_kvs.size())) - 1;

    // handle which fields have to be highlighted

    std::vector<highlight_field_t> highlight_items;
    bool has_atleast_one_fully_highlighted_field = false;

    std::vector<std::string> highlight_field_names;
    StringUtils::split(highlight_fields, highlight_field_names, ",");

    std::vector<std::string> highlight_full_field_names;
    StringUtils::split(highlight_full_fields, highlight_full_field_names, ",");

    if(query != "*") {
<<<<<<< HEAD
        process_highlight_fields(search_fields, include_fields_full, exclude_fields_full,
                                 highlight_field_names, highlight_full_field_names, infixes, q_tokens,
                                 search_params->qtoken_set, highlight_items);

        for(auto& highlight_item: highlight_items) {
            if(highlight_item.fully_highlighted) {
                has_atleast_one_fully_highlighted_field = true;
            }
        }
=======
        process_highlight_fields(weighted_search_fields, include_fields, exclude_fields, highlight_fields, highlight_full_fields,
                                 infixes, q_tokens, search_params->qtoken_set, highlight_items);
>>>>>>> 6bb2e6e6
    }

    nlohmann::json result = nlohmann::json::object();

    result["found"] = total_found;

    if(exclude_fields.count("out_of") == 0) {
        result["out_of"] = num_documents.load();
    }

    std::string hits_key = group_limit ? "grouped_hits" : "hits";
    result[hits_key] = nlohmann::json::array();

    uint8_t index_symbols[256] = {};
    for(char c: symbols_to_index) {
        index_symbols[uint8_t(c)] = 1;
    }

    // construct results array
    for(long result_kvs_index = start_result_index; result_kvs_index <= end_result_index; result_kvs_index++) {
        const std::vector<KV*> & kv_group = result_group_kvs[result_kvs_index];

        nlohmann::json group_hits;
        if(group_limit) {
            group_hits["hits"] = nlohmann::json::array();
        }

        nlohmann::json& hits_array = group_limit ? group_hits["hits"] : result["hits"];
        nlohmann::json group_key = nlohmann::json::array();

        for(const KV* field_order_kv: kv_group) {
            const std::string& seq_id_key = get_seq_id_key((uint32_t) field_order_kv->key);

            nlohmann::json document;
            const Option<bool> & document_op = get_document_from_store(seq_id_key, document);

            if(!document_op.ok()) {
                LOG(ERROR) << "Document fetch error. " << document_op.error();
                continue;
            }

            nlohmann::json highlight_res;

            if(!highlight_items.empty()) {
                highlight_res["meta"] = nlohmann::json::object();

                highlight_res["snippet"] = document;
                remove_flat_fields(highlight_res["snippet"]);
                highlight_res["snippet"].erase("id");

                if(has_atleast_one_fully_highlighted_field) {
                    highlight_res["full"] = document;
                    remove_flat_fields(highlight_res["full"]);
                    highlight_res["full"].erase("id");
                } else {
                    highlight_res["full"] = nlohmann::json::object();
                }
            }

            nlohmann::json wrapper_doc;
            wrapper_doc["highlights"] = nlohmann::json::array();
            std::vector<highlight_t> highlights;
            StringUtils string_utils;

            tsl::htrie_set<char> hfield_names;
            tsl::htrie_set<char> h_full_field_names;

            for(size_t i = 0; i < highlight_items.size(); i++) {
                auto& highlight_item = highlight_items[i];
                const std::string& field_name = highlight_item.name;
                if(search_schema.count(field_name) == 0) {
                    continue;
                }

                field search_field = search_schema.at(field_name);

                if(query != "*" && (search_field.type == field_types::STRING ||
                                    search_field.type == field_types::STRING_ARRAY)) {

                    highlight_t highlight;
                    highlight.field = search_field.name;

                    bool found_highlight = false;
                    bool found_full_highlight = false;

                    highlight_result(raw_query, search_field, i, highlight_item.qtoken_leaves, field_order_kv,
                                     document, highlight_res["snippet"], highlight_res["full"], highlight_res["meta"],
                                     string_utils, snippet_threshold,
                                     highlight_affix_num_tokens, highlight_item.fully_highlighted, highlight_item.infix,
                                     highlight_start_tag, highlight_end_tag, index_symbols, highlight,
                                     found_highlight, found_full_highlight);
                    if(!highlight.snippets.empty()) {
                        highlights.push_back(highlight);
                    }

                    if(found_highlight) {
                        hfield_names.insert(search_field.name);
                        if(found_full_highlight) {
                            h_full_field_names.insert(search_field.name);
                        }
                    }
                }
            }

            // explicit highlight fields could be parent of searched fields, so we will take a pass at that
            for(auto& hfield_name: highlight_full_field_names) {
                auto it = h_full_field_names.equal_prefix_range(hfield_name);
                if(it.first != it.second) {
                    h_full_field_names.insert(hfield_name);
                }
            }

            for(auto& hfield_name: highlight_field_names) {
                auto it = hfield_names.equal_prefix_range(hfield_name);
                if(it.first != it.second) {
                    hfield_names.insert(hfield_name);
                }
            }

            // remove fields from highlight doc that were not highlighted
            if(!highlight_items.empty()) {
                prune_doc(highlight_res["snippet"], hfield_names, tsl::htrie_set<char>(), "");
                prune_doc(highlight_res["full"], h_full_field_names, tsl::htrie_set<char>(), "");
            }

            std::sort(highlights.begin(), highlights.end());

            for(const auto & highlight: highlights) {
                auto field_it = search_schema.find(highlight.field);
                if(field_it == search_schema.end() || field_it->nested) {
                    // nested field highlighting will be available only in the new highlight structure.
                    continue;
                }

                nlohmann::json h_json = nlohmann::json::object();
                h_json["field"] = highlight.field;

                if(!highlight.indices.empty()) {
                    h_json["matched_tokens"] = highlight.matched_tokens;
                    h_json["indices"] = highlight.indices;
                    h_json["snippets"] = highlight.snippets;
                    if(!highlight.values.empty()) {
                        h_json["values"] = highlight.values;
                    }
                } else {
                    h_json["matched_tokens"] = highlight.matched_tokens[0];
                    h_json["snippet"] = highlight.snippets[0];
                    if(!highlight.values.empty() && !highlight.values[0].empty()) {
                        h_json["value"] = highlight.values[0];
                    }
                }

                wrapper_doc["highlights"].push_back(h_json);
            }

            //wrapper_doc["seq_id"] = (uint32_t) field_order_kv->key;

            if(group_limit && group_key.empty()) {
                for(const auto& field_name: group_by_fields) {
                    if(document.count(field_name) != 0) {
                        group_key.push_back(document[field_name]);
                    }
                }
            }

            prune_doc(document, include_fields_full, exclude_fields_full);
            remove_flat_fields(document);

            wrapper_doc["document"] = document;
            wrapper_doc["highlight"] = highlight_res;

            if(field_order_kv->match_score_index == CURATED_RECORD_IDENTIFIER) {
                wrapper_doc["curated"] = true;
            } else {
                wrapper_doc["text_match"] = field_order_kv->scores[field_order_kv->match_score_index];

                wrapper_doc["text_match_info"] = nlohmann::json::object();
                populate_text_match_info(wrapper_doc["text_match_info"],
                                         field_order_kv->scores[field_order_kv->match_score_index]);
            }

            nlohmann::json geo_distances;

            for(size_t sort_field_index = 0; sort_field_index < sort_fields_std.size(); sort_field_index++) {
                const auto& sort_field = sort_fields_std[sort_field_index];
                if(sort_field.geopoint != 0) {
                    geo_distances[sort_field.name] = std::abs(field_order_kv->scores[sort_field_index]);
                }
            }

            if(!geo_distances.empty()) {
                wrapper_doc["geo_distance_meters"] = geo_distances;
            }

            hits_array.push_back(wrapper_doc);
        }

        if(group_limit) {
            group_hits["group_key"] = group_key;
            result["grouped_hits"].push_back(group_hits);
        }
    }

    result["facet_counts"] = nlohmann::json::array();

    // populate facets
    for(facet & a_facet: facets) {
        nlohmann::json facet_result = nlohmann::json::object();
        facet_result["field_name"] = a_facet.field_name;
        facet_result["counts"] = nlohmann::json::array();

        std::vector<std::pair<int64_t, facet_count_t>> facet_hash_counts;
        for (const auto & kv : a_facet.result_map) {
            facet_hash_counts.emplace_back(kv);
        }

        auto the_field = search_schema.at(a_facet.field_name);

        // keep only top K facets
        auto max_facets = std::min(max_facet_values, facet_hash_counts.size());
        std::nth_element(facet_hash_counts.begin(), facet_hash_counts.begin() + max_facets,
                         facet_hash_counts.end(), Collection::facet_count_compare);

        std::vector<facet_value_t> facet_values;

        for(size_t fi = 0; fi < max_facets; fi++) {
            // remap facet value hash with actual string
            auto & kv = facet_hash_counts[fi];
            auto & facet_count = kv.second;

            // fetch actual facet value from representative doc id
            const std::string& seq_id_key = get_seq_id_key((uint32_t) facet_count.doc_id);
            nlohmann::json document;
            const Option<bool> & document_op = get_document_from_store(seq_id_key, document);

            if(!document_op.ok()) {
                LOG(ERROR) << "Facet fetch error. " << document_op.error();
                continue;
            }

            std::string value;
            bool facet_found = facet_value_to_string(a_facet, facet_count, document, value);

            if(!facet_found) {
                continue;
            }

            std::unordered_map<std::string, size_t> ftoken_pos;
            std::vector<string>& ftokens = a_facet.hash_tokens[kv.first];

            for(size_t ti = 0; ti < ftokens.size(); ti++) {
                if(the_field.is_bool()) {
                    if(ftokens[ti] == "1") {
                        ftokens[ti] = "true";
                    } else {
                        ftokens[ti] = "false";
                    }
                }

                const std::string& resolved_token = ftokens[ti];
                ftoken_pos[resolved_token] = ti;
            }

            const std::string& last_full_q_token = ftokens.empty() ? "" : ftokens.back();

            // 2 passes: first identify tokens that need to be highlighted and then construct highlighted text

            bool is_cyrillic = Tokenizer::is_cyrillic(the_field.locale);
            bool normalise = is_cyrillic ? false : true;

            Tokenizer tokenizer(value, normalise, !the_field.is_string(), the_field.locale, symbols_to_index, token_separators);

            // secondary tokenizer used for specific languages that requires transliteration
            // we use 2 tokenizers so that the original text offsets are available for highlighting
            Tokenizer word_tokenizer("", true, false, the_field.locale, symbols_to_index, token_separators);

            std::string raw_token;
            size_t raw_token_index = 0, tok_start = 0, tok_end = 0;

            // need an ordered map here to ensure that it is ordered by the key (start offset)
            std::map<size_t, size_t> token_offsets;
            size_t prefix_token_start_index = 0;

            while(tokenizer.next(raw_token, raw_token_index, tok_start, tok_end)) {
                if(is_cyrillic) {
                    word_tokenizer.tokenize(raw_token);
                }

                auto token_pos_it = ftoken_pos.find(raw_token);
                if(token_pos_it != ftoken_pos.end()) {
                    token_offsets[tok_start] = tok_end;
                    if(raw_token == last_full_q_token) {
                        prefix_token_start_index = tok_start;
                    }
                }
            }

            auto offset_it = token_offsets.begin();
            size_t i = 0;
            std::stringstream highlightedss;

            // loop until end index, accumulate token and complete highlighting
            while(i < value.size()) {
                if(offset_it != token_offsets.end()) {
                    if (i == offset_it->first) {
                        highlightedss << highlight_start_tag;

                        // do prefix highlighting for non-dropped last token
                        size_t token_len = (i == prefix_token_start_index && token_offsets.size() == facet_query_num_tokens) ?
                                           facet_query_last_token.size() :
                                           (offset_it->second - i + 1);

                        if(i == prefix_token_start_index && token_offsets.size() == facet_query_num_tokens) {
                            token_len = std::min((offset_it->second - i + 1), facet_query_last_token.size());
                        } else {
                            token_len = (offset_it->second - i + 1);
                        }

                        for(size_t j = 0; j < token_len; j++) {
                            highlightedss << value[i + j];
                        }

                        highlightedss << highlight_end_tag;
                        offset_it++;
                        i += token_len;
                        continue;
                    }
                }

                highlightedss << value[i];
                i++;
            }

            facet_value_t facet_value = {value, highlightedss.str(), facet_count.count};
            facet_values.emplace_back(facet_value);
        }

        std::stable_sort(facet_values.begin(), facet_values.end(), Collection::facet_count_str_compare);

        for(const auto & facet_count: facet_values) {
            nlohmann::json facet_value_count = nlohmann::json::object();
            const std::string & value = facet_count.value;

            facet_value_count["value"] = value;
            facet_value_count["highlighted"] = facet_count.highlighted;
            facet_value_count["count"] = facet_count.count;
            facet_result["counts"].push_back(facet_value_count);
        }

        // add facet value stats
        facet_result["stats"] = nlohmann::json::object();
        if(a_facet.stats.fvcount != 0) {
            facet_result["stats"]["min"] = a_facet.stats.fvmin;
            facet_result["stats"]["max"] = a_facet.stats.fvmax;
            facet_result["stats"]["sum"] = a_facet.stats.fvsum;
            facet_result["stats"]["avg"] = (a_facet.stats.fvsum / a_facet.stats.fvcount);
        }

        facet_result["stats"]["total_values"] = facet_hash_counts.size();
        result["facet_counts"].push_back(facet_result);
    }

    // free search params
    delete search_params;

    result["search_cutoff"] = search_cutoff;

    result["request_params"] = nlohmann::json::object();;
    result["request_params"]["collection_name"] = name;
    result["request_params"]["per_page"] = per_page;
    result["request_params"]["q"] = query;

    //long long int timeMillis = std::chrono::duration_cast<std::chrono::microseconds>(std::chrono::high_resolution_clock::now() - begin).count();
    //!LOG(INFO) << "Time taken for result calc: " << timeMillis << "us";
    //!store->print_memory_usage();
    return Option<nlohmann::json>(result);
}

void Collection::process_search_field_weights(const std::vector<std::string>& raw_search_fields,
                                              std::vector<uint32_t>& query_by_weights,
                                              std::vector<search_field_t>& weighted_search_fields,
                                              std::vector<std::string>& reordered_search_fields) const {
    const bool weights_given = !query_by_weights.empty();

    // weights, if given, must be in desc order
    bool weights_in_desc_order = true;
    bool weights_undex_max = true;

    for(size_t i=0; i < raw_search_fields.size(); i++) {
        if(!weights_given) {
            size_t weight = std::max<int>(0, (int(Index::FIELD_MAX_WEIGHT) - i));
            query_by_weights.push_back(weight);
            weighted_search_fields.push_back({raw_search_fields[i], weight, i});
        } else {
            // check if weights are already sorted
            auto prev_weight = (i == 0) ? query_by_weights[0] : query_by_weights[i-1];
            weights_in_desc_order = weights_in_desc_order && (query_by_weights[i] <= prev_weight);
            weights_undex_max = weights_undex_max && (query_by_weights[i] <= Index::FIELD_MAX_WEIGHT);
        }
    }

    if(weights_given && (!weights_in_desc_order || !weights_undex_max)) {
        // ensure that search fields are sorted on their corresponding weight
        std::vector<std::pair<size_t, size_t>> field_index_and_weights;

        for(size_t i=0; i < raw_search_fields.size(); i++) {
            field_index_and_weights.emplace_back(i, query_by_weights[i]);
        }

        std::sort(field_index_and_weights.begin(), field_index_and_weights.end(), [](const auto& a, const auto& b) {
            return a.second > b.second;
        });

        for(size_t i = 0; i < field_index_and_weights.size(); i++) {
            const auto& index_weight = field_index_and_weights[i];
            reordered_search_fields.push_back(raw_search_fields[index_weight.first]);

            // we have to also normalize weights to 0 to Index::FIELD_MAX_WEIGHT range.
            if(i == 0) {
                query_by_weights[i] = Index::FIELD_MAX_WEIGHT;
            } else {
                auto curr_weight = field_index_and_weights[i].second;
                auto prev_weight = field_index_and_weights[i-1].second;

                if(curr_weight == prev_weight) {
                    query_by_weights[i] = query_by_weights[i-1];
                } else {
                    // bound to be lesser than prev_weight since weights have been sorted desc
                    uint32_t bounded_weight = std::max(0, int(query_by_weights[i-1]) - 1);
                    query_by_weights[i] = bounded_weight;
                }
            }

            const auto& search_field = raw_search_fields[index_weight.first];
            const auto weight = query_by_weights[i];
            const size_t orig_index = index_weight.first;
            weighted_search_fields.push_back({search_field, weight, orig_index});
        }
    }

    if(weighted_search_fields.empty()) {
        for(size_t i=0; i < raw_search_fields.size(); i++) {
            const auto& search_field = raw_search_fields[i];
            const auto weight = query_by_weights[i];
            weighted_search_fields.push_back({search_field, weight, i});
        }
    }
}

void Collection::populate_text_match_info(nlohmann::json& info, uint64_t match_score) const {
    // [ sign | tokens_matched | best_field_score | best_field_weight | num_field_matches ]
    // [  1   |       4        |        48       |       8            |         3         ]  (64 bits)

    // 0 0001 000000000010000000111111111011001000000000100000 00000110 011

    info["score"] = std::to_string(match_score);

    info["tokens_matched"] = (match_score >> 59);
    info["best_field_score"] = std::to_string((match_score << 5) >> (8 + 3 + 5));
    info["best_field_weight"] = ((match_score << 53) >> (3 + 53));
    info["fields_matched"] = ((match_score << 61) >> (61));
}

<<<<<<< HEAD
void Collection::process_highlight_fields(const std::vector<std::string>& search_fields,
                                          const tsl::htrie_set<char>& include_fields,
                                          const tsl::htrie_set<char>& exclude_fields,
                                          const std::vector<std::string>& highlight_field_names,
                                          const std::vector<std::string>& highlight_full_field_names,
=======
void Collection::process_highlight_fields(const std::vector<search_field_t>& search_fields,
                                          const spp::sparse_hash_set<std::string>& include_fields,
                                          const spp::sparse_hash_set<std::string>& exclude_fields,
                                          const string& highlight_fields,
                                          const std::string& highlight_full_fields,
>>>>>>> 6bb2e6e6
                                          const std::vector<enable_t>& infixes,
                                          std::vector<std::string>& q_tokens,
                                          const tsl::htrie_map<char, token_leaf>& qtoken_set,
                                          std::vector<highlight_field_t>& highlight_items) const {

    // identify full highlight fields
    spp::sparse_hash_set<std::string> fields_highlighted_fully_set;
    std::vector<std::string> fields_highlighted_fully_expanded;
    for(const std::string& highlight_full_field: highlight_full_field_names) {
        extract_field_name(highlight_full_field, search_schema, fields_highlighted_fully_expanded, true, enable_nested_fields);
    }

    for(std::string & highlight_full_field: fields_highlighted_fully_expanded) {
        fields_highlighted_fully_set.insert(highlight_full_field);
    }

    // identify infix enabled fields
    spp::sparse_hash_set<std::string> fields_infixed_set;

    for(size_t i = 0; i < search_fields.size(); i++) {
        const auto& field_name = search_fields[i].name;

        enable_t field_infix = (i < infixes.size()) ? infixes[search_fields[i].orig_index] : infixes[0];
        if(field_infix != off) {
            fields_infixed_set.insert(field_name);
        }
    }

    if(highlight_field_names.empty()) {
        for(size_t i = 0; i < search_fields.size(); i++) {
            const auto& field_name = search_fields[i].name;
            if(exclude_fields.count(field_name) != 0) {
                // should not pick excluded field for highlighting (only for implicit highlighting)
                continue;
            }

            if(!include_fields.empty() && include_fields.count(field_name) == 0) {
                // if include fields have been specified, use that as allow list
                continue;
            }

            bool fully_highlighted = (fields_highlighted_fully_set.count(field_name) != 0);
            bool infixed = (fields_infixed_set.count(field_name) != 0);
            highlight_items.emplace_back(field_name, fully_highlighted, infixed);
        }
    } else {
        std::vector<std::string> highlight_field_names_expanded;
        for(size_t i = 0; i < highlight_field_names.size(); i++) {
            extract_field_name(highlight_field_names[i], search_schema, highlight_field_names_expanded, true, enable_nested_fields);
        }

        for(size_t i = 0; i < highlight_field_names_expanded.size(); i++) {
            const auto& highlight_field_name = highlight_field_names_expanded[i];
            if(search_schema.count(highlight_field_name) == 0) {
                // ignore fields not part of schema
                continue;
            }
            bool fully_highlighted = (fields_highlighted_fully_set.count(highlight_field_name) != 0);
            bool infixed = (fields_infixed_set.count(highlight_field_name) != 0);
            highlight_items.emplace_back(highlight_field_name, fully_highlighted, infixed);
        }
    }

    std::string qtoken;
    for(auto it = qtoken_set.begin(); it != qtoken_set.end(); ++it) {
        it.key(qtoken);

        for(auto& highlight_item: highlight_items) {
            const auto& field_name = highlight_item.name;
            art_leaf* leaf = index->get_token_leaf(field_name, (const unsigned char*) qtoken.c_str(), qtoken.size()+1);
            if(leaf) {
                highlight_item.qtoken_leaves.insert(qtoken,
                    token_leaf(leaf, it.value().root_len, it.value().num_typos, it.value().is_prefix)
                );
            }
        }
    }

    // We will also add tokens from the query if they are not already added.
    // This helps handle highlighting of tokens which were dropped from the query to return results.
    for(auto& q_token: q_tokens) {
        if(qtoken_set.find(q_token) == qtoken_set.end()) {
            for(auto& highlight_item: highlight_items) {
                const auto& field_name = highlight_item.name;
                art_leaf* leaf = index->get_token_leaf(field_name, (const unsigned char*) q_token.c_str(), q_token.size()+1);
                if(leaf) {
                    highlight_item.qtoken_leaves.insert(q_token, token_leaf(leaf, q_token.size(), 0, false));
                }
            }
        }
    }
}

void Collection::process_filter_overrides(std::vector<const override_t*>& filter_overrides,
                                          std::vector<std::string>& q_include_tokens,
                                          token_ordering token_order,
                                          std::vector<filter>& filters,
                                          std::vector<std::pair<uint32_t, uint32_t>>& included_ids,
                                          std::vector<uint32_t>& excluded_ids) const {

    std::vector<const override_t*> matched_dynamic_overrides;
    index->process_filter_overrides(filter_overrides, q_include_tokens, token_order,
                                    filters, matched_dynamic_overrides);

    // we will check the dynamic overrides to see if they also have include/exclude
    std::set<uint32_t> excluded_set;

    for(auto matched_dynamic_override: matched_dynamic_overrides) {
        for(const auto& hit: matched_dynamic_override->drop_hits) {
            Option<uint32_t> seq_id_op = doc_id_to_seq_id(hit.doc_id);
            if(seq_id_op.ok()) {
                excluded_ids.push_back(seq_id_op.get());
                excluded_set.insert(seq_id_op.get());
            }
        }

        for(const auto& hit: matched_dynamic_override->add_hits) {
            Option<uint32_t> seq_id_op = doc_id_to_seq_id(hit.doc_id);
            if(!seq_id_op.ok()) {
                continue;
            }
            uint32_t seq_id = seq_id_op.get();
            bool excluded = (excluded_set.count(seq_id) != 0);
            if(!excluded) {
                included_ids.emplace_back(seq_id, hit.position);
            }
        }
    }
}

void Collection::parse_search_query(const std::string &query, std::vector<std::string>& q_include_tokens,
                                    std::vector<std::vector<std::string>>& q_exclude_tokens,
                                    std::vector<std::vector<std::string>>& q_phrases,
                                    const std::string& locale, const bool already_segmented) const {
    if(query == "*") {
        q_exclude_tokens = {};
        q_include_tokens = {query};
    } else {
        std::vector<std::string> tokens;

        if(already_segmented) {
            StringUtils::split(query, tokens, " ");
        } else {
            std::vector<char> custom_symbols = symbols_to_index;
            custom_symbols.push_back('-');
            custom_symbols.push_back('"');

            Tokenizer(query, true, false, locale, custom_symbols, token_separators).tokenize(tokens);
        }

        bool exclude_operator_prior = false;
        bool phrase_search_op_prior = false;
        std::vector<std::string> phrase;

        auto symbols_to_index_has_minus =
                std::find(symbols_to_index.begin(), symbols_to_index.end(), '-') != symbols_to_index.end();

        for(auto& token: tokens) {
            bool end_of_phrase = false;

            if(token == "-" && !symbols_to_index_has_minus) {
                continue;
            } else if(token[0] == '-' && !symbols_to_index_has_minus) {
                exclude_operator_prior = true;
                token = token.substr(1);
            }

            if(token[0] == '"' && token.size() > 1) {
                phrase_search_op_prior = true;
                token = token.substr(1);
            }

            if(!token.empty() && (token.back() == '"' || (token[0] == '"' && token.size() == 1))) {
                // handles single token phrase and a phrase with padded space, like: "some query " here
                end_of_phrase = true;
                token = token.substr(0, token.size()-1);
            }

            // retokenize using collection config (handles hyphens being part of the query)
            std::vector<std::string> sub_tokens;

            if(already_segmented) {
                StringUtils::split(token, sub_tokens, " ");
            } else {
                Tokenizer(token, true, false, locale, symbols_to_index, token_separators).tokenize(sub_tokens);
            }

            for(auto& sub_token: sub_tokens) {
                if(exclude_operator_prior) {
                    if(phrase_search_op_prior) {
                        phrase.push_back(sub_token);
                    } else {
                        q_exclude_tokens.push_back({sub_token});
                        exclude_operator_prior = false;
                    }
                } else if(phrase_search_op_prior) {
                    phrase.push_back(sub_token);
                } else {
                    q_include_tokens.push_back(sub_token);
                }
            }

            if(end_of_phrase && phrase_search_op_prior) {
                if(exclude_operator_prior) {
                    q_exclude_tokens.push_back(phrase);
                } else {
                    q_phrases.push_back(phrase);
                }

                phrase_search_op_prior = false;
                exclude_operator_prior = false;
                phrase.clear();
            }
        }

        if(!phrase.empty()) {
            if(exclude_operator_prior) {
                q_exclude_tokens.push_back(phrase);
            } else {
                q_phrases.push_back(phrase);
            }
        }

        if(q_include_tokens.empty()) {
            // this can happen if the only query token is an exclusion token
            q_include_tokens.emplace_back("*");
        }
    }
}

void Collection::populate_result_kvs(Topster *topster, std::vector<std::vector<KV *>> &result_kvs) {
    if(topster->distinct) {
        // we have to pick top-K groups
        Topster gtopster(topster->MAX_SIZE);

        for(auto& group_topster: topster->group_kv_map) {
            group_topster.second->sort();
            if(group_topster.second->size != 0) {
                KV* kv_head = group_topster.second->getKV(0);
                gtopster.add(kv_head);
            }
        }

        gtopster.sort();

        for(size_t i = 0; i < gtopster.size; i++) {
            KV* kv = gtopster.getKV(i);
            const std::vector<KV*> group_kvs(
                topster->group_kv_map[kv->distinct_key]->kvs,
                topster->group_kv_map[kv->distinct_key]->kvs+topster->group_kv_map[kv->distinct_key]->size
            );
            result_kvs.emplace_back(group_kvs);
        }
    } else {
        for(uint32_t t = 0; t < topster->size; t++) {
            KV* kv = topster->getKV(t);
            result_kvs.push_back({kv});
        }
    }
}

Option<bool> Collection::get_filter_ids(const std::string & simple_filter_query,
                                    std::vector<std::pair<size_t, uint32_t*>>& index_ids) {
    std::shared_lock lock(mutex);

    const std::string doc_id_prefix = std::to_string(collection_id) + "_" + DOC_ID_PREFIX + "_";
    std::vector<filter> filters;
    Option<bool> filter_op = filter::parse_filter_query(simple_filter_query, search_schema,
                                                        store, doc_id_prefix, filters);

    if(!filter_op.ok()) {
        return filter_op;
    }

    uint32_t* filter_ids = nullptr;
    uint32_t filter_ids_len = 0;
    index->do_filtering_with_lock(filter_ids, filter_ids_len, filters);
    index_ids.emplace_back(filter_ids_len, filter_ids);

    return Option<bool>(true);
}

bool Collection::facet_value_to_string(const facet &a_facet, const facet_count_t &facet_count,
                                       const nlohmann::json &document, std::string &value) const {

    if(document.count(a_facet.field_name) == 0) {
        // check for field exists
        if(search_schema.at(a_facet.field_name).optional) {
            return false;
        }

        LOG(ERROR) << "Could not find field " << a_facet.field_name << " in document during faceting.";
        LOG(ERROR) << "Facet field type: " << search_schema.at(a_facet.field_name).type;
        LOG(ERROR) << "Actual document: " << document;
        return false;
    }

    if(search_schema.at(a_facet.field_name).is_array()) {
        size_t array_sz = document[a_facet.field_name].size();
        if(facet_count.array_pos >= array_sz) {
            LOG(ERROR) << "Facet field array size " << array_sz << " lesser than array pos " <<  facet_count.array_pos
                       << " for facet field " << a_facet.field_name;
            LOG(ERROR) << "Facet field type: " << search_schema.at(a_facet.field_name).type;
            LOG(ERROR) << "Actual document: " << document;
            return false;
        }
    }

    if(search_schema.at(a_facet.field_name).type == field_types::STRING) {
        value =  document[a_facet.field_name];
    } else if(search_schema.at(a_facet.field_name).type == field_types::STRING_ARRAY) {
        value = document[a_facet.field_name][facet_count.array_pos];
    } else if(search_schema.at(a_facet.field_name).type == field_types::INT32) {
        int32_t raw_val = document[a_facet.field_name].get<int32_t>();
        value = std::to_string(raw_val);
    } else if(search_schema.at(a_facet.field_name).type == field_types::INT32_ARRAY) {
        int32_t raw_val = document[a_facet.field_name][facet_count.array_pos].get<int32_t>();
        value = std::to_string(raw_val);
    } else if(search_schema.at(a_facet.field_name).type == field_types::INT64) {
        int64_t raw_val = document[a_facet.field_name].get<int64_t>();
        value = std::to_string(raw_val);
    } else if(search_schema.at(a_facet.field_name).type == field_types::INT64_ARRAY) {
        int64_t raw_val = document[a_facet.field_name][facet_count.array_pos].get<int64_t>();
        value = std::to_string(raw_val);
    } else if(search_schema.at(a_facet.field_name).type == field_types::FLOAT) {
        float raw_val = document[a_facet.field_name].get<float>();
        value = StringUtils::float_to_str(raw_val);
        if(value != "0") {
            value.erase ( value.find_last_not_of('0') + 1, std::string::npos ); // remove trailing zeros
        }
    } else if(search_schema.at(a_facet.field_name).type == field_types::FLOAT_ARRAY) {
        float raw_val = document[a_facet.field_name][facet_count.array_pos].get<float>();
        value = StringUtils::float_to_str(raw_val);
        value.erase ( value.find_last_not_of('0') + 1, std::string::npos );  // remove trailing zeros
    } else if(search_schema.at(a_facet.field_name).type == field_types::BOOL) {
        value = std::to_string(document[a_facet.field_name].get<bool>());
        value = (value == "1") ? "true" : "false";
    } else if(search_schema.at(a_facet.field_name).type == field_types::BOOL_ARRAY) {
        value = std::to_string(document[a_facet.field_name][facet_count.array_pos].get<bool>());
        value = (value == "1") ? "true" : "false";
    }

    return true;
}

bool Collection::is_nested_array(const nlohmann::json& obj, std::vector<std::string> path_parts, size_t part_i) const {
    auto child_it = obj.find(path_parts[part_i]);
    if(child_it == obj.end()) {
        return false;
    }

    if(child_it.value().is_array() && !child_it.value().empty() && child_it.value().at(0).is_object()) {
        return true;
    }

    if(part_i+1 == path_parts.size()) {
        return false;
    }

    return is_nested_array(child_it.value(), path_parts, part_i+1);
}

void Collection::highlight_result(const std::string& raw_query, const field &search_field,
                                  const size_t search_field_index,
                                  const tsl::htrie_map<char, token_leaf>& qtoken_leaves,
                                  const KV* field_order_kv, const nlohmann::json & document,
                                  nlohmann::json& highlight_doc,
                                  nlohmann::json& highlight_full_doc,
                                  nlohmann::json& highlight_meta,
                                  StringUtils & string_utils,
                                  const size_t snippet_threshold,
                                  const size_t highlight_affix_num_tokens,
                                  bool highlight_fully,
                                  bool is_infix_search,
                                  const std::string& highlight_start_tag,
                                  const std::string& highlight_end_tag,
                                  const uint8_t* index_symbols,
                                  highlight_t& highlight,
                                  bool& found_highlight,
                                  bool& found_full_highlight) const {

    if(raw_query == "*") {
        return;
    }

    tsl::htrie_set<char> matched_tokens;

    bool is_cyrillic = Tokenizer::is_cyrillic(search_field.locale);
    bool normalise = is_cyrillic ? false : true;

    std::vector<std::string> raw_query_tokens;
    Tokenizer(raw_query, normalise, false, search_field.locale, symbols_to_index, token_separators).tokenize(raw_query_tokens);

    const std::string& last_raw_q_token = raw_query_tokens.back();
    size_t prefix_token_num_chars = StringUtils::get_num_chars(last_raw_q_token);

    std::set<std::string> last_full_q_tokens;

    if(qtoken_leaves.empty() && !is_infix_search) {
        // none of the tokens from the query were found on this field
        return ;
    }

    std::vector<match_index_t> match_indices;

    if(is_infix_search) {
        // could be an optional field
        if(document.contains(search_field.name)) {
            size_t array_len = 1;
            bool field_is_array = document[search_field.name].is_array();
            if(field_is_array) {
                array_len = document[search_field.name].size();
            }

            const std::vector<token_positions_t> empty_offsets;

            for(size_t i = 0; i < array_len; i++) {
                std::string text = field_is_array ? document[search_field.name][i] : document[search_field.name];
                StringUtils::tolowercase(text);
                if(text.size() < 100 && text.find(raw_query_tokens.front()) != std::string::npos) {
                    const Match & this_match = Match(field_order_kv->key, empty_offsets, false, false);
                    uint64_t this_match_score = this_match.get_match_score(0, 1);
                    match_indices.emplace_back(this_match, this_match_score, i);
                }
            }
        }

    } else {

        /*std::string qtok_buff;
        for(auto it = qtoken_leaves.begin(); it != qtoken_leaves.end(); ++it) {
            it.key(qtok_buff);
            LOG(INFO) << "Token: " << qtok_buff << ", root_len: " << it.value().root_len;
        }*/

        /* We have to handle the following differently:

           a) top-level field or a simple nested field
           b) field inside an array of objects

           For a) we can rely on matching index positions since field value on-disk will be in the same order
           as the field value indexed. For b) we need to do a keyword based highlight since we cannot use
           indexed offsets.
        */

        int nested_array = search_field.nested_array;
        std::vector<std::string> path_parts;

        if(nested_array == field::VAL_UNKNOWN) {
            StringUtils::split(search_field.name, path_parts, ".");
            nested_array = Collection::is_nested_array(document, path_parts, 0);
        }

        if(nested_array) {
            if(path_parts.empty()) {
                StringUtils::split(search_field.name, path_parts, ".");
            }

            highlight_nested_field(highlight_doc, highlight_doc, highlight_full_doc, highlight_full_doc,
                                   path_parts, 0, [&](nlohmann::json& h_obj, nlohmann::json& f_obj) {
                Match match;
                match_index_t match_index(match, 0, 0);
                int last_valid_offset_index = -1;
                size_t last_valid_offset = 0;

                highlight_t array_highlight = highlight;

                std::string text = h_obj.get<std::string>();
                handle_highlight_text(text, normalise, search_field, symbols_to_index,
                                                            token_separators, array_highlight, string_utils, is_cyrillic,
                                                            highlight_affix_num_tokens,
                                                            qtoken_leaves, last_valid_offset_index, match,
                                                            prefix_token_num_chars,
                                                            highlight_fully, snippet_threshold, is_infix_search,
                                                            raw_query_tokens,
                                                            last_valid_offset, highlight_start_tag, highlight_end_tag,
                                                            index_symbols, match_index);

                if(!array_highlight.snippets.empty()) {
                    h_obj = array_highlight.snippets[0];
                    found_highlight = found_highlight || true;
                    for(auto& token_vec: array_highlight.matched_tokens) {
                        for(auto& token: token_vec) {
                            matched_tokens.insert(token);
                        }
                    }
                }

                if(highlight_fully && !array_highlight.values.empty()) {
                    f_obj = array_highlight.values[0];;
                    found_full_highlight = found_full_highlight || true;
                }
            });

            if(found_highlight) {
                highlight_meta[search_field.name] = nlohmann::json::object();
                for(auto it = matched_tokens.begin(); it != matched_tokens.end(); ++it) {
                    highlight_meta[search_field.name]["matched_tokens"].push_back(it.key());
                }
            }

            return ;
        }

        std::vector<void*> posting_lists;
        for(auto token_leaf: qtoken_leaves) {
            posting_lists.push_back(token_leaf.leaf->values);
        }

        std::map<size_t, std::vector<token_positions_t>> array_token_positions;
        posting_t::get_array_token_positions(field_order_kv->key, posting_lists, array_token_positions);

        for(const auto& kv: array_token_positions) {
            const std::vector<token_positions_t>& token_positions = kv.second;
            size_t array_index = kv.first;

            if(token_positions.empty()) {
                continue;
            }

            const Match & this_match = Match(field_order_kv->key, token_positions, true, true);
            uint64_t this_match_score = this_match.get_match_score(1, token_positions.size());
            match_indices.emplace_back(this_match, this_match_score, array_index);

            /*LOG(INFO) << "doc_id: " << document["id"] << ", search_field: " << search_field.name
                      << ", words_present: " << size_t(this_match.words_present)
                      << ", match_score: " << this_match_score
                      << ", match.distance: " << size_t(this_match.distance);*/
        }
    }

    if(match_indices.empty()) {
        return ;
    }

    const size_t max_array_matches = std::min((size_t)MAX_ARRAY_MATCHES, match_indices.size());
    std::partial_sort(match_indices.begin(), match_indices.begin()+max_array_matches, match_indices.end());

    for(size_t array_i = 0; array_i < max_array_matches; array_i++) {
        std::sort(match_indices[array_i].match.offsets.begin(), match_indices[array_i].match.offsets.end());
        const auto& match_index = match_indices[array_i];
        const Match& match = match_index.match;

        size_t last_valid_offset = 0;
        int last_valid_offset_index = -1;

        for(size_t match_offset_index = 0; match_offset_index < match.offsets.size(); match_offset_index++) {
            const auto& token_offset = match.offsets[match_offset_index];
            if(token_offset.offset != MAX_DISPLACEMENT) {
                last_valid_offset = token_offset.offset;
                last_valid_offset_index = match_offset_index;
            } else {
                break;
            }
        }

        if(!document.contains(search_field.name)) {
            // could be an optional field
            continue;
        }

        /*LOG(INFO) << "field: " << document[search_field.name] << ", id: " << field_order_kv->key
                  << ", index: " << match_index.index;*/

        std::string text;

        if(search_field.type == field_types::STRING) {
            text = document[search_field.name];
        } else {
            // since we try to do manual prefix matching on the first array value, we have to check for an empty array
            if(!document[search_field.name].is_array() ||
                match_index.index >= document[search_field.name].size()) {
                continue;
            }

            text = document[search_field.name][match_index.index];
        }

        handle_highlight_text(text, normalise, search_field, symbols_to_index, token_separators,
                              highlight, string_utils, is_cyrillic, highlight_affix_num_tokens,
                              qtoken_leaves, last_valid_offset_index, match, prefix_token_num_chars,
                              highlight_fully, snippet_threshold, is_infix_search, raw_query_tokens,
                              last_valid_offset, highlight_start_tag, highlight_end_tag,
                              index_symbols, match_index);

        if(!highlight.snippets.empty()) {
            found_highlight = found_highlight || true;
            for(auto& token_vec: highlight.matched_tokens) {
                for(auto& token: token_vec) {
                    matched_tokens.insert(token);
                }
            }
        }

        if(!highlight.values.empty()) {
            found_full_highlight = found_full_highlight || true;
        }
    }

    highlight.field = search_field.name;
    highlight.field_index = search_field_index;

    if(!match_indices.empty()) {
        highlight.match_score = match_indices[0].match_score;
    }

    // in-place highlighting under the new highlight structure
    std::vector<std::string> parts;
    StringUtils::split(search_field.name, parts, ".");
    nlohmann::json* hval = highlight_doc.contains(parts[0]) ? &highlight_doc[parts[0]] : nullptr;
    nlohmann::json* fval = highlight_full_doc.contains(parts[0]) ? &highlight_full_doc[parts[0]] : nullptr;

    for(size_t i = 1; hval != nullptr && i < parts.size(); i++) {
        const auto& part = parts[i];
        if(hval->contains(part)) {
            hval = &hval->at(part);
        } else {
            hval = nullptr;
        }
    }

    for(size_t i = 1; fval != nullptr && i < parts.size(); i++) {
        const auto& part = parts[i];
        if(fval->contains(part)) {
            fval = &fval->at(part);
        } else {
            fval = nullptr;
        }
    }

    if(hval) {
        if(highlight.indices.empty()) {
            *hval = highlight.snippets[0];
        } else {
            if(hval->is_array()) {
                for(size_t hi = 0; hi < highlight.indices.size(); hi++) {
                    hval->at(highlight.indices[hi]) = highlight.snippets[hi];
                }
            }
        }

        highlight_meta[search_field.name] = nlohmann::json::object();
        for(auto it = matched_tokens.begin(); it != matched_tokens.end(); ++it) {
            highlight_meta[search_field.name]["matched_tokens"].push_back(it.key());
        }
    }

    if(fval) {
        if(!highlight.values.empty()) {
            if(highlight.indices.empty()) {
                *fval = highlight.values[0];
            } else {
                if(fval->is_array()) {
                    for(size_t hi = 0; hi < highlight.values.size(); hi++) {
                        fval->at(highlight.indices[hi]) = highlight.values[hi];
                    }
                }
            }
        }
    }
}

bool Collection::handle_highlight_text(std::string& text, bool normalise, const field &search_field,
                           const std::vector<char>& symbols_to_index, const std::vector<char>& token_separators,
                           highlight_t& highlight, StringUtils & string_utils, bool is_cyrillic,
                           const size_t highlight_affix_num_tokens,
                           const tsl::htrie_map<char, token_leaf>& qtoken_leaves,
                           int last_valid_offset_index, const Match& match,
                           const size_t prefix_token_num_chars, bool highlight_fully, const size_t snippet_threshold,
                           bool is_infix_search, std::vector<std::string>& raw_query_tokens, size_t last_valid_offset,
                           const std::string& highlight_start_tag, const std::string& highlight_end_tag,
                           const uint8_t* index_symbols, const match_index_t& match_index) const {

    Tokenizer tokenizer(text, normalise, false, search_field.locale, symbols_to_index, token_separators);

    // word tokenizer is a secondary tokenizer used for specific languages that requires transliteration
    Tokenizer word_tokenizer("", true, false, search_field.locale, symbols_to_index, token_separators);

    if(search_field.locale == "ko") {
        text = string_utils.unicode_nfkd(text);
    }

    // need an ordered map here to ensure that it is ordered by the key (start offset)
    std::map<size_t, size_t> token_offsets;

    int match_offset_index = 0;
    std::string raw_token;
    std::set<std::string> token_hits;  // used to identify repeating tokens
    size_t raw_token_index = 0, tok_start = 0, tok_end = 0;

    // based on `highlight_affix_num_tokens`
    size_t snippet_start_offset = 0, snippet_end_offset = (text.empty() ? 0 : text.size() - 1);

    // window used to locate the starting offset for snippet on the text
    std::list<size_t> snippet_start_window;

    highlight.matched_tokens.emplace_back();
    std::vector<std::string>& matched_tokens = highlight.matched_tokens.back();
    bool found_first_match = false;

    while(tokenizer.next(raw_token, raw_token_index, tok_start, tok_end)) {
        if(is_cyrillic) {
            bool found_token = word_tokenizer.tokenize(raw_token);
            if(!found_token) {
                continue;
            }
        }

        if(!found_first_match) {
            if(snippet_start_window.size() == highlight_affix_num_tokens + 1) {
                snippet_start_window.pop_front();
            }

            snippet_start_window.push_back(tok_start);
        }

        bool token_already_found = (token_hits.find(raw_token) != token_hits.end());
        auto qtoken_it = qtoken_leaves.find(raw_token);

        // ensures that the `snippet_start_offset` is always from a matched token, and not from query suggestion
        bool match_offset_found = (found_first_match && token_already_found) ||
                                  (match_offset_index <= last_valid_offset_index &&
                                   match.offsets[match_offset_index].offset == raw_token_index);

        // Token might not appear in the best matched window, which is limited to a size of 10.
        // If field is marked to be highlighted fully, or field length exceeds snippet_threshold, we will
        // locate all tokens that appear in the query / query candidates
        bool raw_token_found = !match_offset_found && (highlight_fully || text.size() < snippet_threshold * 6) &&
                                                        qtoken_leaves.find(raw_token) != qtoken_leaves.end();

        if (match_offset_found || raw_token_found) {
            if(qtoken_it != qtoken_leaves.end() && qtoken_it.value().is_prefix &&
               qtoken_it.value().root_len < raw_token.size()) {
                // need to ensure that only the prefix portion is highlighted
                // if length diff is within 2, we still might not want to highlight partially in some cases
                // e.g. "samsng" vs "samsung" -> full highlight is preferred, unless it's a full prefix match

                size_t k = tok_start;
                size_t num_letters = 0, prefix_letters = 0, prefix_end = tok_start;

                // group unicode code points and calculate number of actual characters
                while(k <= tok_end) {
                    k++;
                    if ((text[k] & 0xC0) == 0x80) k++;
                    if ((text[k] & 0xC0) == 0x80) k++;
                    if ((text[k] & 0xC0) == 0x80) k++;

                    num_letters++;

                    if(num_letters <= prefix_token_num_chars) {
                        prefix_letters++;
                    }

                    if(num_letters == prefix_token_num_chars) {
                        prefix_end = k - 1;
                    }
                }

                size_t char_diff = num_letters - prefix_letters;
                auto new_tok_end = (char_diff <= 2 && qtoken_it.value().num_typos != 0) ? tok_end : prefix_end;
                token_offsets.emplace(tok_start, new_tok_end);
            } else {
                token_offsets.emplace(tok_start, tok_end);
            }

            token_hits.insert(raw_token);

            if(match_offset_found) {
                // to skip over duplicate tokens in the query
                do {
                    match_offset_index++;
                } while(match_offset_index <= last_valid_offset_index &&
                        match.offsets[match_offset_index - 1].offset == match.offsets[match_offset_index].offset);

                if(!found_first_match) {
                    snippet_start_offset = snippet_start_window.front();
                }

                found_first_match = true;
            }
        } else if(is_infix_search && text.size() < 100 &&
                  raw_token.find(raw_query_tokens.front()) != std::string::npos) {
            token_offsets.emplace(tok_start, tok_end);
            token_hits.insert(raw_token);
        }

        if(raw_token_index >= last_valid_offset + highlight_affix_num_tokens) {
            // register end of highlight snippet
            if(snippet_end_offset == text.size() - 1) {
                snippet_end_offset = tok_end;
            }
        }

        // We can break early only if we have:
        // a) run out of matched indices
        // b) token_index exceeds the suffix tokens boundary
        // c) raw_token_index exceeds snippet threshold
        // d) highlight fully is not requested

        if(raw_token_index >= snippet_threshold &&
           match_offset_index > last_valid_offset_index &&
           raw_token_index >= last_valid_offset + highlight_affix_num_tokens &&
           !highlight_fully) {
            break;
        }
    }

    if(token_offsets.empty()) {
        return false;
    }

    if(raw_token_index <= snippet_threshold-1) {
        // fully highlight field whose token size is less than given snippet threshold
        snippet_start_offset = 0;
        snippet_end_offset = text.size() - 1;
    }

    // `token_offsets` has a list of ranges to target for highlighting
    // tokens from query might occur before actual snippet start offset: we skip that
    auto offset_it = token_offsets.begin();
    while(offset_it != token_offsets.end() && offset_it->first < snippet_start_offset) {
        offset_it++;
    }

    std::stringstream highlighted_text;
    highlight_text(highlight_start_tag, highlight_end_tag, text, token_offsets,
                   snippet_end_offset, matched_tokens, offset_it,
                   highlighted_text, index_symbols, snippet_start_offset);

    highlight.snippets.push_back(highlighted_text.str());
    if(search_field.type == field_types::STRING_ARRAY) {
        highlight.indices.push_back(match_index.index);
    }

    if(highlight_fully) {
        std::stringstream value_stream;
        offset_it = token_offsets.begin();
        std::vector<std::string> full_matched_tokens;
        highlight_text(highlight_start_tag, highlight_end_tag, text, token_offsets,
                       text.size()-1, full_matched_tokens, offset_it,
                       value_stream, index_symbols, 0);
        highlight.values.push_back(value_stream.str());
    }

    return true;
}

void Collection::highlight_text(const string& highlight_start_tag, const string& highlight_end_tag,
                                  const string& text,
                                  const std::map<size_t, size_t>& token_offsets,
                                  size_t snippet_end_offset, std::vector<std::string>& matched_tokens,
                                  std::map<size_t, size_t>::iterator& offset_it,
                                  std::stringstream& highlighted_text,
                                  const uint8_t* index_symbols,
                                  size_t snippet_start_offset) {

    while(snippet_start_offset <= snippet_end_offset) {
        if(offset_it != token_offsets.end()) {
            if (snippet_start_offset == offset_it->first) {
                highlighted_text << highlight_start_tag;

                auto end_offset = offset_it->second;

                // if a token ends with one or more puncutation chars, we should not highlight them
                for(int j = end_offset; j > 0; j--) {
                    if(!std::isalnum(text[j]) && Tokenizer::is_ascii_char(text[j]) &&
                        index_symbols[uint8_t(text[j])] != 1) {
                        end_offset--;
                    } else {
                        break;
                    }
                }

                size_t token_len = end_offset - snippet_start_offset + 1;
                const std::string& text_token = text.substr(snippet_start_offset, token_len);
                matched_tokens.push_back(text_token);

                for(size_t j = 0; j < token_len; j++) {
                    highlighted_text << text[snippet_start_offset + j];
                }

                highlighted_text << highlight_end_tag;
                offset_it++;
                snippet_start_offset += token_len;
                continue;
            }
        }

        highlighted_text << text[snippet_start_offset];
        snippet_start_offset++;
    }
}

Option<nlohmann::json> Collection::get(const std::string & id) const {
    std::string seq_id_str;
    StoreStatus seq_id_status = store->get(get_doc_id_key(id), seq_id_str);

    if(seq_id_status == StoreStatus::NOT_FOUND) {
        return Option<nlohmann::json>(404, "Could not find a document with id: " + id);
    }

    if(seq_id_status == StoreStatus::ERROR) {
        return Option<nlohmann::json>(500, "Error while fetching the document.");
    }

    uint32_t seq_id = (uint32_t) std::stoul(seq_id_str);

    std::string parsed_document;
    StoreStatus doc_status = store->get(get_seq_id_key(seq_id), parsed_document);

    if(doc_status == StoreStatus::NOT_FOUND) {
        LOG(ERROR) << "Sequence ID exists, but document is missing for id: " << id;
        return Option<nlohmann::json>(404, "Could not find a document with id: " + id);
    }

    if(doc_status == StoreStatus::ERROR) {
        return Option<nlohmann::json>(500, "Error while fetching the document.");
    }

    nlohmann::json document;
    try {
        document = nlohmann::json::parse(parsed_document);
    } catch(...) {
        return Option<nlohmann::json>(500, "Error while parsing stored document.");
    }

    return Option<nlohmann::json>(document);
}

void Collection::remove_document(const nlohmann::json & document, const uint32_t seq_id, bool remove_from_store) {
    const std::string& id = document["id"];

    {
        std::unique_lock lock(mutex);

        index->remove(seq_id, document, {}, false);
        num_documents -= 1;
    }

    if(remove_from_store) {
        store->remove(get_doc_id_key(id));
        store->remove(get_seq_id_key(seq_id));
    }
}

Option<std::string> Collection::remove(const std::string & id, const bool remove_from_store) {
    std::string seq_id_str;
    StoreStatus seq_id_status = store->get(get_doc_id_key(id), seq_id_str);

    if(seq_id_status == StoreStatus::NOT_FOUND) {
        return Option<std::string>(404, "Could not find a document with id: " + id);
    }

    if(seq_id_status == StoreStatus::ERROR) {
        return Option<std::string>(500, "Error while fetching the document.");
    }

    uint32_t seq_id = (uint32_t) std::stoul(seq_id_str);

    std::string parsed_document;
    StoreStatus doc_status = store->get(get_seq_id_key(seq_id), parsed_document);

    if(doc_status == StoreStatus::NOT_FOUND) {
        LOG(ERROR) << "Sequence ID exists, but document is missing for id: " << id;
        return Option<std::string>(404, "Could not find a document with id: " + id);
    }

    if(doc_status == StoreStatus::ERROR) {
        return Option<std::string>(500, "Error while fetching the document.");
    }

    nlohmann::json document;
    try {
        document = nlohmann::json::parse(parsed_document);
    } catch(...) {
        return Option<std::string>(500, "Error while parsing stored document.");
    }

    remove_document(document, seq_id, remove_from_store);
    return Option<std::string>(id);
}

Option<bool> Collection::remove_if_found(uint32_t seq_id, const bool remove_from_store) {
    std::string parsed_document;
    StoreStatus doc_status = store->get(get_seq_id_key(seq_id), parsed_document);

    if(doc_status == StoreStatus::NOT_FOUND) {
        return Option<bool>(false);
    }

    if(doc_status == StoreStatus::ERROR) {
        return Option<bool>(500, "Error while fetching the document with seq id: " +
                            std::to_string(seq_id));
    }

    nlohmann::json document;
    try {
        document = nlohmann::json::parse(parsed_document);
    } catch(...) {
        return Option<bool>(500, "Error while parsing stored document.");
    }

    remove_document(document, seq_id, remove_from_store);
    return Option<bool>(true);
}

Option<uint32_t> Collection::add_override(const override_t & override) {
    bool inserted = store->insert(Collection::get_override_key(name, override.id), override.to_json().dump());
    if(!inserted) {
        return Option<uint32_t>(500, "Error while storing the override on disk.");
    }

    std::unique_lock lock(mutex);
    overrides[override.id] = override;
    return Option<uint32_t>(200);
}

Option<uint32_t> Collection::remove_override(const std::string & id) {
    if(overrides.count(id) != 0) {
        bool removed = store->remove(Collection::get_override_key(name, id));
        if(!removed) {
            return Option<uint32_t>(500, "Error while deleting the override from disk.");
        }

        std::unique_lock lock(mutex);
        overrides.erase(id);
        return Option<uint32_t>(200);
    }

    return Option<uint32_t>(404, "Could not find that `id`.");
}

uint32_t Collection::get_seq_id_from_key(const std::string & key) {
    // last 4 bytes of the key would be the serialized version of the sequence id
    std::string serialized_seq_id = key.substr(key.length() - 4);
    return StringUtils::deserialize_uint32_t(serialized_seq_id);
}

std::string Collection::get_next_seq_id_key(const std::string & collection_name) {
    return std::string(COLLECTION_NEXT_SEQ_PREFIX) + "_" + collection_name;
}

std::string Collection::get_seq_id_key(uint32_t seq_id) const {
    // We can't simply do std::to_string() because we want to preserve the byte order.
    // & 0xFF masks all but the lowest eight bits.
    const std::string & serialized_id = StringUtils::serialize_uint32_t(seq_id);
    return get_seq_id_collection_prefix() + "_" + serialized_id;
}

std::string Collection::get_doc_id_key(const std::string & doc_id) const {
    return std::to_string(collection_id) + "_" + DOC_ID_PREFIX + "_" + doc_id;
}

std::string Collection::get_name() const {
    std::shared_lock lock(mutex);
    return name;
}

uint64_t Collection::get_created_at() const {
    return created_at.load();
}

size_t Collection::get_num_documents() const {
    return num_documents.load();
}

uint32_t Collection::get_collection_id() const {
    return collection_id.load();
}

Option<uint32_t> Collection::doc_id_to_seq_id(const std::string & doc_id) const {
    std::string seq_id_str;
    StoreStatus status = store->get(get_doc_id_key(doc_id), seq_id_str);
    if(status == StoreStatus::FOUND) {
        uint32_t seq_id = (uint32_t) std::stoi(seq_id_str);
        return Option<uint32_t>(seq_id);
    }

    if(status == StoreStatus::NOT_FOUND) {
        return Option<uint32_t>(404, "Not found.");
    }

    return Option<uint32_t>(500, "Error while fetching doc_id from store.");
}

std::vector<std::string> Collection::get_facet_fields() {
    std::shared_lock lock(mutex);

    std::vector<std::string> facet_fields_copy;
    for(auto it = search_schema.begin(); it != search_schema.end(); ++it) {
        if(it.value().facet) {
            facet_fields_copy.push_back(it.key());
        }
    }

    return facet_fields_copy;
}

std::vector<field> Collection::get_sort_fields() {
    std::shared_lock lock(mutex);

    std::vector<field> sort_fields_copy;
    for(auto it = search_schema.begin(); it != search_schema.end(); ++it) {
        if(it.value().sort) {
            sort_fields_copy.push_back(it.value());
        }
    }

    return sort_fields_copy;
}

std::vector<field> Collection::get_fields() {
    std::shared_lock lock(mutex);
    return fields;
}

std::unordered_map<std::string, field> Collection::get_dynamic_fields() {
    std::shared_lock lock(mutex);
    return dynamic_fields;
}

tsl::htrie_map<char, field> Collection::get_schema() {
    std::shared_lock lock(mutex);
    return search_schema;
};

std::string Collection::get_meta_key(const std::string & collection_name) {
    return std::string(COLLECTION_META_PREFIX) + "_" + collection_name;
}

std::string Collection::get_override_key(const std::string & collection_name, const std::string & override_id) {
    return std::string(COLLECTION_OVERRIDE_PREFIX) + "_" + collection_name + "_" + override_id;
}

std::string Collection::get_seq_id_collection_prefix() const {
    return std::to_string(collection_id) + "_" + std::string(SEQ_ID_PREFIX);
}

std::string Collection::get_default_sorting_field() {
    std::shared_lock lock(mutex);
    return default_sorting_field;
}

Option<bool> Collection::get_document_from_store(const uint32_t& seq_id, nlohmann::json& document) const {
    std::string json_doc_str;
    StoreStatus json_doc_status = store->get(get_seq_id_key(seq_id), json_doc_str);

    if(json_doc_status != StoreStatus::FOUND) {
        return Option<bool>(500, "Could not locate the JSON document for sequence ID: " + std::to_string(seq_id));
    }

    try {
        document = nlohmann::json::parse(json_doc_str);
    } catch(...) {
        return Option<bool>(500, "Error while parsing stored document with sequence ID: " + std::to_string(seq_id));
    }

    return Option<bool>(true);
}

Option<bool> Collection::get_document_from_store(const std::string &seq_id_key, nlohmann::json & document) const {
    std::string json_doc_str;
    StoreStatus json_doc_status = store->get(seq_id_key, json_doc_str);

    if(json_doc_status != StoreStatus::FOUND) {
        const std::string& seq_id = std::to_string(get_seq_id_from_key(seq_id_key));
        return Option<bool>(500, "Could not locate the JSON document for sequence ID: " + seq_id);
    }

    try {
        document = nlohmann::json::parse(json_doc_str);
    } catch(...) {
        return Option<bool>(500, "Error while parsing stored document with sequence ID: " + seq_id_key);
    }

    return Option<bool>(true);
}

const Index* Collection::_get_index() const {
    return index;
}

Option<bool> Collection::parse_pinned_hits(const std::string& pinned_hits_str,
                                           std::map<size_t, std::vector<std::string>>& pinned_hits) {
    if(!pinned_hits_str.empty()) {
        std::vector<std::string> pinned_hits_strs;
        StringUtils::split(pinned_hits_str, pinned_hits_strs, ",");

        for(const std::string & pinned_hits_part: pinned_hits_strs) {
            std::vector<std::string> expression_parts;
            int64_t index = pinned_hits_part.size() - 1;
            while(index >= 0 && pinned_hits_part[index] != ':') {
                index--;
            }

            if(index == 0) {
                return Option<bool>(400, "Pinned hits are not in expected format.");
            }

            std::string pinned_id = pinned_hits_part.substr(0, index);
            std::string pinned_pos = pinned_hits_part.substr(index+1);

            if(!StringUtils::is_positive_integer(pinned_pos)) {
                return Option<bool>(400, "Pinned hits are not in expected format.");
            }

            int position = std::stoi(pinned_pos);
            if(position == 0) {
                return Option<bool>(400, "Pinned hits must start from position 1.");
            }

            pinned_hits[position].emplace_back(pinned_id);
        }
    }

    return Option<bool>(true);
}

Option<bool> Collection::add_synonym(const nlohmann::json& syn_json) {
    std::shared_lock lock(mutex);
    synonym_t synonym;
    Option<bool> syn_op = synonym_t::parse(syn_json, synonym);

    if(!syn_op.ok()) {
        return syn_op;
    }

    return synonym_index->add_synonym(name, synonym);
}

bool Collection::get_synonym(const std::string& id, synonym_t& synonym) {
    std::shared_lock lock(mutex);
    return synonym_index->get_synonym(id, synonym);
}

Option<bool> Collection::remove_synonym(const std::string &id) {
    std::shared_lock lock(mutex);
    return synonym_index->remove_synonym(name, id);
}

void Collection::synonym_reduction(const std::vector<std::string>& tokens,
                                     std::vector<std::vector<std::string>>& results) const {
    std::shared_lock lock(mutex);
    return synonym_index->synonym_reduction(tokens, results);
}

spp::sparse_hash_map<std::string, synonym_t> Collection::get_synonyms() {
    std::shared_lock lock(mutex);
    return synonym_index->get_synonyms();
}

SynonymIndex* Collection::get_synonym_index() {
    return synonym_index;
}

Option<bool> Collection::persist_collection_meta() {
    std::string coll_meta_json;
    StoreStatus status = store->get(Collection::get_meta_key(name), coll_meta_json);

    if(status != StoreStatus::FOUND) {
        return Option<bool>(500, "Could not fetch collection meta from store.");
    }

    nlohmann::json collection_meta;

    try {
        collection_meta = nlohmann::json::parse(coll_meta_json);
    } catch(...) {
        return Option<bool>(500, "Unable to parse collection meta.");
    }

    nlohmann::json fields_json = nlohmann::json::array();
    Option<bool> fields_json_op = field::fields_to_json_fields(fields, default_sorting_field, fields_json);

    if(!fields_json_op.ok()) {
        return Option<bool>(fields_json_op.code(), fields_json_op.error());
    }

    collection_meta[COLLECTION_SEARCH_FIELDS_KEY] = fields_json;
    collection_meta[Collection::COLLECTION_DEFAULT_SORTING_FIELD_KEY] = default_sorting_field;
    collection_meta[Collection::COLLECTION_FALLBACK_FIELD_TYPE] = fallback_field_type;

    bool persisted = store->insert(Collection::get_meta_key(name), collection_meta.dump());
    if(!persisted) {
        return Option<bool>(500, "Could not persist collection meta to store.");
    }

    return Option<bool>(true);
}

Option<bool> Collection::batch_alter_data(const tsl::htrie_map<char, field>& schema_additions,
                                          const std::unordered_map<std::string, field>& new_dynamic_fields,
                                          const std::vector<field>& del_fields,
                                          const std::string& this_fallback_field_type,
                                          const bool do_validation) {
    // Update schema with additions (deletions can only be made later)
    std::vector<field> new_fields;

    for(auto& f: schema_additions) {
        if(f.name == ".*") {
            fields.push_back(f);
            continue;
        }

        search_schema.emplace(f.name, f);
        new_fields.push_back(f);
        fields.push_back(f);
    }

    for(auto& kv: new_dynamic_fields) {
        // regexp fields and fields with auto type are treated as dynamic fields
        const auto& f = kv.second;
        dynamic_fields.emplace(f.name, f);
        fields.push_back(f);
    }

    index->refresh_schemas(new_fields, {});

    // Now, we can index existing data onto the updated schema
    const std::string seq_id_prefix = get_seq_id_collection_prefix();
    rocksdb::Iterator* iter = store->scan(seq_id_prefix);
    std::unique_ptr<rocksdb::Iterator> iter_guard(iter);

    size_t num_found_docs = 0;
    std::vector<index_record> iter_batch;
    const size_t index_batch_size = 1000;

    auto begin = std::chrono::high_resolution_clock::now();

    while(iter->Valid() && iter->key().starts_with(seq_id_prefix)) {
        num_found_docs++;
        const uint32_t seq_id = Collection::get_seq_id_from_key(iter->key().ToString());

        nlohmann::json document;

        try {
            document = nlohmann::json::parse(iter->value().ToString());
        } catch(const std::exception& e) {
            return Option<bool>(400, "Bad JSON in document: " + document.dump(-1, ' ', false,
                                                                                nlohmann::detail::error_handler_t::ignore));
        }

        index_record record(num_found_docs, seq_id, document, index_operation_t::CREATE, DIRTY_VALUES::REJECT);
        iter_batch.emplace_back(std::move(record));

        // Peek and check for last record right here so that we handle batched indexing correctly
        // Without doing this, the "last batch" would have to be indexed outside the loop.
        iter->Next();
        bool last_record = !(iter->Valid() && iter->key().starts_with(seq_id_prefix));

        if(num_found_docs % index_batch_size == 0 || last_record) {
            // put delete first because a field could be deleted and added in the same change set
            if(!del_fields.empty()) {
                for(auto& rec: iter_batch) {
                    index->remove(seq_id, rec.doc, del_fields, true);
                }
            }

            Index::batch_memory_index(index, iter_batch, default_sorting_field, schema_additions,
                                      fallback_field_type, token_separators, symbols_to_index, do_validation);

            iter_batch.clear();
        }

        if(num_found_docs % ((1 << 14)) == 0) {
            // having a cheaper higher layer check to prevent checking clock too often
            auto time_elapsed = std::chrono::duration_cast<std::chrono::seconds>(
                    std::chrono::high_resolution_clock::now() - begin).count();

            if(time_elapsed > 30) {
                begin = std::chrono::high_resolution_clock::now();
                LOG(INFO) << "Altered " << num_found_docs << " so far.";
            }
        }
    }

    LOG(INFO) << "Finished altering " << num_found_docs << " document(s).";

    for(auto& del_field: del_fields) {
        search_schema.erase(del_field.name);
        auto new_end = std::remove_if(fields.begin(), fields.end(), [&del_field](const field& f) {
            return f.name == del_field.name;
        });

        fields.erase(new_end, fields.end());

        if(del_field.is_dynamic()) {
            dynamic_fields.erase(del_field.name);
        }

        if(del_field.name == ".*") {
            fallback_field_type = "";
        }

        if(del_field.name == default_sorting_field) {
            default_sorting_field = "";
        }
    }

    index->refresh_schemas({}, del_fields);

    auto persist_op = persist_collection_meta();
    if(!persist_op.ok()) {
        return persist_op;
    }

    return Option<bool>(true);
}

Option<bool> Collection::alter(nlohmann::json& alter_payload) {
    std::unique_lock lock(mutex);

    // Validate that all stored documents are compatible with the proposed schema changes.
    tsl::htrie_map<char, field> schema_additions;
    tsl::htrie_map<char, field> schema_reindex;
    std::unordered_map<std::string, field> addition_dynamic_fields;
    std::unordered_map<std::string, field> reindex_dynamic_fields;
    std::vector<field> del_fields;
    std::string this_fallback_field_type;

    auto validate_op = validate_alter_payload(alter_payload, schema_additions, schema_reindex,
                                              addition_dynamic_fields, reindex_dynamic_fields,
                                              del_fields, this_fallback_field_type);
    if(!validate_op.ok()) {
        return validate_op;
    }

    if(!this_fallback_field_type.empty() && !fallback_field_type.empty()) {
        return Option<bool>(400, "The schema already contains a `.*` field.");
    }

    if(!this_fallback_field_type.empty() && fallback_field_type.empty()) {
        fallback_field_type = this_fallback_field_type;
    }

    LOG(INFO) << "Alter payload validation is successful...";
    if(!schema_reindex.empty()) {
        LOG(INFO) << "Processing field additions and deletions first...";
    }

    auto batch_alter_op = batch_alter_data(schema_additions, addition_dynamic_fields, del_fields, fallback_field_type, false);
    if(!batch_alter_op.ok()) {
        return batch_alter_op;
    }

    if(!schema_reindex.empty()) {
        LOG(INFO) << "Processing field modifications now...";
        // we've to run revaliation because during schema change, some coercion might be needed
        // e.g. "123" -> 123 (string to integer)
        bool do_validation = true;
        batch_alter_op = batch_alter_data(schema_reindex, reindex_dynamic_fields, {}, fallback_field_type, do_validation);
        if(!batch_alter_op.ok()) {
            return batch_alter_op;
        }
    }

    return Option<bool>(true);
}

void Collection::remove_flat_fields(nlohmann::json& document) {
    if(document.contains(".flat")) {
        for(const auto& flat_key: document[".flat"].get<std::vector<std::string>>()) {
            document.erase(flat_key);
        }
        document.erase(".flat");
    }
}

void Collection::prune_doc(nlohmann::json& doc,
                           const tsl::htrie_set<char>& include_names,
                           const tsl::htrie_set<char>& exclude_names,
                           std::string parent_name, size_t depth) {
    // doc can only be an object
    auto it = doc.begin();
    while(it != doc.end()) {
        std::string nested_name = parent_name + (parent_name.empty() ? it.key() : "." + it.key());

        //LOG(INFO) << "it.key(): " << it.key() << ", nested_name: " << nested_name;

        // use prefix lookup to prune non-matching sub-trees early
        auto prefix_it = include_names.equal_prefix_range(nested_name);
        if(!include_names.empty() && prefix_it.first == prefix_it.second) {
            // prefix not found in allowed list of highlight field names, so can trim early
            it = doc.erase(it);
            continue ;
        }

        if(exclude_names.count(nested_name) != 0) {
            it = doc.erase(it);
            continue ;
        }

        if(exclude_names.empty() && !include_names.empty() && include_names.count(nested_name) != 0) {
            // without exclusions, we can pick the sub-tree early if parent name is found in include names
            it++;
            continue;
        }

        if(it.value().is_object()) {
            prune_doc(it.value(), include_names, exclude_names, nested_name, depth+1);
            if(it.value().empty()) {
                it = doc.erase(it);
            } else {
                it++;
            }

            continue;
        }

        else if(it.value().is_array()) {
            bool orig_array_empty = it.value().empty();
            bool primitive_array = true;
            auto arr_it = it.value().begin();
            while(arr_it != it.value().end()) {
                // NOTE: we will not support array of array of nested objects
                primitive_array = primitive_array && !arr_it.value().is_object();
                if(arr_it.value().is_object()) {
                    prune_doc(arr_it.value(), include_names, exclude_names, nested_name, depth+1);
                    if(arr_it.value().empty()) {
                        arr_it = it.value().erase(arr_it);
                        continue;
                    }
                }

                arr_it++;
            }

            if(!orig_array_empty && it.value().empty()) {
                // only drop field if array became empty because of pruning (and not empty already)
                it = doc.erase(it);
                continue;
            }

            if(!primitive_array) {
                it++;
                continue;
            }
        }

        if(!include_names.empty() && include_names.count(nested_name) == 0) {
            // at this point, name should match fully, otherwise we should erase the value
            it = doc.erase(it);
            continue;
        }

        it++;
    }
}

Option<bool> Collection::validate_alter_payload(nlohmann::json& schema_changes,
                                                tsl::htrie_map<char, field>& schema_additions,
                                                tsl::htrie_map<char, field>& schema_reindex,
                                                std::unordered_map<std::string, field>& addition_dynamic_fields,
                                                std::unordered_map<std::string, field>& reindex_dynamic_fields,
                                                std::vector<field>& del_fields,
                                                std::string& fallback_field_type) {
    if(!schema_changes.is_object()) {
        return Option<bool>(400, "Bad JSON.");
    }

    if(schema_changes.size() != 1) {
        return Option<bool>(400, "Only `fields` can be updated at the moment.");
    }

    const std::string err_msg = "The `fields` value should be an array of objects containing "
                                "the field `name` and other properties.";

    if(!schema_changes.contains("fields") || !schema_changes["fields"].is_array() || schema_changes["fields"].empty()) {
        return Option<bool>(400, err_msg);
    }

    // basic validation of fields
    std::vector<field> diff_fields;
    tsl::htrie_map<char, field> updated_search_schema = search_schema;
    size_t num_auto_detect_fields = 0;

    // since fields can be deleted and added in the same change set,
    // we will first do a pass at basic validations and pick out fields to be deleted
    std::set<std::string> delete_field_names;

    // ensure that drop values are at the top: required for drop+add use case
    std::sort(schema_changes["fields"].begin(), schema_changes["fields"].end(),
              [](nlohmann::json& a, nlohmann::json& b) {
                    return a.contains("drop") > b.contains("drop");
              });

    for(const auto& kv: schema_changes["fields"].items()) {
        if (!kv.value().is_object()) {
            return Option<bool>(400, err_msg);
        }

        if (!kv.value().contains("name")) {
            return Option<bool>(400, err_msg);
        }

        const std::string& field_name = kv.value()["name"].get<std::string>();

        if(field_name == "id") {
            return Option<bool>(400, "Field `" + field_name + "` cannot be altered.");
        }

        if(kv.value().contains("drop")) {
            delete_field_names.insert(field_name);
        }
    }

    std::unordered_map<std::string, field> new_dynamic_fields;

    for(const auto& kv: schema_changes["fields"].items()) {
        const std::string& field_name = kv.value()["name"].get<std::string>();
        const auto& field_it = search_schema.find(field_name);
        auto found_field = (field_it != search_schema.end());

        auto dyn_field_it = dynamic_fields.find(field_name);
        auto found_dyn_field = (dyn_field_it != dynamic_fields.end()) ||
                               (found_field && field_types::is_string_or_array(field_it.value().type));

        if(kv.value().contains("drop")) {
            if(!kv.value()["drop"].is_boolean() || !kv.value()["drop"].get<bool>()) {
                return Option<bool>(400, "Field `" + field_name + "` must have a drop value of `true`.");
            }

            if(field_name == ".*") {
                del_fields.emplace_back(".*", field_types::AUTO, false);
                continue;
            }

            if(!found_field && !found_dyn_field) {
                return Option<bool>(400, "Field `" + field_name + "` is not part of collection schema.");
            }

            if(found_field) {
                del_fields.push_back(field_it.value());
                updated_search_schema.erase(field_it.key());

                // we will also have to resolve the dynamic field names which match the static field name
                for(auto& field_kv: dynamic_fields) {
                    if(std::regex_match(field_kv.first, std::regex(field_it.key()))) {
                        del_fields.push_back(field_kv.second);
                    }
                }
            }

            else if(found_dyn_field) {
                del_fields.push_back(dyn_field_it->second);
                // we will also have to resolve the actual field names which match the dynamic field pattern
                for(auto& a_field: search_schema) {
                    if(std::regex_match(a_field.name, std::regex(dyn_field_it->first))) {
                        del_fields.push_back(a_field);
                        // if schema contains explicit fields that match dynamic field that're going to be removed,
                        // we will have to remove them from the schema so that validation can occur properly
                        updated_search_schema.erase(a_field.name);
                    }
                }
            }
        } else {
            // add or update existing field
            auto is_addition = (!found_field && !found_dyn_field);
            auto is_reindex = (delete_field_names.count(field_name) != 0);

            if(is_addition && is_reindex) {
                return Option<bool>(400, "Field `" + field_name +
                                    "` cannot be added and deleted at the same time.");
            }

            if(is_addition || is_reindex) {
                // must validate fields
                auto parse_op = field::json_field_to_field(kv.value(), diff_fields, fallback_field_type,
                                                           num_auto_detect_fields);
                if (!parse_op.ok()) {
                    return parse_op;
                }

                const auto& f = diff_fields.back();

                if(f.is_dynamic()) {
                    new_dynamic_fields.emplace(f.name, f);

                    if(is_reindex) {
                        reindex_dynamic_fields.emplace(f.name, f);
                    } else {
                        addition_dynamic_fields.emplace(f.name, f);
                    }
                } else {
                    updated_search_schema[f.name] = f;
                    if(is_reindex) {
                        // delete + reindex: we will handle these fields separately
                        schema_reindex.emplace(f.name, f);
                    } else {
                        schema_additions.emplace(f.name, f);
                    }
                }
            } else {
                // partial update is not supported for now
                return Option<bool>(400, "Field `" + field_name + "` is already part of the schema: To "
                                         "change this field, drop it first before adding it back to the schema.");
            }
        }
    }

    if(num_auto_detect_fields > 1) {
        return Option<bool>(400, "There can be only one field named `.*`.");
    }

    // data validations: here we ensure that already stored data is compatible with requested schema changes
    const std::string seq_id_prefix = get_seq_id_collection_prefix();

    rocksdb::Iterator* iter = store->scan(seq_id_prefix);
    std::unique_ptr<rocksdb::Iterator> iter_guard(iter);

    size_t num_found_docs = 0;
    auto begin = std::chrono::high_resolution_clock::now();

    while(iter->Valid() && iter->key().starts_with(seq_id_prefix)) {
        num_found_docs++;
        const uint32_t seq_id = Collection::get_seq_id_from_key(iter->key().ToString());
        nlohmann::json document;

        try {
            document = nlohmann::json::parse(iter->value().ToString());
        } catch(const std::exception& e) {
            return Option<bool>(400, "Bad JSON in document: " + document.dump(-1, ' ', false,
                                                                                nlohmann::detail::error_handler_t::ignore));
        }

        if(!fallback_field_type.empty() || !addition_dynamic_fields.empty() || !reindex_dynamic_fields.empty()) {
            std::vector<field> new_fields;
            Option<bool> new_fields_op = detect_new_fields(document, DIRTY_VALUES::DROP,
                                                           updated_search_schema, new_dynamic_fields,
                                                           nested_fields,
                                                           fallback_field_type,
                                                           new_fields, enable_nested_fields);
            if(!new_fields_op.ok()) {
                return new_fields_op;
            }

            for(auto& new_field: new_fields) {
                updated_search_schema[new_field.name] = new_field;
                schema_reindex[new_field.name] = new_field;
            }
        }

        // validate existing data on disk for compatibility via updated_search_schema
        auto validate_op = Index::validate_index_in_memory(document, seq_id, default_sorting_field,
                                                           updated_search_schema,
                                                           index_operation_t::CREATE,
                                                           fallback_field_type,
                                                           DIRTY_VALUES::REJECT);
        if(!validate_op.ok()) {
            std::string err_message = validate_op.error();

            // we've to message the error message to suite the schema alter context
            if(err_message.find("but is not found in the document.") != std::string::npos) {
                // missing field
                err_message.pop_back(); // delete trailing dot
                err_message += "s already present in the collection. If you still want to add this field, "
                               "set it as `optional: true`.";
                return Option<bool>(validate_op.code(), err_message);
            }

            else if(err_message.find("must be") != std::string::npos) {
                // type of an already stored document conflicts with new schema
                std::string type_error = "Schema change is incompatible with the type of documents already stored "
                                         "in this collection.";
                std::vector<std::string> err_parts;
                StringUtils::split(err_message, err_parts, "must be");
                if(err_parts.size() == 2) {
                    err_parts[0][0] = std::tolower(err_parts[0][0]);
                    type_error += " Existing data for " + err_parts[0] + " cannot be coerced into " + err_parts[1];
                }

                return Option<bool>(validate_op.code(), type_error);
            }

            else {
                std::string schema_err = "Schema change is incompatible with the type of documents already stored "
                                         "in this collection. error: " + validate_op.error();
                return Option<bool>(validate_op.code(), schema_err);
            }
        }

        if(num_found_docs % ((1 << 14)) == 0) {
            // having a cheaper higher layer check to prevent checking clock too often
            auto time_elapsed = std::chrono::duration_cast<std::chrono::seconds>(
                    std::chrono::high_resolution_clock::now() - begin).count();

            if(time_elapsed > 30) {
                begin = std::chrono::high_resolution_clock::now();
                LOG(INFO) << "Verified " << num_found_docs << " so far.";
            }
        }

        iter->Next();
    }

    return Option<bool>(true);
}

Option<bool> Collection::resolve_field_type(field& new_field,
                                            nlohmann::detail::iter_impl<nlohmann::basic_json<>>& kv,
                                            nlohmann::json& document,
                                            const DIRTY_VALUES& dirty_values,
                                            const bool found_dynamic_field,
                                            const std::string& fallback_field_type,
                                            std::vector<field>& new_fields,
                                            std::vector<field>& nested_fields_found) {
    if(!new_field.index) {
        return Option<bool>(true);
    }

    // Type detection scenarios:
    // a) Not a dynamic field + fallback type is explicit: use fallback type
    // b) Dynamic field + type is explicit: use explicit type
    // c) Not a dynamic field + fallback type is auto: detect and assign type
    // d) Dynamic field + type is auto: detect and assign type
    // e) Not a dynamic field + fallback type is string*: map to string/string[]
    // f) Dynamic field + type is string*: map to string/string[]

    const std::string& test_field_type = found_dynamic_field ? new_field.type : fallback_field_type;

    if(test_field_type == field_types::AUTO || field_types::is_string_or_array(test_field_type)) {
        if(kv.key() == ".*") {
            return Option<bool>(true);
        }

        std::string field_type;
        bool parseable = field::get_type(kv.value(), field_type);
        if(!parseable) {

            if(kv.value().is_null() && new_field.optional) {
                // null values are allowed only if field is optional
                kv = document.erase(kv);
                return Option<bool>(false);
            }

            if(kv.value().is_object()) {
                return Option<bool>(true);
            }

            if(kv.value().is_array() && kv.value().empty()) {
                return Option<bool>(true);
            }

            if(dirty_values == DIRTY_VALUES::REJECT || dirty_values == DIRTY_VALUES::COERCE_OR_REJECT) {
                return Option<bool>(400, "Type of field `" + kv.key() + "` is invalid.");
            } else {
                // DROP or COERCE_OR_DROP
                kv = document.erase(kv);
                return Option<bool>(false);
            }
        }

        if(test_field_type == field_types::AUTO) {
            new_field.type = field_type;
            if(new_field.is_object()) {
                new_field.nested = true;
            }
        } else {
            if (kv.value().is_array()) {
                new_field.type = field_types::STRING_ARRAY;
            } else {
                new_field.type = field_types::STRING;
            }
        }
    }

    else {
        new_field.type = test_field_type;
    }

    if (new_field.is_num_sort_field()) {
        // only numerical fields are added to sort index in dynamic type detection
        new_field.sort = true;
    }

    if(new_field.nested) {
        nested_fields_found.emplace_back(new_field);
    } else {
        new_fields.emplace_back(new_field);
    }

    return Option<bool>(true);
}

Option<bool> Collection::detect_new_fields(nlohmann::json& document,
                                           const DIRTY_VALUES& dirty_values,
                                           const tsl::htrie_map<char, field>& schema,
                                           const std::unordered_map<std::string, field>& dyn_fields,
                                           const tsl::htrie_map<char, field>& nested_fields,
                                           const std::string& fallback_field_type,
                                           std::vector<field>& new_fields,
                                           const bool enable_nested_fields) {

    std::vector<field> nested_fields_found;

    if(enable_nested_fields) {
        for(auto& nested_field: nested_fields) {
            nested_fields_found.push_back(nested_field);
        }
    }

    auto kv = document.begin();
    while(kv != document.end()) {
        // we will not index the special "id" key
        if (schema.count(kv.key()) == 0 && kv.key() != "id") {
            const std::string &fname = kv.key();
            field new_field(fname, field_types::STRING, false, true);
            bool found_dynamic_field = false;
            bool skip_field = false;

            // check against dynamic field definitions
            for(auto dyn_field_it = dyn_fields.begin(); dyn_field_it != dyn_fields.end(); dyn_field_it++) {
                auto& dynamic_field = dyn_field_it->second;

                if(std::regex_match (kv.key(), std::regex(dynamic_field.name))) {
                    // unless the field is auto or string*, ignore field name matching regexp pattern
                    if(kv.key() == dynamic_field.name && !dynamic_field.is_auto() &&
                       !dynamic_field.is_string_star()) {
                        skip_field = true;
                        break;
                    }

                    // to prevent confusion we also disallow dynamic field names that contain ".*"
                    if((kv.key() != ".*" && kv.key().find(".*") != std::string::npos)) {
                        skip_field = true;
                        break;
                    }

                    new_field = dynamic_field;
                    new_field.name = fname;
                    found_dynamic_field = true;
                    break;
                }
            }

            if(skip_field) {
                kv++;
                continue;
            }

            if(!found_dynamic_field && fallback_field_type.empty()) {
                // we will not auto detect schema for non-dynamic fields if auto detection is not enabled
                kv++;
                continue;
            }

            auto add_op = resolve_field_type(new_field, kv, document, dirty_values, found_dynamic_field,
                                             fallback_field_type, new_fields, nested_fields_found);
            if(!add_op.ok()) {
                return add_op;
            }

            bool increment_iter = add_op.get();
            if(!increment_iter) {
                continue;
            }
        }

        kv++;
    }

    if(enable_nested_fields) {
        return flatten_and_identify_new_fields(document, nested_fields_found, schema, new_fields);
    }

    return Option<bool>(true);
}

Option<bool> Collection::flatten_and_identify_new_fields(nlohmann::json& doc,
                                                         const std::vector<field>& nested_fields_found,
                                                         const tsl::htrie_map<char, field>& schema,
                                                         std::vector<field>& new_fields) {
    if(nested_fields_found.empty()) {
        return Option<bool>(true);
    }

    std::vector<field> flattened_fields;
    auto flatten_op = field::flatten_doc(doc, nested_fields_found, flattened_fields);
    if(!flatten_op.ok()) {
        return flatten_op;
    }

    for(const auto& flattened_field: flattened_fields) {
        if(schema.count(flattened_field.name) == 0) {
            new_fields.push_back(flattened_field);
        }
    }

    return Option<bool>(true);
}

Index* Collection::init_index() {
    for(const field& field: fields) {
        if(field.is_dynamic()) {
            // regexp fields and fields with auto type are treated as dynamic fields
            dynamic_fields.emplace(field.name, field);
            continue;
        }

        if(field.name == ".*") {
            continue;
        }

        search_schema.emplace(field.name, field);

        if(field.nested) {
            nested_fields.emplace(field.name, field);
        }
    }

    synonym_index = new SynonymIndex(store);

    return new Index(name+std::to_string(0),
                     collection_id,
                     store,
                     synonym_index,
                     CollectionManager::get_instance().get_thread_pool(),
                     search_schema,
                     symbols_to_index, token_separators);
}

DIRTY_VALUES Collection::parse_dirty_values_option(std::string& dirty_values) const {
    std::shared_lock lock(mutex);

    StringUtils::toupper(dirty_values);
    auto dirty_values_op = magic_enum::enum_cast<DIRTY_VALUES>(dirty_values);
    DIRTY_VALUES dirty_values_action;

    if(dirty_values_op.has_value()) {
        dirty_values_action = dirty_values_op.value();
    } else {
        dirty_values_action = (fallback_field_type.empty() && dynamic_fields.empty()) ?
                              DIRTY_VALUES::REJECT : DIRTY_VALUES::COERCE_OR_REJECT;
    }

    return dirty_values_action;
}

std::vector<char> Collection::to_char_array(const std::vector<std::string>& strings) {
    std::vector<char> vec;
    for(const auto& s: strings) {
        if(s.length() == 1) {
            vec.push_back(s[0]);
        }
    }

    return vec;
}

std::vector<char> Collection::get_symbols_to_index() {
    return symbols_to_index;
}

std::vector<char> Collection::get_token_separators() {
    return token_separators;
}

std::string Collection::get_fallback_field_type() {
    return fallback_field_type;
}

bool Collection::get_enable_nested_fields() {
    return enable_nested_fields;
};<|MERGE_RESOLUTION|>--- conflicted
+++ resolved
@@ -1325,8 +1325,7 @@
     StringUtils::split(highlight_full_fields, highlight_full_field_names, ",");
 
     if(query != "*") {
-<<<<<<< HEAD
-        process_highlight_fields(search_fields, include_fields_full, exclude_fields_full,
+        process_highlight_fields(weighted_search_fields, include_fields_full, exclude_fields_full,
                                  highlight_field_names, highlight_full_field_names, infixes, q_tokens,
                                  search_params->qtoken_set, highlight_items);
 
@@ -1335,10 +1334,6 @@
                 has_atleast_one_fully_highlighted_field = true;
             }
         }
-=======
-        process_highlight_fields(weighted_search_fields, include_fields, exclude_fields, highlight_fields, highlight_full_fields,
-                                 infixes, q_tokens, search_params->qtoken_set, highlight_items);
->>>>>>> 6bb2e6e6
     }
 
     nlohmann::json result = nlohmann::json::object();
@@ -1802,19 +1797,11 @@
     info["fields_matched"] = ((match_score << 61) >> (61));
 }
 
-<<<<<<< HEAD
-void Collection::process_highlight_fields(const std::vector<std::string>& search_fields,
+void Collection::process_highlight_fields(const std::vector<search_field_t>& search_fields,
                                           const tsl::htrie_set<char>& include_fields,
                                           const tsl::htrie_set<char>& exclude_fields,
                                           const std::vector<std::string>& highlight_field_names,
                                           const std::vector<std::string>& highlight_full_field_names,
-=======
-void Collection::process_highlight_fields(const std::vector<search_field_t>& search_fields,
-                                          const spp::sparse_hash_set<std::string>& include_fields,
-                                          const spp::sparse_hash_set<std::string>& exclude_fields,
-                                          const string& highlight_fields,
-                                          const std::string& highlight_full_fields,
->>>>>>> 6bb2e6e6
                                           const std::vector<enable_t>& infixes,
                                           std::vector<std::string>& q_tokens,
                                           const tsl::htrie_map<char, token_leaf>& qtoken_set,
