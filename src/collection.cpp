--- conflicted
+++ resolved
@@ -4366,70 +4366,10 @@
         }
     }
 
-<<<<<<< HEAD
-    for(const auto& kv: schema_changes["fields"].items()) {
-        // validate embedding fields externally
-        auto& field_json = kv.value();
-        if(field_json.count(fields::embed) != 0 && !field_json[fields::embed].empty()) {
-            if(!field_json[fields::embed].is_object()) {
-                return Option<bool>(400, "Property `" + fields::embed + "` must be an object.");
-            }
-
-            if(field_json[fields::embed].count(fields::from) == 0) {
-                return Option<bool>(400, "Property `" + fields::embed + "` must contain a `" + fields::from + "` property.");
-            }
-
-            if(!field_json[fields::embed][fields::from].is_array()) {
-                return Option<bool>(400, "Property `" + fields::embed + "." + fields::from + "` must be an array.");
-            }
-
-            if(field_json[fields::embed][fields::from].empty()) {
-                return Option<bool>(400, "Property `" + fields::embed + "." + fields::from + "` must have at least one element.");
-            }
-
-            for(auto& embed_from_field : field_json[fields::embed][fields::from]) {
-                if(!embed_from_field.is_string()) {
-                    return Option<bool>(400, "Property `" + fields::embed + "." + fields::from + "` must contain only field names as strings.");
-                }
-            }
-
-            if(field_json[fields::type] != field_types::FLOAT_ARRAY) {
-                return Option<bool>(400, "Property `" + fields::embed + "." + fields::from + "` is only allowed on a float array field.");
-            }
-
-            for(auto& embed_from_field : field_json[fields::embed][fields::from]) {
-                bool flag = false;
-                for(const auto& field : search_schema) {
-                    if(field.name == embed_from_field) {
-                        if(field.type != field_types::STRING && field.type != field_types::STRING_ARRAY) {
-                            return Option<bool>(400, "Property `" + fields::embed + "." + fields::from + "` can only refer to string or string array fields.");
-                        }
-                        flag = true;
-                        break;
-                    }
-                }
-                if(!flag) {
-                    for(const auto& other_kv: schema_changes["fields"].items()) {
-                        if(other_kv.value()["name"] == embed_from_field) {
-                            if(other_kv.value()[fields::type] != field_types::STRING && other_kv.value()[fields::type] != field_types::STRING_ARRAY) {
-                                return Option<bool>(400, "Property `" + fields::embed + "." + fields::from + "` can only refer to string or string array fields.");
-                            }
-                            flag = true;
-                            break;
-                        }
-                    }
-                }
-                if(!flag) {
-                    return Option<bool>(400, "Property `" + fields::embed + "." + fields::from + "` can only refer to string or string array fields.");
-                }
-            }
-        }
-=======
     auto validation_op = field::validate_and_init_embed_fields(embed_json_field_indices, search_schema,
                                                                schema_changes["fields"], diff_fields);
     if(!validation_op.ok()) {
         return validation_op;
->>>>>>> 0b1c833d
     }
 
     if(num_auto_detect_fields > 1) {
