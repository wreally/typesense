#include "collection.h"

#include <numeric>
#include <chrono>
#include <match_score.h>
#include <string_utils.h>
#include <art.h>
#include <rocksdb/write_batch.h>
#include <system_metrics.h>
#include <tokenizer.h>
#include <collection_manager.h>
#include <regex>
#include <list>
#include <posting.h>
#include <timsort.hpp>
#include "validator.h"
#include "topster.h"
#include "logger.h"
#include "thread_local_vars.h"
#include "vector_query_ops.h"
#include "text_embedder_manager.h"
#include "stopwords_manager.h"
<<<<<<< HEAD
#include "conversation_model.h"
#include "conversation_manager.h"
#include "conversation_model_manager.h"
=======
#include "field.h"
>>>>>>> bf01fbb7

const std::string override_t::MATCH_EXACT = "exact";
const std::string override_t::MATCH_CONTAINS = "contains";

struct sort_fields_guard_t {
    std::vector<sort_by> sort_fields_std;

    ~sort_fields_guard_t() {
        for(auto& sort_by_clause: sort_fields_std) {
            for (auto& eval_ids: sort_by_clause.eval.eval_ids_vec) {
                delete [] eval_ids;
            }
            delete [] sort_by_clause.eval.filter_trees;
        }
    }
};

Collection::Collection(const std::string& name, const uint32_t collection_id, const uint64_t created_at,
                       const uint32_t next_seq_id, Store *store, const std::vector<field> &fields,
                       const std::string& default_sorting_field,
                       const float max_memory_ratio, const std::string& fallback_field_type,
                       const std::vector<std::string>& symbols_to_index,
                       const std::vector<std::string>& token_separators,
                       const bool enable_nested_fields):
        name(name), collection_id(collection_id), created_at(created_at),
        next_seq_id(next_seq_id), store(store),
        fields(fields), default_sorting_field(default_sorting_field), enable_nested_fields(enable_nested_fields),
        max_memory_ratio(max_memory_ratio),
        fallback_field_type(fallback_field_type), dynamic_fields({}),
        symbols_to_index(to_char_array(symbols_to_index)), token_separators(to_char_array(token_separators)),
        index(init_index()) {

    this->num_documents = 0;
}

Collection::~Collection() {
    std::unique_lock lock(mutex);
    std::unique_lock repair_lock(index_repair_lock);
    delete index;
    delete synonym_index;
}

uint32_t Collection::get_next_seq_id() {
    std::shared_lock lock(mutex);
    store->increment(get_next_seq_id_key(name), 1);
    return next_seq_id++;
}

Option<bool> Collection::add_reference_helper_fields(nlohmann::json& document) {
    // Add reference helper fields in the document.
    for (auto const& pair: reference_fields) {
        auto field_name = pair.first;
        auto optional = get_schema().at(field_name).optional;
        if (!optional && document.count(field_name) != 1) {
            return Option<bool>(400, "Missing the required reference field `" + field_name
                                             + "` in the document.");
        } else if (document.count(field_name) != 1) {
            continue;
        }

        if (document.count(fields::reference_helper_fields) == 0) {
            document[fields::reference_helper_fields] = nlohmann::json::array();
        }

        auto reference_pair = pair.second;
        auto reference_collection_name = reference_pair.collection;
        auto reference_field_name = reference_pair.field;
        auto& cm = CollectionManager::get_instance();
        auto ref_collection = cm.get_collection(reference_collection_name);
        if (ref_collection == nullptr) {
            return Option<bool>(400, "Referenced collection `" + reference_collection_name
                                             + "` not found.");
        }

        auto const reference_helper_field = field_name + fields::REFERENCE_HELPER_FIELD_SUFFIX;
        document[fields::reference_helper_fields] += reference_helper_field;

        if (reference_field_name == "id") {
            auto id_field_type_error_op =  Option<bool>(400, "Field `" + field_name + "` must have string value.");
            if (document[field_name].is_array()) {
                document[reference_helper_field] = nlohmann::json::array();
                for (const auto &item: document[field_name].items()) {
                    if (!item.value().is_string()) {
                        return id_field_type_error_op;
                    }

                    auto id = item.value().get<std::string>();
                    auto ref_doc_id_op = ref_collection->doc_id_to_seq_id_with_lock(id);
                    if (!ref_doc_id_op.ok()) {
                        return Option<bool>(400, "Referenced document having `id: " + id +
                                                 "` not found in the collection `" +
                                                 reference_collection_name + "`." );
                    }

                    document[reference_helper_field] += ref_doc_id_op.get();
                }
            } else if (document[field_name].is_string()) {
                auto id = document[field_name].get<std::string>();
                auto ref_doc_id_op = ref_collection->doc_id_to_seq_id_with_lock(id);
                if (!ref_doc_id_op.ok()) {
                    return Option<bool>(400, "Referenced document having `id: " + id +
                                             "` not found in the collection `" +
                                             reference_collection_name + "`." );
                }

                document[reference_helper_field] = ref_doc_id_op.get();
            } else {
                return id_field_type_error_op;
            }

            continue;
        }

        if (ref_collection->get_schema().count(reference_field_name) == 0) {
            return Option<bool>(400, "Referenced field `" + reference_field_name +
                                             "` not found in the collection `" + reference_collection_name + "`.");
        }

        auto const ref_field = ref_collection->get_schema().at(reference_field_name);
        if (!ref_field.index) {
            return Option<bool>(400, "Referenced field `" + reference_field_name +
                                             "` in the collection `" + reference_collection_name + "` must be indexed.");
        }

        // Create filter query from the value(s) in the reference field and get the reference doc id(s).
        std::string filter_query = reference_field_name + ": ";
        std::string ref_field_type = ref_field.is_string() ? field_types::STRING :
                                    ref_field.is_int32() ? field_types::INT32 :
                                    ref_field.is_int64() ? field_types::INT64 : field_types::NIL;

        if (ref_field_type == field_types::NIL) {
            return Option<bool>(400, "Cannot add a reference to `" + reference_collection_name + "." + reference_field_name +
                                "` of type `" + ref_field.type + "`.");
        }

        if (document[field_name].is_array()) {
            if (ref_field_type == field_types::STRING) {
                filter_query[filter_query.size() - 1] = '=';
                filter_query += " [";
            } else {
                filter_query += "[";
            }
            for (const auto &item: document[field_name].items()) {
                auto const& item_value = item.value();
                if (item_value.is_string() && ref_field_type == field_types::STRING) {
                    filter_query += item_value.get<std::string>();
                } else if (item_value.is_number_integer() && (ref_field_type == field_types::INT64 ||
                    (ref_field_type == field_types::INT32 && StringUtils::is_int32_t(std::to_string(item_value.get<int64_t>()))))) {
                    filter_query += std::to_string(item_value.get<int64_t>());
                } else {
                    return Option<bool>(400, "Field `" + field_name + "` must only have `" + ref_field_type + "` values.");
                }
                filter_query += ",";
            }
            filter_query[filter_query.size() - 1] = ']';
        } else {
            auto const& value = document[field_name];
            if (value.is_string() && ref_field_type == field_types::STRING) {
                filter_query[filter_query.size() - 1] = '=';
                filter_query += (" " + value.get<std::string>());
            } else if (value.is_number_integer() && (ref_field_type == field_types::INT64 ||
                (ref_field_type == field_types::INT32 && StringUtils::is_int32_t(std::to_string(value.get<int64_t>()))))) {
                filter_query += std::to_string(value.get<int64_t>());
            } else {
                return Option<bool>(400, "Field `" + field_name + "` must have `" + ref_field_type + "` value.");
            }
        }

        filter_result_t filter_result;
        auto filter_ids_op = ref_collection->get_filter_ids(filter_query, filter_result);
        if (!filter_ids_op.ok()) {
            return filter_ids_op;
        }

        if (document[field_name].is_array()) {
            document[field_name + fields::REFERENCE_HELPER_FIELD_SUFFIX] = nlohmann::json::array();
            for (uint32_t i = 0; i < filter_result.count; i++) {
                document[reference_helper_field] += filter_result.docs[i];
            }
        } else {
            if (filter_result.count != 1) {
                // Constraints similar to foreign key apply here. The reference match must be unique and not null.
                return  Option<bool>(400, filter_result.count < 1 ?
                                          "Reference document having `" + filter_query + "` not found in the collection `"
                                          + reference_collection_name + "`." :
                                          "Multiple documents having `" + filter_query + "` found in the collection `" +
                                          reference_collection_name + "`.");
            }

            document[reference_helper_field] = filter_result.docs[0];
        }
    }

    return Option<bool>(true);
}

Option<doc_seq_id_t> Collection::to_doc(const std::string & json_str, nlohmann::json& document,
                                        const index_operation_t& operation,
                                        const DIRTY_VALUES dirty_values,
                                        const std::string& id) {
    try {
        document = nlohmann::json::parse(json_str);
    } catch(const std::exception& e) {
        LOG(ERROR) << "JSON error: " << e.what();
        return Option<doc_seq_id_t>(400, std::string("Bad JSON: ") + e.what());
    }

    if(!document.is_object()) {
        return Option<doc_seq_id_t>(400, "Bad JSON: not a properly formed document.");
    }

    if(document.count("id") != 0 && id != "" && document["id"] != id) {
        return Option<doc_seq_id_t>(400, "The `id` of the resource does not match the `id` in the JSON body.");
    }

    if(document.count("id") == 0 && !id.empty()) {
        // use the explicit ID (usually from a PUT request) if document body does not have it
        document["id"] = id;
    }

    if(document.count("id") != 0 && document["id"] == "") {
        return Option<doc_seq_id_t>(400, "The `id` should not be empty.");
    }

    if(document.count("id") == 0) {
        if(operation == UPDATE) {
            return Option<doc_seq_id_t>(400, "For update, the `id` key must be provided.");
        }
        // for UPSERT, EMPLACE or CREATE, if a document does not have an ID, we will treat it as a new doc
        uint32_t seq_id = get_next_seq_id();
        document["id"] = std::to_string(seq_id);

        auto add_reference_helper_fields_op = add_reference_helper_fields(document);
        if (!add_reference_helper_fields_op.ok()) {
            return Option<doc_seq_id_t>(add_reference_helper_fields_op.code(), add_reference_helper_fields_op.error());
        }

        return Option<doc_seq_id_t>(doc_seq_id_t{seq_id, true});
    } else {
        if(!document["id"].is_string()) {
            return Option<doc_seq_id_t>(400, "Document's `id` field should be a string.");
        }

        const std::string& doc_id = document["id"];

        // try to get the corresponding sequence id from disk if present
        std::string seq_id_str;
        StoreStatus seq_id_status = store->get(get_doc_id_key(doc_id), seq_id_str);

        if(seq_id_status == StoreStatus::ERROR) {
            return Option<doc_seq_id_t>(500, "Error fetching the sequence key for document with id: " + doc_id);
        }

        if(seq_id_status == StoreStatus::FOUND) {
            if(operation == CREATE) {
                return Option<doc_seq_id_t>(409, std::string("A document with id ") + doc_id + " already exists.");
            }
            


            // UPSERT, EMPLACE or UPDATE
            uint32_t seq_id = (uint32_t) std::stoul(seq_id_str);

            return Option<doc_seq_id_t>(doc_seq_id_t{seq_id, false});

        } else {
            if(operation == UPDATE) {
                // for UPDATE, a document with given ID must be found
                return Option<doc_seq_id_t>(404, "Could not find a document with id: " + doc_id);
            } else {
                // for UPSERT, EMPLACE or CREATE, if a document with given ID is not found, we will treat it as a new doc
                uint32_t seq_id = get_next_seq_id();

                auto add_reference_helper_fields_op = add_reference_helper_fields(document);
                if (!add_reference_helper_fields_op.ok()) {
                    return Option<doc_seq_id_t>(add_reference_helper_fields_op.code(), add_reference_helper_fields_op.error());
                }

                return Option<doc_seq_id_t>(doc_seq_id_t{seq_id, true});
            }
        }
    }
}

nlohmann::json Collection::get_summary_json() const {
    std::shared_lock lock(mutex);

    nlohmann::json json_response;

    json_response["name"] = name;
    json_response["num_documents"] = num_documents.load();
    json_response["created_at"] = created_at.load();
    json_response["enable_nested_fields"] = enable_nested_fields;
    json_response["token_separators"] = nlohmann::json::array();
    json_response["symbols_to_index"] = nlohmann::json::array();

    for(auto c: symbols_to_index) {
        json_response["symbols_to_index"].push_back(std::string(1, c));
    }

    for(auto c: token_separators) {
        json_response["token_separators"].push_back(std::string(1, c));
    }

    nlohmann::json fields_arr;
    const std::regex sequence_id_pattern(".*_sequence_id$");

    for(const field & coll_field: fields) {
        if (std::regex_match(coll_field.name, sequence_id_pattern)) {
            // Don't add foo_sequence_id field.
            continue;
        }

        nlohmann::json field_json;
        field_json[fields::name] = coll_field.name;
        field_json[fields::type] = coll_field.type;
        field_json[fields::facet] = coll_field.facet;
        field_json[fields::optional] = coll_field.optional;
        field_json[fields::index] = coll_field.index;
        field_json[fields::sort] = coll_field.sort;
        field_json[fields::infix] = coll_field.infix;
        field_json[fields::locale] = coll_field.locale;
        if(coll_field.embed.count(fields::from) != 0) {
            field_json[fields::embed] = coll_field.embed;

            if(field_json[fields::embed].count(fields::model_config) != 0) {
                hide_credential(field_json[fields::embed][fields::model_config], "api_key");
                hide_credential(field_json[fields::embed][fields::model_config], "access_token");
                hide_credential(field_json[fields::embed][fields::model_config], "refresh_token");
                hide_credential(field_json[fields::embed][fields::model_config], "client_id");
                hide_credential(field_json[fields::embed][fields::model_config], "client_secret");
                hide_credential(field_json[fields::embed][fields::model_config], "project_id");
            }
        }

        if(coll_field.num_dim > 0) {
            field_json[fields::num_dim] = coll_field.num_dim;
            field_json[fields::vec_dist] = magic_enum::enum_name(coll_field.vec_dist);
        }

        if (!coll_field.reference.empty()) {
            field_json[fields::reference] = coll_field.reference;
        }

        fields_arr.push_back(field_json);
    }

    json_response["fields"] = fields_arr;
    json_response["default_sorting_field"] = default_sorting_field;
    return json_response;
}

Option<nlohmann::json> Collection::add(const std::string & json_str,
                                       const index_operation_t& operation, const std::string& id,
                                       const DIRTY_VALUES& dirty_values) {
    nlohmann::json document;
    std::vector<std::string> json_lines = {json_str};
    const nlohmann::json& res = add_many(json_lines, document, operation, id, dirty_values, false, false);

    if(!res["success"].get<bool>()) {
        nlohmann::json res_doc;

        try {
            res_doc = nlohmann::json::parse(json_lines[0]);
        } catch(const std::exception& e) {
            LOG(ERROR) << "JSON error: " << e.what();
            return Option<nlohmann::json>(400, std::string("Bad JSON: ") + e.what());
        }

        return Option<nlohmann::json>(res_doc["code"].get<size_t>(), res_doc["error"].get<std::string>());
    }

    return Option<nlohmann::json>(document);
}

nlohmann::json Collection::add_many(std::vector<std::string>& json_lines, nlohmann::json& document,
                                    const index_operation_t& operation, const std::string& id,
                                    const DIRTY_VALUES& dirty_values, const bool& return_doc, const bool& return_id,
                                    const size_t remote_embedding_batch_size,
                                    const size_t remote_embedding_timeout_ms,
                                    const size_t remote_embedding_num_tries) {
    //LOG(INFO) << "Memory ratio. Max = " << max_memory_ratio << ", Used = " << SystemMetrics::used_memory_ratio();
    std::vector<index_record> index_records;

    const size_t index_batch_size = 1000;
    size_t num_indexed = 0;
    //bool exceeds_memory_limit = false;

    // ensures that document IDs are not repeated within the same batch
    std::set<std::string> batch_doc_ids;

    for(size_t i=0; i < json_lines.size(); i++) {
        const std::string & json_line = json_lines[i];
        Option<doc_seq_id_t> doc_seq_id_op = to_doc(json_line, document, operation, dirty_values, id);

        const uint32_t seq_id = doc_seq_id_op.ok() ? doc_seq_id_op.get().seq_id : 0;
        index_record record(i, seq_id, document, operation, dirty_values);

        // NOTE: we overwrite the input json_lines with result to avoid memory pressure

        record.is_update = false;
        bool repeated_doc = false;

        if(!doc_seq_id_op.ok()) {
            record.index_failure(doc_seq_id_op.code(), doc_seq_id_op.error());
        } else {
            const std::string& doc_id = record.doc["id"].get<std::string>();
            repeated_doc = (batch_doc_ids.find(doc_id) != batch_doc_ids.end());

            if(repeated_doc) {
                // when a document repeats, we send the batch until this document so that we can deal with conflicts
                i--;
                goto do_batched_index;
            }

            record.is_update = !doc_seq_id_op.get().is_new;

            if(record.is_update) {
                get_document_from_store(get_seq_id_key(seq_id), record.old_doc);
            }

            batch_doc_ids.insert(doc_id);

            // if `fallback_field_type` or `dynamic_fields` is enabled, update schema first before indexing
            if(!fallback_field_type.empty() || !dynamic_fields.empty() || !nested_fields.empty()) {
                std::vector<field> new_fields;
                std::unique_lock lock(mutex);

                Option<bool> new_fields_op = detect_new_fields(record.doc, dirty_values,
                                                               search_schema, dynamic_fields,
                                                               nested_fields,
                                                               fallback_field_type,
                                                               record.is_update,
                                                               new_fields,
                                                               enable_nested_fields);
                if(!new_fields_op.ok()) {
                    record.index_failure(new_fields_op.code(), new_fields_op.error());
                }

                else if(!new_fields.empty()) {
                    bool found_new_field = false;
                    for(auto& new_field: new_fields) {
                        if(search_schema.find(new_field.name) == search_schema.end()) {
                            found_new_field = true;
                            search_schema.emplace(new_field.name, new_field);
                            fields.emplace_back(new_field);
                            if(new_field.nested) {
                                nested_fields.emplace(new_field.name, new_field);
                            }
                        }
                    }

                    if(found_new_field) {
                        auto persist_op = persist_collection_meta();
                        if(!persist_op.ok()) {
                            record.index_failure(persist_op.code(), persist_op.error());
                        } else {
                            index->refresh_schemas(new_fields, {});
                        }
                    }
                }
            }
        }

        index_records.emplace_back(std::move(record));

        do_batched_index:


        if((i+1) % index_batch_size == 0 || i == json_lines.size()-1 || repeated_doc) {
            batch_index(index_records, json_lines, num_indexed, return_doc, return_id, remote_embedding_batch_size, remote_embedding_timeout_ms, remote_embedding_num_tries);

            // to return the document for the single doc add cases
            if(index_records.size() == 1) {
                const auto& rec = index_records[0];
                document = rec.is_update ? rec.new_doc : rec.doc;
                remove_flat_fields(document);
                remove_reference_helper_fields(document);
            }
            index_records.clear();
            batch_doc_ids.clear();
        }
    }

    nlohmann::json resp_summary;
    resp_summary["num_imported"] = num_indexed;
    resp_summary["success"] = (num_indexed == json_lines.size());

    return resp_summary;
}

Option<nlohmann::json> Collection::update_matching_filter(const std::string& filter_query,
                                                          const std::string & json_str,
                                                          std::string& req_dirty_values,
                                                          const int batch_size) {
    auto _filter_query = filter_query;
    StringUtils::trim(_filter_query);

    if (_filter_query.empty()) {
        nlohmann::json resp_summary;
        resp_summary["num_updated"] = 0;
        return Option(resp_summary);
    }

    const auto& dirty_values = parse_dirty_values_option(req_dirty_values);
    size_t docs_updated_count = 0;
    nlohmann::json update_document, dummy;

    try {
        update_document = nlohmann::json::parse(json_str);
    } catch(const std::exception& e) {
        LOG(ERROR) << "JSON error: " << e.what();
        return Option<nlohmann::json>(400, std::string("Bad JSON: ") + e.what());
    }

    std::vector<std::string> buffer;
    buffer.reserve(batch_size);

    if (_filter_query == "*") {
        // Get an iterator from rocksdb and iterate over all the documents present in the collection.
        std::string iter_upper_bound_key = get_seq_id_collection_prefix() + "`";
        auto iter_upper_bound = new rocksdb::Slice(iter_upper_bound_key);
        CollectionManager & collectionManager = CollectionManager::get_instance();
        const std::string seq_id_prefix = get_seq_id_collection_prefix();
        rocksdb::Iterator* it = collectionManager.get_store()->scan(seq_id_prefix, iter_upper_bound);

        while(it->Valid()) {
            // Generate a batch of documents to be ingested by add_many.
            for (int buffer_counter = 0; buffer_counter < batch_size && it->Valid();) {
                auto json_doc_str = it->value().ToString();
                it->Next();
                nlohmann::json existing_document;
                try {
                    existing_document = nlohmann::json::parse(json_doc_str);
                } catch(...) {
                    continue; // Don't add into buffer.
                }

                update_document["id"] = existing_document["id"].get<std::string>();
                buffer.push_back(update_document.dump());
                buffer_counter++;
            }

            auto res = add_many(buffer, dummy, index_operation_t::UPDATE, "", dirty_values);
            docs_updated_count += res["num_imported"].get<size_t>();
            buffer.clear();
        }

        delete iter_upper_bound;
        delete it;
    } else {
        filter_result_t filter_result;
        auto filter_ids_op = get_filter_ids(_filter_query, filter_result);
        if(!filter_ids_op.ok()) {
            return Option<nlohmann::json>(filter_ids_op.code(), filter_ids_op.error());
        }

        for (size_t i = 0; i < filter_result.count;) {
            for (int buffer_counter = 0; buffer_counter < batch_size && i < filter_result.count;) {
                uint32_t seq_id = filter_result.docs[i++];
                nlohmann::json existing_document;

                auto get_doc_op = get_document_from_store(get_seq_id_key(seq_id), existing_document);
                if (!get_doc_op.ok()) {
                    continue;
                }

                update_document["id"] = existing_document["id"].get<std::string>();
                buffer.push_back(update_document.dump());
                buffer_counter++;
            }

            auto res = add_many(buffer, dummy, index_operation_t::UPDATE, "", dirty_values);
            docs_updated_count += res["num_imported"].get<size_t>();
            buffer.clear();
        }
    }

    nlohmann::json resp_summary;
    resp_summary["num_updated"] = docs_updated_count;
    return Option(resp_summary);
}

bool Collection::is_exceeding_memory_threshold() const {
    return SystemMetrics::used_memory_ratio() > max_memory_ratio;
}

void Collection::batch_index(std::vector<index_record>& index_records, std::vector<std::string>& json_out,
                             size_t &num_indexed, const bool& return_doc, const bool& return_id, const size_t remote_embedding_batch_size,
                             const size_t remote_embedding_timeout_ms, const size_t remote_embedding_num_tries) {

    batch_index_in_memory(index_records, remote_embedding_batch_size, remote_embedding_timeout_ms, remote_embedding_num_tries, true);

    // store only documents that were indexed in-memory successfully
    for(auto& index_record: index_records) {
        nlohmann::json res;

        if(index_record.indexed.ok()) {
            if(index_record.is_update) {
                remove_flat_fields(index_record.new_doc);
                const std::string& serialized_json = index_record.new_doc.dump(-1, ' ', false, nlohmann::detail::error_handler_t::ignore);
                bool write_ok = store->insert(get_seq_id_key(index_record.seq_id), serialized_json);

                if(!write_ok) {
                    // we will attempt to reindex the old doc on a best-effort basis
                    LOG(ERROR) << "Update to disk failed. Will restore old document";
                    remove_document(index_record.new_doc, index_record.seq_id, false);
                    index_in_memory(index_record.old_doc, index_record.seq_id, index_record.operation, index_record.dirty_values);
                    index_record.index_failure(500, "Could not write to on-disk storage.");
                } else {
                    num_indexed++;
                    index_record.index_success();
                }

            } else {
                // remove flattened field values before storing on disk
                remove_flat_fields(index_record.doc);

                const std::string& seq_id_str = std::to_string(index_record.seq_id);
                const std::string& serialized_json = index_record.doc.dump(-1, ' ', false,
                                                                           nlohmann::detail::error_handler_t::ignore);

                rocksdb::WriteBatch batch;
                batch.Put(get_doc_id_key(index_record.doc["id"]), seq_id_str);
                batch.Put(get_seq_id_key(index_record.seq_id), serialized_json);
                bool write_ok = store->batch_write(batch);

                if(!write_ok) {
                    // remove from in-memory store to keep the state synced
                    LOG(ERROR) << "Write to disk failed. Will restore old document";
                    remove_document(index_record.doc, index_record.seq_id, false);
                    index_record.index_failure(500, "Could not write to on-disk storage.");
                } else {
                    num_indexed++;
                    index_record.index_success();
                }
            }
            res["success"] = index_record.indexed.ok();

            if (return_doc & index_record.indexed.ok()) {
                res["document"] = index_record.is_update ? index_record.new_doc : index_record.doc;
            }
            if (return_id & index_record.indexed.ok()) {
                res["id"] = index_record.is_update ? index_record.new_doc["id"] : index_record.doc["id"];
            }
            if(!index_record.indexed.ok()) {
                res["document"] = json_out[index_record.position];
                res["error"] = index_record.indexed.error();
                if (!index_record.embedding_res.empty()) {
                    res["embedding_error"] = nlohmann::json::object();
                    res["embedding_error"] = index_record.embedding_res;
                    res["error"] = index_record.embedding_res["error"];
                }
                res["code"] = index_record.indexed.code();
            }
        } else {
            res["success"] = false;
            res["document"] = json_out[index_record.position];
            res["error"] = index_record.indexed.error();
            if (!index_record.embedding_res.empty()) {
                res["embedding_error"] = nlohmann::json::object();
                res["error"] = index_record.embedding_res["error"];
                res["embedding_error"] = index_record.embedding_res;
            }
            res["code"] = index_record.indexed.code();
        }

        json_out[index_record.position] = res.dump(-1, ' ', false,
                                                   nlohmann::detail::error_handler_t::ignore);
    }
}

Option<uint32_t> Collection::index_in_memory(nlohmann::json &document, uint32_t seq_id,
                                             const index_operation_t op, const DIRTY_VALUES& dirty_values) {
    std::unique_lock lock(mutex);

    Option<uint32_t> validation_op = validator_t::validate_index_in_memory(document, seq_id, default_sorting_field,
                                                                     search_schema, embedding_fields, op, false,
                                                                     fallback_field_type, dirty_values);

    if(!validation_op.ok()) {
        return validation_op;
    }

    index_record rec(0, seq_id, document, op, dirty_values);

    std::vector<index_record> index_batch;
    index_batch.emplace_back(std::move(rec));
    Index::batch_memory_index(index, index_batch, default_sorting_field, search_schema, embedding_fields,
                              fallback_field_type, token_separators, symbols_to_index, true);

    num_documents += 1;
    return Option<>(200);
}

size_t Collection::batch_index_in_memory(std::vector<index_record>& index_records, const size_t remote_embedding_batch_size,
                                         const size_t remote_embedding_timeout_ms, const size_t remote_embedding_num_tries, const bool generate_embeddings) {
    std::unique_lock lock(mutex);
    size_t num_indexed = Index::batch_memory_index(index, index_records, default_sorting_field,
                                                   search_schema, embedding_fields, fallback_field_type,
                                                   token_separators, symbols_to_index, true, remote_embedding_batch_size, remote_embedding_timeout_ms, remote_embedding_num_tries, generate_embeddings);
    num_documents += num_indexed;
    return num_indexed;
}

void Collection::curate_results(string& actual_query, const string& filter_query,
                                bool enable_overrides, bool already_segmented,
                                const std::map<size_t, std::vector<std::string>>& pinned_hits,
                                const std::vector<std::string>& hidden_hits,
                                std::vector<std::pair<uint32_t, uint32_t>>& included_ids,
                                std::vector<uint32_t>& excluded_ids,
                                std::vector<const override_t*>& filter_overrides,
                                bool& filter_curated_hits,
                                std::string& curated_sort_by) const {

    std::set<uint32_t> excluded_set;

    // If pinned or hidden hits are provided, they take precedence over overrides

    // have to ensure that hidden hits take precedence over included hits
    if(!hidden_hits.empty()) {
        for(const auto & hit: hidden_hits) {
            Option<uint32_t> seq_id_op = doc_id_to_seq_id(hit);
            if(seq_id_op.ok()) {
                excluded_ids.push_back(seq_id_op.get());
                excluded_set.insert(seq_id_op.get());
            }
        }
    }


    if(enable_overrides && !overrides.empty()) {
        std::string query;

        if(actual_query == "*") {
            query = "*";
        } else {
            std::vector<std::string> tokens;
            Tokenizer tokenizer(actual_query, true, false, "", symbols_to_index, token_separators);
            tokenizer.tokenize(tokens);
            query = StringUtils::join(tokens, " ");
        }

        for(const auto& override_kv: overrides) {
            const auto& override = override_kv.second;

            auto now_epoch = int64_t(std::time(0));
            if(override.effective_from_ts != -1 && now_epoch < override.effective_from_ts) {
                continue;
            }

            if(override.effective_to_ts != -1 && now_epoch > override.effective_to_ts) {
                continue;
            }

            // ID-based overrides are applied first as they take precedence over filter-based overrides
            if(!override.filter_by.empty()) {
                filter_overrides.push_back(&override);
            }

            bool filter_by_match = (override.rule.query.empty() && override.rule.match.empty() &&
                                   !override.rule.filter_by.empty() && override.rule.filter_by == filter_query);

            bool query_match = (override.rule.match == override_t::MATCH_EXACT && override.rule.normalized_query == query) ||
                   (override.rule.match == override_t::MATCH_CONTAINS &&
                    StringUtils::contains_word(query, override.rule.normalized_query));

            if (filter_by_match || query_match) {
                if(!override.rule.filter_by.empty() && override.rule.filter_by != filter_query) {
                    continue;
                }

                // have to ensure that dropped hits take precedence over added hits
                for(const auto & hit: override.drop_hits) {
                    Option<uint32_t> seq_id_op = doc_id_to_seq_id(hit.doc_id);
                    if(seq_id_op.ok()) {
                        excluded_ids.push_back(seq_id_op.get());
                        excluded_set.insert(seq_id_op.get());
                    }
                }

                for(const auto & hit: override.add_hits) {
                    Option<uint32_t> seq_id_op = doc_id_to_seq_id(hit.doc_id);
                    if(!seq_id_op.ok()) {
                        continue;
                    }
                    uint32_t seq_id = seq_id_op.get();
                    bool excluded = (excluded_set.count(seq_id) != 0);
                    if(!excluded) {
                        included_ids.emplace_back(seq_id, hit.position);
                    }
                }

                if(!override.replace_query.empty()) {
                    actual_query = override.replace_query;
                } else if(override.remove_matched_tokens && override.filter_by.empty()) {
                    // don't prematurely remove tokens from query because dynamic filtering will require them
                    StringUtils::replace_all(query, override.rule.normalized_query, "");
                    StringUtils::trim(query);
                    if(query.empty()) {
                        query = "*";
                    }

                    actual_query = query;
                }

                filter_curated_hits = override.filter_curated_hits;
                curated_sort_by = override.sort_by;

                if(override.stop_processing) {
                    break;
                }
            }
        }
    }

    if(!pinned_hits.empty()) {
        for(const auto& pos_ids: pinned_hits) {
            size_t pos = pos_ids.first;
            for(const std::string& id: pos_ids.second) {
                Option<uint32_t> seq_id_op = doc_id_to_seq_id(id);
                if(!seq_id_op.ok()) {
                    continue;
                }
                uint32_t seq_id = seq_id_op.get();
                bool excluded = (excluded_set.count(seq_id) != 0);
                if(!excluded) {
                    included_ids.emplace_back(seq_id, pos);
                }
            }
        }
    }
}

Option<bool> Collection::validate_and_standardize_sort_fields_with_lock(const std::vector<sort_by> & sort_fields,
                                                                        std::vector<sort_by>& sort_fields_std,
                                                                        const bool is_wildcard_query,
                                                                        const bool is_vector_query,
                                                                        const std::string& query, const bool is_group_by_query,
                                                                        const size_t remote_embedding_timeout_ms,
                                                                        const size_t remote_embedding_num_tries) const {
    std::shared_lock lock(mutex);
    return validate_and_standardize_sort_fields(sort_fields, sort_fields_std, is_wildcard_query, is_vector_query,
                                                query, is_group_by_query, remote_embedding_timeout_ms, true);
}

Option<bool> Collection::validate_and_standardize_sort_fields(const std::vector<sort_by> & sort_fields,
                                                              std::vector<sort_by>& sort_fields_std,
                                                              const bool is_wildcard_query,
                                                              const bool is_vector_query,
                                                              const std::string& query, const bool is_group_by_query, 
                                                              const size_t remote_embedding_timeout_ms,
                                                              const size_t remote_embedding_num_tries,
                                                              const bool is_reference_sort) const {

    uint32_t eval_sort_count = 0;
    size_t num_sort_expressions = 0;

    for(size_t i = 0; i < sort_fields.size(); i++) {
        const sort_by& _sort_field = sort_fields[i];

        if (_sort_field.name[0] == '$') {
            // Reference sort_by
            auto parenthesis_index = _sort_field.name.find('(');
            std::string ref_collection_name = _sort_field.name.substr(1, parenthesis_index - 1);
            auto& cm = CollectionManager::get_instance();
            auto ref_collection = cm.get_collection(ref_collection_name);
            if (ref_collection == nullptr) {
                return Option<bool>(400, "Referenced collection `" + ref_collection_name + "` in `sort_by` not found.");
            }

            auto sort_by_str = _sort_field.name.substr(parenthesis_index + 1,
                                                       _sort_field.name.size() - parenthesis_index - 2);
            std::vector<sort_by> ref_sort_fields;
            bool parsed_sort_by = CollectionManager::parse_sort_by_str(sort_by_str, ref_sort_fields);
            if (!parsed_sort_by) {
                return Option<bool>(400, "Reference `sort_by` is malformed.");
            }

            std::vector<sort_by> ref_sort_fields_std;
            auto sort_validation_op = ref_collection->validate_and_standardize_sort_fields_with_lock(ref_sort_fields,
                                                                                                     ref_sort_fields_std,
                                                                                                     is_wildcard_query,
                                                                                                     is_vector_query,
                                                                                                     query,
                                                                                                     is_group_by_query,
                                                                                                     remote_embedding_timeout_ms,
                                                                                                     remote_embedding_num_tries);
            if (!sort_validation_op.ok()) {
                return Option<bool>(sort_validation_op.code(), "Referenced collection `" + ref_collection_name + "`: " +
                                                                sort_validation_op.error());
            }

            for (auto& ref_sort_field_std: ref_sort_fields_std) {
                ref_sort_field_std.reference_collection_name = ref_collection_name;
                sort_fields_std.emplace_back(ref_sort_field_std);
            }

            continue;
        } else if (_sort_field.name == sort_field_const::eval) {
            sort_by sort_field_std(sort_field_const::eval, _sort_field.order);

            auto const& count = _sort_field.eval_expressions.size();
            sort_field_std.eval.filter_trees = new filter_node_t[count];
            std::unique_ptr<filter_node_t []> filter_trees_guard(sort_field_std.eval.filter_trees);

            for (uint32_t j = 0; j < count; j++) {
                auto const& filter_exp = _sort_field.eval_expressions[j];
                if (filter_exp.empty()) {
                    return Option<bool>(400, "The eval expression in sort_by is empty.");
                }

                filter_node_t* filter_tree_root = nullptr;
                Option<bool> parse_filter_op = filter::parse_filter_query(filter_exp, search_schema,
                                                                          store, "", filter_tree_root);
                std::unique_ptr<filter_node_t> filter_tree_root_guard(filter_tree_root);

                if (!parse_filter_op.ok()) {
                    return Option<bool>(parse_filter_op.code(), "Error parsing eval expression in sort_by clause.");
                }

                sort_field_std.eval.filter_trees[j] = std::move(*filter_tree_root);
            }

            eval_sort_count++;
            sort_field_std.eval_expressions = _sort_field.eval_expressions;
            sort_field_std.eval.scores = _sort_field.eval.scores;
            sort_fields_std.emplace_back(sort_field_std);
            filter_trees_guard.release();
            continue;
        }

        sort_by sort_field_std(_sort_field.name, _sort_field.order);

        if(sort_field_std.name.back() == ')') {
            // check if this is a geo field or text match field
            size_t paran_start = 0;
            while(paran_start < sort_field_std.name.size() && sort_field_std.name[paran_start] != '(') {
                paran_start++;
            }

            const std::string& actual_field_name = sort_field_std.name.substr(0, paran_start);
            const auto field_it = search_schema.find(actual_field_name);

            if(actual_field_name == sort_field_const::text_match) {
                std::vector<std::string> match_parts;
                const std::string& match_config = sort_field_std.name.substr(paran_start+1, sort_field_std.name.size() - paran_start - 2);
                StringUtils::split(match_config, match_parts, ":");
                if(match_parts.size() != 2 || match_parts[0] != "buckets") {
                    return Option<bool>(400, "Invalid sorting parameter passed for _text_match.");
                }

                if(!StringUtils::is_uint32_t(match_parts[1])) {
                    return Option<bool>(400, "Invalid value passed for _text_match `buckets` configuration.");
                }

                sort_field_std.name = actual_field_name;
                sort_field_std.text_match_buckets = std::stoll(match_parts[1]);

            } else if(actual_field_name == sort_field_const::eval) {
                const std::string& filter_exp = sort_field_std.name.substr(paran_start + 1,
                                                                           sort_field_std.name.size() - paran_start -
                                                                           2);
                if(filter_exp.empty()) {
                    return Option<bool>(400, "The eval expression in sort_by is empty.");
                }

                Option<bool> parse_filter_op = filter::parse_filter_query(filter_exp, search_schema,
                                                                          store, "", sort_field_std.eval.filter_trees);
                if(!parse_filter_op.ok()) {
                    return Option<bool>(parse_filter_op.code(), "Error parsing eval expression in sort_by clause.");
                }

                sort_field_std.name = actual_field_name;
                num_sort_expressions++;
            } else if(actual_field_name == sort_field_const::vector_query) {
                const std::string& vector_query_str = sort_field_std.name.substr(paran_start + 1,
                                                                              sort_field_std.name.size() - paran_start -
                                                                              2);
                if(vector_query_str.empty()) {
                    return Option<bool>(400, "The vector query in sort_by is empty.");
                }


                auto parse_vector_op = VectorQueryOps::parse_vector_query_str(vector_query_str, sort_field_std.vector_query.query,
                                                                            is_wildcard_query, this, true);
                if(!parse_vector_op.ok()) {
                    return Option<bool>(400, parse_vector_op.error());
                }

                auto vector_field_it = search_schema.find(sort_field_std.vector_query.query.field_name);
                if(vector_field_it == search_schema.end() || vector_field_it.value().num_dim == 0) {
                    return Option<bool>(400, "Could not find a field named `" + sort_field_std.vector_query.query.field_name + "` in vector index.");
                }
                
                if(sort_field_std.vector_query.query.values.empty() && embedding_fields.find(sort_field_std.vector_query.query.field_name) != embedding_fields.end()) {
                    // generate embeddings for the query

                    TextEmbedderManager& embedder_manager = TextEmbedderManager::get_instance();
                    auto embedder_op = embedder_manager.get_text_embedder(vector_field_it.value().embed[fields::model_config]);
                    if(!embedder_op.ok()) {
                        return Option<bool>(embedder_op.code(), embedder_op.error());
                    }

                    auto embedder = embedder_op.get();

                    if(embedder->is_remote() && remote_embedding_num_tries == 0) {
                        std::string error = "`remote_embedding_num_tries` must be greater than 0.";
                        return Option<bool>(400, error);
                    }

                    std::string embed_query = embedder_manager.get_query_prefix(vector_field_it.value().embed[fields::model_config]) + query;
                    auto embedding_op = embedder->Embed(embed_query, remote_embedding_timeout_ms, remote_embedding_num_tries);

                    if(!embedding_op.success) {
                        if(!embedding_op.error["error"].get<std::string>().empty()) {
                            return Option<bool>(400, embedding_op.error["error"].get<std::string>());
                        } else {
                            return Option<bool>(400, embedding_op.error.dump());
                        }
                    }

                    sort_field_std.vector_query.query.values = embedding_op.embedding;
                }

                const auto& vector_index_map = index->_get_vector_index();
                if(vector_index_map.find(sort_field_std.vector_query.query.field_name) == vector_index_map.end()) {
                    return Option<bool>(400, "Field `" + sort_field_std.vector_query.query.field_name + "` does not have a vector index.");
                }


                if(vector_field_it.value().num_dim != sort_field_std.vector_query.query.values.size()) {
                    return Option<bool>(400, "Query field `" + sort_field_std.vector_query.query.field_name + "` must have " +
                                                    std::to_string(vector_field_it.value().num_dim) + " dimensions.");
                }

                sort_field_std.vector_query.vector_index = vector_index_map.at(sort_field_std.vector_query.query.field_name);

                if(sort_field_std.vector_query.vector_index->distance_type == cosine) {
                    std::vector<float> normalized_values(sort_field_std.vector_query.query.values.size());
                    hnsw_index_t::normalize_vector(sort_field_std.vector_query.query.values, normalized_values);
                    sort_field_std.vector_query.query.values = normalized_values;
                }

                sort_field_std.name = actual_field_name;

            } else {
                if(field_it == search_schema.end()) {
                    std::string error = "Could not find a field named `" + actual_field_name + "` in the schema for sorting.";
                    return Option<bool>(404, error);
                }

                std::string error = "Bad syntax for sorting field `" + actual_field_name + "`";

                if(!field_it.value().is_geopoint()) {
                    // check for null value order
                    const std::string& sort_params_str = sort_field_std.name.substr(paran_start + 1,
                                                                                    sort_field_std.name.size() -
                                                                                    paran_start - 2);

                    std::vector<std::string> param_parts;
                    StringUtils::split(sort_params_str, param_parts, ":");

                    if(param_parts.size() != 2) {
                        return Option<bool>(400, error);
                    }

                    if(param_parts[0] != sort_field_const::missing_values) {
                        return Option<bool>(400, error);
                    }

                    auto missing_values_op = magic_enum::enum_cast<sort_by::missing_values_t>(param_parts[1]);
                    if(missing_values_op.has_value()) {
                        sort_field_std.missing_values = missing_values_op.value();
                    } else {
                        return Option<bool>(400, error);
                    }
                }

                else {
                    const std::string& geo_coordstr = sort_field_std.name.substr(paran_start+1, sort_field_std.name.size() - paran_start - 2);

                    // e.g. geopoint_field(lat1, lng1, exclude_radius: 10 miles)

                    std::vector<std::string> geo_parts;
                    StringUtils::split(geo_coordstr, geo_parts, ",");

                    if(geo_parts.size() != 2 && geo_parts.size() != 3) {
                        return Option<bool>(400, error);
                    }

                    if(!StringUtils::is_float(geo_parts[0]) || !StringUtils::is_float(geo_parts[1])) {
                        return Option<bool>(400, error);
                    }

                    if(geo_parts.size() == 3) {
                        // try to parse the exclude radius option
                        bool is_exclude_option = false;

                        if(StringUtils::begins_with(geo_parts[2], sort_field_const::exclude_radius)) {
                            is_exclude_option = true;
                        } else if(StringUtils::begins_with(geo_parts[2], sort_field_const::precision)) {
                            is_exclude_option = false;
                        } else {
                            return Option<bool>(400, error);
                        }

                        std::vector<std::string> param_parts;
                        StringUtils::split(geo_parts[2], param_parts, ":");

                        if(param_parts.size() != 2) {
                            return Option<bool>(400, error);
                        }

                        // param_parts[1] is the value, in either "20km" or "20 km" format

                        if(param_parts[1].size() < 2) {
                            return Option<bool>(400, error);
                        }

                        std::string unit = param_parts[1].substr(param_parts[1].size()-2, 2);

                        if(unit != "km" && unit != "mi") {
                            return Option<bool>(400, "Sort field's parameter unit must be either `km` or `mi`.");
                        }

                        std::vector<std::string> dist_values;
                        StringUtils::split(param_parts[1], dist_values, unit);

                        if(dist_values.size() != 1) {
                            return Option<bool>(400, error);
                        }

                        if(!StringUtils::is_float(dist_values[0])) {
                            return Option<bool>(400, error);
                        }

                        int32_t value_meters;

                        if(unit == "km") {
                            value_meters = std::stof(dist_values[0]) * 1000;
                        } else if(unit == "mi") {
                            value_meters = std::stof(dist_values[0]) * 1609.34;
                        } else {
                            return Option<bool>(400, "Sort field's parameter "
                                                     "unit must be either `km` or `mi`.");
                        }

                        if(value_meters <= 0) {
                            return Option<bool>(400, "Sort field's parameter must be a positive number.");
                        }

                        if(is_exclude_option) {
                            sort_field_std.exclude_radius = value_meters;
                        } else {
                            sort_field_std.geo_precision = value_meters;
                        }
                    }

                    double lat = std::stod(geo_parts[0]);
                    double lng = std::stod(geo_parts[1]);
                    int64_t lat_lng = GeoPoint::pack_lat_lng(lat, lng);
                    sort_field_std.geopoint = lat_lng;
                }

                sort_field_std.name = actual_field_name;
            }
        }

        if (sort_field_std.name != sort_field_const::text_match && sort_field_std.name != sort_field_const::eval &&
            sort_field_std.name != sort_field_const::seq_id && sort_field_std.name != sort_field_const::group_found && sort_field_std.name != sort_field_const::vector_distance &&
            sort_field_std.name != sort_field_const::vector_query) {
            const auto field_it = search_schema.find(sort_field_std.name);
            if(field_it == search_schema.end() || !field_it.value().sort || !field_it.value().index) {
                std::string error = "Could not find a field named `" + sort_field_std.name +
                                    "` in the schema for sorting.";
                return Option<bool>(404, error);
            }
        }

        if(sort_field_std.name == sort_field_const::group_found && is_group_by_query == false) {
            std::string error = "group_by parameters should not be empty when using sort_by group_found";
            return Option<bool>(404, error);
        }

        if(sort_field_std.name == sort_field_const::vector_distance && !is_vector_query) {
            std::string error = "sort_by vector_distance is only supported for vector queries, semantic search and hybrid search.";
            return Option<bool>(404, error);
        }

        StringUtils::toupper(sort_field_std.order);

        if(sort_field_std.order != sort_field_const::asc && sort_field_std.order != sort_field_const::desc) {
            std::string error = "Order for field` " + sort_field_std.name + "` should be either ASC or DESC.";
            return Option<bool>(400, error);
        }

        sort_fields_std.emplace_back(sort_field_std);
    }

    if (is_reference_sort) {
        if (eval_sort_count > 1) {
            std::string message = "Only one sorting eval expression is allowed.";
            return Option<bool>(422, message);
        }
        return Option<bool>(true);
    }

    /*
      1. Empty: [match_score, dsf] upstream
      2. ONE  : [usf, match_score]
      3. TWO  : [usf1, usf2, match_score]
      4. THREE: do nothing
    */
    if(sort_fields_std.empty()) {
        if(!is_wildcard_query) {
            sort_fields_std.emplace_back(sort_field_const::text_match, sort_field_const::desc);
        }

        if(is_vector_query) {
            sort_fields_std.emplace_back(sort_field_const::vector_distance, sort_field_const::asc);
        }

        if(!default_sorting_field.empty()) {
            sort_fields_std.emplace_back(default_sorting_field, sort_field_const::desc);
        } else {
            sort_fields_std.emplace_back(sort_field_const::seq_id, sort_field_const::desc);
        }
    }

    bool found_match_score = false;
    bool found_vector_distance = false;
    for(const auto & sort_field : sort_fields_std) {
        if(sort_field.name == sort_field_const::text_match) {
            found_match_score = true;
        }
        if(sort_field.name == sort_field_const::vector_distance) {
            found_vector_distance = true;
        }
        if(found_match_score && found_vector_distance) {
            break;
        }
    }

    if(!found_match_score && !is_wildcard_query && sort_fields.size() < 3) {
        sort_fields_std.emplace_back(sort_field_const::text_match, sort_field_const::desc);
    }

    if(!found_vector_distance && is_vector_query && sort_fields.size() < 3) {
        sort_fields_std.emplace_back(sort_field_const::vector_distance, sort_field_const::asc);
    }

    if(sort_fields_std.size() > 3) {
        std::string message = "Only upto 3 sort_by fields can be specified.";
        return Option<bool>(422, message);
    }

    if(eval_sort_count > 1) {
        std::string message = "Only one sorting eval expression is allowed.";
        return Option<bool>(422, message);
    }

    return Option<bool>(true);
}

Option<bool> Collection::extract_field_name(const std::string& field_name,
                                            const tsl::htrie_map<char, field>& search_schema,
                                            std::vector<std::string>& processed_search_fields,
                                            const bool extract_only_string_fields,
                                            const bool enable_nested_fields,
                                            const bool handle_wildcard,
                                            const bool& include_id) {
    // Reference to other collection
    if (field_name[0] == '$') {
        processed_search_fields.push_back(field_name);
        return Option<bool>(true);
    }

    if(field_name == "id") {
        processed_search_fields.push_back(field_name);
        return Option<bool>(true);
    }

    bool is_wildcard = field_name.find('*') != std::string::npos;
    if (is_wildcard && !handle_wildcard) {
        return Option<bool>(400, "Pattern `" + field_name + "` is not allowed.");
    }

    if (is_wildcard && include_id && field_name.size() < 4 &&
        (field_name == "*" || field_name == "i*" || field_name == "id*")) {
        processed_search_fields.emplace_back("id");
    }

    // If wildcard, remove *
    auto prefix_it = search_schema.equal_prefix_range(field_name.substr(0, field_name.size() - is_wildcard));
    bool field_found = false;

    for(auto kv = prefix_it.first; kv != prefix_it.second; ++kv) {
        bool exact_key_match = (kv.key().size() == field_name.size());
        bool exact_primitive_match = exact_key_match && !kv.value().is_object();
        bool text_embedding = kv.value().type == field_types::FLOAT_ARRAY && kv.value().num_dim > 0;

        if(extract_only_string_fields && !kv.value().is_string() && !text_embedding) {
            if(exact_primitive_match && !is_wildcard) {
                // upstream needs to be returned an error
                return Option<bool>(400, "Field `" + field_name + "` should be a string or a string array.");
            }

            continue;
        }

        if(!exact_key_match && text_embedding) {
            continue;
        }

        if (exact_primitive_match || is_wildcard || text_embedding ||
            // field_name prefix must be followed by a "." to indicate an object search
            (enable_nested_fields && kv.key().size() > field_name.size() && kv.key()[field_name.size()] == '.')) {
            processed_search_fields.push_back(kv.key());
            field_found = true;
        }
    }

    if (is_wildcard && extract_only_string_fields && !field_found) {
        std::string error = "No string or string array field found matching the pattern `" + field_name + "` in the schema.";
        return Option<bool>(404, error);
    } else if (!field_found) {
        std::string error = is_wildcard ? "No field found matching the pattern `" : "Could not find a field named `" +
                                                                                    field_name + "` in the schema.";
        return Option<bool>(404, error);
    }

    return Option<bool>(true);
}

Option<nlohmann::json> Collection::search(std::string raw_query,
                                  const std::vector<std::string>& raw_search_fields,
                                  const std::string & filter_query, const std::vector<std::string>& facet_fields,
                                  const std::vector<sort_by> & sort_fields, const std::vector<uint32_t>& num_typos,
                                  size_t per_page, const size_t page,
                                  token_ordering token_order, const std::vector<bool>& prefixes,
                                  const size_t drop_tokens_threshold,
                                  const spp::sparse_hash_set<std::string> & include_fields,
                                  const spp::sparse_hash_set<std::string> & exclude_fields,
                                  const size_t max_facet_values,
                                  const std::string & simple_facet_query,
                                  const size_t snippet_threshold,
                                  const size_t highlight_affix_num_tokens,
                                  const std::string& highlight_full_fields,
                                  size_t typo_tokens_threshold,
                                  const std::string& pinned_hits_str,
                                  const std::string& hidden_hits_str,
                                  const std::vector<std::string>& raw_group_by_fields,
                                  size_t group_limit,
                                  const std::string& highlight_start_tag,
                                  const std::string& highlight_end_tag,
                                  std::vector<uint32_t> raw_query_by_weights,
                                  size_t limit_hits,
                                  bool prioritize_exact_match,
                                  bool pre_segmented_query,
                                  bool enable_overrides,
                                  const std::string& highlight_fields,
                                  const bool exhaustive_search,
                                  const size_t search_stop_millis,
                                  const size_t min_len_1typo,
                                  const size_t min_len_2typo,
                                  enable_t split_join_tokens,
                                  const size_t max_candidates,
                                  const std::vector<enable_t>& infixes,
                                  const size_t max_extra_prefix,
                                  const size_t max_extra_suffix,
                                  const size_t facet_query_num_typos,
                                  const size_t filter_curated_hits_option,
                                  const bool prioritize_token_position,
                                  const std::string& vector_query_str,
                                  const bool enable_highlight_v1,
                                  const uint64_t search_time_start_us,
                                  const text_match_type_t match_type,
                                  const size_t facet_sample_percent,
                                  const size_t facet_sample_threshold,
                                  const size_t page_offset,
                                  facet_index_type_t facet_index_type,
                                  const size_t remote_embedding_timeout_ms,
                                  const size_t remote_embedding_num_tries,
                                  const std::string& stopwords_set,
                                  const std::vector<std::string>& facet_return_parent,
<<<<<<< HEAD
                                  const bool conversation,
                                  const int conversation_model_id,
                                  const std::string& system_prompt,
                                  int conversation_id,
                                  const std::vector<ref_include_fields>& ref_include_fields_vec) const {
=======
                                  const std::vector<ref_include_fields>& ref_include_fields_vec,
                                  const std::string& drop_tokens_mode,
                                  const bool prioritize_num_matching_fields,
                                  const bool group_missing_values) const {
>>>>>>> bf01fbb7

    std::shared_lock lock(mutex);

    // setup thread local vars
    search_stop_us = search_stop_millis * 1000;
    search_begin_us = (search_time_start_us != 0) ? search_time_start_us :
                      std::chrono::duration_cast<std::chrono::microseconds>(
                           std::chrono::system_clock::now().time_since_epoch()).count();
    search_cutoff = false;

    if(raw_query != "*" && raw_search_fields.empty()) {
        return Option<nlohmann::json>(400, "No search fields specified for the query.");
    }

    if(!raw_search_fields.empty() && !raw_query_by_weights.empty() &&
        raw_search_fields.size() != raw_query_by_weights.size()) {
        return Option<nlohmann::json>(400, "Number of weights in `query_by_weights` does not match "
                                           "number of `query_by` fields.");
    }

    if(!raw_group_by_fields.empty() && (group_limit == 0 || group_limit > GROUP_LIMIT_MAX)) {
        return Option<nlohmann::json>(400, "Value of `group_limit` must be between 1 and " +
                                      std::to_string(GROUP_LIMIT_MAX) + ".");
    }

    if(!raw_search_fields.empty() && raw_search_fields.size() != num_typos.size()) {
        if(num_typos.size() != 1) {
            return Option<nlohmann::json>(400, "Number of values in `num_typos` does not match "
                                               "number of `query_by` fields.");
        }
    }

    if(!raw_search_fields.empty() && raw_search_fields.size() != prefixes.size()) {
        if(prefixes.size() != 1) {
            return Option<nlohmann::json>(400, "Number of prefix values in `prefix` does not match "
                                               "number of `query_by` fields.");
        }
    }

    if(!raw_search_fields.empty() && raw_search_fields.size() != infixes.size()) {
        if(infixes.size() != 1) {
            return Option<nlohmann::json>(400, "Number of infix values in `infix` does not match "
                                               "number of `query_by` fields.");
        }
    }

    if(facet_sample_percent > 100) {
        return Option<nlohmann::json>(400, "Value of `facet_sample_percent` must be less than 100.");
    }

    if(raw_group_by_fields.empty()) {
        group_limit = 0;
    }

    vector_query_t vector_query;
    if(!vector_query_str.empty()) {
        bool is_wildcard_query = (raw_query == "*" || raw_query.empty());

        auto parse_vector_op = VectorQueryOps::parse_vector_query_str(vector_query_str, vector_query,
                                                                      is_wildcard_query, this, false);
        if(!parse_vector_op.ok()) {
            return Option<nlohmann::json>(400, parse_vector_op.error());
        }

        auto vector_field_it = search_schema.find(vector_query.field_name);
        if(vector_field_it == search_schema.end() || vector_field_it.value().num_dim == 0) {
            return Option<nlohmann::json>(400, "Field `" + vector_query.field_name + "` does not have a vector query index.");
        }

        if(!vector_field_it.value().index) {
            return Option<nlohmann::json>(400, "Field `" + vector_query.field_name + "` is marked as a non-indexed field in the schema.");
        }

        if(is_wildcard_query) {
            if(vector_query.values.empty() && !vector_query.query_doc_given) {
                // for usability we will treat this as non-vector query
                vector_query.field_name.clear();
                if(vector_query.k != 0) {
                    per_page = std::min(per_page, vector_query.k);
                }
            }

            else if(vector_field_it.value().num_dim != vector_query.values.size()) {
                return Option<nlohmann::json>(400, "Query field `" + vector_query.field_name + "` must have " +
                                                   std::to_string(vector_field_it.value().num_dim) + " dimensions.");
            }
        }
    }

    // validate search fields
    std::vector<search_field_t> processed_search_fields;
    std::vector<uint32_t> query_by_weights;

    size_t num_embed_fields = 0;
    std::string query = raw_query;

    if(conversation) {
        if(conversation_model_id == -1) {
            return Option<nlohmann::json>(400, "Conversation is enabled but no conversation model ID is provided.");
        }

        auto conversation_model_op = ConversationModelManager::get_model(conversation_model_id);

        if(!conversation_model_op.ok()) {
            return Option<nlohmann::json>(400, conversation_model_op.error());
        }
    }

    if(conversation_id >= 0) {
        if(!conversation) {
            return Option<nlohmann::json>(400, "Conversation ID provided but conversation is not enabled for this collection.");
        }

        auto conversation_history_op = ConversationManager::get_conversation(conversation_id);
        if(!conversation_history_op.ok()) {
            return Option<nlohmann::json>(400, conversation_history_op.error());
        }

        auto conversation_history = conversation_history_op.get();

        auto truncate_conversation_history = ConversationManager::truncate_conversation(conversation_history_op.get()["conversation"]);

        conversation_history["conversation"] = truncate_conversation_history.get();
       

        if(!truncate_conversation_history.ok()) {
            return Option<nlohmann::json>(400, truncate_conversation_history.error());
        }

        auto conversation_model_op = ConversationModelManager::get_model(conversation_model_id);

        auto standalone_question_op = ConversationModel::get_standalone_question(conversation_history, raw_query, conversation_model_op.get());
        if(!standalone_question_op.ok()) {
            return Option<nlohmann::json>(400, standalone_question_op.error());
        }
        query = standalone_question_op.get();
    }

    for(size_t i = 0; i < raw_search_fields.size(); i++) {
        const std::string& field_name = raw_search_fields[i];
        if(field_name == "id") {
            // `id` field needs to be handled separately, we will not handle for now
            std::string error = "Cannot use `id` as a query by field.";
            return Option<nlohmann::json>(400, error);
        }

        std::vector<std::string> expanded_search_fields;
        auto field_op = extract_field_name(field_name, search_schema, expanded_search_fields, true, enable_nested_fields);
        if(!field_op.ok()) {
            return Option<nlohmann::json>(field_op.code(), field_op.error());
        }

        for(const auto& expanded_search_field: expanded_search_fields) {
            auto search_field = search_schema.at(expanded_search_field);

            if(search_field.num_dim > 0) {
                num_embed_fields++;

                if(num_embed_fields > 1 ||
                    (!vector_query.field_name.empty() && search_field.name != vector_query.field_name)) {
                    std::string error = "Only one embedding field is allowed in the query.";
                    return Option<nlohmann::json>(400, error);
                }

                if(!search_field.index) {
                    std::string error = "Field `" + search_field.name + "` is marked as a non-indexed field in the schema.";
                    return Option<nlohmann::json>(400, error);
                }

                // if(TextEmbedderManager::model_dir.empty()) {
                //     std::string error = "Text embedding is not enabled. Please set `model-dir` at startup.";
                //     return Option<nlohmann::json>(400, error);
                // }

                if(raw_query == "*") {
                    // ignore embedding field if query is a wildcard
                    continue;
                }

                if(embedding_fields.find(search_field.name) == embedding_fields.end()) {
                    std::string error = "Vector field `" + search_field.name + "` is not an auto-embedding field, do not use `query_by` with it, use `vector_query` instead.";
                    return Option<nlohmann::json>(400, error);
                }

                TextEmbedderManager& embedder_manager = TextEmbedderManager::get_instance();
                auto embedder_op = embedder_manager.get_text_embedder(search_field.embed[fields::model_config]);
                if(!embedder_op.ok()) {
                    return Option<nlohmann::json>(400, embedder_op.error());
                }

                auto remote_embedding_timeout_us = remote_embedding_timeout_ms * 1000;
                if((std::chrono::duration_cast<std::chrono::microseconds>(
                    std::chrono::system_clock::now().time_since_epoch()).count() - search_begin_us) > remote_embedding_timeout_us) {
                    std::string error = "Request timed out.";
                    return Option<nlohmann::json>(500, error);
                }

                auto embedder = embedder_op.get();

                if(embedder->is_remote()) {
                    // return error if prefix search is used with openai embedder
                    if((prefixes.size() == 1 && prefixes[0] == true) || (prefixes.size() > 1 &&  prefixes[i] == true)) {
                        std::string error = "Prefix search is not supported for remote embedders. Please set `prefix=false` as an additional search parameter to disable prefix searching.";
                        return Option<nlohmann::json>(400, error);
                    }

                    if(remote_embedding_num_tries == 0) {
                        std::string error = "`remote_embedding_num_tries` must be greater than 0.";
                        return Option<nlohmann::json>(400, error);
                    }
                }

                std::string embed_query = embedder_manager.get_query_prefix(search_field.embed[fields::model_config]) + query;
                auto embedding_op = embedder->Embed(embed_query, remote_embedding_timeout_ms, remote_embedding_num_tries);
                if(!embedding_op.success) {
                    if(!embedding_op.error["error"].get<std::string>().empty()) {
                        return Option<nlohmann::json>(400, embedding_op.error["error"].get<std::string>());
                    } else {
                        return Option<nlohmann::json>(400, embedding_op.error.dump());
                    }
                }
                std::vector<float> embedding = embedding_op.embedding;
                // params could have been set for an embed field, so we take a backup and restore
                vector_query.values = embedding;
                vector_query.field_name = field_name;
                continue;
            }

            auto query_weight = !raw_query_by_weights.empty() ? raw_query_by_weights[i] : 0;
            auto num_typo = i < num_typos.size() ? num_typos[i] : num_typos[0];
            auto prefix = i < prefixes.size() ? prefixes[i] : prefixes[0];
            auto infix = i < infixes.size() ? infixes[i] : infixes[0];

            processed_search_fields.emplace_back(expanded_search_field, query_weight, num_typo, prefix, infix);
            if(!raw_query_by_weights.empty()) {
                query_by_weights.push_back(query_weight);
            }
        }
    }

    // Set query to * if it is semantic search
    if(!vector_query.field_name.empty() && processed_search_fields.empty()) {
        query = "*";
    }


    if(!vector_query.field_name.empty() && vector_query.values.empty() && num_embed_fields == 0) {
        std::string error = "Vector query could not find any embedded fields.";
        return Option<nlohmann::json>(400, error);
    }

    if(!query_by_weights.empty() && processed_search_fields.size() != query_by_weights.size()) {
        std::string error = "Error, query_by_weights.size != query_by.size.";
        return Option<nlohmann::json>(400, error);
    }

<<<<<<< HEAD
    for(const std::string & field_name: processed_search_fields) {
=======

    for(const auto& processed_search_field: processed_search_fields) {
        const auto& field_name = processed_search_field.name;
>>>>>>> bf01fbb7
        field search_field = search_schema.at(field_name);
        if(!search_field.index) {
            std::string error = "Field `" + field_name + "` is marked as a non-indexed field in the schema.";
            return Option<nlohmann::json>(400, error);
        }

        if(search_field.type != field_types::STRING && search_field.type != field_types::STRING_ARRAY) {
            std::string error = "Field `" + field_name + "` should be a string or a string array.";
            return Option<nlohmann::json>(400, error);
        }
    }

    // validate group by fields
    std::vector<std::string> group_by_fields;

    for(const std::string& field_name: raw_group_by_fields) {
        auto field_op = extract_field_name(field_name, search_schema, group_by_fields, false, enable_nested_fields, false);
        if(!field_op.ok()) {
            return Option<nlohmann::json>(404, field_op.error());
        }
    }

    for(const std::string& field_name: group_by_fields) {
        if(field_name == "id") {
            std::string error = "Cannot use `id` as a group by field.";
            return Option<nlohmann::json>(400, error);
        }

        field search_field = search_schema.at(field_name);

        // must be a facet field
        if(!search_field.is_facet()) {
            std::string error = "Group by field `" + field_name + "` should be a facet field.";
            return Option<nlohmann::json>(400, error);
        }
    }

    tsl::htrie_set<char> include_fields_full;
    tsl::htrie_set<char> exclude_fields_full;

    auto include_exclude_op = populate_include_exclude_fields(include_fields, exclude_fields,
                                                              include_fields_full, exclude_fields_full);

    if(!include_exclude_op.ok()) {
        return Option<nlohmann::json>(include_exclude_op.code(), include_exclude_op.error());
    }

    // process weights for search fields
    std::vector<search_field_t> weighted_search_fields;
    process_search_field_weights(processed_search_fields, query_by_weights, weighted_search_fields);

    const std::string doc_id_prefix = std::to_string(collection_id) + "_" + DOC_ID_PREFIX + "_";
    filter_node_t* filter_tree_root = nullptr;
    Option<bool> parse_filter_op = filter::parse_filter_query(filter_query, search_schema,
                                                              store, doc_id_prefix, filter_tree_root);
    std::unique_ptr<filter_node_t> filter_tree_root_guard(filter_tree_root);

    if(!parse_filter_op.ok()) {
        return Option<nlohmann::json>(parse_filter_op.code(), parse_filter_op.error());
    }

    std::vector<facet> facets;
    // validate facet fields
    for(const std::string & facet_field: facet_fields) {
        
        const auto& res = parse_facet(facet_field, facets);
        if(!res.ok()){
            return Option<nlohmann::json>(res.code(), res.error());
        }
    }

    // parse facet query
    facet_query_t facet_query = {"", ""};

    if(!simple_facet_query.empty()) {
        size_t found_colon_index = simple_facet_query.find(':');

        if(found_colon_index == std::string::npos) {
            std::string error = "Facet query must be in the `facet_field: value` format.";
            return Option<nlohmann::json>(400, error);
        }

        if(facet_fields.empty()) {
            std::string error = "The `facet_query` parameter is supplied without a `facet_by` parameter.";
            return Option<nlohmann::json>(400, error);
        }

        std::string&& facet_query_fname = simple_facet_query.substr(0, found_colon_index);
        StringUtils::trim(facet_query_fname);

        std::string&& facet_query_value = simple_facet_query.substr(found_colon_index+1, std::string::npos);
        StringUtils::trim(facet_query_value);

        if(facet_query_value.empty()) {
            // empty facet value, we will treat it as no facet query
            facet_query = {"", ""};
        } else {
            // facet query field must be part of facet fields requested
            facet_query = { StringUtils::trim(facet_query_fname), facet_query_value };
            bool found = false;
            for(const auto& facet : facets) {
                if(facet.field_name == facet_query.field_name) {
                    found=true;
                    break;
                }
            }
            if(!found) {
                std::string error = "Facet query refers to a facet field `" + facet_query.field_name + "` " +
                                    "that is not part of `facet_by` parameter.";
                return Option<nlohmann::json>(400, error);
            }

            if(search_schema.count(facet_query.field_name) == 0 || !search_schema.at(facet_query.field_name).facet) {
                std::string error = "Could not find a facet field named `" + facet_query.field_name + "` in the schema.";
                return Option<nlohmann::json>(404, error);
            }
        }
    }

    if(per_page > PER_PAGE_MAX) {
        std::string message = "Only upto " + std::to_string(PER_PAGE_MAX) + " hits can be fetched per page.";
        return Option<nlohmann::json>(422, message);
    }

    size_t offset = 0;

    if(page == 0 && page_offset != 0) {
        // if only offset is set, use that
        offset = page_offset;
    } else {
        // if both are set or none set, use page value (default is 1)
        size_t actual_page = (page == 0) ? 1 : page;
        offset = (per_page * (actual_page - 1));
    }

    size_t fetch_size = offset + per_page;

    if(fetch_size > limit_hits) {
        std::string message = "Only upto " + std::to_string(limit_hits) + " hits can be fetched. " +
                "Ensure that `page` and `per_page` parameters are within this range.";
        return Option<nlohmann::json>(422, message);
    }

    size_t max_hits = DEFAULT_TOPSTER_SIZE;

    // ensure that `max_hits` never exceeds number of documents in collection
    if(weighted_search_fields.size() <= 1 || query == "*") {
        max_hits = std::min(std::max(fetch_size, max_hits), get_num_documents());
    } else {
        max_hits = std::min(std::max(fetch_size, max_hits), get_num_documents());
    }

    if(token_order == NOT_SET) {
        if(default_sorting_field.empty()) {
            token_order = FREQUENCY;
        } else {
            token_order = MAX_SCORE;
        }
    }

    Option<drop_tokens_param_t> drop_tokens_param_op = parse_drop_tokens_mode(drop_tokens_mode);
    if(!drop_tokens_param_op.ok()) {
        return Option<nlohmann::json>(drop_tokens_param_op.code(), drop_tokens_param_op.error());
    }

    auto drop_tokens_param = drop_tokens_param_op.get();

    std::vector<std::vector<KV*>> raw_result_kvs;
    std::vector<std::vector<KV*>> override_result_kvs;

    size_t total = 0;

    std::vector<uint32_t> excluded_ids;
    std::vector<std::pair<uint32_t, uint32_t>> included_ids; // ID -> position
    std::map<size_t, std::vector<std::string>> pinned_hits;

    Option<bool> pinned_hits_op = parse_pinned_hits(pinned_hits_str, pinned_hits);

    if(!pinned_hits_op.ok()) {
        return Option<nlohmann::json>(400, pinned_hits_op.error());
    }

    std::vector<std::string> hidden_hits;
    StringUtils::split(hidden_hits_str, hidden_hits, ",");

    std::vector<const override_t*> filter_overrides;
    bool filter_curated_hits = false;
    std::string curated_sort_by;
    curate_results(query, filter_query, enable_overrides, pre_segmented_query, pinned_hits, hidden_hits,
                   included_ids, excluded_ids, filter_overrides, filter_curated_hits, curated_sort_by);

    if(filter_curated_hits_option == 0 || filter_curated_hits_option == 1) {
        // When query param has explicit value set, override level configuration takes lower precedence.
        filter_curated_hits = bool(filter_curated_hits_option);
    }

    /*for(auto& kv: included_ids) {
        LOG(INFO) << "key: " << kv.first;
        for(auto val: kv.second) {
            LOG(INFO) << val;
        }
    }

    LOG(INFO) << "Excludes:";

    for(auto id: excluded_ids) {
        LOG(INFO) << id;
    }

    LOG(INFO) << "included_ids size: " << included_ids.size();
    for(auto& group: included_ids) {
        for(uint32_t& seq_id: group.second) {
            LOG(INFO) << "seq_id: " << seq_id;
        }

        LOG(INFO) << "----";
    }
    */

    // validate sort fields and standardize

    sort_fields_guard_t sort_fields_guard;
    std::vector<sort_by>& sort_fields_std = sort_fields_guard.sort_fields_std;

    bool is_wildcard_query = (query == "*");
    bool is_group_by_query = group_by_fields.size() > 0;
    bool is_vector_query = !vector_query.field_name.empty();

    if(curated_sort_by.empty()) {
        auto sort_validation_op = validate_and_standardize_sort_fields(sort_fields,
                                    sort_fields_std, is_wildcard_query, is_vector_query,
                                    raw_query, is_group_by_query, remote_embedding_timeout_ms, remote_embedding_num_tries);
        if(!sort_validation_op.ok()) {
            return Option<nlohmann::json>(sort_validation_op.code(), sort_validation_op.error());
        }
    } else {
        std::vector<sort_by> curated_sort_fields;
        bool parsed_sort_by = CollectionManager::parse_sort_by_str(curated_sort_by, curated_sort_fields);
        if(!parsed_sort_by) {
            return Option<nlohmann::json>(400, "Parameter `sort_by` is malformed.");
        }

        auto sort_validation_op = validate_and_standardize_sort_fields(curated_sort_fields, 
                                    sort_fields_std, is_wildcard_query, is_vector_query, raw_query, is_group_by_query, remote_embedding_timeout_ms, remote_embedding_num_tries);
        if(!sort_validation_op.ok()) {
            return Option<nlohmann::json>(sort_validation_op.code(), sort_validation_op.error());
        }
    }

    // apply bucketing on text match score
    int match_score_index = -1;
    for(size_t i = 0; i < sort_fields_std.size(); i++) {
        if(sort_fields_std[i].name == sort_field_const::text_match && sort_fields_std[i].text_match_buckets != 0) {
            match_score_index = i;
            break;
        }
    }

    //LOG(INFO) << "Num indices used for querying: " << indices.size();
    std::vector<query_tokens_t> field_query_tokens;
    std::vector<std::string> q_tokens;  // used for auxillary highlighting
    std::vector<std::string> q_include_tokens;

    if(weighted_search_fields.size() == 0) {
        // has to be a wildcard query
        field_query_tokens.emplace_back(query_tokens_t{});
        parse_search_query(query, q_include_tokens,
                           field_query_tokens[0].q_exclude_tokens, field_query_tokens[0].q_phrases, "",
                           false, stopwords_set);
        for(size_t i = 0; i < q_include_tokens.size(); i++) {
            auto& q_include_token = q_include_tokens[i];
            field_query_tokens[0].q_include_tokens.emplace_back(i, q_include_token, (i == q_include_tokens.size() - 1),
                                                                q_include_token.size(), 0);
        }
    } else {
        field_query_tokens.emplace_back(query_tokens_t{});
        const std::string & field_locale = search_schema.at(weighted_search_fields[0].name).locale;
        parse_search_query(query, q_include_tokens,
                           field_query_tokens[0].q_exclude_tokens,
                           field_query_tokens[0].q_phrases,
                           field_locale, pre_segmented_query, stopwords_set);

        // process filter overrides first, before synonyms (order is important)

        // included_ids, excluded_ids
        process_filter_overrides(filter_overrides, q_include_tokens, token_order, filter_tree_root,
                                 included_ids, excluded_ids);

        for(size_t i = 0; i < q_include_tokens.size(); i++) {
            auto& q_include_token = q_include_tokens[i];
            q_tokens.push_back(q_include_token);
            field_query_tokens[0].q_include_tokens.emplace_back(i, q_include_token, (i == q_include_tokens.size() - 1),
                                                                q_include_token.size(), 0);
        }

        for(auto& phrase: field_query_tokens[0].q_phrases) {
            for(auto& token: phrase) {
                q_tokens.push_back(token);
            }
        }

        for(size_t i = 1; i < weighted_search_fields.size(); i++) {
            field_query_tokens.emplace_back(query_tokens_t{});
            field_query_tokens[i] = field_query_tokens[0];
        }
    }

    // search all indices

    size_t index_id = 0;
    search_args* search_params = new search_args(field_query_tokens, weighted_search_fields,
                                                 match_type,
                                                 filter_tree_root, facets, included_ids, excluded_ids,
                                                 sort_fields_std, facet_query, num_typos, max_facet_values, max_hits,
                                                 per_page, offset, token_order, prefixes,
                                                 drop_tokens_threshold, typo_tokens_threshold,
                                                 group_by_fields, group_limit, group_missing_values,
                                                 default_sorting_field,
                                                 prioritize_exact_match, prioritize_token_position,
                                                 prioritize_num_matching_fields,
                                                 exhaustive_search, 4,
                                                 search_stop_millis,
                                                 min_len_1typo, min_len_2typo, max_candidates, infixes,
                                                 max_extra_prefix, max_extra_suffix, facet_query_num_typos,
                                                 filter_curated_hits, split_join_tokens, vector_query,
                                                 facet_sample_percent, facet_sample_threshold, drop_tokens_param);

    std::unique_ptr<search_args> search_params_guard(search_params);

    auto search_op = index->run_search(search_params, name, facet_index_type);

    // filter_tree_root might be updated in Index::static_filter_query_eval.
    filter_tree_root_guard.release();
    filter_tree_root_guard.reset(filter_tree_root);


    if (!search_op.ok()) {
        return Option<nlohmann::json>(search_op.code(), search_op.error());
    }

    // for grouping we have to re-aggregate
    Topster& topster = *search_params->topster;
    Topster& curated_topster = *search_params->curated_topster;

    topster.sort();
    curated_topster.sort();

    populate_result_kvs(&topster, raw_result_kvs, search_params->groups_processed, sort_fields_std);
    populate_result_kvs(&curated_topster, override_result_kvs, search_params->groups_processed, sort_fields_std);

    // for grouping we have to aggregate group set sizes to a count value
    if(group_limit) {
        total = search_params->groups_processed.size() + override_result_kvs.size();
    } else {
        total = search_params->all_result_ids_len;
    }
    

    if(search_cutoff && total == 0) {
        // this can happen if other requests stopped this request from being processed
        // we should return an error so that request can be retried by client
        return Option<nlohmann::json>(408, "Request Timeout");
    }

    if(match_score_index >= 0 && sort_fields_std[match_score_index].text_match_buckets > 0) {
        size_t num_buckets = sort_fields_std[match_score_index].text_match_buckets;
        const size_t max_kvs_bucketed = std::min<size_t>(DEFAULT_TOPSTER_SIZE, raw_result_kvs.size());

        if(max_kvs_bucketed >= num_buckets) {
            spp::sparse_hash_map<uint64_t, int64_t> result_scores;

            // only first `max_kvs_bucketed` elements are bucketed to prevent pagination issues past 250 records
            size_t block_len = (max_kvs_bucketed / num_buckets);
            size_t i = 0;
            while(i < max_kvs_bucketed) {
                int64_t anchor_score = raw_result_kvs[i][0]->scores[raw_result_kvs[i][0]->match_score_index];
                size_t j = 0;
                while(j < block_len && i+j < max_kvs_bucketed) {
                    result_scores[raw_result_kvs[i+j][0]->key] = raw_result_kvs[i+j][0]->scores[raw_result_kvs[i+j][0]->match_score_index];
                    raw_result_kvs[i+j][0]->scores[raw_result_kvs[i+j][0]->match_score_index] = anchor_score;
                    j++;
                }

                i += j;
            }

            // sort again based on bucketed match score
            std::partial_sort(raw_result_kvs.begin(), raw_result_kvs.begin() + max_kvs_bucketed, raw_result_kvs.end(),
                              Topster::is_greater_kv_group);

            // restore original scores
            for(i = 0; i < max_kvs_bucketed; i++) {
                raw_result_kvs[i][0]->scores[raw_result_kvs[i][0]->match_score_index] =
                        result_scores[raw_result_kvs[i][0]->key];
            }
        }
    }

    // Sort based on position in overridden list
    std::sort(
      override_result_kvs.begin(), override_result_kvs.end(),
      [](const std::vector<KV*>& a, std::vector<KV*>& b) -> bool {
          return a[0]->distinct_key < b[0]->distinct_key;
      }
    );

    std::vector<std::vector<KV*>> result_group_kvs;
    size_t override_kv_index = 0;
    size_t raw_results_index = 0;

    // merge raw results and override results
    while(raw_results_index < raw_result_kvs.size()) {
        if(override_kv_index < override_result_kvs.size()) {
            size_t result_position = result_group_kvs.size() + 1;
            uint64_t override_position = override_result_kvs[override_kv_index][0]->distinct_key;
            if(result_position == override_position) {
                override_result_kvs[override_kv_index][0]->match_score_index = CURATED_RECORD_IDENTIFIER;
                result_group_kvs.push_back(override_result_kvs[override_kv_index]);
                override_kv_index++;
                continue;
            }
        }

        result_group_kvs.push_back(raw_result_kvs[raw_results_index]);
        raw_results_index++;
    }

    while(override_kv_index < override_result_kvs.size()) {
        override_result_kvs[override_kv_index][0]->match_score_index = CURATED_RECORD_IDENTIFIER;
        result_group_kvs.push_back({override_result_kvs[override_kv_index]});
        override_kv_index++;
    }

    std::string facet_query_last_token;
    size_t facet_query_num_tokens = 0;       // used to identify drop token scenario

    if(!facet_query.query.empty()) {
        // identify facet hash tokens

        auto fq_field = search_schema.at(facet_query.field_name);
        bool is_cyrillic = Tokenizer::is_cyrillic(fq_field.locale);
        bool normalise = is_cyrillic ? false : true;

        std::vector<std::string> facet_query_tokens;
        Tokenizer(facet_query.query, normalise, !fq_field.is_string(), fq_field.locale,
                  symbols_to_index, token_separators).tokenize(facet_query_tokens);

        facet_query_num_tokens = facet_query_tokens.size();
        facet_query_last_token = facet_query_tokens.empty() ? "" : facet_query_tokens.back();
    }

    const long start_result_index = offset;

    // `end_result_index` could be -1 when max_hits is 0
    const long end_result_index = std::min(fetch_size, std::min(max_hits, result_group_kvs.size())) - 1;

    // handle which fields have to be highlighted

    std::vector<highlight_field_t> highlight_items;
    std::vector<std::string> highlight_field_names;
    StringUtils::split(highlight_fields, highlight_field_names, ",");

    std::vector<std::string> highlight_full_field_names;
    StringUtils::split(highlight_full_fields, highlight_full_field_names, ",");

    if(query != "*") {
        process_highlight_fields(weighted_search_fields, raw_search_fields, include_fields_full, exclude_fields_full,
                                 highlight_field_names, highlight_full_field_names, infixes, q_tokens,
                                 search_params->qtoken_set, highlight_items);
    }

    nlohmann::json result = nlohmann::json::object();
    result["found"] = total;
    if(group_limit != 0) {
        result["found_docs"] = search_params->all_result_ids_len;
    }

    if(exclude_fields.count("out_of") == 0) {
        result["out_of"] = num_documents.load();
    }

    std::string hits_key = group_limit ? "grouped_hits" : "hits";
    result[hits_key] = nlohmann::json::array();

    uint8_t index_symbols[256] = {};
    for(char c: symbols_to_index) {
        index_symbols[uint8_t(c)] = 1;
    }

    nlohmann::json docs_array = nlohmann::json::array();

    // construct results array
    for(long result_kvs_index = start_result_index; result_kvs_index <= end_result_index; result_kvs_index++) {
        const std::vector<KV*> & kv_group = result_group_kvs[result_kvs_index];

        nlohmann::json group_hits;
        if(group_limit) {
            group_hits["hits"] = nlohmann::json::array();
        }

        nlohmann::json& hits_array = group_limit ? group_hits["hits"] : result["hits"];
        nlohmann::json group_key = nlohmann::json::array();

        for(const KV* field_order_kv: kv_group) {
            const std::string& seq_id_key = get_seq_id_key((uint32_t) field_order_kv->key);

            nlohmann::json document;
            const Option<bool> & document_op = get_document_from_store(seq_id_key, document);

            if(!document_op.ok()) {
                LOG(ERROR) << "Document fetch error. " << document_op.error();
                continue;
            }

            nlohmann::json highlight_res = nlohmann::json::object();

            if(!highlight_items.empty()) {
                copy_highlight_doc(highlight_items, enable_nested_fields, document, highlight_res);
                remove_flat_fields(highlight_res);
                remove_reference_helper_fields(highlight_res);
                highlight_res.erase("id");
            }

            nlohmann::json wrapper_doc;

            if(enable_highlight_v1) {
                wrapper_doc["highlights"] = nlohmann::json::array();
            }

            std::vector<highlight_t> highlights;
            StringUtils string_utils;

            tsl::htrie_set<char> hfield_names;
            tsl::htrie_set<char> h_full_field_names;

            for(size_t i = 0; i < highlight_items.size(); i++) {
                auto& highlight_item = highlight_items[i];
                const std::string& field_name = highlight_item.name;
                if(search_schema.count(field_name) == 0) {
                    continue;
                }

                field search_field = search_schema.at(field_name);

                if(query != "*") {
                    highlight_t highlight;
                    highlight.field = search_field.name;

                    bool found_highlight = false;
                    bool found_full_highlight = false;

                    highlight_result(raw_query, search_field, i, highlight_item.qtoken_leaves, field_order_kv,
                                     document, highlight_res,
                                     string_utils, snippet_threshold,
                                     highlight_affix_num_tokens, highlight_item.fully_highlighted, highlight_item.infix,
                                     highlight_start_tag, highlight_end_tag, index_symbols, highlight,
                                     found_highlight, found_full_highlight);
                    if(!highlight.snippets.empty()) {
                        highlights.push_back(highlight);
                    }

                    if(found_highlight) {
                        hfield_names.insert(search_field.name);
                        if(found_full_highlight) {
                            h_full_field_names.insert(search_field.name);
                        }
                    }
                }
            }

            // explicit highlight fields could be parent of searched fields, so we will take a pass at that
            for(auto& hfield_name: highlight_full_field_names) {
                auto it = h_full_field_names.equal_prefix_range(hfield_name);
                if(it.first != it.second) {
                    h_full_field_names.insert(hfield_name);
                }
            }

            if(highlight_field_names.empty()) {
                for(auto& raw_search_field: raw_search_fields) {
                    auto it = hfield_names.equal_prefix_range(raw_search_field);
                    if(it.first != it.second) {
                        hfield_names.insert(raw_search_field);
                    }
                }
            } else {
                for(auto& hfield_name: highlight_field_names) {
                    auto it = hfield_names.equal_prefix_range(hfield_name);
                    if(it.first != it.second) {
                        hfield_names.insert(hfield_name);
                    }
                }
            }

            // remove fields from highlight doc that were not highlighted
            if(!hfield_names.empty()) {
                prune_doc(highlight_res, hfield_names, tsl::htrie_set<char>(), "");
            } else {
                highlight_res.clear();
            }

            if(enable_highlight_v1) {
                std::sort(highlights.begin(), highlights.end());

                for(const auto & highlight: highlights) {
                    auto field_it = search_schema.find(highlight.field);
                    if(field_it == search_schema.end() || field_it->nested) {
                        // nested field highlighting will be available only in the new highlight structure.
                        continue;
                    }

                    nlohmann::json h_json = nlohmann::json::object();
                    h_json["field"] = highlight.field;

                    if(!highlight.indices.empty()) {
                        h_json["matched_tokens"] = highlight.matched_tokens;
                        h_json["indices"] = highlight.indices;
                        h_json["snippets"] = highlight.snippets;
                        if(!highlight.values.empty()) {
                            h_json["values"] = highlight.values;
                        }
                    } else {
                        h_json["matched_tokens"] = highlight.matched_tokens[0];
                        h_json["snippet"] = highlight.snippets[0];
                        if(!highlight.values.empty() && !highlight.values[0].empty()) {
                            h_json["value"] = highlight.values[0];
                        }
                    }

                    wrapper_doc["highlights"].push_back(h_json);
                }
            }

            //wrapper_doc["seq_id"] = (uint32_t) field_order_kv->key;

            if(group_limit && group_key.empty()) {
                for(const auto& field_name: group_by_fields) {
                    if(document.count(field_name) != 0) {
                        group_key.push_back(document[field_name]);
                    }
                }
            }

            remove_flat_fields(document);
            remove_reference_helper_fields(document);
            auto doc_id_op = doc_id_to_seq_id(document["id"].get<std::string>());
            if (!doc_id_op.ok()) {
                return Option<nlohmann::json>(doc_id_op.code(), doc_id_op.error());
            }

            auto prune_op = prune_doc(document,
                                      include_fields_full,
                                      exclude_fields_full,
                                      "",
                                      0,
                                      field_order_kv->reference_filter_results,
                                      const_cast<Collection *>(this), get_seq_id_from_key(seq_id_key),
                                      ref_include_fields_vec);
            if (!prune_op.ok()) {
                return Option<nlohmann::json>(prune_op.code(), prune_op.error());
            }

            if(conversation) {
                docs_array.push_back(document);
            }

            wrapper_doc["document"] = document;
            wrapper_doc["highlight"] = highlight_res;

            if(field_order_kv->match_score_index == CURATED_RECORD_IDENTIFIER) {
                wrapper_doc["curated"] = true;
            } else if(field_order_kv->match_score_index >= 0) {
                wrapper_doc["text_match"] = field_order_kv->text_match_score;
                wrapper_doc["text_match_info"] = nlohmann::json::object();
                populate_text_match_info(wrapper_doc["text_match_info"],
                                        field_order_kv->text_match_score, match_type);
                if(!vector_query.field_name.empty()) {
                    wrapper_doc["hybrid_search_info"] = nlohmann::json::object();
                    wrapper_doc["hybrid_search_info"]["rank_fusion_score"] = Index::int64_t_to_float(field_order_kv->scores[field_order_kv->match_score_index]);
                }
            }

            nlohmann::json geo_distances;

            for(size_t sort_field_index = 0; sort_field_index < sort_fields_std.size(); sort_field_index++) {
                const auto& sort_field = sort_fields_std[sort_field_index];
                if(sort_field.geopoint != 0) {
                    geo_distances[sort_field.name] = std::abs(field_order_kv->scores[sort_field_index]);
                }
            }

            if(!geo_distances.empty()) {
                wrapper_doc["geo_distance_meters"] = geo_distances;
            }

            if(!vector_query.field_name.empty() && field_order_kv->vector_distance > 0) {
                wrapper_doc["vector_distance"] = field_order_kv->vector_distance;
            }

            hits_array.push_back(wrapper_doc);
        }

        if(group_limit) {
            group_hits["group_key"] = group_key;

            const auto& itr = search_params->groups_processed.find(kv_group[0]->distinct_key);
            
            if(itr != search_params->groups_processed.end()) {
                group_hits["found"] = itr->second;
            }
            result["grouped_hits"].push_back(group_hits);
        }
    }

    if(conversation) {
        result["conversation"] = nlohmann::json::object();
        result["conversation"]["query"] = raw_query;

        // remove all fields with vector type from docs_array
        for(const auto& field : search_schema) {
            if(field.type == field_types::FLOAT_ARRAY && field.num_dim > 0) {
                for(auto& doc : docs_array) {
                    doc.erase(field.name);
                }
            }
        }

        // remove document with lowest score until total tokens is less than MAX_TOKENS
        while(ConversationManager::get_token_count(docs_array) > ConversationManager::MAX_TOKENS) {
            try {
                docs_array.erase(docs_array.size() - 1);
            } catch(...) {
                return Option<nlohmann::json>(400, "Failed to remove document from search results.");
            }
        }

        auto conversation_model = ConversationModelManager::get_model(conversation_model_id).get();

        bool has_conversation_history = conversation_id >= 0;
        auto qa_op = ConversationModel::get_answer(docs_array.dump(0), raw_query, system_prompt, conversation_model);
        if(!qa_op.ok()) {
            return Option<nlohmann::json>(qa_op.code(), qa_op.error());
        }
        result["conversation"]["answer"] = qa_op.get();
        result["conversation"]["conversation_id"] = conversation_id;

        auto formatted_question_op = ConversationModel::format_question(raw_query, conversation_model);
        if(!formatted_question_op.ok()) {
            return Option<nlohmann::json>(formatted_question_op.code(), formatted_question_op.error());
        }

        auto formatted_answer_op = ConversationModel::format_answer(qa_op.get(), conversation_model);
        if(!formatted_answer_op.ok()) {
            return Option<nlohmann::json>(formatted_answer_op.code(), formatted_answer_op.error());
        }

        if(has_conversation_history) {
            ConversationManager::append_conversation(conversation_id, formatted_question_op.get());
            ConversationManager::append_conversation(conversation_id, formatted_answer_op.get());
            auto get_conversation_op = ConversationManager::get_conversation(conversation_id);
            if(!get_conversation_op.ok()) {
                return Option<nlohmann::json>(get_conversation_op.code(), get_conversation_op.error());
            }

            auto conversation_history = get_conversation_op.get();

            result["conversation"]["conversation_history"] = conversation_history;
            result["conversation"]["conversation_id"] = conversation_id;
        } else {
            nlohmann::json conversation_history = nlohmann::json::array();
            conversation_history.push_back(formatted_question_op.get());
            conversation_history.push_back(formatted_answer_op.get());

            auto create_conversation_op = ConversationManager::create_conversation(conversation_history);
            if(!create_conversation_op.ok()) {
                return Option<nlohmann::json>(create_conversation_op.code(), create_conversation_op.error());
            }

            auto get_conversation_op = ConversationManager::get_conversation(create_conversation_op.get());
            if(!get_conversation_op.ok()) {
                return Option<nlohmann::json>(get_conversation_op.code(), get_conversation_op.error());
            }

            result["conversation"]["conversation_history"] = get_conversation_op.get();
            result["conversation"]["conversation_id"] = create_conversation_op.get();
        }
    }

    result["facet_counts"] = nlohmann::json::array();
    
    // populate facets
    for(facet& a_facet: facets) {
        // Don't return zero counts for a wildcard facet.
        if (a_facet.is_wildcard_match &&
                (((a_facet.is_intersected && a_facet.value_result_map.empty())) ||
                (!a_facet.is_intersected && a_facet.result_map.empty()))) {
            continue;
        }

        // check for search cutoff elapse
        if((std::chrono::duration_cast<std::chrono::microseconds>(std::chrono::system_clock::now().
            time_since_epoch()).count() - search_begin_us) > search_stop_us) {
            search_cutoff = true;
            break;
        }

        nlohmann::json facet_result = nlohmann::json::object();
        facet_result["field_name"] = a_facet.field_name;
        facet_result["sampled"] = a_facet.sampled;
        facet_result["counts"] = nlohmann::json::array();

        std::vector<facet_value_t> facet_values;
        std::vector<facet_count_t> facet_counts;

        for (const auto & kv : a_facet.result_map) {
            facet_count_t v = kv.second;
            v.fhash = kv.first;
            v.sort_field_val = kv.second.sort_field_val;
            facet_counts.emplace_back(v);
        }

        for (const auto& kv : a_facet.value_result_map) {
            facet_count_t v = kv.second;
            v.fvalue = kv.first;
            v.fhash = StringUtils::hash_wy(kv.first.c_str(), kv.first.size());
            facet_counts.emplace_back(v);
        }
        
        auto max_facets = std::min(max_facet_values, facet_counts.size());
        auto nthElement = max_facets == facet_counts.size() ? max_facets - 1 : max_facets;
        std::nth_element(facet_counts.begin(), facet_counts.begin() + nthElement, facet_counts.end(),
                         Collection::facet_count_compare);

        if(a_facet.is_range_query){
            for(const auto& kv : a_facet.result_map){
                auto facet_range_iter = a_facet.facet_range_map.find(kv.first);
                if(facet_range_iter != a_facet.facet_range_map.end()){
                    auto & facet_count = kv.second;
                    facet_value_t facet_value = {facet_range_iter->second, std::string(), facet_count.count};
                    facet_values.emplace_back(facet_value);
                }
                else{
                    LOG (ERROR) << "range_id not found in result map.";
                }
            }
        } else {
            auto the_field = search_schema.at(a_facet.field_name);
            bool should_return_parent = std::find(facet_return_parent.begin(), facet_return_parent.end(),
                                                  the_field.name) != facet_return_parent.end();
            bool should_fetch_doc_from_store = ((a_facet.is_intersected && should_return_parent) || !a_facet.is_intersected);

            for(size_t fi = 0; fi < max_facets; fi++) {
                // remap facet value hash with actual string
                auto & facet_count = facet_counts[fi];
                std::string value;
                nlohmann::json document;

                if(should_fetch_doc_from_store) {
                    const std::string &seq_id_key = get_seq_id_key((uint32_t) facet_count.doc_id);
                    const Option<bool> &document_op = get_document_from_store(seq_id_key, document);
                    if (!document_op.ok()) {
                        LOG(ERROR) << "Facet fetch error. " << document_op.error();
                        continue;
                    }
                }

                if(a_facet.is_intersected) {
                    value = facet_count.fvalue;
                    //LOG(INFO) << "used intersection";
                } else {
                    // fetch actual facet value from representative doc id
                    //LOG(INFO) << "used hashes";
                    bool facet_found = facet_value_to_string(a_facet, facet_count, document, value);
                    if(!facet_found) {
                        continue;
                    }
                }

                highlight_t highlight;

                if(!facet_query.query.empty()) {
                    bool is_cyrillic = Tokenizer::is_cyrillic(the_field.locale);
                    bool use_word_tokenizer = the_field.locale == "th" || the_field.locale == "ja" ||
                                              Tokenizer::is_cyrillic(the_field.locale);
                    bool normalise = !use_word_tokenizer;

                    std::vector<std::string> fquery_tokens;
                    Tokenizer(facet_query.query, true, false, the_field.locale, symbols_to_index,
                              token_separators).tokenize(fquery_tokens);

                    if(fquery_tokens.empty()) {
                        continue;
                    }

                    std::vector<string>& ftokens = a_facet.is_intersected ? a_facet.fvalue_tokens[facet_count.fvalue] :
                                                   a_facet.hash_tokens[facet_count.fhash];

                    tsl::htrie_map<char, token_leaf> qtoken_leaves;

                    //LOG(INFO) << "working on hash_tokens for hash " << kv.first << " with size " << ftokens.size();
                    for(size_t ti = 0; ti < ftokens.size(); ti++) {
                        if(the_field.is_bool()) {
                            if(ftokens[ti] == "1") {
                                ftokens[ti] = "true";
                            } else {
                                ftokens[ti] = "false";
                            }
                        }

                        Tokenizer(facet_query.query, true, false, the_field.locale, symbols_to_index,
                                  token_separators).tokenize(ftokens[ti]);

                        const std::string& resolved_token = ftokens[ti];
                        size_t root_len = (fquery_tokens.size() == ftokens.size()) ?
                                          fquery_tokens[ti].size() :
                                          resolved_token.size();

                        token_leaf leaf(nullptr, root_len, 0, (ti == ftokens.size()-1));
                        qtoken_leaves.emplace(resolved_token, leaf);
                    }

                    std::vector<std::string> raw_fquery_tokens;
                    Tokenizer(facet_query.query, normalise, false, the_field.locale, symbols_to_index,
                              token_separators).tokenize(raw_fquery_tokens);

                    if(raw_fquery_tokens.empty()) {
                        continue;
                    }

                    size_t prefix_token_num_chars = StringUtils::get_num_chars(raw_fquery_tokens.back());

                    StringUtils string_utils;
                    size_t last_valid_offset = 0;
                    int last_valid_offset_index = -1;
                    match_index_t match_index(Match(), 0, 0);

                    uint8_t index_symbols[256] = {};
                    for(char c: symbols_to_index) {
                        index_symbols[uint8_t(c)] = 1;
                    }

                    handle_highlight_text(value, normalise, the_field, symbols_to_index, token_separators,
                                          highlight, string_utils, use_word_tokenizer,
                                          highlight_affix_num_tokens, qtoken_leaves, last_valid_offset_index,
                                          prefix_token_num_chars, false, snippet_threshold, false, ftokens,
                                          last_valid_offset, highlight_start_tag, highlight_end_tag,
                                          index_symbols, match_index);
                }

                nlohmann::json parent;
                if(the_field.nested && should_return_parent) {
                    parent = get_facet_parent(the_field.name, document);
                }

                const auto& highlighted_text = highlight.snippets.empty() ? value : highlight.snippets[0];
                facet_value_t facet_value = {value, highlighted_text, facet_count.count,
                                             facet_count.sort_field_val, parent};
                facet_values.emplace_back(facet_value);
            }
        }

        if(a_facet.is_sort_by_alpha) {
            bool is_asc = a_facet.sort_order == "asc";
            std::stable_sort(facet_values.begin(), facet_values.end(),
                             [&] (const auto& fv1, const auto& fv2) {
                if(is_asc) {
                    return fv1.value < fv2.value;
                }

                return fv1.value > fv2.value;
            });
        } else if(!a_facet.sort_field.empty()) {
            bool is_asc = a_facet.sort_order == "asc";
            std::stable_sort(facet_values.begin(), facet_values.end(),
                             [&] (const auto& fv1, const auto& fv2) {
                if(is_asc) {
                    return fv1.sort_field_val < fv2.sort_field_val;
                }

                return fv1.sort_field_val > fv2.sort_field_val;
            });
        } else {
            std::stable_sort(facet_values.begin(), facet_values.end(), Collection::facet_count_str_compare);
        }

        for(const auto & facet_count: facet_values) {
            nlohmann::json facet_value_count = nlohmann::json::object();
            const std::string & value = facet_count.value;

            facet_value_count["value"] = value;
            facet_value_count["highlighted"] = facet_count.highlighted;
            facet_value_count["count"] = facet_count.count;

            if(!facet_count.parent.empty()) {
                facet_value_count["parent"] = facet_count.parent;
            }
            facet_result["counts"].push_back(facet_value_count);
        }

        // add facet value stats
        facet_result["stats"] = nlohmann::json::object();
        if(a_facet.stats.fvcount != 0) {
            facet_result["stats"]["min"] = a_facet.stats.fvmin;
            facet_result["stats"]["max"] = a_facet.stats.fvmax;
            facet_result["stats"]["sum"] = a_facet.stats.fvsum;
            facet_result["stats"]["avg"] = (a_facet.stats.fvsum / a_facet.stats.fvcount);
        }

        facet_result["stats"]["total_values"] = facet_values.size();
        result["facet_counts"].push_back(facet_result);
    }

    result["search_cutoff"] = search_cutoff;

    result["request_params"] = nlohmann::json::object();
    result["request_params"]["collection_name"] = name;
    result["request_params"]["per_page"] = per_page;
    result["request_params"]["q"] = raw_query;

    //long long int timeMillis = std::chrono::duration_cast<std::chrono::microseconds>(std::chrono::high_resolution_clock::now() - begin).count();
    //!LOG(INFO) << "Time taken for result calc: " << timeMillis << "us";
    //!store->print_memory_usage();
    return Option<nlohmann::json>(result);
}

void Collection::copy_highlight_doc(std::vector<highlight_field_t>& hightlight_items,
                                    const bool nested_fields_enabled,
                                    const nlohmann::json& src, nlohmann::json& dst) {
    for(const auto& hightlight_item: hightlight_items) {
        if(!nested_fields_enabled && src.count(hightlight_item.name) != 0) {
            dst[hightlight_item.name] = src[hightlight_item.name];
            continue;
        }

        std::string root_field_name;

        for(size_t i = 0; i < hightlight_item.name.size(); i++) {
            if(hightlight_item.name[i] == '.') {
                break;
            }

            root_field_name += hightlight_item.name[i];
        }

        if(dst.count(root_field_name) != 0) {
            // skip if parent "foo" has already has been copied over in e.g. foo.bar, foo.baz
            continue;
        }

        // root field name might not exist if object has primitive field values with "."s in the name
        if(src.count(root_field_name) != 0) {
            // copy whole sub-object
            dst[root_field_name] = src[root_field_name];
        } else if(src.count(hightlight_item.name) != 0) {
            dst[hightlight_item.name] = src[hightlight_item.name];
        }
    }
}

void Collection::process_search_field_weights(const std::vector<search_field_t>& search_fields,
                                              std::vector<uint32_t>& query_by_weights,
                                              std::vector<search_field_t>& weighted_search_fields) const {
    const bool weights_given = !query_by_weights.empty();

    // weights, if given, must be in desc order
    bool weights_in_desc_order = true;
    bool weights_under_max = true;

    for(size_t i = 0; i < search_fields.size(); i++) {
        if(!weights_given) {
            size_t weight = std::max<int>(0, (int(Index::FIELD_MAX_WEIGHT) - i));
            query_by_weights.push_back(weight);
            auto wsearch_field = search_fields[i];
            wsearch_field.weight = weight;
            weighted_search_fields.push_back(wsearch_field);
        } else {
            // check if weights are already sorted
            auto prev_weight = (i == 0) ? query_by_weights[0] : query_by_weights[i-1];
            weights_in_desc_order = weights_in_desc_order && (query_by_weights[i] <= prev_weight);
            weights_under_max = weights_under_max && (query_by_weights[i] <= Index::FIELD_MAX_WEIGHT);
        }
    }

    if(weights_given && (!weights_in_desc_order || !weights_under_max)) {
        // ensure that search fields are sorted on their corresponding weight
        std::vector<std::pair<size_t, size_t>> field_index_and_weights;

        for(size_t i=0; i < search_fields.size(); i++) {
            field_index_and_weights.emplace_back(i, search_fields[i].weight);
        }

        std::sort(field_index_and_weights.begin(), field_index_and_weights.end(), [](const auto& a, const auto& b) {
            return a.second > b.second;
        });

        for(size_t i = 0; i < field_index_and_weights.size(); i++) {
            const auto& index_weight = field_index_and_weights[i];

            // we have to also normalize weights to 0 to Index::FIELD_MAX_WEIGHT range.
            if(i == 0) {
                query_by_weights[i] = Index::FIELD_MAX_WEIGHT;
            } else {
                auto curr_weight = field_index_and_weights[i].second;
                auto prev_weight = field_index_and_weights[i-1].second;

                if(curr_weight == prev_weight) {
                    query_by_weights[i] = query_by_weights[i-1];
                } else {
                    // bound to be lesser than prev_weight since weights have been sorted desc
                    uint32_t bounded_weight = std::max(0, int(query_by_weights[i-1]) - 1);
                    query_by_weights[i] = bounded_weight;
                }
            }

            const auto& search_field = search_fields[index_weight.first];
            const auto weight = query_by_weights[i];
            const size_t orig_index = index_weight.first;
            auto wsearch_field = search_fields[orig_index];
            wsearch_field.weight = weight;
            weighted_search_fields.push_back(wsearch_field);
        }
    }

    if(weighted_search_fields.empty()) {
        for(size_t i=0; i < search_fields.size(); i++) {
            weighted_search_fields.push_back(search_fields[i]);
        }
    }
}

// lsb_offset is zero-based and inclusive
uint64_t Collection::extract_bits(uint64_t value, unsigned lsb_offset, unsigned n) {
    const uint64_t max_n = CHAR_BIT * sizeof(uint64_t);
    if (lsb_offset >= max_n) {
        return 0;
    }
    value >>= lsb_offset;
    if (n >= max_n) {
        return value;
    }
    const uint64_t mask = ((uint64_t(1)) << n) - 1; /* n '1's */
    return value & mask;
}

void Collection::populate_text_match_info(nlohmann::json& info, uint64_t match_score,
                                          const text_match_type_t match_type) const {

    // MAX_SCORE
    // [ sign | tokens_matched | max_field_score | max_field_weight | num_matching_fields ]
    // [   1  |        4       |        48       |       8          |         3           ]  (64 bits)

    // MAX_WEIGHT
    // [ sign | tokens_matched | max_field_weight | max_field_score  | num_matching_fields ]
    // [   1  |        4       |        8         |      48          |         3           ]  (64 bits)

    info["score"] = std::to_string(match_score);

    if(match_type == max_score) {
        info["tokens_matched"] = extract_bits(match_score, 59, 4);
        info["best_field_score"] = std::to_string(extract_bits(match_score, 11, 48));
        info["best_field_weight"] = extract_bits(match_score, 3, 8);
        info["fields_matched"] = extract_bits(match_score, 0, 3);
    } else {
        info["tokens_matched"] = extract_bits(match_score, 59, 4);
        info["best_field_weight"] = extract_bits(match_score, 51, 8);
        info["best_field_score"] = std::to_string(extract_bits(match_score, 3, 48));
        info["fields_matched"] = extract_bits(match_score, 0, 3);
    }
}

void Collection::process_highlight_fields(const std::vector<search_field_t>& search_fields,
                                          const std::vector<std::string>& raw_search_fields,
                                          const tsl::htrie_set<char>& include_fields,
                                          const tsl::htrie_set<char>& exclude_fields,
                                          const std::vector<std::string>& highlight_field_names,
                                          const std::vector<std::string>& highlight_full_field_names,
                                          const std::vector<enable_t>& infixes,
                                          std::vector<std::string>& q_tokens,
                                          const tsl::htrie_map<char, token_leaf>& qtoken_set,
                                          std::vector<highlight_field_t>& highlight_items) const {

    // identify full highlight fields
    spp::sparse_hash_set<std::string> fields_highlighted_fully_set;
    std::vector<std::string> fields_highlighted_fully_expanded;
    for(const std::string& highlight_full_field: highlight_full_field_names) {
        extract_field_name(highlight_full_field, search_schema, fields_highlighted_fully_expanded, true, enable_nested_fields);
    }

    for(std::string & highlight_full_field: fields_highlighted_fully_expanded) {
        fields_highlighted_fully_set.insert(highlight_full_field);
    }

    // identify infix enabled fields
    spp::sparse_hash_set<std::string> fields_infixed_set;

    for(size_t i = 0; i < search_fields.size(); i++) {
        const auto& field_name = search_fields[i].name;

        enable_t field_infix = search_fields[i].infix;
        if(field_infix != off) {
            fields_infixed_set.insert(field_name);
        }
    }

    if(highlight_field_names.empty()) {
        std::vector<std::string> highlight_field_names_expanded;

        for(size_t i = 0; i < raw_search_fields.size(); i++) {
            extract_field_name(raw_search_fields[i], search_schema, highlight_field_names_expanded, false, enable_nested_fields);
        }

        for(size_t i = 0; i < highlight_field_names_expanded.size(); i++) {
            const auto& field_name = highlight_field_names_expanded[i];
            if(exclude_fields.count(field_name) != 0) {
                // should not pick excluded field for highlighting (only for implicit highlighting)
                continue;
            }

            if(!include_fields.empty() && include_fields.count(field_name) == 0) {
                // if include fields have been specified, use that as allow list
                continue;
            }

            bool fully_highlighted = (fields_highlighted_fully_set.count(field_name) != 0);
            bool infixed = (fields_infixed_set.count(field_name) != 0);
            auto schema_it = search_schema.find(field_name);
            bool is_string = (schema_it != search_schema.end()) && schema_it->is_string();

            highlight_items.emplace_back(field_name, fully_highlighted, infixed, is_string);
        }
    } else {
        std::vector<std::string> highlight_field_names_expanded;
        for(size_t i = 0; i < highlight_field_names.size(); i++) {
            extract_field_name(highlight_field_names[i], search_schema, highlight_field_names_expanded, false, enable_nested_fields);
        }

        for(size_t i = 0; i < highlight_field_names_expanded.size(); i++) {
            const auto& highlight_field_name = highlight_field_names_expanded[i];
            auto schema_it = search_schema.find(highlight_field_name);
            if(schema_it == search_schema.end()) {
                // ignore fields not part of schema
                continue;
            }
            bool fully_highlighted = (fields_highlighted_fully_set.count(highlight_field_name) != 0);
            bool infixed = (fields_infixed_set.count(highlight_field_name) != 0);
            bool is_string = schema_it->is_string();
            highlight_items.emplace_back(highlight_field_name, fully_highlighted, infixed, is_string);
        }
    }

    std::string qtoken;
    for(auto it = qtoken_set.begin(); it != qtoken_set.end(); ++it) {
        it.key(qtoken);

        for(auto& highlight_item: highlight_items) {
            if(!highlight_item.is_string) {
                continue;
            }

            const auto& field_name = highlight_item.name;
            art_leaf* leaf = index->get_token_leaf(field_name, (const unsigned char*) qtoken.c_str(), qtoken.size()+1);
            if(leaf) {
                highlight_item.qtoken_leaves.insert(qtoken,
                    token_leaf(leaf, it.value().root_len, it.value().num_typos, it.value().is_prefix)
                );
            }
        }
    }

    // We will also add tokens from the query if they are not already added.
    // This helps handle highlighting of tokens which were dropped from the query to return results.
    for(auto& q_token: q_tokens) {
        if(qtoken_set.find(q_token) == qtoken_set.end()) {
            for(auto& highlight_item: highlight_items) {
                if(!highlight_item.is_string) {
                    continue;
                }
                const auto& field_name = highlight_item.name;
                art_leaf* leaf = index->get_token_leaf(field_name, (const unsigned char*) q_token.c_str(), q_token.size()+1);
                if(leaf) {
                    highlight_item.qtoken_leaves.insert(q_token, token_leaf(leaf, q_token.size(), 0, false));
                }
            }
        }
    }
}

void Collection::process_filter_overrides(std::vector<const override_t*>& filter_overrides,
                                          std::vector<std::string>& q_include_tokens,
                                          token_ordering token_order,
                                          filter_node_t*& filter_tree_root,
                                          std::vector<std::pair<uint32_t, uint32_t>>& included_ids,
                                          std::vector<uint32_t>& excluded_ids) const {

    std::vector<const override_t*> matched_dynamic_overrides;
    index->process_filter_overrides(filter_overrides, q_include_tokens, token_order,
                                    filter_tree_root, matched_dynamic_overrides);

    // we will check the dynamic overrides to see if they also have include/exclude
    std::set<uint32_t> excluded_set;

    for(auto matched_dynamic_override: matched_dynamic_overrides) {
        for(const auto& hit: matched_dynamic_override->drop_hits) {
            Option<uint32_t> seq_id_op = doc_id_to_seq_id(hit.doc_id);
            if(seq_id_op.ok()) {
                excluded_ids.push_back(seq_id_op.get());
                excluded_set.insert(seq_id_op.get());
            }
        }

        for(const auto& hit: matched_dynamic_override->add_hits) {
            Option<uint32_t> seq_id_op = doc_id_to_seq_id(hit.doc_id);
            if(!seq_id_op.ok()) {
                continue;
            }
            uint32_t seq_id = seq_id_op.get();
            bool excluded = (excluded_set.count(seq_id) != 0);
            if(!excluded) {
                included_ids.emplace_back(seq_id, hit.position);
            }
        }
    }
}

void Collection::parse_search_query(const std::string &query, std::vector<std::string>& q_include_tokens,
                                    std::vector<std::vector<std::string>>& q_exclude_tokens,
                                    std::vector<std::vector<std::string>>& q_phrases,
                                    const std::string& locale, const bool already_segmented, const std::string& stopwords_set) const {
    if(query == "*") {
        q_exclude_tokens = {};
        q_include_tokens = {query};
    } else {
        std::vector<std::string> tokens;
        spp::sparse_hash_set<std::string> stopwords_list;
        if(!stopwords_set.empty()) {
            const auto &stopword_op = StopwordsManager::get_instance().get_stopword(stopwords_set, stopwords_list);
            if (!stopword_op.ok()) {
                LOG(ERROR) << stopword_op.error();
                LOG(ERROR) << "Error fetching stopword_list for stopword " << stopwords_set;
            }
        }

        if(already_segmented) {
            StringUtils::split(query, tokens, " ");
        } else {
            std::vector<char> custom_symbols = symbols_to_index;
            custom_symbols.push_back('-');
            custom_symbols.push_back('"');

            Tokenizer(query, true, false, locale, custom_symbols, token_separators).tokenize(tokens);
        }

        for (const auto val: stopwords_list) {
            tokens.erase(std::remove(tokens.begin(), tokens.end(), val), tokens.end());
        }

        bool exclude_operator_prior = false;
        bool phrase_search_op_prior = false;
        std::vector<std::string> phrase;

        auto symbols_to_index_has_minus =
                std::find(symbols_to_index.begin(), symbols_to_index.end(), '-') != symbols_to_index.end();

        for(auto& token: tokens) {
            bool end_of_phrase = false;

            if(token == "-" && !symbols_to_index_has_minus) {
                continue;
            } else if(token[0] == '-' && !symbols_to_index_has_minus) {
                exclude_operator_prior = true;
                token = token.substr(1);
            }

            if(token[0] == '"' && token.size() > 1) {
                phrase_search_op_prior = true;
                token = token.substr(1);
            }

            if(!token.empty() && (token.back() == '"' || (token[0] == '"' && token.size() == 1))) {
                if(phrase_search_op_prior) {
                    // handles single token phrase and a phrase with padded space, like: "some query "
                    end_of_phrase = true;
                    token = token.substr(0, token.size()-1);
                } else if(token[0] == '"' && token.size() == 1) {
                    // handles front padded phrase query, e.g. " some query"
                    phrase_search_op_prior = true;
                }
            }

            // retokenize using collection config (handles hyphens being part of the query)
            std::vector<std::string> sub_tokens;

            if(already_segmented) {
                StringUtils::split(token, sub_tokens, " ");
            } else {
                Tokenizer(token, true, false, locale, symbols_to_index, token_separators).tokenize(sub_tokens);
            }

            for(auto& sub_token: sub_tokens) {
                if(sub_token.size() > 100) {
                    sub_token.erase(100);
                }

                if(exclude_operator_prior) {
                    if(phrase_search_op_prior) {
                        phrase.push_back(sub_token);
                    } else {
                        q_exclude_tokens.push_back({sub_token});
                        exclude_operator_prior = false;
                    }
                } else if(phrase_search_op_prior) {
                    phrase.push_back(sub_token);
                } else {
                    q_include_tokens.push_back(sub_token);
                }
            }

            if(end_of_phrase && phrase_search_op_prior) {
                if(exclude_operator_prior) {
                    q_exclude_tokens.push_back(phrase);
                } else {
                    q_phrases.push_back(phrase);
                }

                phrase_search_op_prior = false;
                exclude_operator_prior = false;
                phrase.clear();
            }
        }

        if(!phrase.empty()) {
            if(exclude_operator_prior) {
                q_exclude_tokens.push_back(phrase);
            } else {
                q_phrases.push_back(phrase);
            }
        }

        if(q_include_tokens.empty()) {
            if(!stopwords_set.empty()) {
                //this can happen when all tokens in the include are stopwords
                q_include_tokens.emplace_back("##hrhdh##");
            } else {
                // this can happen if the only query token is an exclusion token
                q_include_tokens.emplace_back("*");
            }
        }
    }
}

void Collection::populate_result_kvs(Topster *topster, std::vector<std::vector<KV *>> &result_kvs,
                                const spp::sparse_hash_map<uint64_t, uint32_t>& groups_processed, 
                                const std::vector<sort_by>& sort_by_fields) {
    if(topster->distinct) {
        // we have to pick top-K groups
        Topster gtopster(topster->MAX_SIZE);

        int group_count_index = -1;
        int group_sort_order = 1;

        for(int i = 0; i < sort_by_fields.size(); ++i) {
            if(sort_by_fields[i].name == sort_field_const::group_found) {
                group_count_index = i;
                
                if(sort_by_fields[i].order == sort_field_const::asc) {
                    group_sort_order *= -1;
                } 

                break;
            }
        }

        for(auto& group_topster: topster->group_kv_map) {
            group_topster.second->sort();
            if(group_topster.second->size != 0) {
                KV* kv_head = group_topster.second->getKV(0);
                
                if(group_count_index >= 0) {
                    const auto& itr = groups_processed.find(kv_head->distinct_key);
                    if(itr != groups_processed.end()) {
                        kv_head->scores[group_count_index] = itr->second * group_sort_order;
                    }
                }
                gtopster.add(kv_head);
            }
        }

        gtopster.sort();

        for(size_t i = 0; i < gtopster.size; i++) {
            KV* kv = gtopster.getKV(i);
            const std::vector<KV*> group_kvs(
                topster->group_kv_map[kv->distinct_key]->kvs,
                topster->group_kv_map[kv->distinct_key]->kvs+topster->group_kv_map[kv->distinct_key]->size
            );
            result_kvs.emplace_back(group_kvs);
        }
    } else {
        for(uint32_t t = 0; t < topster->size; t++) {
            KV* kv = topster->getKV(t);
            result_kvs.push_back({kv});
        }
    }
}

Option<bool> Collection::get_filter_ids(const std::string& filter_query, filter_result_t& filter_result) const {
    std::shared_lock lock(mutex);

    const std::string doc_id_prefix = std::to_string(collection_id) + "_" + DOC_ID_PREFIX + "_";
    filter_node_t* filter_tree_root = nullptr;
    Option<bool> filter_op = filter::parse_filter_query(filter_query, search_schema,
                                                        store, doc_id_prefix, filter_tree_root);
    std::unique_ptr<filter_node_t> filter_tree_root_guard(filter_tree_root);

    if(!filter_op.ok()) {
        return filter_op;
    }

    return index->do_filtering_with_lock(filter_tree_root, filter_result, name);
}

Option<bool> Collection::get_related_ids(const std::string& ref_field_name, const uint32_t& seq_id,
                                               std::vector<uint32_t>& result) const {
    return index->get_related_ids(name, ref_field_name, seq_id, result);
}

Option<bool> Collection::get_reference_filter_ids(const std::string & filter_query,
                                                  filter_result_t& filter_result,
                                                  const std::string& reference_field_name) const {
    std::shared_lock lock(mutex);

    const std::string doc_id_prefix = std::to_string(collection_id) + "_" + DOC_ID_PREFIX + "_";
    filter_node_t* filter_tree_root = nullptr;
    Option<bool> parse_op = filter::parse_filter_query(filter_query, search_schema,
                                                       store, doc_id_prefix, filter_tree_root);
    std::unique_ptr<filter_node_t> filter_tree_root_guard(filter_tree_root);

    if(!parse_op.ok()) {
        return parse_op;
    }

    return index->do_reference_filtering_with_lock(filter_tree_root, filter_result, name, reference_field_name);
}

bool Collection::facet_value_to_string(const facet &a_facet, const facet_count_t &facet_count,
                                       const nlohmann::json &document, std::string &value) const {

    if(document.count(a_facet.field_name) == 0) {
        // check for field exists
        if(search_schema.at(a_facet.field_name).optional) {
            return false;
        }

        LOG(ERROR) << "Could not find field " << a_facet.field_name << " in document during faceting.";
        LOG(ERROR) << "Facet field type: " << search_schema.at(a_facet.field_name).type;
        LOG(ERROR) << "Actual document: " << document;
        return false;
    }

    if(search_schema.at(a_facet.field_name).is_array()) {
        size_t array_sz = document[a_facet.field_name].size();
        if(facet_count.array_pos >= array_sz) {
            LOG(ERROR) << "Facet field array size " << array_sz << " lesser than array pos " <<  facet_count.array_pos
                       << " for facet field " << a_facet.field_name;
            LOG(ERROR) << "Facet field type: " << search_schema.at(a_facet.field_name).type;
            LOG(ERROR) << "Actual document: " << document;
            return false;
        }
    }

    if(search_schema.at(a_facet.field_name).type == field_types::STRING) {
        value =  document[a_facet.field_name];
    } else if(search_schema.at(a_facet.field_name).type == field_types::STRING_ARRAY) {
        value = document[a_facet.field_name][facet_count.array_pos];
    } else if(search_schema.at(a_facet.field_name).type == field_types::INT32) {
        int32_t raw_val = document[a_facet.field_name].get<int32_t>();
        value = std::to_string(raw_val);
    } else if(search_schema.at(a_facet.field_name).type == field_types::INT32_ARRAY) {
        int32_t raw_val = document[a_facet.field_name][facet_count.array_pos].get<int32_t>();
        value = std::to_string(raw_val);
    } else if(search_schema.at(a_facet.field_name).type == field_types::INT64) {
        int64_t raw_val = document[a_facet.field_name].get<int64_t>();
        value = std::to_string(raw_val);
    } else if(search_schema.at(a_facet.field_name).type == field_types::INT64_ARRAY) {
        int64_t raw_val = document[a_facet.field_name][facet_count.array_pos].get<int64_t>();
        value = std::to_string(raw_val);
    } else if(search_schema.at(a_facet.field_name).type == field_types::FLOAT) {
        float raw_val = document[a_facet.field_name].get<float>();
        value = StringUtils::float_to_str(raw_val);
    } else if(search_schema.at(a_facet.field_name).type == field_types::FLOAT_ARRAY) {
        float raw_val = document[a_facet.field_name][facet_count.array_pos].get<float>();
        value = StringUtils::float_to_str(raw_val);
    } else if(search_schema.at(a_facet.field_name).type == field_types::BOOL) {
        value = std::to_string(document[a_facet.field_name].get<bool>());
        value = (value == "1") ? "true" : "false";
    } else if(search_schema.at(a_facet.field_name).type == field_types::BOOL_ARRAY) {
        value = std::to_string(document[a_facet.field_name][facet_count.array_pos].get<bool>());
        value = (value == "1") ? "true" : "false";
    }

    return true;
}

nlohmann::json Collection::get_facet_parent(const std::string& facet_field_name, const nlohmann::json& document) const {
    std::vector<std::string> tokens;
    StringUtils::split(facet_field_name, tokens, ".");
    std::vector<nlohmann::json> level_docs;

    auto doc = document[tokens[0]];
    level_docs.push_back(doc);
    for(auto i = 1; i < tokens.size()-1; ++i) { //just to ignore last token which uis our facet field
        if(doc.contains(tokens[i])) {
            doc = doc[tokens[i]];
            level_docs.push_back(doc);
        } else {
            LOG(ERROR) << tokens[i] << " not found in document";
        }
    }
    bool parent_found = false;
    for(auto i = level_docs.size()-1; i >0; --i) {
        if(level_docs[i].size() > 1) {
            doc = level_docs[i];
            parent_found = true;
            break;
        }
    }

    if(!parent_found) {
        doc = level_docs[0]; //return the top most root
    }
    return doc;
}

bool Collection::is_nested_array(const nlohmann::json& obj, std::vector<std::string> path_parts, size_t part_i) const {
    auto child_it = obj.find(path_parts[part_i]);
    if(child_it == obj.end()) {
        return false;
    }

    if(child_it.value().is_array() && !child_it.value().empty() && child_it.value().at(0).is_object()) {
        return true;
    }

    if(part_i+1 == path_parts.size()) {
        return false;
    }

    return is_nested_array(child_it.value(), path_parts, part_i+1);
}

void Collection::highlight_result(const std::string& raw_query, const field &search_field,
                                  const size_t search_field_index,
                                  const tsl::htrie_map<char, token_leaf>& qtoken_leaves,
                                  const KV* field_order_kv, const nlohmann::json & document,
                                  nlohmann::json& highlight_doc,
                                  StringUtils & string_utils,
                                  const size_t snippet_threshold,
                                  const size_t highlight_affix_num_tokens,
                                  bool highlight_fully,
                                  bool is_infix_search,
                                  const std::string& highlight_start_tag,
                                  const std::string& highlight_end_tag,
                                  const uint8_t* index_symbols,
                                  highlight_t& highlight,
                                  bool& found_highlight,
                                  bool& found_full_highlight) const {

    if(raw_query == "*") {
        return;
    }

    tsl::htrie_set<char> matched_tokens;

    bool use_word_tokenizer = search_field.locale == "th" || search_field.locale == "ja" ||
                                Tokenizer::is_cyrillic(search_field.locale);
    bool normalise = !use_word_tokenizer;

    std::vector<std::string> raw_query_tokens;
    Tokenizer(raw_query, normalise, false, search_field.locale, symbols_to_index, token_separators).tokenize(raw_query_tokens);

    if(raw_query_tokens.empty()) {
        return ;
    }

    bool flat_field = highlight_doc.contains(search_field.name);
    std::vector<std::string> path_parts;
    if(enable_nested_fields && !flat_field) {
        StringUtils::split(search_field.name, path_parts, ".");
    } else {
        path_parts = {search_field.name};
    }

    const std::string& last_raw_q_token = raw_query_tokens.back();
    size_t prefix_token_num_chars = StringUtils::get_num_chars(last_raw_q_token);

    std::set<std::string> last_full_q_tokens;
    std::vector<match_index_t> match_indices;

    if(is_infix_search) {
        // could be an optional field
        if(document.contains(search_field.name)) {
            size_t array_len = 1;
            bool field_is_array = document[search_field.name].is_array();
            if(field_is_array) {
                array_len = document[search_field.name].size();
            }

            const std::vector<token_positions_t> empty_offsets;

            for(size_t i = 0; i < array_len; i++) {
                std::string text = field_is_array ? document[search_field.name][i] : document[search_field.name];
                StringUtils::tolowercase(text);
                if(text.size() < 100 && text.find(raw_query_tokens.front()) != std::string::npos) {
                    const Match & this_match = Match(field_order_kv->key, empty_offsets, false, false);
                    uint64_t this_match_score = this_match.get_match_score(0, 1);
                    match_indices.emplace_back(this_match, this_match_score, i);
                }
            }
        }

    } else {

        /*std::string qtok_buff;
        for(auto it = qtoken_leaves.begin(); it != qtoken_leaves.end(); ++it) {
            it.key(qtok_buff);
            LOG(INFO) << "Token: " << qtok_buff << ", root_len: " << it.value().root_len;
        }*/

        if(!qtoken_leaves.empty()) {
            std::vector<void*> posting_lists;
            for(auto token_leaf: qtoken_leaves) {
                posting_lists.push_back(token_leaf.leaf->values);
            }

            std::map<size_t, std::vector<token_positions_t>> array_token_positions;
            posting_t::get_array_token_positions(field_order_kv->key, posting_lists, array_token_positions);

            for(const auto& kv: array_token_positions) {
                const std::vector<token_positions_t>& token_positions = kv.second;
                size_t array_index = kv.first;

                if(token_positions.empty()) {
                    continue;
                }

                const Match & this_match = Match(field_order_kv->key, token_positions, true, true);
                uint64_t this_match_score = this_match.get_match_score(1, token_positions.size());
                match_indices.emplace_back(this_match, this_match_score, array_index);

                /*LOG(INFO) << "doc_id: " << document["id"] << ", search_field: " << search_field.name
                          << ", words_present: " << size_t(this_match.words_present)
                          << ", match_score: " << this_match_score
                          << ", match.distance: " << size_t(this_match.distance);*/
            }
        }
    }

    const size_t max_array_matches = std::min((size_t)MAX_ARRAY_MATCHES, match_indices.size());
    std::partial_sort(match_indices.begin(), match_indices.begin()+max_array_matches, match_indices.end());

    highlight_nested_field(highlight_doc, highlight_doc, path_parts, 0, false, -1,
                           [&](nlohmann::json& h_obj, bool is_arr_obj_ele, int array_i) {
        if(h_obj.is_object()) {
            return ;
        } else if(!h_obj.is_string()) {
            auto val_back = h_obj;
            h_obj = nlohmann::json::object();
            h_obj["snippet"] = to_string(val_back);
            h_obj["matched_tokens"] = nlohmann::json::array();
            if(highlight_fully) {
                h_obj["value"] = val_back;
            }
            return ;
        }

        int matched_index = -1;

        if(!is_arr_obj_ele) {
            // Since we will iterate on both matching and non-matching array elements for highlighting,
            // we need to check if `array_i`exists within match_indices vec.

            for (size_t match_index = 0; match_index < match_indices.size(); match_index++) {
                if (match_indices[match_index].index == array_i) {
                    matched_index = match_index;
                    break;
                }
            }

            if(matched_index == -1) {
                // If an element does not belong to an array of object field and also does not have a matching index
                // we know that there cannot be any matching tokens for highlighting
                std::string text = h_obj.get<std::string>();
                h_obj = nlohmann::json::object();
                h_obj["snippet"] = text;
                h_obj["matched_tokens"] = nlohmann::json::array();
                if(highlight_fully) {
                    h_obj["value"] = text;
                }
                return ;
            }

            std::sort(match_indices[matched_index].match.offsets.begin(),
                      match_indices[matched_index].match.offsets.end());
        } else {
            // array of object element indices will not match indexed offsets, so we will use dummy match
            // the highlighting logic will ignore this and try to do exhaustive highlighting (look at all tokens)
            match_indices.clear();
            match_indices.push_back(match_index_t(Match(), 0, 0));
            matched_index = 0;
        }

        const auto& match_index = match_indices[matched_index];

        size_t last_valid_offset = 0;
        int last_valid_offset_index = -1;

        for(size_t match_offset_i = 0; match_offset_i < match_index.match.offsets.size(); match_offset_i++) {
            const auto& token_offset = match_index.match.offsets[match_offset_i];
            if(token_offset.offset != MAX_DISPLACEMENT) {
                last_valid_offset = token_offset.offset;
                last_valid_offset_index = match_offset_i;
            } else {
                break;
            }
        }

        highlight_t array_highlight = highlight;
        std::string text = h_obj.get<std::string>();
        h_obj = nlohmann::json::object();

        handle_highlight_text(text, normalise, search_field, symbols_to_index,
                              token_separators, array_highlight, string_utils, use_word_tokenizer,
                              highlight_affix_num_tokens,
                              qtoken_leaves, last_valid_offset_index,
                              prefix_token_num_chars,
                              highlight_fully, snippet_threshold, is_infix_search,
                              raw_query_tokens,
                              last_valid_offset, highlight_start_tag, highlight_end_tag,
                              index_symbols, match_index);


        if(array_highlight.snippets.empty() && array_highlight.values.empty()) {
            h_obj["snippet"] = text;
            h_obj["matched_tokens"] = nlohmann::json::array();
        }

        if(!array_highlight.snippets.empty()) {
            found_highlight = found_highlight || true;

            h_obj["snippet"] = array_highlight.snippets[0];
            h_obj["matched_tokens"] = nlohmann::json::array();

            for(auto& token_vec: array_highlight.matched_tokens) {
                for(auto& token: token_vec) {
                    h_obj["matched_tokens"].push_back(token);
                }
            }
        }

        if(!array_highlight.values.empty()) {
            h_obj["value"] = array_highlight.values[0];;
            found_full_highlight = found_full_highlight || true;
        } else if(highlight_fully) {
            h_obj["value"] = text;
        }
    });

    if(!flat_field) {
        return;
    }

    if(!search_field.is_string()) {
        return ;
    }

    if(!is_infix_search && qtoken_leaves.empty()) {
        // none of the tokens from the query were found on this field
        return ;
    }

    if(match_indices.empty()) {
        return ;
    }

    for(size_t array_i = 0; array_i < max_array_matches; array_i++) {
        std::sort(match_indices[array_i].match.offsets.begin(), match_indices[array_i].match.offsets.end());
        const auto& match_index = match_indices[array_i];
        const Match& match = match_index.match;

        size_t last_valid_offset = 0;
        int last_valid_offset_index = -1;

        for(size_t match_offset_index = 0; match_offset_index < match.offsets.size(); match_offset_index++) {
            const auto& token_offset = match.offsets[match_offset_index];
            if(token_offset.offset != MAX_DISPLACEMENT) {
                last_valid_offset = token_offset.offset;
                last_valid_offset_index = match_offset_index;
            } else {
                break;
            }
        }

        if(!document.contains(search_field.name)) {
            // could be an optional field
            continue;
        }

        /*LOG(INFO) << "field: " << document[search_field.name] << ", id: " << field_order_kv->key
                  << ", index: " << match_index.index;*/

        std::string text;

        if(search_field.type == field_types::STRING) {
            text = document[search_field.name];
        } else {
            // since we try to do manual prefix matching on the first array value, we have to check for an empty array
            if(!document[search_field.name].is_array() ||
                match_index.index >= document[search_field.name].size()) {
                continue;
            }

            text = document[search_field.name][match_index.index];
        }

        handle_highlight_text(text, normalise, search_field, symbols_to_index, token_separators,
                              highlight, string_utils, use_word_tokenizer, highlight_affix_num_tokens,
                              qtoken_leaves, last_valid_offset_index, prefix_token_num_chars,
                              highlight_fully, snippet_threshold, is_infix_search, raw_query_tokens,
                              last_valid_offset, highlight_start_tag, highlight_end_tag,
                              index_symbols, match_index);

        if(!highlight.snippets.empty()) {
            found_highlight = found_highlight || true;
            for(auto& token_vec: highlight.matched_tokens) {
                for(auto& token: token_vec) {
                    matched_tokens.insert(token);
                }
            }
        }

        if(!highlight.values.empty()) {
            found_full_highlight = found_full_highlight || true;
        }
    }

    highlight.field = search_field.name;
    highlight.field_index = search_field_index;

    if(!match_indices.empty()) {
        highlight.match_score = match_indices[0].match_score;
    }
}

bool Collection::handle_highlight_text(std::string& text, bool normalise, const field &search_field,
                           const std::vector<char>& symbols_to_index, const std::vector<char>& token_separators,
                           highlight_t& highlight, StringUtils & string_utils, bool use_word_tokenizer,
                           const size_t highlight_affix_num_tokens,
                           const tsl::htrie_map<char, token_leaf>& qtoken_leaves, int last_valid_offset_index,
                           const size_t prefix_token_num_chars, bool highlight_fully, const size_t snippet_threshold,
                           bool is_infix_search, std::vector<std::string>& raw_query_tokens, size_t last_valid_offset,
                           const std::string& highlight_start_tag, const std::string& highlight_end_tag,
                           const uint8_t* index_symbols, const match_index_t& match_index) const {

    const Match& match = match_index.match;

    Tokenizer tokenizer(text, normalise, false, search_field.locale, symbols_to_index, token_separators);

    // word tokenizer is a secondary tokenizer used for specific languages that requires transliteration
    Tokenizer word_tokenizer("", true, false, search_field.locale, symbols_to_index, token_separators);

    if(search_field.locale == "ko") {
        text = string_utils.unicode_nfkd(text);
    }

    // need an ordered map here to ensure that it is ordered by the key (start offset)
    std::map<size_t, size_t> token_offsets;

    int match_offset_index = 0;
    std::string raw_token;
    std::set<std::string> token_hits;  // used to identify repeating tokens
    size_t raw_token_index = 0, tok_start = 0, tok_end = 0;

    // based on `highlight_affix_num_tokens`
    size_t snippet_start_offset = 0, snippet_end_offset = (text.empty() ? 0 : text.size() - 1);

    // window used to locate the starting offset for snippet on the text
    std::list<size_t> snippet_start_window;

    highlight.matched_tokens.emplace_back();
    std::vector<std::string>& matched_tokens = highlight.matched_tokens.back();
    bool found_first_match = false;

    size_t text_len = Tokenizer::is_ascii_char(text[0]) ? text.size() : StringUtils::get_num_chars(text);

    while(tokenizer.next(raw_token, raw_token_index, tok_start, tok_end)) {
        if(use_word_tokenizer) {
            bool found_token = word_tokenizer.tokenize(raw_token);
            if(!found_token) {
                tokenizer.decr_token_counter();
                continue;
            }
        }

        if(!found_first_match) {
            if(snippet_start_window.size() == highlight_affix_num_tokens + 1) {
                snippet_start_window.pop_front();
            }

            snippet_start_window.push_back(tok_start);
        }

        bool token_already_found = (token_hits.find(raw_token) != token_hits.end());
        auto qtoken_it = qtoken_leaves.find(raw_token);

        // ensures that the `snippet_start_offset` is always from a matched token, and not from query suggestion
        bool match_offset_found = (found_first_match && token_already_found) ||
                                  (match_offset_index <= last_valid_offset_index &&
                                   match.offsets[match_offset_index].offset == raw_token_index);

        // Token might not appear in the best matched window, which is limited to a size of 10.
        // If field is marked to be highlighted fully, or field length exceeds snippet_threshold, we will
        // locate all tokens that appear in the query / query candidates
        bool raw_token_found = !match_offset_found && (highlight_fully || text_len < snippet_threshold * 6) &&
                                qtoken_leaves.find(raw_token) != qtoken_leaves.end();

        if (match_offset_found || raw_token_found) {
            if(qtoken_it != qtoken_leaves.end() && qtoken_it.value().is_prefix &&
               qtoken_it.value().root_len < raw_token.size()) {
                // need to ensure that only the prefix portion is highlighted
                // if length diff is within 2, we still might not want to highlight partially in some cases
                // e.g. "samsng" vs "samsung" -> full highlight is preferred, unless it's a full prefix match

                size_t k = tok_start;
                size_t num_letters = 0, prefix_letters = 0, prefix_end = tok_start;

                // group unicode code points and calculate number of actual characters
                while(k <= tok_end) {
                    k++;

                    if(tokenizer.should_skip_char(text[k])) {
                        // used to handle special characters inside a tokenized word, e.g. `foo-bar`
                        continue;
                    }

                    if ((text[k] & 0xC0) == 0x80) k++;
                    if ((text[k] & 0xC0) == 0x80) k++;
                    if ((text[k] & 0xC0) == 0x80) k++;

                    num_letters++;

                    if(num_letters <= prefix_token_num_chars) {
                        prefix_letters++;
                    }

                    if(num_letters == prefix_token_num_chars) {
                        prefix_end = k - 1;
                    }
                }

                size_t char_diff = num_letters - prefix_letters;
                auto new_tok_end = (char_diff <= 2 && qtoken_it.value().num_typos != 0) ? tok_end : prefix_end;
                token_offsets.emplace(tok_start, new_tok_end);
            } else {
                token_offsets.emplace(tok_start, tok_end);
            }

            token_hits.insert(raw_token);

            if(match_offset_found) {
                // to skip over duplicate tokens in the query
                do {
                    match_offset_index++;
                } while(match_offset_index <= last_valid_offset_index &&
                        match.offsets[match_offset_index - 1].offset == match.offsets[match_offset_index].offset);

                if(!found_first_match) {
                    snippet_start_offset = snippet_start_window.front();
                }

                found_first_match = true;
            }
        } else if(is_infix_search && text.size() < 100 &&
                  raw_token.find(raw_query_tokens.front()) != std::string::npos) {
            token_offsets.emplace(tok_start, tok_end);
            token_hits.insert(raw_token);
        }

        if(raw_token_index >= last_valid_offset + highlight_affix_num_tokens) {
            // register end of highlight snippet
            if(snippet_end_offset == text.size() - 1) {
                snippet_end_offset = tok_end;
            }
        }

        // We can break early only if we have:
        // a) run out of matched indices
        // b) token_index exceeds the suffix tokens boundary
        // c) raw_token_index exceeds snippet threshold
        // d) highlight fully is not requested

        if(raw_token_index >= snippet_threshold &&
           match_offset_index > last_valid_offset_index &&
           raw_token_index >= last_valid_offset + highlight_affix_num_tokens &&
           !highlight_fully) {
            break;
        }
    }

    if(token_offsets.empty()) {
        return false;
    }

    if(raw_token_index <= snippet_threshold-1) {
        // fully highlight field whose token size is less than given snippet threshold
        snippet_start_offset = 0;
        snippet_end_offset = text.size() - 1;
    }

    // `token_offsets` has a list of ranges to target for highlighting
    // tokens from query might occur before actual snippet start offset: we skip that
    auto offset_it = token_offsets.begin();
    while(offset_it != token_offsets.end() && offset_it->first < snippet_start_offset) {
        offset_it++;
    }

    std::stringstream highlighted_text;
    highlight_text(highlight_start_tag, highlight_end_tag, text, token_offsets,
                   snippet_end_offset, matched_tokens, offset_it,
                   highlighted_text, index_symbols, snippet_start_offset);

    highlight.snippets.push_back(highlighted_text.str());
    if(search_field.type == field_types::STRING_ARRAY) {
        highlight.indices.push_back(match_index.index);
    }

    if(highlight_fully) {
        std::stringstream value_stream;
        offset_it = token_offsets.begin();
        std::vector<std::string> full_matched_tokens;
        highlight_text(highlight_start_tag, highlight_end_tag, text, token_offsets,
                       text.size()-1, full_matched_tokens, offset_it,
                       value_stream, index_symbols, 0);
        highlight.values.push_back(value_stream.str());
    }

    return true;
}

void Collection::highlight_text(const string& highlight_start_tag, const string& highlight_end_tag,
                                  const string& text,
                                  const std::map<size_t, size_t>& token_offsets,
                                  size_t snippet_end_offset, std::vector<std::string>& matched_tokens,
                                  std::map<size_t, size_t>::iterator& offset_it,
                                  std::stringstream& highlighted_text,
                                  const uint8_t* index_symbols,
                                  size_t snippet_start_offset) {

    while(snippet_start_offset <= snippet_end_offset) {
        if(offset_it != token_offsets.end()) {
            if (snippet_start_offset == offset_it->first) {
                highlighted_text << highlight_start_tag;

                auto end_offset = offset_it->second;

                // if a token ends with one or more puncutation chars, we should not highlight them
                for(int j = end_offset; j >= 0; j--) {
                    if(end_offset >= text.size()) {
                        // this should not happen unless we mess up unicode normalization
                        break;
                    }

                    if(!std::isalnum(text[j]) && Tokenizer::is_ascii_char(text[j]) &&
                        index_symbols[uint8_t(text[j])] != 1) {
                        end_offset--;
                    } else {
                        break;
                    }
                }

                size_t token_len = end_offset - snippet_start_offset + 1;
                const std::string& text_token = text.substr(snippet_start_offset, token_len);
                matched_tokens.push_back(text_token);

                for(size_t j = 0; j < token_len; j++) {
                    if((snippet_start_offset + j) >= text.size()) {
                        LOG(ERROR) << "??? snippet_start_offset: " << snippet_start_offset
                                  << ", offset_it->first: " << offset_it->first
                                  << ", offset_it->second: " << offset_it->second
                                  << ", end_offset: " << end_offset
                                  << ", j: " << j << ", token_len: " << token_len << ", text: " << text;
                        break;
                    }
                    highlighted_text << text[snippet_start_offset + j];
                }

                highlighted_text << highlight_end_tag;
                offset_it++;
                snippet_start_offset += token_len;
                continue;
            }
        }

        highlighted_text << text[snippet_start_offset];
        snippet_start_offset++;
    }
}

Option<nlohmann::json> Collection::get(const std::string & id) const {
    std::string seq_id_str;
    StoreStatus seq_id_status = store->get(get_doc_id_key(id), seq_id_str);

    if(seq_id_status == StoreStatus::NOT_FOUND) {
        return Option<nlohmann::json>(404, "Could not find a document with id: " + id);
    }

    if(seq_id_status == StoreStatus::ERROR) {
        return Option<nlohmann::json>(500, "Error while fetching the document.");
    }

    uint32_t seq_id = (uint32_t) std::stoul(seq_id_str);

    std::string parsed_document;
    StoreStatus doc_status = store->get(get_seq_id_key(seq_id), parsed_document);

    if(doc_status == StoreStatus::NOT_FOUND) {
        LOG(ERROR) << "Sequence ID exists, but document is missing for id: " << id;
        return Option<nlohmann::json>(404, "Could not find a document with id: " + id);
    }

    if(doc_status == StoreStatus::ERROR) {
        return Option<nlohmann::json>(500, "Error while fetching the document.");
    }

    nlohmann::json document;
    try {
        document = nlohmann::json::parse(parsed_document);
    } catch(...) {
        return Option<nlohmann::json>(500, "Error while parsing stored document.");
    }

    return Option<nlohmann::json>(document);
}

void Collection::remove_document(const nlohmann::json & document, const uint32_t seq_id, bool remove_from_store) {
    const std::string& id = document["id"];

    {
        std::unique_lock lock(mutex);

        index->remove(seq_id, document, {}, false);
        num_documents -= 1;
    }

    if(remove_from_store) {
        store->remove(get_doc_id_key(id));
        store->remove(get_seq_id_key(seq_id));
    }

    if (referenced_in.empty()) {
        return;
    }

    CollectionManager& collectionManager = CollectionManager::get_instance();
    // Cascade delete all the references.
    for (const auto &item: referenced_in) {
        auto ref_coll = collectionManager.get_collection(item.first);
        if (ref_coll != nullptr) {
            filter_result_t filter_result;
            ref_coll->get_filter_ids(item.second + ":=" + id, filter_result);
            for (uint32_t i = 0; i < filter_result.count; i++) {
                ref_coll->remove(std::to_string(filter_result.docs[i]));
            }
        }
    }
}

Option<std::string> Collection::remove(const std::string & id, const bool remove_from_store) {
    std::string seq_id_str;
    StoreStatus seq_id_status = store->get(get_doc_id_key(id), seq_id_str);

    if(seq_id_status == StoreStatus::NOT_FOUND) {
        return Option<std::string>(404, "Could not find a document with id: " + id);
    }

    if(seq_id_status == StoreStatus::ERROR) {
        return Option<std::string>(500, "Error while fetching the document.");
    }

    uint32_t seq_id = (uint32_t) std::stoul(seq_id_str);

    nlohmann::json document;
    auto get_doc_op = get_document_from_store(get_seq_id_key(seq_id), document);

    if(!get_doc_op.ok()) {
        if(get_doc_op.code() == 404) {
            LOG(ERROR) << "Sequence ID exists, but document is missing for id: " << id;
            return Option<std::string>(404, "Could not find a document with id: " + id);
        }

        return Option<std::string>(get_doc_op.code(), get_doc_op.error());
    }

    remove_document(document, seq_id, remove_from_store);
    return Option<std::string>(id);
}

Option<bool> Collection::remove_if_found(uint32_t seq_id, const bool remove_from_store) {
    nlohmann::json document;
    auto get_doc_op = get_document_from_store(get_seq_id_key(seq_id), document);

    if(!get_doc_op.ok()) {
        if(get_doc_op.code() == 404) {
            return Option<bool>(false);
        }

        return Option<bool>(500, "Error while fetching the document with seq id: " +
                                 std::to_string(seq_id));
    }

    remove_document(document, seq_id, remove_from_store);
    return Option<bool>(true);
}

Option<uint32_t> Collection::add_override(const override_t & override, bool write_to_store) {
    if(write_to_store) {
        bool inserted = store->insert(Collection::get_override_key(name, override.id), override.to_json().dump());
        if(!inserted) {
            return Option<uint32_t>(500, "Error while storing the override on disk.");
        }
    }

    std::unique_lock lock(mutex);
    overrides[override.id] = override;
    return Option<uint32_t>(200);
}

Option<uint32_t> Collection::remove_override(const std::string & id) {
    if(overrides.count(id) != 0) {
        bool removed = store->remove(Collection::get_override_key(name, id));
        if(!removed) {
            return Option<uint32_t>(500, "Error while deleting the override from disk.");
        }

        std::unique_lock lock(mutex);
        overrides.erase(id);
        return Option<uint32_t>(200);
    }

    return Option<uint32_t>(404, "Could not find that `id`.");
}

uint32_t Collection::get_seq_id_from_key(const std::string & key) {
    // last 4 bytes of the key would be the serialized version of the sequence id
    std::string serialized_seq_id = key.substr(key.length() - 4);
    return StringUtils::deserialize_uint32_t(serialized_seq_id);
}

std::string Collection::get_next_seq_id_key(const std::string & collection_name) {
    return std::string(COLLECTION_NEXT_SEQ_PREFIX) + "_" + collection_name;
}

std::string Collection::get_seq_id_key(uint32_t seq_id) const {
    // We can't simply do std::to_string() because we want to preserve the byte order.
    // & 0xFF masks all but the lowest eight bits.
    const std::string & serialized_id = StringUtils::serialize_uint32_t(seq_id);
    return get_seq_id_collection_prefix() + "_" + serialized_id;
}

std::string Collection::get_doc_id_key(const std::string & doc_id) const {
    return std::to_string(collection_id) + "_" + DOC_ID_PREFIX + "_" + doc_id;
}

std::string Collection::get_name() const {
    std::shared_lock lock(mutex);
    return name;
}

uint64_t Collection::get_created_at() const {
    return created_at.load();
}

size_t Collection::get_num_documents() const {
    return num_documents.load();
}

uint32_t Collection::get_collection_id() const {
    return collection_id.load();
}

Option<uint32_t> Collection::doc_id_to_seq_id_with_lock(const std::string & doc_id) const {
    std::shared_lock lock(mutex);
    return doc_id_to_seq_id(doc_id);
}

Option<uint32_t> Collection::doc_id_to_seq_id(const std::string & doc_id) const {
    std::string seq_id_str;
    StoreStatus status = store->get(get_doc_id_key(doc_id), seq_id_str);
    if(status == StoreStatus::FOUND) {
        uint32_t seq_id = (uint32_t) std::stoi(seq_id_str);
        return Option<uint32_t>(seq_id);
    }

    if(status == StoreStatus::NOT_FOUND) {
        return Option<uint32_t>(404, "Not found.");
    }

    return Option<uint32_t>(500, "Error while fetching doc_id from store.");
}

std::vector<std::string> Collection::get_facet_fields() {
    std::shared_lock lock(mutex);

    std::vector<std::string> facet_fields_copy;
    for(auto it = search_schema.begin(); it != search_schema.end(); ++it) {
        if(it.value().facet) {
            facet_fields_copy.push_back(it.key());
        }
    }

    return facet_fields_copy;
}

std::vector<field> Collection::get_sort_fields() {
    std::shared_lock lock(mutex);

    std::vector<field> sort_fields_copy;
    for(auto it = search_schema.begin(); it != search_schema.end(); ++it) {
        if(it.value().sort) {
            sort_fields_copy.push_back(it.value());
        }
    }

    return sort_fields_copy;
}

std::vector<field> Collection::get_fields() {
    std::shared_lock lock(mutex);
    return fields;
}

std::unordered_map<std::string, field> Collection::get_dynamic_fields() {
    std::shared_lock lock(mutex);
    return dynamic_fields;
}

tsl::htrie_map<char, field> Collection::get_schema() {
    std::shared_lock lock(mutex);
    return search_schema;
};

tsl::htrie_map<char, field> Collection::get_nested_fields() {
    std::shared_lock lock(mutex);
    return nested_fields;
};

tsl::htrie_map<char, field> Collection::get_embedding_fields() {
    std::shared_lock lock(mutex);
    return embedding_fields;
};

std::string Collection::get_meta_key(const std::string & collection_name) {
    return std::string(COLLECTION_META_PREFIX) + "_" + collection_name;
}

std::string Collection::get_override_key(const std::string & collection_name, const std::string & override_id) {
    return std::string(COLLECTION_OVERRIDE_PREFIX) + "_" + collection_name + "_" + override_id;
}

std::string Collection::get_seq_id_collection_prefix() const {
    return std::to_string(collection_id) + "_" + std::string(SEQ_ID_PREFIX);
}

std::string Collection::get_default_sorting_field() {
    std::shared_lock lock(mutex);
    return default_sorting_field;
}

Option<bool> Collection::get_document_from_store(const uint32_t& seq_id,
                                                 nlohmann::json& document, bool raw_doc) const {
    return get_document_from_store(get_seq_id_key(seq_id), document, raw_doc);
}

Option<bool> Collection::get_document_from_store(const std::string &seq_id_key,
                                                 nlohmann::json& document, bool raw_doc) const {
    std::string json_doc_str;
    StoreStatus json_doc_status = store->get(seq_id_key, json_doc_str);

    if(json_doc_status != StoreStatus::FOUND) {
        const std::string& seq_id = std::to_string(get_seq_id_from_key(seq_id_key));
        if(json_doc_status == StoreStatus::NOT_FOUND) {
            return Option<bool>(404, "Could not locate the JSON document for sequence ID: " + seq_id);
        }

        return Option<bool>(500, "Error while fetching JSON document for sequence ID: " + seq_id);
    }

    try {
        document = nlohmann::json::parse(json_doc_str);
    } catch(...) {
        return Option<bool>(500, "Error while parsing stored document with sequence ID: " + seq_id_key);
    }

    if(!raw_doc && enable_nested_fields) {
        std::vector<field> flattened_fields;
        field::flatten_doc(document, nested_fields, {}, true, flattened_fields);
    }

    return Option<bool>(true);
}

const Index* Collection::_get_index() const {
    return index;
}

Option<bool> Collection::parse_pinned_hits(const std::string& pinned_hits_str,
                                           std::map<size_t, std::vector<std::string>>& pinned_hits) {
    if(!pinned_hits_str.empty()) {
        std::vector<std::string> pinned_hits_strs;
        StringUtils::split(pinned_hits_str, pinned_hits_strs, ",");

        for(const std::string & pinned_hits_part: pinned_hits_strs) {
            std::vector<std::string> expression_parts;
            int64_t index = pinned_hits_part.size() - 1;
            while(index >= 0 && pinned_hits_part[index] != ':') {
                index--;
            }

            if(index == 0) {
                return Option<bool>(400, "Pinned hits are not in expected format.");
            }

            std::string pinned_id = pinned_hits_part.substr(0, index);
            std::string pinned_pos = pinned_hits_part.substr(index+1);

            if(!StringUtils::is_positive_integer(pinned_pos)) {
                return Option<bool>(400, "Pinned hits are not in expected format.");
            }

            int position = std::stoi(pinned_pos);
            if(position == 0) {
                return Option<bool>(400, "Pinned hits must start from position 1.");
            }

            pinned_hits[position].emplace_back(pinned_id);
        }
    }

    return Option<bool>(true);
}

Option<drop_tokens_param_t> Collection::parse_drop_tokens_mode(const std::string& drop_tokens_mode) {
    drop_tokens_mode_t drop_tokens_mode_val = left_to_right;
    size_t drop_tokens_token_limit = 1000;
    auto drop_tokens_mode_op = magic_enum::enum_cast<drop_tokens_mode_t>(drop_tokens_mode);
    if(drop_tokens_mode_op.has_value()) {
        drop_tokens_mode_val = drop_tokens_mode_op.value();
    } else {
        std::vector<std::string> drop_token_parts;
        StringUtils::split(drop_tokens_mode, drop_token_parts, ":");
        if(drop_token_parts.size() == 2) {
            if(!StringUtils::is_uint32_t(drop_token_parts[1])) {
                return Option<drop_tokens_param_t>(400, "Invalid format for drop tokens mode.");
            }

            drop_tokens_mode_op = magic_enum::enum_cast<drop_tokens_mode_t>(drop_token_parts[0]);
            if(drop_tokens_mode_op.has_value()) {
                drop_tokens_mode_val = drop_tokens_mode_op.value();
            }

            drop_tokens_token_limit = std::stoul(drop_token_parts[1]);

        } else {
            return Option<drop_tokens_param_t>(400, "Invalid format for drop tokens mode.");
        }
    }

    return Option<drop_tokens_param_t>(drop_tokens_param_t(drop_tokens_mode_val, drop_tokens_token_limit));
}

Option<bool> Collection::add_synonym(const nlohmann::json& syn_json, bool write_to_store) {
    std::shared_lock lock(mutex);
    synonym_t synonym;
    Option<bool> syn_op = synonym_t::parse(syn_json, synonym);

    if(!syn_op.ok()) {
        return syn_op;
    }

    return synonym_index->add_synonym(name, synonym, write_to_store);
}

bool Collection::get_synonym(const std::string& id, synonym_t& synonym) {
    std::shared_lock lock(mutex);
    return synonym_index->get_synonym(id, synonym);
}

Option<bool> Collection::remove_synonym(const std::string &id) {
    std::shared_lock lock(mutex);
    return synonym_index->remove_synonym(name, id);
}

void Collection::synonym_reduction(const std::vector<std::string>& tokens,
                                     std::vector<std::vector<std::string>>& results) const {
    std::shared_lock lock(mutex);
    return synonym_index->synonym_reduction(tokens, results);
}

spp::sparse_hash_map<std::string, synonym_t> Collection::get_synonyms() {
    std::shared_lock lock(mutex);
    return synonym_index->get_synonyms();
}

SynonymIndex* Collection::get_synonym_index() {
    return synonym_index;
}

spp::sparse_hash_map<std::string, reference_pair> Collection::get_reference_fields() {
    std::shared_lock lock(mutex);
    return reference_fields;
}

Option<bool> Collection::persist_collection_meta() {
    // first compact nested fields (to keep only parents of expanded children)
    field::compact_nested_fields(nested_fields);

    std::string coll_meta_json;
    StoreStatus status = store->get(Collection::get_meta_key(name), coll_meta_json);

    if(status != StoreStatus::FOUND) {
        return Option<bool>(500, "Could not fetch collection meta from store.");
    }

    nlohmann::json collection_meta;

    try {
        collection_meta = nlohmann::json::parse(coll_meta_json);
    } catch(...) {
        return Option<bool>(500, "Unable to parse collection meta.");
    }

    nlohmann::json fields_json = nlohmann::json::array();
    Option<bool> fields_json_op = field::fields_to_json_fields(fields, default_sorting_field, fields_json);

    if(!fields_json_op.ok()) {
        return Option<bool>(fields_json_op.code(), fields_json_op.error());
    }

    collection_meta[COLLECTION_SEARCH_FIELDS_KEY] = fields_json;
    collection_meta[Collection::COLLECTION_DEFAULT_SORTING_FIELD_KEY] = default_sorting_field;
    collection_meta[Collection::COLLECTION_FALLBACK_FIELD_TYPE] = fallback_field_type;

    bool persisted = store->insert(Collection::get_meta_key(name), collection_meta.dump());
    if(!persisted) {
        return Option<bool>(500, "Could not persist collection meta to store.");
    }

    return Option<bool>(true);
}

Option<bool> Collection::batch_alter_data(const std::vector<field>& alter_fields,
                                          const std::vector<field>& del_fields,
                                          const std::string& this_fallback_field_type) {
    // Update schema with additions (deletions can only be made later)
    std::vector<field> new_fields;
    tsl::htrie_map<char, field> schema_additions;
    std::vector<std::string> nested_field_names;
    bool found_embedding_field = false;

    std::unique_lock ulock(mutex);

    for(auto& f: alter_fields) {
        if(f.name == ".*") {
            fields.push_back(f);
            continue;
        }

        if(f.is_dynamic()) {
            dynamic_fields.emplace(f.name, f);
        } else {
            schema_additions.emplace(f.name, f);
            search_schema.emplace(f.name, f);
            new_fields.push_back(f);
        }

        if(f.nested) {
            nested_fields.emplace(f.name, f);
            nested_field_names.push_back(f.name);
        }

        if(f.embed.count(fields::from) != 0) {
            found_embedding_field = true;
            const auto& text_embedders = TextEmbedderManager::get_instance()._get_text_embedders();
            const auto& model_name = f.embed[fields::model_config][fields::model_name].get<std::string>();
            if(text_embedders.count(model_name) == 0) {
                size_t dummy_num_dim = 0;
                auto validate_model_res = TextEmbedderManager::get_instance().validate_and_init_model(f.embed[fields::model_config], dummy_num_dim);
                if(!validate_model_res.ok()) {
                    return Option<bool>(validate_model_res.code(), validate_model_res.error());
                }
            }
            embedding_fields.emplace(f.name, f);
        }

        fields.push_back(f);
    }

    field::compact_nested_fields(nested_fields);

    ulock.unlock();
    std::shared_lock shlock(mutex);

    index->refresh_schemas(new_fields, {});

    // Now, we can index existing data onto the updated schema
    const std::string seq_id_prefix = get_seq_id_collection_prefix();
    std::string upper_bound_key = get_seq_id_collection_prefix() + "`";  // cannot inline this
    rocksdb::Slice upper_bound(upper_bound_key);

    rocksdb::Iterator* iter = store->scan(seq_id_prefix, &upper_bound);
    std::unique_ptr<rocksdb::Iterator> iter_guard(iter);

    size_t num_found_docs = 0;
    std::vector<index_record> iter_batch;
    const size_t index_batch_size = 1000;

    auto begin = std::chrono::high_resolution_clock::now();

    while(iter->Valid() && iter->key().starts_with(seq_id_prefix)) {
        num_found_docs++;
        const uint32_t seq_id = Collection::get_seq_id_from_key(iter->key().ToString());

        nlohmann::json document;

        try {
            document = nlohmann::json::parse(iter->value().ToString());
        } catch(const std::exception& e) {
            return Option<bool>(400, "Bad JSON in document: " + document.dump(-1, ' ', false,
                                                                                nlohmann::detail::error_handler_t::ignore));
        }

        if(enable_nested_fields) {
            std::vector<field> flattened_fields;
            field::flatten_doc(document, nested_fields, {}, true, flattened_fields);
        }

        index_record record(num_found_docs, seq_id, document, index_operation_t::CREATE, DIRTY_VALUES::REJECT);
        iter_batch.emplace_back(std::move(record));

        // Peek and check for last record right here so that we handle batched indexing correctly
        // Without doing this, the "last batch" would have to be indexed outside the loop.
        iter->Next();
        bool last_record = !(iter->Valid() && iter->key().starts_with(seq_id_prefix));

        if(num_found_docs % index_batch_size == 0 || last_record) {
            // put delete first because a field could be deleted and added in the same change set
            if(!del_fields.empty()) {
                for(auto& rec: iter_batch) {
                    index->remove(seq_id, rec.doc, del_fields, true);
                }
            }

            Index::batch_memory_index(index, iter_batch, default_sorting_field, search_schema, embedding_fields,
                                      fallback_field_type, token_separators, symbols_to_index, true, 200, 60000, 2,
                                      found_embedding_field, true, schema_additions);

            if(found_embedding_field) {
                for(auto& index_record : iter_batch) {
                    if(index_record.indexed.ok()) {
                        remove_flat_fields(index_record.doc);
                        const std::string& serialized_json = index_record.doc.dump(-1, ' ', false, nlohmann::detail::error_handler_t::ignore);
                        bool write_ok = store->insert(get_seq_id_key(index_record.seq_id), serialized_json);

                        if(!write_ok) {
                            LOG(ERROR) << "Inserting doc with new embedding field failed for seq id: " << index_record.seq_id;
                            index_record.index_failure(500, "Could not write to on-disk storage.");
                        } else {
                            index_record.index_success();
                        }
                    }
                }
            }

            iter_batch.clear();
        }

        if(num_found_docs % ((1 << 14)) == 0) {
            // having a cheaper higher layer check to prevent checking clock too often
            auto time_elapsed = std::chrono::duration_cast<std::chrono::seconds>(
                    std::chrono::high_resolution_clock::now() - begin).count();

            if(time_elapsed > 30) {
                begin = std::chrono::high_resolution_clock::now();
                LOG(INFO) << "Altered " << num_found_docs << " so far.";
            }
        }
    }

    LOG(INFO) << "Finished altering " << num_found_docs << " document(s).";
    shlock.unlock();
    ulock.lock();

    std::vector<field> garbage_embedding_fields_vec;
    for(auto& del_field: del_fields) {
        search_schema.erase(del_field.name);
        auto new_end = std::remove_if(fields.begin(), fields.end(), [&del_field](const field& f) {
            return f.name == del_field.name;
        });

        fields.erase(new_end, fields.end());

        if(del_field.is_dynamic()) {
            dynamic_fields.erase(del_field.name);
        }

        if(del_field.nested) {
            nested_fields.erase(del_field.name);
        }

        if(del_field.embed.count(fields::from) != 0) {
            remove_embedding_field(del_field.name);
        }

        if(del_field.name == ".*") {
            fallback_field_type = "";
        }

        if(del_field.name == default_sorting_field) {
            default_sorting_field = "";
        }

        process_remove_field_for_embedding_fields(del_field, garbage_embedding_fields_vec);
    }

    ulock.unlock();
    shlock.lock();

    index->refresh_schemas({}, del_fields);
    index->refresh_schemas({}, garbage_embedding_fields_vec);

    auto persist_op = persist_collection_meta();
    if(!persist_op.ok()) {
        return persist_op;
    }

    return Option<bool>(true);
}

Option<bool> Collection::alter(nlohmann::json& alter_payload) {
    std::shared_lock shlock(mutex);

    LOG(INFO) << "Collection " << name << " is being prepared for alter...";

    // Validate that all stored documents are compatible with the proposed schema changes.
    std::vector<field> del_fields;
    std::vector<field> addition_fields;
    std::vector<field> reindex_fields;

    std::string this_fallback_field_type;

    auto validate_op = validate_alter_payload(alter_payload, addition_fields, reindex_fields,
                                              del_fields, this_fallback_field_type);
    if(!validate_op.ok()) {
        return validate_op;
    }

    if(!this_fallback_field_type.empty() && !fallback_field_type.empty()) {
        return Option<bool>(400, "The schema already contains a `.*` field.");
    }

    shlock.unlock();

    if(!this_fallback_field_type.empty() && fallback_field_type.empty()) {
        std::unique_lock ulock(mutex);
        fallback_field_type = this_fallback_field_type;
    }

    LOG(INFO) << "Alter payload validation is successful...";
    if(!reindex_fields.empty()) {
        LOG(INFO) << "Processing field additions and deletions first...";
    }

    auto batch_alter_op = batch_alter_data(addition_fields, del_fields, fallback_field_type);
    if(!batch_alter_op.ok()) {
        return batch_alter_op;
    }

    if(!reindex_fields.empty()) {
        LOG(INFO) << "Processing field modifications now...";
        batch_alter_op = batch_alter_data(reindex_fields, {}, fallback_field_type);
        if(!batch_alter_op.ok()) {
            return batch_alter_op;
        }
    }

    // hide credentials in the alter payload return
    for(auto& field_json : alter_payload["fields"]) {
        if(field_json[fields::embed].count(fields::model_config) != 0) {
            hide_credential(field_json[fields::embed][fields::model_config], "api_key");
            hide_credential(field_json[fields::embed][fields::model_config], "access_token");
            hide_credential(field_json[fields::embed][fields::model_config], "refresh_token");
            hide_credential(field_json[fields::embed][fields::model_config], "client_id");
            hide_credential(field_json[fields::embed][fields::model_config], "client_secret");
            hide_credential(field_json[fields::embed][fields::model_config], "project_id");
        }
    }

    return Option<bool>(true);
}

void Collection::remove_flat_fields(nlohmann::json& document) {
    if(document.count(".flat") != 0) {
        for(const auto& flat_key: document[".flat"].get<std::vector<std::string>>()) {
            document.erase(flat_key);
        }
        document.erase(".flat");
    }
}

void Collection::remove_reference_helper_fields(nlohmann::json& document) {
    if(document.count(fields::reference_helper_fields) != 0) {
        for(const auto& key: document[fields::reference_helper_fields].get<std::vector<std::string>>()) {
            document.erase(key);
        }
        document.erase(fields::reference_helper_fields);
    }
}

Option<bool> Collection::add_reference_fields(nlohmann::json& doc,
                                              const std::string& ref_collection_name,
                                              Collection *const ref_collection,
                                              const std::string& alias,
                                              const reference_filter_result_t& references,
                                              const tsl::htrie_set<char>& ref_include_fields_full,
                                              const tsl::htrie_set<char>& ref_exclude_fields_full,
                                              const std::string& error_prefix, const bool& is_reference_array,
                                              const bool& nest_ref_doc) {
    // One-to-one relation.
    if (!is_reference_array && references.count == 1) {
        auto ref_doc_seq_id = references.docs[0];

        nlohmann::json ref_doc;
        auto get_doc_op = ref_collection->get_document_from_store(ref_doc_seq_id, ref_doc);
        if (!get_doc_op.ok()) {
            return Option<bool>(get_doc_op.code(), error_prefix + get_doc_op.error());
        }

        remove_flat_fields(ref_doc);
        remove_reference_helper_fields(ref_doc);

        auto prune_op = prune_doc(ref_doc, ref_include_fields_full, ref_exclude_fields_full);
        if (!prune_op.ok()) {
            return Option<bool>(prune_op.code(), error_prefix + prune_op.error());
        }

        if (ref_doc.empty()) {
            return Option<bool>(true);
        }

        if (nest_ref_doc) {
            auto key = alias.empty() ? ref_collection_name : alias;
            doc[key] = ref_doc;
        } else {
            if (!alias.empty()) {
                auto temp_doc = ref_doc;
                ref_doc.clear();
                for (const auto &item: temp_doc.items()) {
                    ref_doc[alias + item.key()] = item.value();
                }
            }
            doc.update(ref_doc);
        }
        return Option<bool>(true);
    }

    // One-to-many relation.
    for (uint32_t i = 0; i < references.count; i++) {
        auto ref_doc_seq_id = references.docs[i];

        nlohmann::json ref_doc;
        auto get_doc_op = ref_collection->get_document_from_store(ref_doc_seq_id, ref_doc);
        if (!get_doc_op.ok()) {
            return Option<bool>(get_doc_op.code(), error_prefix + get_doc_op.error());
        }

        remove_flat_fields(ref_doc);
        remove_reference_helper_fields(ref_doc);

        auto prune_op = prune_doc(ref_doc, ref_include_fields_full, ref_exclude_fields_full);
        if (!prune_op.ok()) {
            return Option<bool>(prune_op.code(), error_prefix + prune_op.error());
        }

        if (ref_doc.empty()) {
            continue;
        }

        if (nest_ref_doc) {
            auto key = alias.empty() ? ref_collection_name : alias;
            if (doc.contains(key) && !doc[key].is_array()) {
                return Option<bool>(400, "Could not include the reference document of `" + ref_collection_name +
                                            "` collection. Expected `" + key + "` to be an array. Try " +
                                            (alias.empty() ? "adding an" : "renaming the") + " alias.");
            }

            doc[key] += ref_doc;
        } else {
            for (auto ref_doc_it = ref_doc.begin(); ref_doc_it != ref_doc.end(); ref_doc_it++) {
                auto const& ref_doc_key = ref_doc_it.key();
                auto const& doc_key = alias + ref_doc_key;
                if (doc.contains(doc_key) && !doc[doc_key].is_array()) {
                    return Option<bool>(400, "Could not include the value of `" + ref_doc_key +
                                             "` key of the reference document of `" + ref_collection_name +
                                             "` collection. Expected `" + doc_key + "` to be an array. Try " +
                                             (alias.empty() ? "adding an" : "renaming the") + " alias.");
                }

                // Add the values of ref_doc as JSON array into doc.
                doc[doc_key] += ref_doc_it.value();
            }
        }
    }

    return Option<bool>(true);
}

Option<bool> Collection::prune_doc(nlohmann::json& doc,
                                   const tsl::htrie_set<char>& include_names,
                                   const tsl::htrie_set<char>& exclude_names,
                                   const std::string& parent_name, size_t depth,
                                   const std::map<std::string, reference_filter_result_t>& reference_filter_results,
                                   Collection *const collection, const uint32_t& seq_id,
                                   const std::vector<ref_include_fields>& ref_includes) {
    // doc can only be an object
    auto it = doc.begin();
    while(it != doc.end()) {
        std::string nested_name = parent_name + (parent_name.empty() ? it.key() : "." + it.key());

        //LOG(INFO) << "it.key(): " << it.key() << ", nested_name: " << nested_name;

        // use prefix lookup to prune non-matching sub-trees early
        auto prefix_it = include_names.equal_prefix_range(nested_name);
        if(!include_names.empty() && prefix_it.first == prefix_it.second) {
            // prefix not found in allowed list of highlight field names, so can trim early
            it = doc.erase(it);
            continue ;
        }

        if(exclude_names.count(nested_name) != 0) {
            it = doc.erase(it);
            continue ;
        }

        if(exclude_names.empty() && !include_names.empty() && include_names.count(nested_name) != 0) {
            // without exclusions, we can pick the sub-tree early if parent name is found in include names
            it++;
            continue;
        }

        if(it.value().is_object()) {
            bool is_orig_empty = it.value().empty();
            prune_doc(it.value(), include_names, exclude_names, nested_name, depth+1);
            if(!is_orig_empty && it.value().empty()) {
                it = doc.erase(it);
            } else {
                it++;
            }

            continue;
        }

        else if(it.value().is_array()) {
            bool orig_array_empty = it.value().empty();
            bool primitive_array = true;
            auto arr_it = it.value().begin();
            while(arr_it != it.value().end()) {
                // NOTE: we will not support array of array of nested objects
                primitive_array = primitive_array && !arr_it.value().is_object();
                if(arr_it.value().is_object()) {
                    bool orig_ele_empty = arr_it.value().empty();
                    prune_doc(arr_it.value(), include_names, exclude_names, nested_name, depth+1);
                    // don't remove empty array objects to help frontend
                }

                arr_it++;
            }

            if(!orig_array_empty && it.value().empty()) {
                // only drop field if array became empty because of pruning (and not empty already)
                it = doc.erase(it);
                continue;
            }

            if(!primitive_array) {
                it++;
                continue;
            }
        }

        if(!include_names.empty() && include_names.count(nested_name) == 0) {
            // at this point, name should match fully, otherwise we should erase the value
            it = doc.erase(it);
            continue;
        }

        it++;
    }

    for (auto const& ref_include: ref_includes) {
        auto const& ref_collection_name = ref_include.collection_name;

        auto& cm = CollectionManager::get_instance();
        auto ref_collection = cm.get_collection(ref_collection_name);
        if (ref_collection == nullptr) {
            return Option<bool>(400, "Referenced collection `" + ref_collection_name + "` in `include_fields` not found.");
        }

        auto const joined_on_ref_collection = reference_filter_results.count(ref_collection_name) > 0,
                    has_filter_reference = (joined_on_ref_collection &&
                                            reference_filter_results.at(ref_collection_name).count > 0);
        auto doc_has_reference = false, joined_coll_has_reference = false;

        // Reference include_by without join, check if doc itself contains the reference.
        if (!joined_on_ref_collection && collection != nullptr) {
            doc_has_reference = ref_collection->is_referenced_in(collection->name);
        }

        std::string joined_coll_having_reference;
        // Check if the joined collection has a reference.
        if (!joined_on_ref_collection && !doc_has_reference) {
            for (const auto &reference_filter_result: reference_filter_results) {
                joined_coll_has_reference = ref_collection->is_referenced_in(reference_filter_result.first);
                if (joined_coll_has_reference) {
                    joined_coll_having_reference = reference_filter_result.first;
                    break;
                }
            }
        }

        if (!has_filter_reference && !doc_has_reference && !joined_coll_has_reference) {
            continue;
        }

        std::vector<std::string> ref_include_fields_vec, ref_exclude_fields_vec;
        StringUtils::split(ref_include.fields, ref_include_fields_vec, ",");
        auto exclude_reference_it = exclude_names.equal_prefix_range("$" + ref_collection_name);
        if (exclude_reference_it.first != exclude_reference_it.second) {
            auto ref_exclude = exclude_reference_it.first.key();
            auto parenthesis_index = ref_exclude.find('(');
            auto reference_fields = ref_exclude.substr(parenthesis_index + 1, ref_exclude.size() - parenthesis_index - 2);
            StringUtils::split(reference_fields, ref_exclude_fields_vec, ",");
        }

        spp::sparse_hash_set<std::string> ref_include_fields, ref_exclude_fields;
        ref_include_fields.insert(ref_include_fields_vec.begin(), ref_include_fields_vec.end());
        ref_exclude_fields.insert(ref_exclude_fields_vec.begin(), ref_exclude_fields_vec.end());

        tsl::htrie_set<char> ref_include_fields_full, ref_exclude_fields_full;
        auto include_exclude_op = ref_collection->populate_include_exclude_fields(ref_include_fields,
                                                                                  ref_exclude_fields,
                                                                                  ref_include_fields_full,
                                                                                  ref_exclude_fields_full);
        auto error_prefix = "Referenced collection `" + ref_collection_name + "`: ";
        if (!include_exclude_op.ok()) {
            return Option<bool>(include_exclude_op.code(), error_prefix + include_exclude_op.error());
        }

        Option<bool> add_reference_fields_op = Option<bool>(true);
        if (has_filter_reference) {
            auto get_reference_field_op = collection->get_referenced_in_field(ref_collection_name);
            if (!get_reference_field_op.ok()) {
                continue;
            }
            auto const& field_name = get_reference_field_op.get();
            if (ref_collection->search_schema.count(field_name) == 0) {
                continue;
            }
            add_reference_fields_op = add_reference_fields(doc, ref_include.collection_name,
                                                           ref_collection.get(), ref_include.alias,
                                                           reference_filter_results.at(ref_collection_name),
                                                           ref_include_fields_full, ref_exclude_fields_full, error_prefix,
                                                           ref_collection->get_schema().at(field_name).is_array(),
                                                           ref_include.nest_ref_doc);
        } else if (doc_has_reference) {
            auto get_reference_field_op = ref_collection->get_referenced_in_field_with_lock(collection->name);
            if (!get_reference_field_op.ok()) {
                continue;
            }
            auto const& field_name = get_reference_field_op.get();
            if (collection->search_schema.count(field_name) == 0) {
                continue;
            }

            reference_filter_result_t result;
            std::vector<uint32_t> ids;
            auto get_references_op = collection->get_related_ids(field_name, seq_id, ids);
            if (!get_references_op.ok()) {
                continue;
            }
            result.count = ids.size();
            result.docs = &ids[0];

            add_reference_fields_op = add_reference_fields(doc, ref_include.collection_name,
                                                           ref_collection.get(), ref_include.alias, result,
                                                           ref_include_fields_full, ref_exclude_fields_full, error_prefix,
                                                           collection->search_schema.at(field_name).is_array(),
                                                           ref_include.nest_ref_doc);
            result.docs = nullptr;
        } else if (joined_coll_has_reference) {
            auto joined_collection = cm.get_collection(joined_coll_having_reference);
            if (joined_collection == nullptr) {
                continue;
            }

            auto reference_field_name_op = ref_collection->get_referenced_in_field_with_lock(joined_coll_having_reference);
            if (!reference_field_name_op.ok() || joined_collection->get_schema().count(reference_field_name_op.get()) == 0) {
                continue;
            }

            auto const& reference_field_name = reference_field_name_op.get();
            auto const& reference_filter_result = reference_filter_results.at(joined_coll_having_reference);
            auto const& count = reference_filter_result.count;
            std::vector<uint32_t> ids;
            ids.reserve(count);
            for (uint32_t i = 0; i < count; i++) {
                joined_collection->get_related_ids_with_lock(reference_field_name, reference_filter_result.docs[i], ids);
            }
            if (ids.empty()) {
                continue;
            }

            gfx::timsort(ids.begin(), ids.end());
            ids.erase(unique(ids.begin(), ids.end()), ids.end());

            reference_filter_result_t result;
            result.count = ids.size();
            result.docs = &ids[0];
            add_reference_fields_op = add_reference_fields(doc, ref_include.collection_name,
                                                           ref_collection.get(), ref_include.alias, result,
                                                           ref_include_fields_full, ref_exclude_fields_full, error_prefix,
                                                           joined_collection->get_schema().at(reference_field_name).is_array(),
                                                           ref_include.nest_ref_doc);
            result.docs = nullptr;
        }

        if (!add_reference_fields_op.ok()) {
            return add_reference_fields_op;
        }
    }

    return Option<bool>(true);
}

Option<bool> Collection::validate_alter_payload(nlohmann::json& schema_changes,
                                                std::vector<field>& addition_fields,
                                                std::vector<field>& reindex_fields,
                                                std::vector<field>& del_fields,
                                                std::string& fallback_field_type) {
    if(!schema_changes.is_object()) {
        return Option<bool>(400, "Bad JSON.");
    }

    if(schema_changes.size() != 1) {
        return Option<bool>(400, "Only `fields` can be updated at the moment.");
    }

    const std::string err_msg = "The `fields` value should be an array of objects containing "
                                "the field `name` and other properties.";

    if(!schema_changes.contains("fields") || !schema_changes["fields"].is_array() || schema_changes["fields"].empty()) {
        return Option<bool>(400, err_msg);
    }

    // basic validation of fields
    std::vector<field> diff_fields;
    tsl::htrie_map<char, field> updated_search_schema = search_schema;
    tsl::htrie_map<char, field> updated_nested_fields = nested_fields;
    tsl::htrie_map<char, field> updated_embedding_fields = embedding_fields;
    size_t num_auto_detect_fields = 0;

    // since fields can be deleted and added in the same change set,
    // we will first do a pass at basic validations and pick out fields to be deleted
    std::set<std::string> delete_field_names;

    // ensure that drop values are at the top: required for drop+add use case
    std::sort(schema_changes["fields"].begin(), schema_changes["fields"].end(),
              [](nlohmann::json& a, nlohmann::json& b) {
                    return a.contains("drop") > b.contains("drop");
              });

    for(const auto& kv: schema_changes["fields"].items()) {
        if (!kv.value().is_object()) {
            return Option<bool>(400, err_msg);
        }

        if (!kv.value().contains("name")) {
            return Option<bool>(400, err_msg);
        }

        const std::string& field_name = kv.value()["name"].get<std::string>();

        if(field_name == "id") {
            return Option<bool>(400, "Field `" + field_name + "` cannot be altered.");
        }

        if(kv.value().contains("drop")) {
            delete_field_names.insert(field_name);
        }
    }

    std::unordered_map<std::string, field> new_dynamic_fields;
    int json_array_index = -1;

    for(const auto& kv: schema_changes["fields"].items()) {
        json_array_index++;
        const std::string& field_name = kv.value()["name"].get<std::string>();
        const auto& field_it = search_schema.find(field_name);
        auto found_field = (field_it != search_schema.end());

        auto dyn_field_it = dynamic_fields.find(field_name);
        auto found_dyn_field = (dyn_field_it != dynamic_fields.end());

        if(kv.value().contains("drop")) {
            if(!kv.value()["drop"].is_boolean() || !kv.value()["drop"].get<bool>()) {
                return Option<bool>(400, "Field `" + field_name + "` must have a drop value of `true`.");
            }

            if(field_name == ".*") {
                del_fields.emplace_back(".*", field_types::AUTO, false);
                continue;
            }

            if(!found_field && !found_dyn_field) {
                return Option<bool>(400, "Field `" + field_name + "` is not part of collection schema.");
            }

            if(found_field && field_it.value().embed.count(fields::from) != 0) {
                updated_embedding_fields.erase(field_it.key());
            }

            if(found_field) {
                del_fields.push_back(field_it.value());
                updated_search_schema.erase(field_it.key());
                updated_nested_fields.erase(field_it.key());
                
                if(field_it.value().embed.count(fields::from) != 0) {
                    updated_embedding_fields.erase(field_it.key());
                }

                // should also remove children if the field being dropped is an object
                if(field_it.value().nested && enable_nested_fields) {
                    auto prefix_it = search_schema.equal_prefix_range(field_name);
                    for(auto prefix_kv = prefix_it.first; prefix_kv != prefix_it.second; ++prefix_kv) {
                        bool exact_key_match = (prefix_kv.key().size() == field_name.size());
                        if(!exact_key_match) {
                            del_fields.push_back(prefix_kv.value());
                            updated_search_schema.erase(prefix_kv.key());
                            updated_nested_fields.erase(prefix_kv.key());

                            if(prefix_kv.value().embed.count(fields::from) != 0) {
                                updated_embedding_fields.erase(prefix_kv.key());
                            }
                        }
                    }
                }
            }

            // NOTE: fields with type "auto" or "string*" will exist in both `search_schema` and `dynamic_fields`
            if(found_dyn_field) {
                del_fields.push_back(dyn_field_it->second);
                // we will also have to resolve the actual field names which match the dynamic field pattern
                for(auto& a_field: search_schema) {
                    if(std::regex_match(a_field.name, std::regex(dyn_field_it->first))) {
                        del_fields.push_back(a_field);
                        // if schema contains explicit fields that match dynamic field that're going to be removed,
                        // we will have to remove them from the schema so that validation can occur properly
                        updated_search_schema.erase(a_field.name);
                    }
                }
            }
        } else {
            // add or update existing field
            auto is_addition = (!found_field && !found_dyn_field);
            auto is_reindex = (delete_field_names.count(field_name) != 0);

            if(is_addition && is_reindex) {
                return Option<bool>(400, "Field `" + field_name +
                                    "` cannot be added and deleted at the same time.");
            }

            if(is_addition || is_reindex) {
                // must validate fields
                auto parse_op = field::json_field_to_field(enable_nested_fields, kv.value(), diff_fields,
                                                           fallback_field_type, num_auto_detect_fields);
                if (!parse_op.ok()) {
                    return parse_op;
                }

                auto& f = diff_fields.back();

                if(f.is_dynamic()) {
                    new_dynamic_fields[f.name] = f;
                } else {
                    updated_search_schema[f.name] = f;
                }

                if(!f.embed.empty()) {
                    auto validate_res = field::validate_and_init_embed_field(search_schema, schema_changes["fields"][json_array_index], schema_changes["fields"], f);

                    if(!validate_res.ok()) {
                        return validate_res;
                    }
                }

                if(is_reindex) {
                    reindex_fields.push_back(f);
                } else {
                    addition_fields.push_back(f);
                }

                if(f.embed.count(fields::from) != 0) {
                    embedding_fields.emplace(f.name, f);
                }


                if(f.nested && enable_nested_fields) {
                    updated_nested_fields.emplace(f.name, f);

                    // should also add children if the field is an object
                    auto prefix_it = search_schema.equal_prefix_range(field_name);
                    for(auto prefix_kv = prefix_it.first; prefix_kv != prefix_it.second; ++prefix_kv) {
                        bool exact_key_match = (prefix_kv.key().size() == field_name.size());
                        if(!exact_key_match) {
                            updated_search_schema.emplace(prefix_kv.key(), prefix_kv.value());
                            updated_nested_fields.emplace(prefix_kv.key(), prefix_kv.value());

                            if(prefix_kv.value().embed.count(fields::from) != 0) {
                                embedding_fields.emplace(prefix_kv.key(), prefix_kv.value());
                            }

                            if(is_reindex) {
                                reindex_fields.push_back(prefix_kv.value());
                            } else {
                                addition_fields.push_back(prefix_kv.value());
                            }
                        }
                    }
                }



            } else {
                // partial update is not supported for now
                return Option<bool>(400, "Field `" + field_name + "` is already part of the schema: To "
                                         "change this field, drop it first before adding it back to the schema.");
            }
        }
    }

    if(num_auto_detect_fields > 1) {
        return Option<bool>(400, "There can be only one field named `.*`.");
    }

    // data validations: here we ensure that already stored data is compatible with requested schema changes
    const std::string seq_id_prefix = get_seq_id_collection_prefix();
    std::string upper_bound_key = get_seq_id_collection_prefix() + "`";  // cannot inline this
    rocksdb::Slice upper_bound(upper_bound_key);

    rocksdb::Iterator* iter = store->scan(seq_id_prefix, &upper_bound);
    std::unique_ptr<rocksdb::Iterator> iter_guard(iter);

    size_t num_found_docs = 0;
    auto begin = std::chrono::high_resolution_clock::now();

    while(iter->Valid() && iter->key().starts_with(seq_id_prefix)) {
        num_found_docs++;
        const uint32_t seq_id = Collection::get_seq_id_from_key(iter->key().ToString());
        nlohmann::json document;

        try {
            document = nlohmann::json::parse(iter->value().ToString());
        } catch(const std::exception& e) {
            return Option<bool>(400, "Bad JSON in document: " + document.dump(-1, ' ', false,
                                                                                nlohmann::detail::error_handler_t::ignore));
        }

        if(!fallback_field_type.empty() || !new_dynamic_fields.empty() || !updated_nested_fields.empty()) {
            std::vector<field> new_fields;
            Option<bool> new_fields_op = detect_new_fields(document, DIRTY_VALUES::DROP,
                                                           updated_search_schema, new_dynamic_fields,
                                                           updated_nested_fields,
                                                           fallback_field_type, false,
                                                           new_fields,
                                                           enable_nested_fields);
            if(!new_fields_op.ok()) {
                return new_fields_op;
            }

            for(auto& new_field: new_fields) {
                if(updated_search_schema.find(new_field.name) == updated_search_schema.end()) {
                    if(new_field.nested) {
                        auto del_field_it = std::find_if(del_fields.begin(), del_fields.end(), [&new_field](const field& f) {
                            return f.name == new_field.name;
                        });

                        auto re_field_it = std::find_if(reindex_fields.begin(),
                                                        reindex_fields.end(), [&new_field](const field& f) {
                            return f.name == new_field.name;
                        });

                        if(del_field_it != del_fields.end() && re_field_it == reindex_fields.end()) {
                            // If the discovered field is already being deleted and is not part of reindex fields,
                            // we should ignore. This can happen when we are trying to drop a nested object's child.
                            continue;
                        }
                    }

                    reindex_fields.push_back(new_field);
                    updated_search_schema[new_field.name] = new_field;
                    if(new_field.nested) {
                        updated_nested_fields[new_field.name] = new_field;
                    }
                }
            }
        }

        // validate existing data on disk for compatibility via updated_search_schema
        auto validate_op = validator_t::validate_index_in_memory(document, seq_id, default_sorting_field,
                                                           updated_search_schema,
                                                           updated_embedding_fields,
                                                           index_operation_t::CREATE,
                                                           false,
                                                           fallback_field_type,
                                                           DIRTY_VALUES::COERCE_OR_REJECT);
        if(!validate_op.ok()) {
            std::string err_message = validate_op.error();

            // we've to message the error message to suite the schema alter context
            if(err_message.find("but is not found in the document.") != std::string::npos) {
                // missing field
                err_message.pop_back(); // delete trailing dot
                err_message += "s already present in the collection. If you still want to add this field, "
                               "set it as `optional: true`.";
                return Option<bool>(validate_op.code(), err_message);
            }

            else if(err_message.find("must be") != std::string::npos) {
                // type of an already stored document conflicts with new schema
                std::string type_error = "Schema change is incompatible with the type of documents already stored "
                                         "in this collection.";
                std::vector<std::string> err_parts;
                StringUtils::split(err_message, err_parts, "must be");
                if(err_parts.size() == 2) {
                    err_parts[0][0] = std::tolower(err_parts[0][0]);
                    type_error += " Existing data for " + err_parts[0] + " cannot be coerced into " + err_parts[1];
                }

                return Option<bool>(validate_op.code(), type_error);
            }

            else {
                std::string schema_err = "Schema change is incompatible with the type of documents already stored "
                                         "in this collection. error: " + validate_op.error();
                return Option<bool>(validate_op.code(), schema_err);
            }
        }

        if(num_found_docs % ((1 << 14)) == 0) {
            // having a cheaper higher layer check to prevent checking clock too often
            auto time_elapsed = std::chrono::duration_cast<std::chrono::seconds>(
                    std::chrono::high_resolution_clock::now() - begin).count();

            if(time_elapsed > 30) {
                begin = std::chrono::high_resolution_clock::now();
                LOG(INFO) << "Verified " << num_found_docs << " so far.";
            }
        }

        iter->Next();
    }

    return Option<bool>(true);
}

Option<bool> Collection::resolve_field_type(field& new_field,
                                            nlohmann::detail::iter_impl<nlohmann::basic_json<>>& kv,
                                            nlohmann::json& document,
                                            const DIRTY_VALUES& dirty_values,
                                            const bool found_dynamic_field,
                                            const std::string& fallback_field_type,
                                            const bool enable_nested_fields,
                                            std::vector<field>& new_fields) {
    if(!new_field.index) {
        return Option<bool>(true);
    }

    // Type detection scenarios:
    // a) Not a dynamic field + fallback type is explicit: use fallback type
    // b) Dynamic field + type is explicit: use explicit type
    // c) Not a dynamic field + fallback type is auto: detect and assign type
    // d) Dynamic field + type is auto: detect and assign type
    // e) Not a dynamic field + fallback type is string*: map to string/string[]
    // f) Dynamic field + type is string*: map to string/string[]

    const std::string& test_field_type = found_dynamic_field ? new_field.type : fallback_field_type;

    if(test_field_type == field_types::AUTO || field_types::is_string_or_array(test_field_type)) {
        if(kv.key() == ".*") {
            return Option<bool>(true);
        }

        std::string field_type;
        bool parseable = field::get_type(kv.value(), field_type);
        if(!parseable) {

            if(kv.value().is_null() && new_field.optional) {
                // null values are allowed only if field is optional
                kv = document.erase(kv);
                return Option<bool>(false);
            }

            if(kv.value().is_object()) {
                return Option<bool>(true);
            }

            if(kv.value().is_array() && kv.value().empty()) {
                return Option<bool>(true);
            }

            if(dirty_values == DIRTY_VALUES::REJECT || dirty_values == DIRTY_VALUES::COERCE_OR_REJECT) {
                return Option<bool>(400, "Type of field `" + kv.key() + "` is invalid.");
            } else {
                // DROP or COERCE_OR_DROP
                kv = document.erase(kv);
                return Option<bool>(false);
            }
        }

        if(test_field_type == field_types::AUTO) {
            new_field.type = field_type;
            if(new_field.is_object()) {
                new_field.nested = true;
            }
        } else {
            if (kv.value().is_array()) {
                new_field.type = field_types::STRING_ARRAY;
            } else {
                new_field.type = field_types::STRING;
            }
        }
    }

    else {
        new_field.type = test_field_type;
    }

    if (new_field.is_num_sort_field()) {
        // only numerical fields are added to sort index in dynamic type detection
        new_field.sort = true;
    }

    if(enable_nested_fields || !new_field.nested) {
        // only detect nested field if it is enabled explicitly
        new_fields.emplace_back(new_field);
    }

    return Option<bool>(true);
}

Option<bool> Collection::detect_new_fields(nlohmann::json& document,
                                           const DIRTY_VALUES& dirty_values,
                                           const tsl::htrie_map<char, field>& schema,
                                           const std::unordered_map<std::string, field>& dyn_fields,
                                           tsl::htrie_map<char, field>& nested_fields,
                                           const std::string& fallback_field_type,
                                           bool is_update,
                                           std::vector<field>& new_fields,
                                           const bool enable_nested_fields) {

    auto kv = document.begin();
    while(kv != document.end()) {
        // we will not index the special "id" key
        if (schema.count(kv.key()) == 0 && kv.key() != "id") {
            const std::string &fname = kv.key();
            field new_field(fname, field_types::STRING, false, true);
            bool found_dynamic_field = false;
            bool skip_field = false;

            // check against dynamic field definitions
            for(auto dyn_field_it = dyn_fields.begin(); dyn_field_it != dyn_fields.end(); dyn_field_it++) {
                auto& dynamic_field = dyn_field_it->second;

                if(std::regex_match (kv.key(), std::regex(dynamic_field.name))) {
                    // to prevent confusion we also disallow dynamic field names that contain ".*"
                    if((kv.key() != ".*" && kv.key().find(".*") != std::string::npos)) {
                        skip_field = true;
                        break;
                    }

                    new_field = dynamic_field;
                    new_field.name = fname;
                    found_dynamic_field = true;

                    if(kv->is_object() && dynamic_field.name.find(".*") == kv.key().size()) {
                        // e.g. { name => price.*, type: float } to match price.USD, price.UK etc.
                        // top-level price field should be treated as type `object` and NOT `float`.
                        new_field.nested = true;
                        new_field.type = field_types::OBJECT;
                        new_field.sort = false;
                    }

                    break;
                }
            }

            if(skip_field) {
                kv++;
                continue;
            }

            if(!found_dynamic_field && fallback_field_type.empty()) {
                // we will not auto detect schema for non-dynamic fields if auto detection is not enabled
                kv++;
                continue;
            }

            auto add_op = resolve_field_type(new_field, kv, document, dirty_values, found_dynamic_field,
                                             fallback_field_type, enable_nested_fields, new_fields);
            if(!add_op.ok()) {
                return add_op;
            }

            bool increment_iter = add_op.get();
            if(!increment_iter) {
                continue;
            }
        }

        kv++;
    }

    if(enable_nested_fields) {
        for(auto& new_field: new_fields) {
            if(new_field.nested) {
                nested_fields.emplace(new_field.name, new_field);
            }
        }

        std::vector<field> flattened_fields;
        auto flatten_op = field::flatten_doc(document, nested_fields, dyn_fields, is_update, flattened_fields);
        if(!flatten_op.ok()) {
            return flatten_op;
        }

        for(const auto& flattened_field: flattened_fields) {
            if(schema.find(flattened_field.name) == schema.end()) {
                new_fields.push_back(flattened_field);
            }
        }
    }

    return Option<bool>(true);
}

Index* Collection::init_index() {
    for(const field& field: fields) {
        if(field.is_dynamic()) {
            // regexp fields and fields with auto type are treated as dynamic fields
            dynamic_fields.emplace(field.name, field);
            continue;
        }

        if(field.name == ".*") {
            continue;
        }

        search_schema.emplace(field.name, field);

        if(field.nested) {
            nested_fields.emplace(field.name, field);
        }

        if(field.embed.count(fields::from) != 0) {
            embedding_fields.emplace(field.name, field);
        }

        if(!field.reference.empty()) {
            auto dot_index = field.reference.find('.');
            auto ref_coll_name = field.reference.substr(0, dot_index);
            auto ref_field_name = field.reference.substr(dot_index + 1);

            reference_fields.emplace(field.name, reference_pair(ref_coll_name, ref_field_name));

            auto& collectionManager = CollectionManager::get_instance();
            auto ref_coll = collectionManager.get_collection(ref_coll_name);
            if (ref_coll != nullptr) {
                // Passing reference helper field helps perform operation on doc_id instead of field value.
                ref_coll->add_referenced_in(name, field.name + fields::REFERENCE_HELPER_FIELD_SUFFIX);
            } else {
                // Reference collection has not been created yet.
                collectionManager.add_referenced_in_backlog(ref_coll_name,
                                                            reference_pair{name, field.name + fields::REFERENCE_HELPER_FIELD_SUFFIX});
            }
        }
    }

    field::compact_nested_fields(nested_fields);

    synonym_index = new SynonymIndex(store);

    return new Index(name+std::to_string(0),
                     collection_id,
                     store,
                     synonym_index,
                     CollectionManager::get_instance().get_thread_pool(),
                     search_schema,
                     symbols_to_index, token_separators);
}

DIRTY_VALUES Collection::parse_dirty_values_option(std::string& dirty_values) const {
    std::shared_lock lock(mutex);

    StringUtils::toupper(dirty_values);
    auto dirty_values_op = magic_enum::enum_cast<DIRTY_VALUES>(dirty_values);
    DIRTY_VALUES dirty_values_action;

    if(dirty_values_op.has_value()) {
        dirty_values_action = dirty_values_op.value();
    } else {
        dirty_values_action = (fallback_field_type.empty() && dynamic_fields.empty()) ?
                              DIRTY_VALUES::REJECT : DIRTY_VALUES::COERCE_OR_REJECT;
    }

    return dirty_values_action;
}

std::vector<char> Collection::to_char_array(const std::vector<std::string>& strings) {
    std::vector<char> vec;
    for(const auto& s: strings) {
        if(s.length() == 1) {
            vec.push_back(s[0]);
        }
    }

    return vec;
}

std::vector<char> Collection::get_symbols_to_index() {
    return symbols_to_index;
}

std::vector<char> Collection::get_token_separators() {
    return token_separators;
}

std::string Collection::get_fallback_field_type() {
    return fallback_field_type;
}

bool Collection::get_enable_nested_fields() {
    return enable_nested_fields;
}

Option<bool> Collection::parse_facet(const std::string& facet_field, std::vector<facet>& facets) const {
    const std::regex base_pattern(".+\\(.*\\)");
    const std::regex range_pattern("[[a-z A-Z]+:\\[([+-]?([0-9]*[.])?[0-9]*)\\,\\s*([+-]?([0-9]*[.])?[0-9]*)\\]");
    const std::string _alpha = "_alpha";

   if ((facet_field.find(":") != std::string::npos)
        && (facet_field.find("sort") == std::string::npos)) { //range based facet

       if (!std::regex_match(facet_field, base_pattern)) {
            std::string error = "Facet range value is not valid.";
            return Option<bool>(400, error);
        }

        auto startpos = facet_field.find("(");
        auto field_name = facet_field.substr(0, startpos);

        if(search_schema.count(field_name) == 0) {
            std::string error = "Could not find a facet field named `" + field_name + "` in the schema.";
            return Option<bool>(404, error);
        }

        const field& a_field = search_schema.at(field_name);

        if(!a_field.is_integer() && !a_field.is_float()){
            std::string error = "Range facet is restricted to only integer and float fields.";
            return Option<bool>(400, error);
        }

        facet a_facet(field_name);

        //starting after "(" and excluding ")"
        auto range_string = std::string(facet_field.begin() + startpos + 1, facet_field.end() - 1);

        //split the ranges
        std::vector<std::string> result;
        startpos = 0;
        int index=0;
        int commaFound = 0, rangeFound = 0;
        bool range_open=false;
        while(index < range_string.size()){
            if(range_string[index] == ']'){
                if(range_open == true){
                    std::string range = range_string.substr(startpos, index + 1 - startpos);
                    range=StringUtils::trim(range);
                    result.emplace_back(range);
                    rangeFound++;
                    range_open=false;
                }
                else{
                    result.clear();
                    break;
                }
            }
            else if(range_string[index] == ',' && range_open == false){
                startpos = index+1;
                commaFound++;
            }
            else if(range_string[index] == '['){
                if((commaFound == rangeFound) && range_open==false){
                    range_open=true;
                }
                else{
                    result.clear();
                    break;
                }
            }

            index++;
        }

        if((result.empty()) || (range_open==true)){
            std::string error = "Error splitting the facet range values.";
            return Option<bool>(400, error);
        }

        std::vector<std::tuple<int64_t, int64_t, std::string>> tupVec;

        auto& range_map = a_facet.facet_range_map;
        for(const auto& range : result){
            //validate each range syntax
            if(!std::regex_match(range, range_pattern)){
                std::string error = "Facet range value is not valid.";
                return Option<bool>(400, error);
            }
            auto pos1 = range.find(":");
            std::string range_val = range.substr(0, pos1);

            auto pos2 = range.find(",");
            auto pos3 = range.find("]");

            int64_t lower_range, upper_range;

            if(a_field.is_integer()) {
                auto start = pos1 + 2;
                auto end = pos2 - start;
                auto lower_range_str = range.substr(start, end);
                StringUtils::trim(lower_range_str);
                if(lower_range_str.empty()) {
                    lower_range = INT64_MIN;
                } else {
                    lower_range = std::stoll(lower_range_str);
                }

                start = pos2 + 1;
                end = pos3 - start;
                auto upper_range_str = range.substr(start, end);
                StringUtils::trim(upper_range_str);
                if(upper_range_str.empty()) {
                    upper_range = INT64_MAX;
                } else {
                    upper_range = std::stoll(upper_range_str);
                }
            } else {
                auto start = pos1 + 2;
                auto end = pos2 - start;
                auto lower_range_str = range.substr(start, end);
                StringUtils::trim(lower_range_str);
                if(lower_range_str.empty()) {
                    lower_range = INT64_MIN;
                } else {
                    float val = std::stof(lower_range_str);
                    lower_range = Index::float_to_int64_t(val);
                }

                start = pos2 + 1;
                end = pos3 - start;
                auto upper_range_str = range.substr(start, end);
                StringUtils::trim(upper_range_str);
                if(upper_range_str.empty()) {
                    upper_range = INT64_MAX;
                } else {
                    float val = std::stof(upper_range_str);
                    upper_range = Index::float_to_int64_t(val);
                }
            }

            tupVec.emplace_back(lower_range, upper_range, range_val);
        }

        //sort the range values so that we can check continuity
        sort(tupVec.begin(), tupVec.end());

        for(const auto& tup : tupVec){

            const auto& lower_range = std::get<0>(tup);
            const auto& upper_range = std::get<1>(tup);
            const std::string& range_val = std::get<2>(tup);
            //check if ranges are continous or not
            if((!range_map.empty()) && (range_map.find(lower_range)== range_map.end())){
                std::string error = "Ranges in range facet syntax should be continous.";
                return Option<bool>(400, error);
            }

            range_map[upper_range] =  range_val;
        }

        a_facet.is_range_query = true;

        facets.emplace_back(std::move(a_facet));
    } else if (facet_field.find('*') != std::string::npos) { // Wildcard
       if (facet_field[facet_field.size() - 1] != '*') {
           return Option<bool>(404, "Only prefix matching with a wildcard is allowed.");
       }

        // Trim * from the end.
        auto prefix = facet_field.substr(0, facet_field.size() - 1);
        auto pair = search_schema.equal_prefix_range(prefix);

        if(pair.first == pair.second) {
            // not found
            std::string error = "Could not find a facet field for `" + facet_field + "` in the schema.";
            return Option<bool>(404, error);
        }

        // Collect the fields that match the prefix and are marked as facet.
        for (auto field = pair.first; field != pair.second; field++) {
            if (field->facet) {
                facets.emplace_back(facet(field->name));
                facets.back().is_wildcard_match = true;
            }
        }
    } else {
       // normal facet
       std::string order = "";
       bool sort_alpha = false;
       std::string sort_field = "";
       std::string facet_field_copy = facet_field;
       auto pos = facet_field_copy.find("(");
       if(pos != std::string::npos) {
           facet_field_copy = facet_field_copy.substr(0, pos);
       }

       if (search_schema.count(facet_field_copy) == 0 || !search_schema.at(facet_field_copy).facet) {
           std::string error = "Could not find a facet field named `" + facet_field_copy + "` in the schema.";
           return Option<bool>(404, error);
       }

       if (facet_field.find("sort_by") != std::string::npos) { //sort params are supplied with facet
           std::vector<std::string> tokens;
           StringUtils::split(facet_field, tokens, ":");

           if(tokens.size() != 3) {
               std::string error = "Invalid sort format.";
               return Option<bool>(400, error);
           }

           //remove possible whitespaces
           for(auto i=0; i < 3; ++i) {
               StringUtils::trim(tokens[i]);
           }

           if(tokens[1] == _alpha) {
               const field &a_field = search_schema.at(facet_field_copy);
               if (!a_field.is_string()) {
                   std::string error = "Facet field should be string type to apply alpha sort.";
                   return Option<bool>(400, error);
               }
               sort_alpha = true;
           } else { //sort_field based sort
               sort_field = tokens[1];

               if (search_schema.count(sort_field) == 0 || !search_schema.at(sort_field).facet) {
                   std::string error = "Could not find a facet field named `" + sort_field + "` in the schema.";
                   return Option<bool>(404, error);
               }

               const field &a_field = search_schema.at(sort_field);
               if (a_field.is_string()) {
                   std::string error = "Sort field should be non string type to apply sort.";
                   return Option<bool>(400, error);
               }
           }

           if (tokens[2].find("asc") != std::string::npos) {
               order = "asc";
           } else if (tokens[2].find("desc") != std::string::npos) {
               order = "desc";
           } else {
               std::string error = "Invalid sort param.";
               return Option<bool>(400, error);
           }
       } else if (facet_field != facet_field_copy) {
           std::string error = "Invalid sort format.";
           return Option<bool>(400, error);
       }

       facets.emplace_back(facet(facet_field_copy, {}, false, sort_alpha,
                                 order, sort_field));
   }

    return Option<bool>(true);
}

Option<bool> Collection::populate_include_exclude_fields(const spp::sparse_hash_set<std::string>& include_fields,
                                                         const spp::sparse_hash_set<std::string>& exclude_fields,
                                                         tsl::htrie_set<char>& include_fields_full,
                                                         tsl::htrie_set<char>& exclude_fields_full) const {

    std::vector<std::string> include_fields_vec;
    std::vector<std::string> exclude_fields_vec;

    for(auto& f_name: include_fields) {
        auto field_op = extract_field_name(f_name, search_schema, include_fields_vec, false, enable_nested_fields, true, true);
        if(!field_op.ok()) {
            if(field_op.code() == 404) {
                // field need not be part of schema to be included (could be a stored value in the doc)
                include_fields_vec.push_back(f_name);
                continue;
            }
            return Option<bool>(field_op.code(), field_op.error());
        }
    }

    for(auto& f_name: exclude_fields) {
        if(f_name == "out_of") {
            // `out_of` is strictly a meta-field, but we handle it since it's useful
            continue;
        }

        auto field_op = extract_field_name(f_name, search_schema, exclude_fields_vec, false, enable_nested_fields, true, true);
        if(!field_op.ok()) {
            if(field_op.code() == 404) {
                // field need not be part of schema to be excluded (could be a stored value in the doc)
                exclude_fields_vec.push_back(f_name);
                continue;
            }
            return Option<bool>(field_op.code(), field_op.error());
        }
    }

    for(auto& f_name: include_fields_vec) {
        include_fields_full.insert(f_name);
    }

    for(auto& f_name: exclude_fields_vec) {
        exclude_fields_full.insert(f_name);
    }

    return Option<bool>(true);
}

Option<bool> Collection::populate_include_exclude_fields_lk(const spp::sparse_hash_set<std::string>& include_fields,
                                                            const spp::sparse_hash_set<std::string>& exclude_fields,
                                                            tsl::htrie_set<char>& include_fields_full,
                                                            tsl::htrie_set<char>& exclude_fields_full) const {
    std::shared_lock lock(mutex);
    return populate_include_exclude_fields(include_fields, exclude_fields, include_fields_full, exclude_fields_full);
}

// Removes the dropped field from embed_from of all embedding fields.
void Collection::process_remove_field_for_embedding_fields(const field& del_field,
                                                           std::vector<field>& garbage_embed_fields) {
    for(auto& field : fields) {
        if(field.embed.count(fields::from) == 0) {
            continue;
        }

        bool found_field = false;
        nlohmann::json& embed_from_names = field.embed[fields::from];
        for(auto it = embed_from_names.begin(); it != embed_from_names.end();) {
            if(it.value() == del_field.name) {
                it = embed_from_names.erase(it);
                found_field = true;
            } else {
                it++;
            }
        }

        if(found_field) {
            // mark this embedding field as "garbage" if it has no more embed_from fields
            if(embed_from_names.empty()) {
                garbage_embed_fields.push_back(field);
            } else {
                // the dropped field was present in `embed_from`, so we have to update the field objects
                field.embed[fields::from] = embed_from_names;
                embedding_fields[field.name].embed[fields::from] = embed_from_names;
            }
        }
    }

    for(auto& garbage_field: garbage_embed_fields) {
        remove_embedding_field(garbage_field.name);
        search_schema.erase(garbage_field.name);
        fields.erase(std::remove_if(fields.begin(), fields.end(), [&garbage_field](const auto &f) {
            return f.name == garbage_field.name;
        }), fields.end());
    }
}

void Collection::hide_credential(nlohmann::json& json, const std::string& credential_name) {
    if(json.count(credential_name) != 0) {
        // hide api key with * except first 5 chars
        std::string credential_name_str = json[credential_name];
        if(credential_name_str.size() > 5) {
            size_t num_chars_to_replace = credential_name_str.size() - 5;
            json[credential_name] = credential_name_str.replace(5, num_chars_to_replace, num_chars_to_replace, '*');
        } else {
            json[credential_name] = "***********";
        }
    }
}

Option<bool> Collection::truncate_after_top_k(const string &field_name, size_t k) {
    std::shared_lock slock(mutex);

    std::vector<uint32_t> seq_ids;
    auto op = index->seq_ids_outside_top_k(field_name, k, seq_ids);

    slock.unlock();

    if(!op.ok()) {
        return op;
    }

    for(auto seq_id: seq_ids) {
        auto remove_op = remove_if_found(seq_id);
        if(!remove_op.ok()) {
            LOG(ERROR) << "Error while truncating top k: " << remove_op.error();
        }
    }

    return Option<bool>(true);
}

void Collection::reference_populate_sort_mapping(int *sort_order, std::vector<size_t> &geopoint_indices,
                                                 std::vector<sort_by> &sort_fields_std,
                                                 std::array<spp::sparse_hash_map<uint32_t, int64_t> *, 3> &field_values)
                                                 const {
    std::shared_lock lock(mutex);
    index->populate_sort_mapping_with_lock(sort_order, geopoint_indices, sort_fields_std, field_values);
}

int64_t Collection::reference_string_sort_score(const string &field_name,  const uint32_t& seq_id) const {
    std::shared_lock lock(mutex);
    return index->reference_string_sort_score(field_name, seq_id);
}

bool Collection::is_referenced_in(const std::string& collection_name) const {
    std::shared_lock lock(mutex);
    return referenced_in.count(collection_name) > 0;
}

void Collection::add_referenced_in(const reference_pair& pair) {
    return add_referenced_in(pair.collection, pair.field);
}

void Collection::add_referenced_ins(const std::set<reference_pair>& pairs) {
    std::shared_lock lock(mutex);
    for (const auto &pair: pairs) {
        referenced_in.emplace(pair.collection, pair.field);
    }
}

void Collection::add_referenced_in(const std::string& collection_name, const std::string& field_name) {
    std::shared_lock lock(mutex);
    referenced_in.emplace(collection_name, field_name);
}

Option<std::string> Collection::get_referenced_in_field_with_lock(const std::string& collection_name) const {
    std::shared_lock lock(mutex);
    return get_referenced_in_field(collection_name);
}

Option<std::string> Collection::get_referenced_in_field(const std::string& collection_name) const {
    if (referenced_in.count(collection_name) == 0) {
        return Option<std::string>(400, "Could not find any field in `" + name + "` referencing the collection `"
                                        + collection_name + "`.");
    }

    return Option<std::string>(referenced_in.at(collection_name));
}

Option<bool> Collection::get_related_ids_with_lock(const std::string& field_name, const uint32_t& seq_id,
                                                   std::vector<uint32_t>& result) const {
    std::shared_lock lock(mutex);
    return index->get_related_ids(name, field_name, seq_id, result);
}

Option<uint32_t> Collection::get_sort_index_value_with_lock(const std::string& field_name,
                                                            const uint32_t& seq_id) const {
    std::shared_lock lock(mutex);
    return index->get_sort_index_value_with_lock(name, field_name, seq_id);
}

void Collection::remove_embedding_field(const std::string& field_name) {
    if(embedding_fields.find(field_name) == embedding_fields.end()) {
        return;
    }

    const auto& del_field = embedding_fields[field_name];
    const auto& model_name = del_field.embed[fields::model_config]["model_name"].get<std::string>(); 
    embedding_fields.erase(field_name);
    CollectionManager::get_instance().process_embedding_field_delete(model_name);
}

tsl::htrie_map<char, field> Collection::get_embedding_fields_unsafe() {
    return embedding_fields;
}

void Collection::do_housekeeping() {
    std::unique_lock lock(index_repair_lock);
    index->repair_hnsw_index();
}<|MERGE_RESOLUTION|>--- conflicted
+++ resolved
@@ -20,13 +20,10 @@
 #include "vector_query_ops.h"
 #include "text_embedder_manager.h"
 #include "stopwords_manager.h"
-<<<<<<< HEAD
 #include "conversation_model.h"
 #include "conversation_manager.h"
 #include "conversation_model_manager.h"
-=======
 #include "field.h"
->>>>>>> bf01fbb7
 
 const std::string override_t::MATCH_EXACT = "exact";
 const std::string override_t::MATCH_CONTAINS = "contains";
@@ -1412,20 +1409,15 @@
                                   const size_t remote_embedding_timeout_ms,
                                   const size_t remote_embedding_num_tries,
                                   const std::string& stopwords_set,
-                                  const std::vector<std::string>& facet_return_parent,
-<<<<<<< HEAD
+                                  const std::vector<std::string>& facet_return_parent,=
                                   const bool conversation,
                                   const int conversation_model_id,
                                   const std::string& system_prompt,
                                   int conversation_id,
-                                  const std::vector<ref_include_fields>& ref_include_fields_vec) const {
-=======
                                   const std::vector<ref_include_fields>& ref_include_fields_vec,
                                   const std::string& drop_tokens_mode,
                                   const bool prioritize_num_matching_fields,
                                   const bool group_missing_values) const {
->>>>>>> bf01fbb7
-
     std::shared_lock lock(mutex);
 
     // setup thread local vars
@@ -1681,13 +1673,8 @@
         return Option<nlohmann::json>(400, error);
     }
 
-<<<<<<< HEAD
-    for(const std::string & field_name: processed_search_fields) {
-=======
-
     for(const auto& processed_search_field: processed_search_fields) {
         const auto& field_name = processed_search_field.name;
->>>>>>> bf01fbb7
         field search_field = search_schema.at(field_name);
         if(!search_field.index) {
             std::string error = "Field `" + field_name + "` is marked as a non-indexed field in the schema.";
