--- conflicted
+++ resolved
@@ -1536,7 +1536,6 @@
 
     //LOG(INFO) << "Document ID: " << document["id"];
 
-<<<<<<< HEAD
     std::vector<void*> posting_lists;
     for(art_leaf* leaf: query_suggestion) {
         posting_lists.push_back(leaf->values);
@@ -1548,11 +1547,6 @@
     if(array_token_positions_vec.empty()) {
         return;
     }
-=======
-    // positions in the field of each token in the query
-    std::unordered_map<size_t, std::vector<token_positions_t>> array_token_positions;
-    Index::populate_token_positions(query_suggestion, leaf_to_indices, 0, array_token_positions);
->>>>>>> 89a50951
 
     std::unordered_map<size_t, std::vector<token_positions_t>>& array_token_positions = array_token_positions_vec[0];
     std::vector<match_index_t> match_indices;
