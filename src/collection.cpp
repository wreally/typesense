--- conflicted
+++ resolved
@@ -1760,14 +1760,10 @@
                                   const std::string& override_tags_str,
                                   const std::string& voice_query,
                                   bool enable_typos_for_numerical_tokens,
-<<<<<<< HEAD
                                   bool enable_synonyms,
                                   bool synonym_prefix,
-                                  uint32_t synonyms_num_typos) const {
-
-=======
+                                  uint32_t synonyms_num_typos,
                                   bool enable_lazy_filter) const {
->>>>>>> c1b49ef0
     std::shared_lock lock(mutex);
 
     // setup thread local vars
