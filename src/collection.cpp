#include "collection.h"

#include <numeric>
#include <chrono>
#include <match_score.h>
#include <string_utils.h>
#include <art.h>
#include <rocksdb/write_batch.h>
#include <system_metrics.h>
#include <tokenizer.h>
#include <collection_manager.h>
#include <regex>
#include <list>
#include <posting.h>
#include "topster.h"
#include "logger.h"
#include "thread_local_vars.h"
#include "vector_query_ops.h"

const std::string override_t::MATCH_EXACT = "exact";
const std::string override_t::MATCH_CONTAINS = "contains";


struct sort_fields_guard_t {
    std::vector<sort_by> sort_fields_std;

    ~sort_fields_guard_t() {
        for(auto& sort_by_clause: sort_fields_std) {
            if(sort_by_clause.eval.ids) {
                delete [] sort_by_clause.eval.ids;
                sort_by_clause.eval.ids = nullptr;
                sort_by_clause.eval.size = 0;
            }
        }
    }
};

Collection::Collection(const std::string& name, const uint32_t collection_id, const uint64_t created_at,
                       const uint32_t next_seq_id, Store *store, const std::vector<field> &fields,
                       const std::string& default_sorting_field,
                       const float max_memory_ratio, const std::string& fallback_field_type,
                       const std::vector<std::string>& symbols_to_index,
                       const std::vector<std::string>& token_separators,
                       const bool enable_nested_fields):
        name(name), collection_id(collection_id), created_at(created_at),
        next_seq_id(next_seq_id), store(store),
        fields(fields), default_sorting_field(default_sorting_field), enable_nested_fields(enable_nested_fields),
        max_memory_ratio(max_memory_ratio),
        fallback_field_type(fallback_field_type), dynamic_fields({}),
        symbols_to_index(to_char_array(symbols_to_index)), token_separators(to_char_array(token_separators)),
        index(init_index()) {

    this->num_documents = 0;
}

Collection::~Collection() {
    std::unique_lock lock(mutex);
    delete index;
    delete synonym_index;
}

uint32_t Collection::get_next_seq_id() {
    std::shared_lock lock(mutex);
    store->increment(get_next_seq_id_key(name), 1);
    return next_seq_id++;
}

Option<doc_seq_id_t> Collection::to_doc(const std::string & json_str, nlohmann::json& document,
                                        const index_operation_t& operation,
                                        const DIRTY_VALUES dirty_values,
                                        const std::string& id) {
    try {
        document = nlohmann::json::parse(json_str);
    } catch(const std::exception& e) {
        LOG(ERROR) << "JSON error: " << e.what();
        return Option<doc_seq_id_t>(400, std::string("Bad JSON: ") + e.what());
    }

    if(!document.is_object()) {
        return Option<doc_seq_id_t>(400, "Bad JSON: not a properly formed document.");
    }

    if(document.count("id") != 0 && id != "" && document["id"] != id) {
        return Option<doc_seq_id_t>(400, "The `id` of the resource does not match the `id` in the JSON body.");
    }

    if(document.count("id") == 0 && !id.empty()) {
        // use the explicit ID (usually from a PUT request) if document body does not have it
        document["id"] = id;
    }

    if(document.count("id") != 0 && document["id"] == "") {
        return Option<doc_seq_id_t>(400, "The `id` should not be empty.");
    }

    if(document.count("id") == 0) {
        if(operation == UPDATE) {
            return Option<doc_seq_id_t>(400, "For update, the `id` key must be provided.");
        }
        // for UPSERT, EMPLACE or CREATE, if a document does not have an ID, we will treat it as a new doc
        uint32_t seq_id = get_next_seq_id();
        document["id"] = std::to_string(seq_id);
        return Option<doc_seq_id_t>(doc_seq_id_t{seq_id, true});
    } else {
        if(!document["id"].is_string()) {
            return Option<doc_seq_id_t>(400, "Document's `id` field should be a string.");
        }

        const std::string& doc_id = document["id"];

        // try to get the corresponding sequence id from disk if present
        std::string seq_id_str;
        StoreStatus seq_id_status = store->get(get_doc_id_key(doc_id), seq_id_str);

        if(seq_id_status == StoreStatus::ERROR) {
            return Option<doc_seq_id_t>(500, "Error fetching the sequence key for document with id: " + doc_id);
        }

        if(seq_id_status == StoreStatus::FOUND) {
            if(operation == CREATE) {
                return Option<doc_seq_id_t>(409, std::string("A document with id ") + doc_id + " already exists.");
            }

            // UPSERT, EMPLACE or UPDATE
            uint32_t seq_id = (uint32_t) std::stoul(seq_id_str);
            return Option<doc_seq_id_t>(doc_seq_id_t{seq_id, false});

        } else {
            if(operation == UPDATE) {
                // for UPDATE, a document with given ID must be found
                return Option<doc_seq_id_t>(404, "Could not find a document with id: " + doc_id);
            } else {
                // for UPSERT, EMPLACE or CREATE, if a document with given ID is not found, we will treat it as a new doc
                uint32_t seq_id = get_next_seq_id();
                return Option<doc_seq_id_t>(doc_seq_id_t{seq_id, true});
            }
        }
    }
}

nlohmann::json Collection::get_summary_json() const {
    std::shared_lock lock(mutex);

    nlohmann::json json_response;

    json_response["name"] = name;
    json_response["num_documents"] = num_documents.load();
    json_response["created_at"] = created_at.load();
    json_response["enable_nested_fields"] = enable_nested_fields;
    json_response["token_separators"] = nlohmann::json::array();
    json_response["symbols_to_index"] = nlohmann::json::array();

    for(auto c: symbols_to_index) {
        json_response["symbols_to_index"].push_back(std::string(1, c));
    }

    for(auto c: token_separators) {
        json_response["token_separators"].push_back(std::string(1, c));
    }

    nlohmann::json fields_arr;

    for(const field & coll_field: fields) {
        nlohmann::json field_json;
        field_json[fields::name] = coll_field.name;
        field_json[fields::type] = coll_field.type;
        field_json[fields::facet] = coll_field.facet;
        field_json[fields::optional] = coll_field.optional;
        field_json[fields::index] = coll_field.index;
        field_json[fields::sort] = coll_field.sort;
        field_json[fields::infix] = coll_field.infix;
        field_json[fields::locale] = coll_field.locale;
        field_json[fields::nested] = coll_field.nested;

        if(coll_field.nested) {
            field_json[fields::nested_array] = coll_field.nested_array;
        }

        if(coll_field.num_dim > 0) {
            field_json[fields::num_dim] = coll_field.num_dim;
        }

        fields_arr.push_back(field_json);
    }

    json_response["fields"] = fields_arr;
    json_response["default_sorting_field"] = default_sorting_field;
    return json_response;
}

Option<nlohmann::json> Collection::add(const std::string & json_str,
                                       const index_operation_t& operation, const std::string& id,
                                       const DIRTY_VALUES& dirty_values) {
    nlohmann::json document;
    std::vector<std::string> json_lines = {json_str};
    const nlohmann::json& res = add_many(json_lines, document, operation, id, dirty_values, false, false);

    if(!res["success"].get<bool>()) {
        nlohmann::json res_doc;

        try {
            res_doc = nlohmann::json::parse(json_lines[0]);
        } catch(const std::exception& e) {
            LOG(ERROR) << "JSON error: " << e.what();
            return Option<nlohmann::json>(400, std::string("Bad JSON: ") + e.what());
        }

        return Option<nlohmann::json>(res_doc["code"].get<size_t>(), res_doc["error"].get<std::string>());
    }

    return Option<nlohmann::json>(document);
}

nlohmann::json Collection::add_many(std::vector<std::string>& json_lines, nlohmann::json& document,
                                    const index_operation_t& operation, const std::string& id,
                                    const DIRTY_VALUES& dirty_values, const bool& return_doc, const bool& return_id) {
    //LOG(INFO) << "Memory ratio. Max = " << max_memory_ratio << ", Used = " << SystemMetrics::used_memory_ratio();
    std::vector<index_record> index_records;

    const size_t index_batch_size = 1000;
    size_t num_indexed = 0;
    //bool exceeds_memory_limit = false;

    // ensures that document IDs are not repeated within the same batch
    std::set<std::string> batch_doc_ids;

    for(size_t i=0; i < json_lines.size(); i++) {
        const std::string & json_line = json_lines[i];
        Option<doc_seq_id_t> doc_seq_id_op = to_doc(json_line, document, operation, dirty_values, id);

        const uint32_t seq_id = doc_seq_id_op.ok() ? doc_seq_id_op.get().seq_id : 0;
        index_record record(i, seq_id, document, operation, dirty_values);

        // NOTE: we overwrite the input json_lines with result to avoid memory pressure

        record.is_update = false;
        bool repeated_doc = false;

        if(!doc_seq_id_op.ok()) {
            record.index_failure(doc_seq_id_op.code(), doc_seq_id_op.error());
        } else {
            const std::string& doc_id = record.doc["id"].get<std::string>();
            repeated_doc = (batch_doc_ids.find(doc_id) != batch_doc_ids.end());

            if(repeated_doc) {
                // when a document repeats, we send the batch until this document so that we can deal with conflicts
                i--;
                goto do_batched_index;
            }

            record.is_update = !doc_seq_id_op.get().is_new;

            if(record.is_update) {
                get_document_from_store(get_seq_id_key(seq_id), record.old_doc);
            }

            batch_doc_ids.insert(doc_id);

            // if `fallback_field_type` or `dynamic_fields` is enabled, update schema first before indexing
            if(!fallback_field_type.empty() || !dynamic_fields.empty() || !nested_fields.empty()) {
                std::vector<field> new_fields;
                std::unique_lock lock(mutex);

                Option<bool> new_fields_op = detect_new_fields(record.doc, dirty_values,
                                                               search_schema, dynamic_fields,
                                                               nested_fields,
                                                               fallback_field_type,
                                                               record.is_update,
                                                               new_fields,
                                                               enable_nested_fields);
                if(!new_fields_op.ok()) {
                    record.index_failure(new_fields_op.code(), new_fields_op.error());
                }

                else if(!new_fields.empty()) {
                    bool found_new_field = false;
                    for(auto& new_field: new_fields) {
                        if(search_schema.find(new_field.name) == search_schema.end()) {
                            found_new_field = true;
                            search_schema.emplace(new_field.name, new_field);
                            fields.emplace_back(new_field);
                            if(new_field.nested) {
                                nested_fields.emplace(new_field.name, new_field);
                            }
                        }
                    }

                    if(found_new_field) {
                        auto persist_op = persist_collection_meta();
                        if(!persist_op.ok()) {
                            record.index_failure(persist_op.code(), persist_op.error());
                        } else {
                            index->refresh_schemas(new_fields, {});
                        }
                    }
                }
            }
        }

        index_records.emplace_back(std::move(record));

        do_batched_index:

        if((i+1) % index_batch_size == 0 || i == json_lines.size()-1 || repeated_doc) {
            batch_index(index_records, json_lines, num_indexed, return_doc, return_id);

            // to return the document for the single doc add cases
            if(index_records.size() == 1) {
                const auto& rec = index_records[0];
                document = rec.is_update ? rec.new_doc : rec.doc;
                remove_flat_fields(document);
            }
            index_records.clear();
            batch_doc_ids.clear();
        }
    }

    nlohmann::json resp_summary;
    resp_summary["num_imported"] = num_indexed;
    resp_summary["success"] = (num_indexed == json_lines.size());

    return resp_summary;
}

Option<nlohmann::json> Collection::update_matching_filter(const std::string& filter_query,
                                                          const std::string & json_str,
                                                          std::string& req_dirty_values,
                                                          const int batch_size) {
    auto _filter_query = filter_query;
    StringUtils::trim(_filter_query);

    if (_filter_query.empty()) {
        nlohmann::json resp_summary;
        resp_summary["num_updated"] = 0;
        return Option(resp_summary);
    }

    const auto& dirty_values = parse_dirty_values_option(req_dirty_values);
    size_t docs_updated_count;
    nlohmann::json update_document, dummy;

    try {
        update_document = nlohmann::json::parse(json_str);
    } catch(const std::exception& e) {
        LOG(ERROR) << "JSON error: " << e.what();
        return Option<nlohmann::json>(400, std::string("Bad JSON: ") + e.what());
    }

    std::vector<std::string> buffer;
    buffer.reserve(batch_size);

    if (_filter_query == "*") {
        // Get an iterator from rocksdb and iterate over all the documents present in the collection.
        std::string iter_upper_bound_key = get_seq_id_collection_prefix() + "`";
        auto iter_upper_bound = new rocksdb::Slice(iter_upper_bound_key);
        CollectionManager & collectionManager = CollectionManager::get_instance();
        const std::string seq_id_prefix = get_seq_id_collection_prefix();
        rocksdb::Iterator* it = collectionManager.get_store()->scan(seq_id_prefix, iter_upper_bound);

        while(it->Valid()) {
            // Generate a batch of documents to be ingested by add_many.
            for (int buffer_counter = 0; buffer_counter < batch_size && it->Valid();) {
                auto json_doc_str = it->value().ToString();
                it->Next();
                nlohmann::json existing_document;
                try {
                    existing_document = nlohmann::json::parse(json_doc_str);
                } catch(...) {
                    continue; // Don't add into buffer.
                }

                update_document["id"] = existing_document["id"].get<std::string>();
                buffer.push_back(update_document.dump());
                buffer_counter++;
            }

            auto res = add_many(buffer, dummy, index_operation_t::UPDATE, "", dirty_values);
            docs_updated_count += res["num_imported"].get<size_t>();
            buffer.clear();
        }

        delete iter_upper_bound;
        delete it;
    } else {
        std::vector<std::pair<size_t, uint32_t*>> filter_ids;
        auto filter_ids_op = get_filter_ids(_filter_query, filter_ids);
        if(!filter_ids_op.ok()) {
            return Option<nlohmann::json>(filter_ids_op.code(), filter_ids_op.error());
        }

        for (size_t i = 0; i < filter_ids[0].first;) {
            for (int buffer_counter = 0; buffer_counter < batch_size && i < filter_ids[0].first;) {
                uint32_t seq_id = *(filter_ids[0].second + i++);
                nlohmann::json existing_document;

                auto get_doc_op = get_document_from_store(get_seq_id_key(seq_id), existing_document);
                if (!get_doc_op.ok()) {
                    continue;
                }

                update_document["id"] = existing_document["id"].get<std::string>();
                buffer.push_back(update_document.dump());
                buffer_counter++;
            }

            auto res = add_many(buffer, dummy, index_operation_t::UPDATE, "", dirty_values);
            docs_updated_count += res["num_imported"].get<size_t>();
            buffer.clear();
        }

        delete [] filter_ids[0].second;
    }

    nlohmann::json resp_summary;
    resp_summary["num_updated"] = docs_updated_count;
    return Option(resp_summary);
}

bool Collection::is_exceeding_memory_threshold() const {
    return SystemMetrics::used_memory_ratio() > max_memory_ratio;
}

void Collection::batch_index(std::vector<index_record>& index_records, std::vector<std::string>& json_out,
                             size_t &num_indexed, const bool& return_doc, const bool& return_id) {

    batch_index_in_memory(index_records);

    // store only documents that were indexed in-memory successfully
    for(auto& index_record: index_records) {
        nlohmann::json res;

        if(index_record.indexed.ok()) {
            if(index_record.is_update) {
                remove_flat_fields(index_record.new_doc);
                const std::string& serialized_json = index_record.new_doc.dump(-1, ' ', false, nlohmann::detail::error_handler_t::ignore);
                bool write_ok = store->insert(get_seq_id_key(index_record.seq_id), serialized_json);

                if(!write_ok) {
                    // we will attempt to reindex the old doc on a best-effort basis
                    LOG(ERROR) << "Update to disk failed. Will restore old document";
                    remove_document(index_record.new_doc, index_record.seq_id, false);
                    index_in_memory(index_record.old_doc, index_record.seq_id, index_record.operation, index_record.dirty_values);
                    index_record.index_failure(500, "Could not write to on-disk storage.");
                } else {
                    num_indexed++;
                    index_record.index_success();
                }

            } else {
                // remove flattened field values before storing on disk
                remove_flat_fields(index_record.doc);

                const std::string& seq_id_str = std::to_string(index_record.seq_id);
                const std::string& serialized_json = index_record.doc.dump(-1, ' ', false,
                                                                           nlohmann::detail::error_handler_t::ignore);

                rocksdb::WriteBatch batch;
                batch.Put(get_doc_id_key(index_record.doc["id"]), seq_id_str);
                batch.Put(get_seq_id_key(index_record.seq_id), serialized_json);
                bool write_ok = store->batch_write(batch);

                if(!write_ok) {
                    // remove from in-memory store to keep the state synced
                    LOG(ERROR) << "Write to disk failed. Will restore old document";
                    remove_document(index_record.doc, index_record.seq_id, false);
                    index_record.index_failure(500, "Could not write to on-disk storage.");
                } else {
                    num_indexed++;
                    index_record.index_success();
                }
            }
            res["success"] = index_record.indexed.ok();

            if (return_doc & index_record.indexed.ok()) {
                res["document"] = index_record.is_update ? index_record.new_doc : index_record.doc;
            }
            if (return_id & index_record.indexed.ok()) {
                res["id"] = index_record.is_update ? index_record.new_doc["id"] : index_record.doc["id"];
            }
            if(!index_record.indexed.ok()) {
                res["document"] = json_out[index_record.position];
                res["error"] = index_record.indexed.error();
                res["code"] = index_record.indexed.code();
            }
        } else {
            res["success"] = false;
            res["document"] = json_out[index_record.position];
            res["error"] = index_record.indexed.error();
            res["code"] = index_record.indexed.code();
        }

        json_out[index_record.position] = res.dump(-1, ' ', false,
                                                   nlohmann::detail::error_handler_t::ignore);
    }
}

Option<uint32_t> Collection::index_in_memory(nlohmann::json &document, uint32_t seq_id,
                                             const index_operation_t op, const DIRTY_VALUES& dirty_values) {
    std::unique_lock lock(mutex);

    Option<uint32_t> validation_op = Index::validate_index_in_memory(document, seq_id, default_sorting_field,
                                                                     search_schema, op,
                                                                     fallback_field_type, dirty_values);

    if(!validation_op.ok()) {
        return validation_op;
    }

    index_record rec(0, seq_id, document, op, dirty_values);

    std::vector<index_record> index_batch;
    index_batch.emplace_back(std::move(rec));
    Index::batch_memory_index(index, index_batch, default_sorting_field, search_schema,
                              fallback_field_type, token_separators, symbols_to_index, true);

    num_documents += 1;
    return Option<>(200);
}

size_t Collection::batch_index_in_memory(std::vector<index_record>& index_records) {
    std::unique_lock lock(mutex);
    size_t num_indexed = Index::batch_memory_index(index, index_records, default_sorting_field,
                                                   search_schema, fallback_field_type,
                                                   token_separators, symbols_to_index, true);
    num_documents += num_indexed;
    return num_indexed;
}

void Collection::curate_results(string& actual_query, const string& filter_query,
                                bool enable_overrides, bool already_segmented,
                                const std::map<size_t, std::vector<std::string>>& pinned_hits,
                                const std::vector<std::string>& hidden_hits,
                                std::vector<std::pair<uint32_t, uint32_t>>& included_ids,
                                std::vector<uint32_t>& excluded_ids,
                                std::vector<const override_t*>& filter_overrides,
                                bool& filter_curated_hits,
                                std::string& curated_sort_by) const {

    std::set<uint32_t> excluded_set;

    // If pinned or hidden hits are provided, they take precedence over overrides

    // have to ensure that hidden hits take precedence over included hits
    if(!hidden_hits.empty()) {
        for(const auto & hit: hidden_hits) {
            Option<uint32_t> seq_id_op = doc_id_to_seq_id(hit);
            if(seq_id_op.ok()) {
                excluded_ids.push_back(seq_id_op.get());
                excluded_set.insert(seq_id_op.get());
            }
        }
    }

    std::string query = actual_query;

    if(enable_overrides && !overrides.empty()) {
        StringUtils::tolowercase(query);

        for(const auto& override_kv: overrides) {
            const auto& override = override_kv.second;

            auto now_epoch = int64_t(std::time(0));
            if(override.effective_from_ts != -1 && now_epoch < override.effective_from_ts) {
                continue;
            }

            if(override.effective_to_ts != -1 && now_epoch > override.effective_to_ts) {
                continue;
            }

            // ID-based overrides are applied first as they take precedence over filter-based overrides
            if(!override.filter_by.empty()) {
                filter_overrides.push_back(&override);
            }

            bool filter_by_match = (override.rule.query.empty() && override.rule.match.empty() &&
                                   !override.rule.filter_by.empty() && override.rule.filter_by == filter_query);

            bool query_match = (override.rule.match == override_t::MATCH_EXACT && override.rule.query == query) ||
                   (override.rule.match == override_t::MATCH_CONTAINS &&
                    StringUtils::contains_word(query, override.rule.query));

            if (filter_by_match || query_match) {
                if(!override.rule.filter_by.empty() && override.rule.filter_by != filter_query) {
                    continue;
                }

                // have to ensure that dropped hits take precedence over added hits
                for(const auto & hit: override.drop_hits) {
                    Option<uint32_t> seq_id_op = doc_id_to_seq_id(hit.doc_id);
                    if(seq_id_op.ok()) {
                        excluded_ids.push_back(seq_id_op.get());
                        excluded_set.insert(seq_id_op.get());
                    }
                }

                for(const auto & hit: override.add_hits) {
                    Option<uint32_t> seq_id_op = doc_id_to_seq_id(hit.doc_id);
                    if(!seq_id_op.ok()) {
                        continue;
                    }
                    uint32_t seq_id = seq_id_op.get();
                    bool excluded = (excluded_set.count(seq_id) != 0);
                    if(!excluded) {
                        included_ids.emplace_back(seq_id, hit.position);
                    }
                }

                if(!override.replace_query.empty()) {
                    actual_query = override.replace_query;
                } else if(override.remove_matched_tokens && override.filter_by.empty()) {
                    // don't prematurely remove tokens from query because dynamic filtering will require them
                    StringUtils::replace_all(query, override.rule.query, "");
                    StringUtils::trim(query);
                    if(query.empty()) {
                        query = "*";
                    }

                    actual_query = query;
                }

                filter_curated_hits = override.filter_curated_hits;
                curated_sort_by = override.sort_by;

                if(override.stop_processing) {
                    break;
                }
            }
        }
    }

    if(!pinned_hits.empty()) {
        for(const auto& pos_ids: pinned_hits) {
            size_t pos = pos_ids.first;
            for(const std::string& id: pos_ids.second) {
                Option<uint32_t> seq_id_op = doc_id_to_seq_id(id);
                if(!seq_id_op.ok()) {
                    continue;
                }
                uint32_t seq_id = seq_id_op.get();
                bool excluded = (excluded_set.count(seq_id) != 0);
                if(!excluded) {
                    included_ids.emplace_back(seq_id, pos);
                }
            }
        }
    }
}

Option<bool> Collection::validate_and_standardize_sort_fields(const std::vector<sort_by> & sort_fields,
                                                              std::vector<sort_by>& sort_fields_std,
                                                              const bool is_wildcard_query) const {

    size_t num_sort_expressions = 0;

    for(size_t i = 0; i < sort_fields.size(); i++) {
        const sort_by& _sort_field = sort_fields[i];
        sort_by sort_field_std(_sort_field.name, _sort_field.order);

        if(sort_field_std.name.back() == ')') {
            // check if this is a geo field or text match field
            size_t paran_start = 0;
            while(paran_start < sort_field_std.name.size() && sort_field_std.name[paran_start] != '(') {
                paran_start++;
            }

            const std::string& actual_field_name = sort_field_std.name.substr(0, paran_start);
            const auto field_it = search_schema.find(actual_field_name);

            if(actual_field_name == sort_field_const::text_match) {
                std::vector<std::string> match_parts;
                const std::string& match_config = sort_field_std.name.substr(paran_start+1, sort_field_std.name.size() - paran_start - 2);
                StringUtils::split(match_config, match_parts, ":");
                if(match_parts.size() != 2 || match_parts[0] != "buckets") {
                    return Option<bool>(400, "Invalid sorting parameter passed for _text_match.");
                }

                if(!StringUtils::is_uint32_t(match_parts[1])) {
                    return Option<bool>(400, "Invalid value passed for _text_match `buckets` configuration.");
                }

                sort_field_std.name = actual_field_name;
                sort_field_std.text_match_buckets = std::stoll(match_parts[1]);

            } else if(actual_field_name == sort_field_const::eval) {
                const std::string& filter_exp = sort_field_std.name.substr(paran_start + 1,
                                                                           sort_field_std.name.size() - paran_start -
                                                                           2);
                Option<bool> parse_filter_op = filter::parse_filter_query(filter_exp, search_schema,
                                                                          store, "", sort_field_std.eval.filter_tree_root);
                if(!parse_filter_op.ok()) {
                    return Option<bool>(parse_filter_op.code(), "Error parsing eval expression in sort_by clause.");
                }

                sort_field_std.name = actual_field_name;
                num_sort_expressions++;

            } else {
                if(field_it == search_schema.end()) {
                    std::string error = "Could not find a field named `" + actual_field_name + "` in the schema for sorting.";
                    return Option<bool>(404, error);
                }

                std::string error = "Bad syntax for sorting field `" + actual_field_name + "`";

                if(!field_it.value().is_geopoint()) {
                    // check for null value order
                    const std::string& sort_params_str = sort_field_std.name.substr(paran_start + 1,
                                                                                     sort_field_std.name.size() -
                                                                                     paran_start - 2);

                    std::vector<std::string> param_parts;
                    StringUtils::split(sort_params_str, param_parts, ":");

                    if(param_parts.size() != 2) {
                        return Option<bool>(400, error);
                    }

                    if(param_parts[0] != sort_field_const::missing_values) {
                        return Option<bool>(400, error);
                    }

                    auto missing_values_op = magic_enum::enum_cast<sort_by::missing_values_t>(param_parts[1]);
                    if(missing_values_op.has_value()) {
                        sort_field_std.missing_values = missing_values_op.value();
                    } else {
                        return Option<bool>(400, error);
                    }
                }

                else {
                    const std::string& geo_coordstr = sort_field_std.name.substr(paran_start+1, sort_field_std.name.size() - paran_start - 2);

                    // e.g. geopoint_field(lat1, lng1, exclude_radius: 10 miles)

                    std::vector<std::string> geo_parts;
                    StringUtils::split(geo_coordstr, geo_parts, ",");

                    if(geo_parts.size() != 2 && geo_parts.size() != 3) {
                        return Option<bool>(400, error);
                    }

                    if(!StringUtils::is_float(geo_parts[0]) || !StringUtils::is_float(geo_parts[1])) {
                        return Option<bool>(400, error);
                    }

                    if(geo_parts.size() == 3) {
                        // try to parse the exclude radius option
                        bool is_exclude_option = false;

                        if(StringUtils::begins_with(geo_parts[2], sort_field_const::exclude_radius)) {
                            is_exclude_option = true;
                        } else if(StringUtils::begins_with(geo_parts[2], sort_field_const::precision)) {
                            is_exclude_option = false;
                        } else {
                            return Option<bool>(400, error);
                        }

                        std::vector<std::string> param_parts;
                        StringUtils::split(geo_parts[2], param_parts, ":");

                        if(param_parts.size() != 2) {
                            return Option<bool>(400, error);
                        }

                        // param_parts[1] is the value, in either "20km" or "20 km" format

                        if(param_parts[1].size() < 2) {
                            return Option<bool>(400, error);
                        }

                        std::string unit = param_parts[1].substr(param_parts[1].size()-2, 2);

                        if(unit != "km" && unit != "mi") {
                            return Option<bool>(400, "Sort field's parameter unit must be either `km` or `mi`.");
                        }

                        std::vector<std::string> dist_values;
                        StringUtils::split(param_parts[1], dist_values, unit);

                        if(dist_values.size() != 1) {
                            return Option<bool>(400, error);
                        }

                        if(!StringUtils::is_float(dist_values[0])) {
                            return Option<bool>(400, error);
                        }

                        int32_t value_meters;

                        if(unit == "km") {
                            value_meters = std::stof(dist_values[0]) * 1000;
                        } else if(unit == "mi") {
                            value_meters = std::stof(dist_values[0]) * 1609.34;
                        } else {
                            return Option<bool>(400, "Sort field's parameter "
                                                     "unit must be either `km` or `mi`.");
                        }

                        if(value_meters <= 0) {
                            return Option<bool>(400, "Sort field's parameter must be a positive number.");
                        }

                        if(is_exclude_option) {
                            sort_field_std.exclude_radius = value_meters;
                        } else {
                            sort_field_std.geo_precision = value_meters;
                        }
                    }

                    double lat = std::stod(geo_parts[0]);
                    double lng = std::stod(geo_parts[1]);
                    int64_t lat_lng = GeoPoint::pack_lat_lng(lat, lng);
                    sort_field_std.geopoint = lat_lng;
                }

                sort_field_std.name = actual_field_name;
            }
        }

        if (sort_field_std.name != sort_field_const::text_match && sort_field_std.name != sort_field_const::eval) {
            const auto field_it = search_schema.find(sort_field_std.name);
            if(field_it == search_schema.end() || !field_it.value().sort || !field_it.value().index) {
                std::string error = "Could not find a field named `" + sort_field_std.name +
                                    "` in the schema for sorting.";
                return Option<bool>(404, error);
            }
        }

        StringUtils::toupper(sort_field_std.order);

        if(sort_field_std.order != sort_field_const::asc && sort_field_std.order != sort_field_const::desc) {
            std::string error = "Order for field` " + sort_field_std.name + "` should be either ASC or DESC.";
            return Option<bool>(400, error);
        }

        sort_fields_std.emplace_back(sort_field_std);
    }

    /*
      1. Empty: [match_score, dsf] upstream
      2. ONE  : [usf, match_score]
      3. TWO  : [usf1, usf2, match_score]
      4. THREE: do nothing
    */
    if(sort_fields_std.empty()) {
        if(!is_wildcard_query) {
            sort_fields_std.emplace_back(sort_field_const::text_match, sort_field_const::desc);
        }

        if(!default_sorting_field.empty()) {
            sort_fields_std.emplace_back(default_sorting_field, sort_field_const::desc);
        } else {
            sort_fields_std.emplace_back(sort_field_const::seq_id, sort_field_const::desc);
        }
    }

    bool found_match_score = false;
    for(const auto & sort_field : sort_fields_std) {
        if(sort_field.name == sort_field_const::text_match) {
            found_match_score = true;
            break;
        }
    }

    if(!found_match_score && !is_wildcard_query && sort_fields.size() < 3) {
        sort_fields_std.emplace_back(sort_field_const::text_match, sort_field_const::desc);
    }

    if(sort_fields_std.size() > 3) {
        std::string message = "Only upto 3 sort_by fields can be specified.";
        return Option<bool>(422, message);
    }

    if(num_sort_expressions > 1) {
        std::string message = "Only one sorting eval expression is allowed.";
        return Option<bool>(422, message);
    }

    return Option<bool>(true);
}

Option<bool> Collection::extract_field_name(const std::string& field_name,
                                            const tsl::htrie_map<char, field>& search_schema,
                                            std::vector<std::string>& processed_search_fields,
                                            const bool extract_only_string_fields,
                                            const bool enable_nested_fields) {
    if(field_name == "id") {
        processed_search_fields.push_back(field_name);
        return Option<bool>(true);
    }

    auto prefix_it = search_schema.equal_prefix_range(field_name);
    bool field_found = false;

    for(auto kv = prefix_it.first; kv != prefix_it.second; ++kv) {
        bool exact_key_match = (kv.key().size() == field_name.size());
        bool exact_primitive_match = exact_key_match && !kv.value().is_object();

        if(extract_only_string_fields && !kv.value().is_string()) {
            if(exact_primitive_match) {
                // upstream needs to be returned an error
                return Option<bool>(400, "Field `" + field_name + "` should be a string or a string array.");
            }

            continue;
        }

        // field_name prefix must be followed by a "." to indicate an object search
        if (exact_primitive_match || (enable_nested_fields && kv.key().size() > field_name.size() &&
                                      kv.key()[field_name.size()] == '.')) {
            processed_search_fields.push_back(kv.key());
            field_found = true;
        }
    }

    if(!field_found) {
        std::string error = "Could not find a field named `" + field_name + "` in the schema.";
        return Option<bool>(404, error);
    }

    return Option<bool>(true);
}

Option<nlohmann::json> Collection::search(const std::string & raw_query,
                                  const std::vector<std::string>& raw_search_fields,
                                  const std::string & filter_query, const std::vector<std::string>& facet_fields,
                                  const std::vector<sort_by> & sort_fields, const std::vector<uint32_t>& num_typos,
                                  const size_t per_page, const size_t page,
                                  token_ordering token_order, const std::vector<bool>& prefixes,
                                  const size_t drop_tokens_threshold,
                                  const spp::sparse_hash_set<std::string> & include_fields,
                                  const spp::sparse_hash_set<std::string> & exclude_fields,
                                  const size_t max_facet_values,
                                  const std::string & simple_facet_query,
                                  const size_t snippet_threshold,
                                  const size_t highlight_affix_num_tokens,
                                  const std::string& highlight_full_fields,
                                  size_t typo_tokens_threshold,
                                  const std::string& pinned_hits_str,
                                  const std::string& hidden_hits_str,
                                  const std::vector<std::string>& raw_group_by_fields,
                                  size_t group_limit,
                                  const std::string& highlight_start_tag,
                                  const std::string& highlight_end_tag,
                                  std::vector<uint32_t> raw_query_by_weights,
                                  size_t limit_hits,
                                  bool prioritize_exact_match,
                                  bool pre_segmented_query,
                                  bool enable_overrides,
                                  const std::string& highlight_fields,
                                  const bool exhaustive_search,
                                  const size_t search_stop_millis,
                                  const size_t min_len_1typo,
                                  const size_t min_len_2typo,
                                  enable_t split_join_tokens,
                                  const size_t max_candidates,
                                  const std::vector<enable_t>& infixes,
                                  const size_t max_extra_prefix,
                                  const size_t max_extra_suffix,
                                  const size_t facet_query_num_typos,
                                  const size_t filter_curated_hits_option,
                                  const bool prioritize_token_position,
                                  const std::string& vector_query_str,
                                  const bool enable_highlight_v1,
                                  const uint64_t search_time_start_us,
                                  const text_match_type_t match_type,
                                  const size_t facet_sample_percent,
                                  const size_t facet_sample_threshold) const {

    std::shared_lock lock(mutex);

    // setup thread local vars
    search_stop_us = search_stop_millis * 1000;
    search_begin_us = (search_time_start_us != 0) ? search_time_start_us :
                      std::chrono::duration_cast<std::chrono::microseconds>(
                           std::chrono::system_clock::now().time_since_epoch()).count();
    search_cutoff = false;

    if(raw_query != "*" && raw_search_fields.empty()) {
        return Option<nlohmann::json>(400, "No search fields specified for the query.");
    }

    if(!raw_search_fields.empty() && !raw_query_by_weights.empty() &&
        raw_search_fields.size() != raw_query_by_weights.size()) {
        return Option<nlohmann::json>(400, "Number of weights in `query_by_weights` does not match "
                                           "number of `query_by` fields.");
    }

    if(!raw_group_by_fields.empty() && (group_limit == 0 || group_limit > GROUP_LIMIT_MAX)) {
        return Option<nlohmann::json>(400, "Value of `group_limit` must be between 1 and " +
                                      std::to_string(GROUP_LIMIT_MAX) + ".");
    }

    if(!raw_search_fields.empty() && raw_search_fields.size() != num_typos.size()) {
        if(num_typos.size() != 1) {
            return Option<nlohmann::json>(400, "Number of values in `num_typos` does not match "
                                               "number of `query_by` fields.");
        }
    }

    if(!raw_search_fields.empty() && raw_search_fields.size() != prefixes.size()) {
        if(prefixes.size() != 1) {
            return Option<nlohmann::json>(400, "Number of prefix values in `prefix` does not match "
                                               "number of `query_by` fields.");
        }
    }

    if(!raw_search_fields.empty() && raw_search_fields.size() != infixes.size()) {
        if(infixes.size() != 1) {
            return Option<nlohmann::json>(400, "Number of infix values in `infix` does not match "
                                               "number of `query_by` fields.");
        }
    }

    if(facet_sample_percent > 100) {
        return Option<nlohmann::json>(400, "Value of `facet_sample_percent` must be less than 100.");
    }

    if(raw_group_by_fields.empty()) {
        group_limit = 0;
    }

    vector_query_t vector_query;
    if(!vector_query_str.empty()) {
        if(raw_query != "*") {
            return Option<nlohmann::json>(400, "Vector query is supported only on wildcard (q=*) searches.");
        }

        auto parse_vector_op = VectorQueryOps::parse_vector_query_str(vector_query_str, vector_query, this);
        if(!parse_vector_op.ok()) {
            return Option<nlohmann::json>(400, parse_vector_op.error());
        }

        auto vector_field_it = search_schema.find(vector_query.field_name);
        if(vector_field_it == search_schema.end() || vector_field_it.value().num_dim == 0) {
            return Option<nlohmann::json>(400, "Field `" + vector_query.field_name + "` does not have a vector query index.");
        }

        if(vector_field_it.value().num_dim != vector_query.values.size()) {
            return Option<nlohmann::json>(400, "Query field `" + vector_query.field_name + "` must have " +
                                               std::to_string(vector_field_it.value().num_dim) + " dimensions.");
        }
    }

    // validate search fields
    std::vector<std::string> processed_search_fields;
    std::vector<uint32_t> query_by_weights;

    for(size_t i = 0; i < raw_search_fields.size(); i++) {
        const std::string& field_name = raw_search_fields[i];
        if(field_name == "id") {
            // `id` field needs to be handled separately, we will not handle for now
            std::string error = "Cannot use `id` as a query by field.";
            return Option<nlohmann::json>(400, error);
        }

        std::vector<std::string> expanded_search_fields;
        auto field_op = extract_field_name(field_name, search_schema, expanded_search_fields, true, enable_nested_fields);
        if(!field_op.ok()) {
            return Option<nlohmann::json>(field_op.code(), field_op.error());
        }

        for(const auto& expanded_search_field: expanded_search_fields) {
            processed_search_fields.push_back(expanded_search_field);
            if(!raw_query_by_weights.empty()) {
                query_by_weights.push_back(raw_query_by_weights[i]);
            }
        }
    }

    if(!query_by_weights.empty() && processed_search_fields.size() != query_by_weights.size()) {
        std::string error = "Error, query_by_weights.size != query_by.size.";
        return Option<nlohmann::json>(400, error);
    }

    for(const std::string & field_name: processed_search_fields) {
        field search_field = search_schema.at(field_name);

        if(!search_field.index) {
            std::string error = "Field `" + field_name + "` is marked as a non-indexed field in the schema.";
            return Option<nlohmann::json>(400, error);
        }

        if(search_field.type != field_types::STRING && search_field.type != field_types::STRING_ARRAY) {
            std::string error = "Field `" + field_name + "` should be a string or a string array.";
            return Option<nlohmann::json>(400, error);
        }
    }

    // validate group by fields
    std::vector<std::string> group_by_fields;

    for(const std::string& field_name: raw_group_by_fields) {
        auto field_op = extract_field_name(field_name, search_schema, group_by_fields, false, enable_nested_fields);
        if(!field_op.ok()) {
            return Option<nlohmann::json>(404, field_op.error());
        }
    }

    for(const std::string& field_name: group_by_fields) {
        if(field_name == "id") {
            std::string error = "Cannot use `id` as a group by field.";
            return Option<nlohmann::json>(400, error);
        }

        field search_field = search_schema.at(field_name);

        // must be a facet field
        if(!search_field.is_facet()) {
            std::string error = "Group by field `" + field_name + "` should be a facet field.";
            return Option<nlohmann::json>(400, error);
        }
    }

    tsl::htrie_set<char> include_fields_full;
    tsl::htrie_set<char> exclude_fields_full;

    auto include_exclude_op = populate_include_exclude_fields(include_fields, exclude_fields,
                                                              include_fields_full, exclude_fields_full);

    if(!include_exclude_op.ok()) {
        return Option<nlohmann::json>(include_exclude_op.code(), include_exclude_op.error());
    }

    // process weights for search fields
    std::vector<std::string> reordered_search_fields;
    std::vector<search_field_t> weighted_search_fields;
    process_search_field_weights(processed_search_fields, query_by_weights, weighted_search_fields, reordered_search_fields);

    const std::vector<std::string>& search_fields = reordered_search_fields.empty() ? processed_search_fields
                                                                                    : reordered_search_fields;
    std::vector<facet> facets;

    const std::string doc_id_prefix = std::to_string(collection_id) + "_" + DOC_ID_PREFIX + "_";
    filter_node_t* filter_tree_root = nullptr;
    Option<bool> parse_filter_op = filter::parse_filter_query(filter_query, search_schema,
                                                              store, doc_id_prefix, filter_tree_root);
    if(!parse_filter_op.ok()) {
        return Option<nlohmann::json>(parse_filter_op.code(), parse_filter_op.error());
    }

    // validate facet fields
    for(const std::string & facet_field: facet_fields) {
        
        const auto& res = parse_facet(facet_field, facets);
        if(!res.ok()){
            return Option<nlohmann::json>(res.code(), res.error());
        }
    }

    // parse facet query
    facet_query_t facet_query = {"", ""};

    if(!simple_facet_query.empty()) {
        size_t found_colon_index = simple_facet_query.find(':');

        if(found_colon_index == std::string::npos) {
            std::string error = "Facet query must be in the `facet_field: value` format.";
            return Option<nlohmann::json>(400, error);
        }

        if(facet_fields.empty()) {
            std::string error = "The `facet_query` parameter is supplied without a `facet_by` parameter.";
            return Option<nlohmann::json>(400, error);
        }

        std::string&& facet_query_fname = simple_facet_query.substr(0, found_colon_index);
        StringUtils::trim(facet_query_fname);

        std::string&& facet_query_value = simple_facet_query.substr(found_colon_index+1, std::string::npos);
        StringUtils::trim(facet_query_value);

        if(facet_query_value.empty()) {
            // empty facet value, we will treat it as no facet query
            facet_query = {"", ""};
        } else {
            // facet query field must be part of facet fields requested
            facet_query = { StringUtils::trim(facet_query_fname), facet_query_value };
            if(std::find(facet_fields.begin(), facet_fields.end(), facet_query.field_name) == facet_fields.end()) {
                std::string error = "Facet query refers to a facet field `" + facet_query.field_name + "` " +
                                    "that is not part of `facet_by` parameter.";
                return Option<nlohmann::json>(400, error);
            }

            if(search_schema.count(facet_query.field_name) == 0 || !search_schema.at(facet_query.field_name).facet) {
                std::string error = "Could not find a facet field named `" + facet_query.field_name + "` in the schema.";
                return Option<nlohmann::json>(404, error);
            }
        }
    }

    // check for valid pagination
    if(page < 1) {
        std::string message = "Page must be an integer of value greater than 0.";
        return Option<nlohmann::json>(422, message);
    }

    if(per_page > PER_PAGE_MAX) {
        std::string message = "Only upto " + std::to_string(PER_PAGE_MAX) + " hits can be fetched per page.";
        return Option<nlohmann::json>(422, message);
    }

    if((page * per_page) > limit_hits) {
        std::string message = "Only upto " + std::to_string(limit_hits) + " hits can be fetched. " +
                "Ensure that `page` and `per_page` parameters are within this range.";
        return Option<nlohmann::json>(422, message);
    }

    size_t max_hits = DEFAULT_TOPSTER_SIZE;

    // ensure that `max_hits` never exceeds number of documents in collection
    if(search_fields.size() <= 1 || raw_query == "*") {
        max_hits = std::min(std::max((page * per_page), max_hits), get_num_documents());
    } else {
        max_hits = std::min(std::max((page * per_page), max_hits), get_num_documents());
    }

    if(token_order == NOT_SET) {
        if(default_sorting_field.empty()) {
            token_order = FREQUENCY;
        } else {
            token_order = MAX_SCORE;
        }
    }

    std::vector<std::vector<KV*>> raw_result_kvs;
    std::vector<std::vector<KV*>> override_result_kvs;

    size_t total_found = 0;
    spp::sparse_hash_set<uint64_t> groups_processed;  // used to calculate total_found for grouped query

    std::vector<uint32_t> excluded_ids;
    std::vector<std::pair<uint32_t, uint32_t>> included_ids; // ID -> position
    std::map<size_t, std::vector<std::string>> pinned_hits;

    Option<bool> pinned_hits_op = parse_pinned_hits(pinned_hits_str, pinned_hits);

    if(!pinned_hits_op.ok()) {
        return Option<nlohmann::json>(400, pinned_hits_op.error());
    }

    std::vector<std::string> hidden_hits;
    StringUtils::split(hidden_hits_str, hidden_hits, ",");

    std::vector<const override_t*> filter_overrides;
    std::string query = raw_query;
    bool filter_curated_hits = false;
    std::string curated_sort_by;
    curate_results(query, filter_query, enable_overrides, pre_segmented_query, pinned_hits, hidden_hits,
                   included_ids, excluded_ids, filter_overrides, filter_curated_hits, curated_sort_by);

    if(filter_curated_hits_option == 0 || filter_curated_hits_option == 1) {
        // When query param has explicit value set, override level configuration takes lower precedence.
        filter_curated_hits = bool(filter_curated_hits_option);
    }

    /*for(auto& kv: included_ids) {
        LOG(INFO) << "key: " << kv.first;
        for(auto val: kv.second) {
            LOG(INFO) << val;
        }
    }

    LOG(INFO) << "Excludes:";

    for(auto id: excluded_ids) {
        LOG(INFO) << id;
    }

    LOG(INFO) << "included_ids size: " << included_ids.size();
    for(auto& group: included_ids) {
        for(uint32_t& seq_id: group.second) {
            LOG(INFO) << "seq_id: " << seq_id;
        }

        LOG(INFO) << "----";
    }
    */

    // validate sort fields and standardize

    sort_fields_guard_t sort_fields_guard;
    std::vector<sort_by>& sort_fields_std = sort_fields_guard.sort_fields_std;

    bool is_wildcard_query = (query == "*");

    if(curated_sort_by.empty()) {
        auto sort_validation_op = validate_and_standardize_sort_fields(sort_fields, sort_fields_std, is_wildcard_query);
        if(!sort_validation_op.ok()) {
            return Option<nlohmann::json>(sort_validation_op.code(), sort_validation_op.error());
        }
    } else {
        std::vector<sort_by> curated_sort_fields;
        bool parsed_sort_by = CollectionManager::parse_sort_by_str(curated_sort_by, curated_sort_fields);
        if(!parsed_sort_by) {
            return Option<nlohmann::json>(400, "Parameter `sort_by` is malformed.");
        }

        auto sort_validation_op = validate_and_standardize_sort_fields(curated_sort_fields, sort_fields_std,
                                                                       is_wildcard_query);
        if(!sort_validation_op.ok()) {
            return Option<nlohmann::json>(sort_validation_op.code(), sort_validation_op.error());
        }
    }

    // apply bucketing on text match score
    int match_score_index = -1;
    for(size_t i = 0; i < sort_fields_std.size(); i++) {
        if(sort_fields_std[i].name == sort_field_const::text_match && sort_fields_std[i].text_match_buckets != 0) {
            match_score_index = i;
            break;
        }
    }

    //LOG(INFO) << "Num indices used for querying: " << indices.size();
    std::vector<query_tokens_t> field_query_tokens;
    std::vector<std::string> q_tokens;  // used for auxillary highlighting
    std::vector<std::string> q_include_tokens;

    if(search_fields.size() == 0) {
        // has to be a wildcard query
        field_query_tokens.emplace_back(query_tokens_t{});
        parse_search_query(query, q_include_tokens,
                           field_query_tokens[0].q_exclude_tokens, field_query_tokens[0].q_phrases, "",
                           false);
        for(size_t i = 0; i < q_include_tokens.size(); i++) {
            auto& q_include_token = q_include_tokens[i];
            field_query_tokens[0].q_include_tokens.emplace_back(i, q_include_token, (i == q_include_tokens.size() - 1),
                                                                q_include_token.size(), 0);
        }
    } else {
        field_query_tokens.emplace_back(query_tokens_t{});
        const std::string & field_locale = search_schema.at(weighted_search_fields[0].name).locale;
        parse_search_query(query, q_include_tokens,
                           field_query_tokens[0].q_exclude_tokens,
                           field_query_tokens[0].q_phrases,
                           field_locale, pre_segmented_query);

        // process filter overrides first, before synonyms (order is important)

        // included_ids, excluded_ids
        process_filter_overrides(filter_overrides, q_include_tokens, token_order, filter_tree_root,
                                 included_ids, excluded_ids);

        for(size_t i = 0; i < q_include_tokens.size(); i++) {
            auto& q_include_token = q_include_tokens[i];
            q_tokens.push_back(q_include_token);
            field_query_tokens[0].q_include_tokens.emplace_back(i, q_include_token, (i == q_include_tokens.size() - 1),
                                                                q_include_token.size(), 0);
        }

        for(auto& phrase: field_query_tokens[0].q_phrases) {
            for(auto& token: phrase) {
                q_tokens.push_back(token);
            }
        }

        for(size_t i = 1; i < search_fields.size(); i++) {
            field_query_tokens.emplace_back(query_tokens_t{});
            field_query_tokens[i] = field_query_tokens[0];
        }
    }

    // search all indices

    size_t index_id = 0;
    search_args* search_params = new search_args(field_query_tokens, weighted_search_fields,
                                                 match_type,
                                                 filter_tree_root, facets, included_ids, excluded_ids,
                                                 sort_fields_std, facet_query, num_typos, max_facet_values, max_hits,
                                                 per_page, page, token_order, prefixes,
                                                 drop_tokens_threshold, typo_tokens_threshold,
                                                 group_by_fields, group_limit, default_sorting_field,
                                                 prioritize_exact_match, prioritize_token_position,
                                                 exhaustive_search, 4,
                                                 search_stop_millis,
                                                 min_len_1typo, min_len_2typo, max_candidates, infixes,
                                                 max_extra_prefix, max_extra_suffix, facet_query_num_typos,
                                                 filter_curated_hits, split_join_tokens, vector_query,
                                                 facet_sample_percent, facet_sample_threshold);

    index->run_search(search_params);

    // for grouping we have to re-aggregate

    Topster& topster = *search_params->topster;
    Topster& curated_topster = *search_params->curated_topster;

    topster.sort();
    curated_topster.sort();

    populate_result_kvs(&topster, raw_result_kvs);
    populate_result_kvs(&curated_topster, override_result_kvs);

    // for grouping we have to aggregate group set sizes to a count value
    if(group_limit) {
        total_found = search_params->groups_processed.size() + override_result_kvs.size();
    } else {
        total_found = search_params->all_result_ids_len;
    }

    if(match_score_index >= 0 && sort_fields_std[match_score_index].text_match_buckets > 1) {
        size_t num_buckets = sort_fields_std[match_score_index].text_match_buckets;
        const size_t max_kvs_bucketed = std::min<size_t>(DEFAULT_TOPSTER_SIZE, raw_result_kvs.size());

        if(max_kvs_bucketed >= num_buckets) {
            std::vector<int64_t> result_scores(max_kvs_bucketed);

            // only first `max_kvs_bucketed` elements are bucketed to prevent pagination issues past 250 records
            size_t block_len = (max_kvs_bucketed / num_buckets);
            size_t i = 0;
            while(i < max_kvs_bucketed) {
                int64_t anchor_score = raw_result_kvs[i][0]->scores[raw_result_kvs[i][0]->match_score_index];
                size_t j = 0;
                while(j < block_len && i+j < max_kvs_bucketed) {
                    result_scores[i+j] = raw_result_kvs[i+j][0]->scores[raw_result_kvs[i+j][0]->match_score_index];
                    raw_result_kvs[i+j][0]->scores[raw_result_kvs[i+j][0]->match_score_index] = anchor_score;
                    j++;
                }

                i += j;
            }

            // sort again based on bucketed match score
            std::sort(raw_result_kvs.begin(), raw_result_kvs.end(), Topster::is_greater_kv_group);

            // restore original scores
            for(i = 0; i < max_kvs_bucketed; i++) {
                raw_result_kvs[i][0]->scores[raw_result_kvs[i][0]->match_score_index] = result_scores[i];
            }
        }
    }

    // Sort based on position in overridden list
    std::sort(
      override_result_kvs.begin(), override_result_kvs.end(),
      [](const std::vector<KV*>& a, std::vector<KV*>& b) -> bool {
          return a[0]->distinct_key < b[0]->distinct_key;
      }
    );

    std::vector<std::vector<KV*>> result_group_kvs;
    size_t override_kv_index = 0;
    size_t raw_results_index = 0;

    // merge raw results and override results
    while(raw_results_index < raw_result_kvs.size()) {
        if(override_kv_index < override_result_kvs.size()) {
            size_t result_position = result_group_kvs.size() + 1;
            uint64_t override_position = override_result_kvs[override_kv_index][0]->distinct_key;
            if(result_position == override_position) {
                override_result_kvs[override_kv_index][0]->match_score_index = CURATED_RECORD_IDENTIFIER;
                result_group_kvs.push_back(override_result_kvs[override_kv_index]);
                override_kv_index++;
                continue;
            }
        }

        result_group_kvs.push_back(raw_result_kvs[raw_results_index]);
        raw_results_index++;
    }

    while(override_kv_index < override_result_kvs.size()) {
        override_result_kvs[override_kv_index][0]->match_score_index = CURATED_RECORD_IDENTIFIER;
        result_group_kvs.push_back({override_result_kvs[override_kv_index]});
        override_kv_index++;
    }

    std::string facet_query_last_token;
    size_t facet_query_num_tokens = 0;       // used to identify drop token scenario

    if(!facet_query.query.empty()) {
        // identify facet hash tokens

        for(const auto& the_facet: facets) {
            if(the_facet.field_name == facet_query.field_name) {
                //the_facet.hash_tokens
                break;
            }
        }

        auto fq_field = search_schema.at(facet_query.field_name);
        bool is_cyrillic = Tokenizer::is_cyrillic(fq_field.locale);
        bool normalise = is_cyrillic ? false : true;

        std::vector<std::string> facet_query_tokens;
        Tokenizer(facet_query.query, normalise, !fq_field.is_string(), fq_field.locale,
                  symbols_to_index, token_separators).tokenize(facet_query_tokens);

        facet_query_num_tokens = facet_query_tokens.size();
        facet_query_last_token = facet_query_tokens.empty() ? "" : facet_query_tokens.back();
    }

    const long start_result_index = (page - 1) * per_page;

    // `end_result_index` could be -1 when max_hits is 0
    const long end_result_index = std::min((page * per_page), std::min(max_hits, result_group_kvs.size())) - 1;

    // handle which fields have to be highlighted

    std::vector<highlight_field_t> highlight_items;
    std::vector<std::string> highlight_field_names;
    StringUtils::split(highlight_fields, highlight_field_names, ",");

    std::vector<std::string> highlight_full_field_names;
    StringUtils::split(highlight_full_fields, highlight_full_field_names, ",");

    if(query != "*") {
        process_highlight_fields(weighted_search_fields, raw_search_fields, include_fields_full, exclude_fields_full,
                                 highlight_field_names, highlight_full_field_names, infixes, q_tokens,
                                 search_params->qtoken_set, highlight_items);
    }

    nlohmann::json result = nlohmann::json::object();

    result["found"] = total_found;

    if(exclude_fields.count("out_of") == 0) {
        result["out_of"] = num_documents.load();
    }

    std::string hits_key = group_limit ? "grouped_hits" : "hits";
    result[hits_key] = nlohmann::json::array();

    uint8_t index_symbols[256] = {};
    for(char c: symbols_to_index) {
        index_symbols[uint8_t(c)] = 1;
    }

    // construct results array
    for(long result_kvs_index = start_result_index; result_kvs_index <= end_result_index; result_kvs_index++) {
        const std::vector<KV*> & kv_group = result_group_kvs[result_kvs_index];

        nlohmann::json group_hits;
        if(group_limit) {
            group_hits["hits"] = nlohmann::json::array();
        }

        nlohmann::json& hits_array = group_limit ? group_hits["hits"] : result["hits"];
        nlohmann::json group_key = nlohmann::json::array();

        for(const KV* field_order_kv: kv_group) {
            const std::string& seq_id_key = get_seq_id_key((uint32_t) field_order_kv->key);

            nlohmann::json document;
            const Option<bool> & document_op = get_document_from_store(seq_id_key, document);

            if(!document_op.ok()) {
                LOG(ERROR) << "Document fetch error. " << document_op.error();
                continue;
            }

            nlohmann::json highlight_res = nlohmann::json::object();

            if(!highlight_items.empty()) {
                copy_highlight_doc(highlight_items, document, highlight_res);
                remove_flat_fields(highlight_res);
                highlight_res.erase("id");
            }

            nlohmann::json wrapper_doc;

            if(enable_highlight_v1) {
                wrapper_doc["highlights"] = nlohmann::json::array();
            }

            std::vector<highlight_t> highlights;
            StringUtils string_utils;

            tsl::htrie_set<char> hfield_names;
            tsl::htrie_set<char> h_full_field_names;

            for(size_t i = 0; i < highlight_items.size(); i++) {
                auto& highlight_item = highlight_items[i];
                const std::string& field_name = highlight_item.name;
                if(search_schema.count(field_name) == 0) {
                    continue;
                }

                field search_field = search_schema.at(field_name);

                if(query != "*") {
                    highlight_t highlight;
                    highlight.field = search_field.name;

                    bool found_highlight = false;
                    bool found_full_highlight = false;

                    highlight_result(raw_query, search_field, i, highlight_item.qtoken_leaves, field_order_kv,
                                     document, highlight_res,
                                     string_utils, snippet_threshold,
                                     highlight_affix_num_tokens, highlight_item.fully_highlighted, highlight_item.infix,
                                     highlight_start_tag, highlight_end_tag, index_symbols, highlight,
                                     found_highlight, found_full_highlight);
                    if(!highlight.snippets.empty()) {
                        highlights.push_back(highlight);
                    }

                    if(found_highlight) {
                        hfield_names.insert(search_field.name);
                        if(found_full_highlight) {
                            h_full_field_names.insert(search_field.name);
                        }
                    }
                }
            }

            // explicit highlight fields could be parent of searched fields, so we will take a pass at that
            for(auto& hfield_name: highlight_full_field_names) {
                auto it = h_full_field_names.equal_prefix_range(hfield_name);
                if(it.first != it.second) {
                    h_full_field_names.insert(hfield_name);
                }
            }

            if(highlight_field_names.empty()) {
                for(auto& raw_search_field: raw_search_fields) {
                    auto it = hfield_names.equal_prefix_range(raw_search_field);
                    if(it.first != it.second) {
                        hfield_names.insert(raw_search_field);
                    }
                }
            } else {
                for(auto& hfield_name: highlight_field_names) {
                    auto it = hfield_names.equal_prefix_range(hfield_name);
                    if(it.first != it.second) {
                        hfield_names.insert(hfield_name);
                    }
                }
            }

            // remove fields from highlight doc that were not highlighted
            if(!hfield_names.empty()) {
                prune_doc(highlight_res, hfield_names, tsl::htrie_set<char>(), "");
            }

            if(enable_highlight_v1) {
                std::sort(highlights.begin(), highlights.end());

                for(const auto & highlight: highlights) {
                    auto field_it = search_schema.find(highlight.field);
                    if(field_it == search_schema.end() || field_it->nested) {
                        // nested field highlighting will be available only in the new highlight structure.
                        continue;
                    }

                    nlohmann::json h_json = nlohmann::json::object();
                    h_json["field"] = highlight.field;

                    if(!highlight.indices.empty()) {
                        h_json["matched_tokens"] = highlight.matched_tokens;
                        h_json["indices"] = highlight.indices;
                        h_json["snippets"] = highlight.snippets;
                        if(!highlight.values.empty()) {
                            h_json["values"] = highlight.values;
                        }
                    } else {
                        h_json["matched_tokens"] = highlight.matched_tokens[0];
                        h_json["snippet"] = highlight.snippets[0];
                        if(!highlight.values.empty() && !highlight.values[0].empty()) {
                            h_json["value"] = highlight.values[0];
                        }
                    }

                    wrapper_doc["highlights"].push_back(h_json);
                }
            }

            //wrapper_doc["seq_id"] = (uint32_t) field_order_kv->key;

            if(group_limit && group_key.empty()) {
                for(const auto& field_name: group_by_fields) {
                    if(document.count(field_name) != 0) {
                        group_key.push_back(document[field_name]);
                    }
                }
            }

            remove_flat_fields(document);
            prune_doc(document, include_fields_full, exclude_fields_full);

            wrapper_doc["document"] = document;
            wrapper_doc["highlight"] = highlight_res;

            if(field_order_kv->match_score_index == CURATED_RECORD_IDENTIFIER) {
                wrapper_doc["curated"] = true;
            } else if(field_order_kv->match_score_index >= 0) {
                wrapper_doc["text_match"] = field_order_kv->scores[field_order_kv->match_score_index];

                wrapper_doc["text_match_info"] = nlohmann::json::object();
                populate_text_match_info(wrapper_doc["text_match_info"],
                                         field_order_kv->scores[field_order_kv->match_score_index], match_type);
            }

            nlohmann::json geo_distances;

            for(size_t sort_field_index = 0; sort_field_index < sort_fields_std.size(); sort_field_index++) {
                const auto& sort_field = sort_fields_std[sort_field_index];
                if(sort_field.geopoint != 0) {
                    geo_distances[sort_field.name] = std::abs(field_order_kv->scores[sort_field_index]);
                }
            }

            if(!geo_distances.empty()) {
                wrapper_doc["geo_distance_meters"] = geo_distances;
            }

            if(!vector_query.field_name.empty()) {
                wrapper_doc["vector_distance"] = Index::int64_t_to_float(-field_order_kv->scores[0]);
            }

            hits_array.push_back(wrapper_doc);
        }

        if(group_limit) {
            group_hits["group_key"] = group_key;
            result["grouped_hits"].push_back(group_hits);
        }
    }

    result["facet_counts"] = nlohmann::json::array();
    
    // populate facets
    for(facet & a_facet: facets) {
        // check for search cutoff elapse
        if((std::chrono::duration_cast<std::chrono::microseconds>(std::chrono::system_clock::now().
            time_since_epoch()).count() - search_begin_us) > search_stop_us) {
            search_cutoff = true;
            break;
        }

        nlohmann::json facet_result = nlohmann::json::object();
        facet_result["field_name"] = a_facet.field_name;
        facet_result["sampled"] = a_facet.sampled;
        facet_result["counts"] = nlohmann::json::array();

        std::vector<facet_value_t> facet_values;
        std::vector<std::pair<uint64_t, facet_count_t>> facet_hash_counts;

        for (const auto & kv : a_facet.result_map) {
            facet_hash_counts.emplace_back(kv);
        }

        if(a_facet.is_range_query){
            for(auto kv : a_facet.result_map){

                auto facet_range_iter = a_facet.facet_range_map.find(kv.first);
                if(facet_range_iter != a_facet.facet_range_map.end()){
                    auto & facet_count = kv.second;
                    facet_value_t facet_value = {facet_range_iter->second, std::string(), facet_count.count};
                    facet_values.emplace_back(facet_value);
                }
                else{
                    LOG (ERROR) << "range_id not found in result map.";
                }
            }
        }
        
        auto the_field = search_schema.at(a_facet.field_name);
        // keep only top K facets
        auto max_facets = std::min(max_facet_values, facet_hash_counts.size());
        std::nth_element(facet_hash_counts.begin(), facet_hash_counts.begin() + max_facets,
                         facet_hash_counts.end(), Collection::facet_count_compare);
        for(size_t fi = 0; fi < max_facets; fi++) {

            if(a_facet.is_range_query){
                break;
            }

            // remap facet value hash with actual string
            auto & kv = facet_hash_counts[fi];
            auto & facet_count = kv.second;
            // fetch actual facet value from representative doc id
            const std::string& seq_id_key = get_seq_id_key((uint32_t) facet_count.doc_id);
            nlohmann::json document;
            const Option<bool> & document_op = get_document_from_store(seq_id_key, document);
            if(!document_op.ok()) {
                LOG(ERROR) << "Facet fetch error. " << document_op.error();
                continue;
            }
            std::string value;
            bool facet_found = facet_value_to_string(a_facet, facet_count, document, value);
            if(!facet_found) {
                continue;
            }
            std::unordered_map<std::string, size_t> ftoken_pos;
            std::vector<string>& ftokens = a_facet.hash_tokens[kv.first];
            for(size_t ti = 0; ti < ftokens.size(); ti++) {
                if(the_field.is_bool()) {
                    if(ftokens[ti] == "1") {
                        ftokens[ti] = "true";
                    } else {
                        ftokens[ti] = "false";
                    }
                }
                const std::string& resolved_token = ftokens[ti];
                ftoken_pos[resolved_token] = ti;
            }
            const std::string& last_full_q_token = ftokens.empty() ? "" : ftokens.back();
            // 2 passes: first identify tokens that need to be highlighted and then construct highlighted text
            bool is_cyrillic = Tokenizer::is_cyrillic(the_field.locale);
            bool normalise = is_cyrillic ? false : true;
            Tokenizer tokenizer(value, normalise, !the_field.is_string(), the_field.locale, symbols_to_index, token_separators);
            // secondary tokenizer used for specific languages that requires transliteration
            // we use 2 tokenizers so that the original text offsets are available for highlighting
            Tokenizer word_tokenizer("", true, false, the_field.locale, symbols_to_index, token_separators);
            std::string raw_token;
            size_t raw_token_index = 0, tok_start = 0, tok_end = 0;
            // need an ordered map here to ensure that it is ordered by the key (start offset)
            std::map<size_t, size_t> token_offsets;
            size_t prefix_token_start_index = 0;
            while(tokenizer.next(raw_token, raw_token_index, tok_start, tok_end)) {
                if(is_cyrillic) {
                    word_tokenizer.tokenize(raw_token);
                }
                auto token_pos_it = ftoken_pos.find(raw_token);
                if(token_pos_it != ftoken_pos.end()) {
                    token_offsets[tok_start] = tok_end;
                    if(raw_token == last_full_q_token) {
                        prefix_token_start_index = tok_start;
                    }
                }
            }
            auto offset_it = token_offsets.begin();
            size_t i = 0;
            std::stringstream highlightedss;
            // loop until end index, accumulate token and complete highlighting
            while(i < value.size()) {
                if(offset_it != token_offsets.end()) {
                    if (i == offset_it->first) {
                        highlightedss << highlight_start_tag;
                        // do prefix highlighting for non-dropped last token
                        size_t token_len = (i == prefix_token_start_index && token_offsets.size() == facet_query_num_tokens) ?
                                           facet_query_last_token.size() :
                                           (offset_it->second - i + 1);
                        if(i == prefix_token_start_index && token_offsets.size() == facet_query_num_tokens) {
                            token_len = std::min((offset_it->second - i + 1), facet_query_last_token.size());
                        } else {
                            token_len = (offset_it->second - i + 1);
                        }
                        for(size_t j = 0; j < token_len; j++) {
                            highlightedss << value[i + j];
                        }
                        highlightedss << highlight_end_tag;
                        offset_it++;
                        i += token_len;
                        continue;
                    }
                }
                highlightedss << value[i];
                i++;
            }
            facet_value_t facet_value = {value, highlightedss.str(), facet_count.count};
            facet_values.emplace_back(facet_value);
        }
        
        std::stable_sort(facet_values.begin(), facet_values.end(), Collection::facet_count_str_compare);

        for(const auto & facet_count: facet_values) {
            nlohmann::json facet_value_count = nlohmann::json::object();
            const std::string & value = facet_count.value;

            facet_value_count["value"] = value;
            facet_value_count["highlighted"] = facet_count.highlighted;
            facet_value_count["count"] = facet_count.count;
            facet_result["counts"].push_back(facet_value_count);
        }

        // add facet value stats
        facet_result["stats"] = nlohmann::json::object();
        if(a_facet.stats.fvcount != 0) {
            facet_result["stats"]["min"] = a_facet.stats.fvmin;
            facet_result["stats"]["max"] = a_facet.stats.fvmax;
            facet_result["stats"]["sum"] = a_facet.stats.fvsum;
            facet_result["stats"]["avg"] = (a_facet.stats.fvsum / a_facet.stats.fvcount);
        }

        facet_result["stats"]["total_values"] = facet_hash_counts.size();
        result["facet_counts"].push_back(facet_result);
    }

    // free search params
    delete search_params;

    delete filter_tree_root;

    result["search_cutoff"] = search_cutoff;

    result["request_params"] = nlohmann::json::object();
    result["request_params"]["collection_name"] = name;
    result["request_params"]["per_page"] = per_page;
    result["request_params"]["q"] = query;

    //long long int timeMillis = std::chrono::duration_cast<std::chrono::microseconds>(std::chrono::high_resolution_clock::now() - begin).count();
    //!LOG(INFO) << "Time taken for result calc: " << timeMillis << "us";
    //!store->print_memory_usage();
    return Option<nlohmann::json>(result);
}

void Collection::copy_highlight_doc(std::vector<highlight_field_t>& hightlight_items, const nlohmann::json& src, nlohmann::json& dst) {
    for(const auto& hightlight_item: hightlight_items) {
        std::string root_field_name;
        for(size_t i = 0; i < hightlight_item.name.size(); i++) {
            if(hightlight_item.name[i] == '.') {
                break;
            }

            root_field_name += hightlight_item.name[i];
        }

        if(dst.count(root_field_name) != 0) {
            // skip if parent "foo" has already has been copied over in e.g. foo.bar, foo.baz
            continue;
        }

        // root field name might not exist if object has primitive field values with "."s in the name
        if(src.count(root_field_name) != 0) {
            // copy whole sub-object
            dst[root_field_name] = src[root_field_name];
        } else if(src.count(hightlight_item.name) != 0) {
            dst[hightlight_item.name] = src[hightlight_item.name];
        }
    }
}

void Collection::process_search_field_weights(const std::vector<std::string>& raw_search_fields,
                                              std::vector<uint32_t>& query_by_weights,
                                              std::vector<search_field_t>& weighted_search_fields,
                                              std::vector<std::string>& reordered_search_fields) const {
    const bool weights_given = !query_by_weights.empty();

    // weights, if given, must be in desc order
    bool weights_in_desc_order = true;
    bool weights_undex_max = true;

    for(size_t i=0; i < raw_search_fields.size(); i++) {
        if(!weights_given) {
            size_t weight = std::max<int>(0, (int(Index::FIELD_MAX_WEIGHT) - i));
            query_by_weights.push_back(weight);
            weighted_search_fields.push_back({raw_search_fields[i], weight, i});
        } else {
            // check if weights are already sorted
            auto prev_weight = (i == 0) ? query_by_weights[0] : query_by_weights[i-1];
            weights_in_desc_order = weights_in_desc_order && (query_by_weights[i] <= prev_weight);
            weights_undex_max = weights_undex_max && (query_by_weights[i] <= Index::FIELD_MAX_WEIGHT);
        }
    }

    if(weights_given && (!weights_in_desc_order || !weights_undex_max)) {
        // ensure that search fields are sorted on their corresponding weight
        std::vector<std::pair<size_t, size_t>> field_index_and_weights;

        for(size_t i=0; i < raw_search_fields.size(); i++) {
            field_index_and_weights.emplace_back(i, query_by_weights[i]);
        }

        std::sort(field_index_and_weights.begin(), field_index_and_weights.end(), [](const auto& a, const auto& b) {
            return a.second > b.second;
        });

        for(size_t i = 0; i < field_index_and_weights.size(); i++) {
            const auto& index_weight = field_index_and_weights[i];
            reordered_search_fields.push_back(raw_search_fields[index_weight.first]);

            // we have to also normalize weights to 0 to Index::FIELD_MAX_WEIGHT range.
            if(i == 0) {
                query_by_weights[i] = Index::FIELD_MAX_WEIGHT;
            } else {
                auto curr_weight = field_index_and_weights[i].second;
                auto prev_weight = field_index_and_weights[i-1].second;

                if(curr_weight == prev_weight) {
                    query_by_weights[i] = query_by_weights[i-1];
                } else {
                    // bound to be lesser than prev_weight since weights have been sorted desc
                    uint32_t bounded_weight = std::max(0, int(query_by_weights[i-1]) - 1);
                    query_by_weights[i] = bounded_weight;
                }
            }

            const auto& search_field = raw_search_fields[index_weight.first];
            const auto weight = query_by_weights[i];
            const size_t orig_index = index_weight.first;
            weighted_search_fields.push_back({search_field, weight, orig_index});
        }
    }

    if(weighted_search_fields.empty()) {
        for(size_t i=0; i < raw_search_fields.size(); i++) {
            const auto& search_field = raw_search_fields[i];
            const auto weight = query_by_weights[i];
            weighted_search_fields.push_back({search_field, weight, i});
        }
    }
}

// lsb_offset is zero-based and inclusive
uint64_t Collection::extract_bits(uint64_t value, unsigned lsb_offset, unsigned n) {
    const uint64_t max_n = CHAR_BIT * sizeof(uint64_t);
    if (lsb_offset >= max_n) {
        return 0;
    }
    value >>= lsb_offset;
    if (n >= max_n) {
        return value;
    }
    const uint64_t mask = ((uint64_t(1)) << n) - 1; /* n '1's */
    return value & mask;
}

void Collection::populate_text_match_info(nlohmann::json& info, uint64_t match_score,
                                          const text_match_type_t match_type) const {

    // MAX_SCORE
    // [ sign | tokens_matched | max_field_score | max_field_weight | num_matching_fields ]
    // [   1  |        4       |        48       |       8          |         3           ]  (64 bits)

    // MAX_WEIGHT
    // [ sign | tokens_matched | max_field_weight | max_field_score  | num_matching_fields ]
    // [   1  |        4       |        8         |      48          |         3           ]  (64 bits)

    info["score"] = std::to_string(match_score);

    if(match_type == max_score) {
        info["tokens_matched"] = extract_bits(match_score, 59, 4);
        info["best_field_score"] = std::to_string(extract_bits(match_score, 11, 48));
        info["best_field_weight"] = extract_bits(match_score, 3, 8);
        info["fields_matched"] = extract_bits(match_score, 0, 3);
    } else {
        info["tokens_matched"] = extract_bits(match_score, 59, 4);
        info["best_field_weight"] = extract_bits(match_score, 51, 8);
        info["best_field_score"] = std::to_string(extract_bits(match_score, 3, 48));
        info["fields_matched"] = extract_bits(match_score, 0, 3);
    }
}

void Collection::process_highlight_fields(const std::vector<search_field_t>& search_fields,
                                          const std::vector<std::string>& raw_search_fields,
                                          const tsl::htrie_set<char>& include_fields,
                                          const tsl::htrie_set<char>& exclude_fields,
                                          const std::vector<std::string>& highlight_field_names,
                                          const std::vector<std::string>& highlight_full_field_names,
                                          const std::vector<enable_t>& infixes,
                                          std::vector<std::string>& q_tokens,
                                          const tsl::htrie_map<char, token_leaf>& qtoken_set,
                                          std::vector<highlight_field_t>& highlight_items) const {

    // identify full highlight fields
    spp::sparse_hash_set<std::string> fields_highlighted_fully_set;
    std::vector<std::string> fields_highlighted_fully_expanded;
    for(const std::string& highlight_full_field: highlight_full_field_names) {
        extract_field_name(highlight_full_field, search_schema, fields_highlighted_fully_expanded, true, enable_nested_fields);
    }

    for(std::string & highlight_full_field: fields_highlighted_fully_expanded) {
        fields_highlighted_fully_set.insert(highlight_full_field);
    }

    // identify infix enabled fields
    spp::sparse_hash_set<std::string> fields_infixed_set;

    for(size_t i = 0; i < search_fields.size(); i++) {
        const auto& field_name = search_fields[i].name;

        enable_t field_infix = (search_fields[i].orig_index < infixes.size()) ? infixes[search_fields[i].orig_index]
                                                                              : infixes[0];
        if(field_infix != off) {
            fields_infixed_set.insert(field_name);
        }
    }

    if(highlight_field_names.empty()) {
        std::vector<std::string> highlight_field_names_expanded;

        for(size_t i = 0; i < raw_search_fields.size(); i++) {
            extract_field_name(raw_search_fields[i], search_schema, highlight_field_names_expanded, false, enable_nested_fields);
        }

        for(size_t i = 0; i < highlight_field_names_expanded.size(); i++) {
            const auto& field_name = highlight_field_names_expanded[i];
            if(exclude_fields.count(field_name) != 0) {
                // should not pick excluded field for highlighting (only for implicit highlighting)
                continue;
            }

            if(!include_fields.empty() && include_fields.count(field_name) == 0) {
                // if include fields have been specified, use that as allow list
                continue;
            }

            bool fully_highlighted = (fields_highlighted_fully_set.count(field_name) != 0);
            bool infixed = (fields_infixed_set.count(field_name) != 0);
            auto schema_it = search_schema.find(field_name);
            bool is_string = (schema_it != search_schema.end()) && schema_it->is_string();

            highlight_items.emplace_back(field_name, fully_highlighted, infixed, is_string);
        }
    } else {
        std::vector<std::string> highlight_field_names_expanded;
        for(size_t i = 0; i < highlight_field_names.size(); i++) {
            extract_field_name(highlight_field_names[i], search_schema, highlight_field_names_expanded, false, enable_nested_fields);
        }

        for(size_t i = 0; i < highlight_field_names_expanded.size(); i++) {
            const auto& highlight_field_name = highlight_field_names_expanded[i];
            auto schema_it = search_schema.find(highlight_field_name);
            if(schema_it == search_schema.end()) {
                // ignore fields not part of schema
                continue;
            }
            bool fully_highlighted = (fields_highlighted_fully_set.count(highlight_field_name) != 0);
            bool infixed = (fields_infixed_set.count(highlight_field_name) != 0);
            bool is_string = schema_it->is_string();
            highlight_items.emplace_back(highlight_field_name, fully_highlighted, infixed, is_string);
        }
    }

    std::string qtoken;
    for(auto it = qtoken_set.begin(); it != qtoken_set.end(); ++it) {
        it.key(qtoken);

        for(auto& highlight_item: highlight_items) {
            if(!highlight_item.is_string) {
                continue;
            }

            const auto& field_name = highlight_item.name;
            art_leaf* leaf = index->get_token_leaf(field_name, (const unsigned char*) qtoken.c_str(), qtoken.size()+1);
            if(leaf) {
                highlight_item.qtoken_leaves.insert(qtoken,
                    token_leaf(leaf, it.value().root_len, it.value().num_typos, it.value().is_prefix)
                );
            }
        }
    }

    // We will also add tokens from the query if they are not already added.
    // This helps handle highlighting of tokens which were dropped from the query to return results.
    for(auto& q_token: q_tokens) {
        if(qtoken_set.find(q_token) == qtoken_set.end()) {
            for(auto& highlight_item: highlight_items) {
                if(!highlight_item.is_string) {
                    continue;
                }
                const auto& field_name = highlight_item.name;
                art_leaf* leaf = index->get_token_leaf(field_name, (const unsigned char*) q_token.c_str(), q_token.size()+1);
                if(leaf) {
                    highlight_item.qtoken_leaves.insert(q_token, token_leaf(leaf, q_token.size(), 0, false));
                }
            }
        }
    }
}

void Collection::process_filter_overrides(std::vector<const override_t*>& filter_overrides,
                                          std::vector<std::string>& q_include_tokens,
                                          token_ordering token_order,
                                          filter_node_t*& filter_tree_root,
                                          std::vector<std::pair<uint32_t, uint32_t>>& included_ids,
                                          std::vector<uint32_t>& excluded_ids) const {

    std::vector<const override_t*> matched_dynamic_overrides;
    index->process_filter_overrides(filter_overrides, q_include_tokens, token_order,
                                    filter_tree_root, matched_dynamic_overrides);

    // we will check the dynamic overrides to see if they also have include/exclude
    std::set<uint32_t> excluded_set;

    for(auto matched_dynamic_override: matched_dynamic_overrides) {
        for(const auto& hit: matched_dynamic_override->drop_hits) {
            Option<uint32_t> seq_id_op = doc_id_to_seq_id(hit.doc_id);
            if(seq_id_op.ok()) {
                excluded_ids.push_back(seq_id_op.get());
                excluded_set.insert(seq_id_op.get());
            }
        }

        for(const auto& hit: matched_dynamic_override->add_hits) {
            Option<uint32_t> seq_id_op = doc_id_to_seq_id(hit.doc_id);
            if(!seq_id_op.ok()) {
                continue;
            }
            uint32_t seq_id = seq_id_op.get();
            bool excluded = (excluded_set.count(seq_id) != 0);
            if(!excluded) {
                included_ids.emplace_back(seq_id, hit.position);
            }
        }
    }
}

void Collection::parse_search_query(const std::string &query, std::vector<std::string>& q_include_tokens,
                                    std::vector<std::vector<std::string>>& q_exclude_tokens,
                                    std::vector<std::vector<std::string>>& q_phrases,
                                    const std::string& locale, const bool already_segmented) const {
    if(query == "*") {
        q_exclude_tokens = {};
        q_include_tokens = {query};
    } else {
        std::vector<std::string> tokens;

        if(already_segmented) {
            StringUtils::split(query, tokens, " ");
        } else {
            std::vector<char> custom_symbols = symbols_to_index;
            custom_symbols.push_back('-');
            custom_symbols.push_back('"');

            Tokenizer(query, true, false, locale, custom_symbols, token_separators).tokenize(tokens);
        }

        bool exclude_operator_prior = false;
        bool phrase_search_op_prior = false;
        std::vector<std::string> phrase;

        auto symbols_to_index_has_minus =
                std::find(symbols_to_index.begin(), symbols_to_index.end(), '-') != symbols_to_index.end();

        for(auto& token: tokens) {
            bool end_of_phrase = false;

            if(token == "-" && !symbols_to_index_has_minus) {
                continue;
            } else if(token[0] == '-' && !symbols_to_index_has_minus) {
                exclude_operator_prior = true;
                token = token.substr(1);
            }

            if(token[0] == '"' && token.size() > 1) {
                phrase_search_op_prior = true;
                token = token.substr(1);
            }

            if(!token.empty() && (token.back() == '"' || (token[0] == '"' && token.size() == 1))) {
                // handles single token phrase and a phrase with padded space, like: "some query " here
                end_of_phrase = true;
                token = token.substr(0, token.size()-1);
            }

            // retokenize using collection config (handles hyphens being part of the query)
            std::vector<std::string> sub_tokens;

            if(already_segmented) {
                StringUtils::split(token, sub_tokens, " ");
            } else {
                Tokenizer(token, true, false, locale, symbols_to_index, token_separators).tokenize(sub_tokens);
            }

            for(auto& sub_token: sub_tokens) {
                if(exclude_operator_prior) {
                    if(phrase_search_op_prior) {
                        phrase.push_back(sub_token);
                    } else {
                        q_exclude_tokens.push_back({sub_token});
                        exclude_operator_prior = false;
                    }
                } else if(phrase_search_op_prior) {
                    phrase.push_back(sub_token);
                } else {
                    q_include_tokens.push_back(sub_token);
                }
            }

            if(end_of_phrase && phrase_search_op_prior) {
                if(exclude_operator_prior) {
                    q_exclude_tokens.push_back(phrase);
                } else {
                    q_phrases.push_back(phrase);
                }

                phrase_search_op_prior = false;
                exclude_operator_prior = false;
                phrase.clear();
            }
        }

        if(!phrase.empty()) {
            if(exclude_operator_prior) {
                q_exclude_tokens.push_back(phrase);
            } else {
                q_phrases.push_back(phrase);
            }
        }

        if(q_include_tokens.empty()) {
            // this can happen if the only query token is an exclusion token
            q_include_tokens.emplace_back("*");
        }
    }
}

void Collection::populate_result_kvs(Topster *topster, std::vector<std::vector<KV *>> &result_kvs) {
    if(topster->distinct) {
        // we have to pick top-K groups
        Topster gtopster(topster->MAX_SIZE);

        for(auto& group_topster: topster->group_kv_map) {
            group_topster.second->sort();
            if(group_topster.second->size != 0) {
                KV* kv_head = group_topster.second->getKV(0);
                gtopster.add(kv_head);
            }
        }

        gtopster.sort();

        for(size_t i = 0; i < gtopster.size; i++) {
            KV* kv = gtopster.getKV(i);
            const std::vector<KV*> group_kvs(
                topster->group_kv_map[kv->distinct_key]->kvs,
                topster->group_kv_map[kv->distinct_key]->kvs+topster->group_kv_map[kv->distinct_key]->size
            );
            result_kvs.emplace_back(group_kvs);
        }
    } else {
        for(uint32_t t = 0; t < topster->size; t++) {
            KV* kv = topster->getKV(t);
            result_kvs.push_back({kv});
        }
    }
}

Option<bool> Collection::get_filter_ids(const std::string & filter_query,
                                    std::vector<std::pair<size_t, uint32_t*>>& index_ids) const {
    std::shared_lock lock(mutex);

    const std::string doc_id_prefix = std::to_string(collection_id) + "_" + DOC_ID_PREFIX + "_";
    filter_node_t* filter_tree_root = nullptr;
    Option<bool> filter_op = filter::parse_filter_query(filter_query, search_schema,
                                                        store, doc_id_prefix, filter_tree_root);

    if(!filter_op.ok()) {
        return filter_op;
    }

    uint32_t* filter_ids = nullptr;
    uint32_t filter_ids_len = 0;
    index->do_filtering_with_lock(filter_ids, filter_ids_len, filter_tree_root);
    index_ids.emplace_back(filter_ids_len, filter_ids);

    delete filter_tree_root;
    return Option<bool>(true);
}

bool Collection::facet_value_to_string(const facet &a_facet, const facet_count_t &facet_count,
                                       const nlohmann::json &document, std::string &value) const {

    if(document.count(a_facet.field_name) == 0) {
        // check for field exists
        if(search_schema.at(a_facet.field_name).optional) {
            return false;
        }

        LOG(ERROR) << "Could not find field " << a_facet.field_name << " in document during faceting.";
        LOG(ERROR) << "Facet field type: " << search_schema.at(a_facet.field_name).type;
        LOG(ERROR) << "Actual document: " << document;
        return false;
    }

    if(search_schema.at(a_facet.field_name).is_array()) {
        size_t array_sz = document[a_facet.field_name].size();
        if(facet_count.array_pos >= array_sz) {
            LOG(ERROR) << "Facet field array size " << array_sz << " lesser than array pos " <<  facet_count.array_pos
                       << " for facet field " << a_facet.field_name;
            LOG(ERROR) << "Facet field type: " << search_schema.at(a_facet.field_name).type;
            LOG(ERROR) << "Actual document: " << document;
            return false;
        }
    }

    if(search_schema.at(a_facet.field_name).type == field_types::STRING) {
        value =  document[a_facet.field_name];
    } else if(search_schema.at(a_facet.field_name).type == field_types::STRING_ARRAY) {
        value = document[a_facet.field_name][facet_count.array_pos];
    } else if(search_schema.at(a_facet.field_name).type == field_types::INT32) {
        int32_t raw_val = document[a_facet.field_name].get<int32_t>();
        value = std::to_string(raw_val);
    } else if(search_schema.at(a_facet.field_name).type == field_types::INT32_ARRAY) {
        int32_t raw_val = document[a_facet.field_name][facet_count.array_pos].get<int32_t>();
        value = std::to_string(raw_val);
    } else if(search_schema.at(a_facet.field_name).type == field_types::INT64) {
        int64_t raw_val = document[a_facet.field_name].get<int64_t>();
        value = std::to_string(raw_val);
    } else if(search_schema.at(a_facet.field_name).type == field_types::INT64_ARRAY) {
        int64_t raw_val = document[a_facet.field_name][facet_count.array_pos].get<int64_t>();
        value = std::to_string(raw_val);
    } else if(search_schema.at(a_facet.field_name).type == field_types::FLOAT) {
        float raw_val = document[a_facet.field_name].get<float>();
        value = StringUtils::float_to_str(raw_val);
        if(value != "0") {
            value.erase ( value.find_last_not_of('0') + 1, std::string::npos ); // remove trailing zeros
        }
    } else if(search_schema.at(a_facet.field_name).type == field_types::FLOAT_ARRAY) {
        float raw_val = document[a_facet.field_name][facet_count.array_pos].get<float>();
        value = StringUtils::float_to_str(raw_val);
        value.erase ( value.find_last_not_of('0') + 1, std::string::npos );  // remove trailing zeros
    } else if(search_schema.at(a_facet.field_name).type == field_types::BOOL) {
        value = std::to_string(document[a_facet.field_name].get<bool>());
        value = (value == "1") ? "true" : "false";
    } else if(search_schema.at(a_facet.field_name).type == field_types::BOOL_ARRAY) {
        value = std::to_string(document[a_facet.field_name][facet_count.array_pos].get<bool>());
        value = (value == "1") ? "true" : "false";
    }

    return true;
}

bool Collection::is_nested_array(const nlohmann::json& obj, std::vector<std::string> path_parts, size_t part_i) const {
    auto child_it = obj.find(path_parts[part_i]);
    if(child_it == obj.end()) {
        return false;
    }

    if(child_it.value().is_array() && !child_it.value().empty() && child_it.value().at(0).is_object()) {
        return true;
    }

    if(part_i+1 == path_parts.size()) {
        return false;
    }

    return is_nested_array(child_it.value(), path_parts, part_i+1);
}

void Collection::highlight_result(const std::string& raw_query, const field &search_field,
                                  const size_t search_field_index,
                                  const tsl::htrie_map<char, token_leaf>& qtoken_leaves,
                                  const KV* field_order_kv, const nlohmann::json & document,
                                  nlohmann::json& highlight_doc,
                                  StringUtils & string_utils,
                                  const size_t snippet_threshold,
                                  const size_t highlight_affix_num_tokens,
                                  bool highlight_fully,
                                  bool is_infix_search,
                                  const std::string& highlight_start_tag,
                                  const std::string& highlight_end_tag,
                                  const uint8_t* index_symbols,
                                  highlight_t& highlight,
                                  bool& found_highlight,
                                  bool& found_full_highlight) const {

    if(raw_query == "*") {
        return;
    }

    tsl::htrie_set<char> matched_tokens;

    bool use_word_tokenizer = search_field.locale == "th" || Tokenizer::is_cyrillic(search_field.locale);
    bool normalise = !use_word_tokenizer;

    std::vector<std::string> raw_query_tokens;
    Tokenizer(raw_query, normalise, false, search_field.locale, symbols_to_index, token_separators).tokenize(raw_query_tokens);

    if(raw_query_tokens.empty()) {
        return ;
    }

    bool flat_field = highlight_doc.contains(search_field.name);
    std::vector<std::string> path_parts;
    if(enable_nested_fields && !flat_field) {
        StringUtils::split(search_field.name, path_parts, ".");
    } else {
        path_parts = {search_field.name};
    }

    const std::string& last_raw_q_token = raw_query_tokens.back();
    size_t prefix_token_num_chars = StringUtils::get_num_chars(last_raw_q_token);

    std::set<std::string> last_full_q_tokens;
    std::vector<match_index_t> match_indices;

    if(is_infix_search) {
        // could be an optional field
        if(document.contains(search_field.name)) {
            size_t array_len = 1;
            bool field_is_array = document[search_field.name].is_array();
            if(field_is_array) {
                array_len = document[search_field.name].size();
            }

            const std::vector<token_positions_t> empty_offsets;

            for(size_t i = 0; i < array_len; i++) {
                std::string text = field_is_array ? document[search_field.name][i] : document[search_field.name];
                StringUtils::tolowercase(text);
                if(text.size() < 100 && text.find(raw_query_tokens.front()) != std::string::npos) {
                    const Match & this_match = Match(field_order_kv->key, empty_offsets, false, false);
                    uint64_t this_match_score = this_match.get_match_score(0, 1);
                    match_indices.emplace_back(this_match, this_match_score, i);
                }
            }
        }

    } else {

        /*std::string qtok_buff;
        for(auto it = qtoken_leaves.begin(); it != qtoken_leaves.end(); ++it) {
            it.key(qtok_buff);
            LOG(INFO) << "Token: " << qtok_buff << ", root_len: " << it.value().root_len;
        }*/

        if(!qtoken_leaves.empty()) {
            std::vector<void*> posting_lists;
            for(auto token_leaf: qtoken_leaves) {
                posting_lists.push_back(token_leaf.leaf->values);
            }

            std::map<size_t, std::vector<token_positions_t>> array_token_positions;
            posting_t::get_array_token_positions(field_order_kv->key, posting_lists, array_token_positions);

            for(const auto& kv: array_token_positions) {
                const std::vector<token_positions_t>& token_positions = kv.second;
                size_t array_index = kv.first;

                if(token_positions.empty()) {
                    continue;
                }

                const Match & this_match = Match(field_order_kv->key, token_positions, true, true);
                uint64_t this_match_score = this_match.get_match_score(1, token_positions.size());
                match_indices.emplace_back(this_match, this_match_score, array_index);

                /*LOG(INFO) << "doc_id: " << document["id"] << ", search_field: " << search_field.name
                          << ", words_present: " << size_t(this_match.words_present)
                          << ", match_score: " << this_match_score
                          << ", match.distance: " << size_t(this_match.distance);*/
            }
        }
    }

    const size_t max_array_matches = std::min((size_t)MAX_ARRAY_MATCHES, match_indices.size());
    std::partial_sort(match_indices.begin(), match_indices.begin()+max_array_matches, match_indices.end());

    highlight_nested_field(highlight_doc, highlight_doc, path_parts, 0, false, -1,
                           [&](nlohmann::json& h_obj, bool is_arr_obj_ele, int array_i) {
        if(!h_obj.is_string()) {
            auto val_back = h_obj;
            h_obj = nlohmann::json::object();
            h_obj["snippet"] = to_string(val_back);
            h_obj["matched_tokens"] = nlohmann::json::array();
            if(highlight_fully) {
                h_obj["value"] = val_back;
            }
            return ;
        }

        int matched_index = -1;

        if(!is_arr_obj_ele) {
            // Since we will iterate on both matching and non-matching array elements for highlighting,
            // we need to check if `array_i`exists within match_indices vec.

            for (size_t match_index = 0; match_index < match_indices.size(); match_index++) {
                if (match_indices[match_index].index == array_i) {
                    matched_index = match_index;
                    break;
                }
            }

            if(matched_index == -1) {
                // If an element does not belong to an array of object field and also does not have a matching index
                // we know that there cannot be any matching tokens for highlighting
                std::string text = h_obj.get<std::string>();
                h_obj = nlohmann::json::object();
                h_obj["snippet"] = text;
                h_obj["matched_tokens"] = nlohmann::json::array();
                if(highlight_fully) {
                    h_obj["value"] = text;
                }
                return ;
            }

            std::sort(match_indices[matched_index].match.offsets.begin(),
                      match_indices[matched_index].match.offsets.end());
        } else {
            // array of object element indices will not match indexed offsets, so we will use dummy match
            // the highlighting logic will ignore this and try to do exhaustive highlighting (look at all tokens)
            match_indices.clear();
            match_indices.push_back(match_index_t(Match(), 0, 0));
            matched_index = 0;
        }

        const auto& match_index = match_indices[matched_index];

        size_t last_valid_offset = 0;
        int last_valid_offset_index = -1;

        for(size_t match_offset_i = 0; match_offset_i < match_index.match.offsets.size(); match_offset_i++) {
            const auto& token_offset = match_index.match.offsets[match_offset_i];
            if(token_offset.offset != MAX_DISPLACEMENT) {
                last_valid_offset = token_offset.offset;
                last_valid_offset_index = match_offset_i;
            } else {
                break;
            }
        }

        highlight_t array_highlight = highlight;
        std::string text = h_obj.get<std::string>();
        h_obj = nlohmann::json::object();

        handle_highlight_text(text, normalise, search_field, symbols_to_index,
                              token_separators, array_highlight, string_utils, use_word_tokenizer,
                              highlight_affix_num_tokens,
                              qtoken_leaves, last_valid_offset_index,
                              prefix_token_num_chars,
                              highlight_fully, snippet_threshold, is_infix_search,
                              raw_query_tokens,
                              last_valid_offset, highlight_start_tag, highlight_end_tag,
                              index_symbols, match_index);


        if(array_highlight.snippets.empty() && array_highlight.values.empty()) {
            h_obj["snippet"] = text;
            h_obj["matched_tokens"] = nlohmann::json::array();
        }

        if(!array_highlight.snippets.empty()) {
            found_highlight = found_highlight || true;

            h_obj["snippet"] = array_highlight.snippets[0];
            h_obj["matched_tokens"] = nlohmann::json::array();

            for(auto& token_vec: array_highlight.matched_tokens) {
                for(auto& token: token_vec) {
                    h_obj["matched_tokens"].push_back(token);
                }
            }
        }

        if(!array_highlight.values.empty()) {
            h_obj["value"] = array_highlight.values[0];;
            found_full_highlight = found_full_highlight || true;
        } else if(highlight_fully) {
            h_obj["value"] = text;
        }
    });

    if(!flat_field) {
        return;
    }

    if(!search_field.is_string()) {
        return ;
    }

    if(!is_infix_search && qtoken_leaves.empty()) {
        // none of the tokens from the query were found on this field
        return ;
    }

    if(match_indices.empty()) {
        return ;
    }

    for(size_t array_i = 0; array_i < max_array_matches; array_i++) {
        std::sort(match_indices[array_i].match.offsets.begin(), match_indices[array_i].match.offsets.end());
        const auto& match_index = match_indices[array_i];
        const Match& match = match_index.match;

        size_t last_valid_offset = 0;
        int last_valid_offset_index = -1;

        for(size_t match_offset_index = 0; match_offset_index < match.offsets.size(); match_offset_index++) {
            const auto& token_offset = match.offsets[match_offset_index];
            if(token_offset.offset != MAX_DISPLACEMENT) {
                last_valid_offset = token_offset.offset;
                last_valid_offset_index = match_offset_index;
            } else {
                break;
            }
        }

        if(!document.contains(search_field.name)) {
            // could be an optional field
            continue;
        }

        /*LOG(INFO) << "field: " << document[search_field.name] << ", id: " << field_order_kv->key
                  << ", index: " << match_index.index;*/

        std::string text;

        if(search_field.type == field_types::STRING) {
            text = document[search_field.name];
        } else {
            // since we try to do manual prefix matching on the first array value, we have to check for an empty array
            if(!document[search_field.name].is_array() ||
                match_index.index >= document[search_field.name].size()) {
                continue;
            }

            text = document[search_field.name][match_index.index];
        }

        handle_highlight_text(text, normalise, search_field, symbols_to_index, token_separators,
                              highlight, string_utils, use_word_tokenizer, highlight_affix_num_tokens,
                              qtoken_leaves, last_valid_offset_index, prefix_token_num_chars,
                              highlight_fully, snippet_threshold, is_infix_search, raw_query_tokens,
                              last_valid_offset, highlight_start_tag, highlight_end_tag,
                              index_symbols, match_index);

        if(!highlight.snippets.empty()) {
            found_highlight = found_highlight || true;
            for(auto& token_vec: highlight.matched_tokens) {
                for(auto& token: token_vec) {
                    matched_tokens.insert(token);
                }
            }
        }

        if(!highlight.values.empty()) {
            found_full_highlight = found_full_highlight || true;
        }
    }

    highlight.field = search_field.name;
    highlight.field_index = search_field_index;

    if(!match_indices.empty()) {
        highlight.match_score = match_indices[0].match_score;
    }
}

bool Collection::handle_highlight_text(std::string& text, bool normalise, const field &search_field,
                           const std::vector<char>& symbols_to_index, const std::vector<char>& token_separators,
                           highlight_t& highlight, StringUtils & string_utils, bool use_word_tokenizer,
                           const size_t highlight_affix_num_tokens,
                           const tsl::htrie_map<char, token_leaf>& qtoken_leaves, int last_valid_offset_index,
                           const size_t prefix_token_num_chars, bool highlight_fully, const size_t snippet_threshold,
                           bool is_infix_search, std::vector<std::string>& raw_query_tokens, size_t last_valid_offset,
                           const std::string& highlight_start_tag, const std::string& highlight_end_tag,
                           const uint8_t* index_symbols, const match_index_t& match_index) const {

    const Match& match = match_index.match;

    Tokenizer tokenizer(text, normalise, false, search_field.locale, symbols_to_index, token_separators);

    // word tokenizer is a secondary tokenizer used for specific languages that requires transliteration
    Tokenizer word_tokenizer("", true, false, search_field.locale, symbols_to_index, token_separators);

    if(search_field.locale == "ko") {
        text = string_utils.unicode_nfkd(text);
    }

    // need an ordered map here to ensure that it is ordered by the key (start offset)
    std::map<size_t, size_t> token_offsets;

    int match_offset_index = 0;
    std::string raw_token;
    std::set<std::string> token_hits;  // used to identify repeating tokens
    size_t raw_token_index = 0, tok_start = 0, tok_end = 0;

    // based on `highlight_affix_num_tokens`
    size_t snippet_start_offset = 0, snippet_end_offset = (text.empty() ? 0 : text.size() - 1);

    // window used to locate the starting offset for snippet on the text
    std::list<size_t> snippet_start_window;

    highlight.matched_tokens.emplace_back();
    std::vector<std::string>& matched_tokens = highlight.matched_tokens.back();
    bool found_first_match = false;

    while(tokenizer.next(raw_token, raw_token_index, tok_start, tok_end)) {
        if(use_word_tokenizer) {
            bool found_token = word_tokenizer.tokenize(raw_token);
            if(!found_token) {
                tokenizer.decr_token_counter();
                continue;
            }
        }

        if(!found_first_match) {
            if(snippet_start_window.size() == highlight_affix_num_tokens + 1) {
                snippet_start_window.pop_front();
            }

            snippet_start_window.push_back(tok_start);
        }

        bool token_already_found = (token_hits.find(raw_token) != token_hits.end());
        auto qtoken_it = qtoken_leaves.find(raw_token);

        // ensures that the `snippet_start_offset` is always from a matched token, and not from query suggestion
        bool match_offset_found = (found_first_match && token_already_found) ||
                                  (match_offset_index <= last_valid_offset_index &&
                                   match.offsets[match_offset_index].offset == raw_token_index);

        // Token might not appear in the best matched window, which is limited to a size of 10.
        // If field is marked to be highlighted fully, or field length exceeds snippet_threshold, we will
        // locate all tokens that appear in the query / query candidates
        bool raw_token_found = !match_offset_found && (highlight_fully || text.size() < snippet_threshold * 6) &&
                                                        qtoken_leaves.find(raw_token) != qtoken_leaves.end();

        if (match_offset_found || raw_token_found) {
            if(qtoken_it != qtoken_leaves.end() && qtoken_it.value().is_prefix &&
               qtoken_it.value().root_len < raw_token.size()) {
                // need to ensure that only the prefix portion is highlighted
                // if length diff is within 2, we still might not want to highlight partially in some cases
                // e.g. "samsng" vs "samsung" -> full highlight is preferred, unless it's a full prefix match

                size_t k = tok_start;
                size_t num_letters = 0, prefix_letters = 0, prefix_end = tok_start;

                // group unicode code points and calculate number of actual characters
                while(k <= tok_end) {
                    k++;
                    if ((text[k] & 0xC0) == 0x80) k++;
                    if ((text[k] & 0xC0) == 0x80) k++;
                    if ((text[k] & 0xC0) == 0x80) k++;

                    num_letters++;

                    if(num_letters <= prefix_token_num_chars) {
                        prefix_letters++;
                    }

                    if(num_letters == prefix_token_num_chars) {
                        prefix_end = k - 1;
                    }
                }

                size_t char_diff = num_letters - prefix_letters;
                auto new_tok_end = (char_diff <= 2 && qtoken_it.value().num_typos != 0) ? tok_end : prefix_end;
                token_offsets.emplace(tok_start, new_tok_end);
            } else {
                token_offsets.emplace(tok_start, tok_end);
            }

            token_hits.insert(raw_token);

            if(match_offset_found) {
                // to skip over duplicate tokens in the query
                do {
                    match_offset_index++;
                } while(match_offset_index <= last_valid_offset_index &&
                        match.offsets[match_offset_index - 1].offset == match.offsets[match_offset_index].offset);

                if(!found_first_match) {
                    snippet_start_offset = snippet_start_window.front();
                }

                found_first_match = true;
            }
        } else if(is_infix_search && text.size() < 100 &&
                  raw_token.find(raw_query_tokens.front()) != std::string::npos) {
            token_offsets.emplace(tok_start, tok_end);
            token_hits.insert(raw_token);
        }

        if(raw_token_index >= last_valid_offset + highlight_affix_num_tokens) {
            // register end of highlight snippet
            if(snippet_end_offset == text.size() - 1) {
                snippet_end_offset = tok_end;
            }
        }

        // We can break early only if we have:
        // a) run out of matched indices
        // b) token_index exceeds the suffix tokens boundary
        // c) raw_token_index exceeds snippet threshold
        // d) highlight fully is not requested

        if(raw_token_index >= snippet_threshold &&
           match_offset_index > last_valid_offset_index &&
           raw_token_index >= last_valid_offset + highlight_affix_num_tokens &&
           !highlight_fully) {
            break;
        }
    }

    if(token_offsets.empty()) {
        return false;
    }

    if(raw_token_index <= snippet_threshold-1) {
        // fully highlight field whose token size is less than given snippet threshold
        snippet_start_offset = 0;
        snippet_end_offset = text.size() - 1;
    }

    // `token_offsets` has a list of ranges to target for highlighting
    // tokens from query might occur before actual snippet start offset: we skip that
    auto offset_it = token_offsets.begin();
    while(offset_it != token_offsets.end() && offset_it->first < snippet_start_offset) {
        offset_it++;
    }

    std::stringstream highlighted_text;
    highlight_text(highlight_start_tag, highlight_end_tag, text, token_offsets,
                   snippet_end_offset, matched_tokens, offset_it,
                   highlighted_text, index_symbols, snippet_start_offset);

    highlight.snippets.push_back(highlighted_text.str());
    if(search_field.type == field_types::STRING_ARRAY) {
        highlight.indices.push_back(match_index.index);
    }

    if(highlight_fully) {
        std::stringstream value_stream;
        offset_it = token_offsets.begin();
        std::vector<std::string> full_matched_tokens;
        highlight_text(highlight_start_tag, highlight_end_tag, text, token_offsets,
                       text.size()-1, full_matched_tokens, offset_it,
                       value_stream, index_symbols, 0);
        highlight.values.push_back(value_stream.str());
    }

    return true;
}

void Collection::highlight_text(const string& highlight_start_tag, const string& highlight_end_tag,
                                  const string& text,
                                  const std::map<size_t, size_t>& token_offsets,
                                  size_t snippet_end_offset, std::vector<std::string>& matched_tokens,
                                  std::map<size_t, size_t>::iterator& offset_it,
                                  std::stringstream& highlighted_text,
                                  const uint8_t* index_symbols,
                                  size_t snippet_start_offset) {

    while(snippet_start_offset <= snippet_end_offset) {
        if(offset_it != token_offsets.end()) {
            if (snippet_start_offset == offset_it->first) {
                highlighted_text << highlight_start_tag;

                auto end_offset = offset_it->second;

                // if a token ends with one or more puncutation chars, we should not highlight them
                for(int j = end_offset; j >= 0; j--) {
                    if(end_offset >= text.size()) {
                        // this should not happen unless we mess up unicode normalization
                        break;
                    }

                    if(!std::isalnum(text[j]) && Tokenizer::is_ascii_char(text[j]) &&
                        index_symbols[uint8_t(text[j])] != 1) {
                        end_offset--;
                    } else {
                        break;
                    }
                }

                size_t token_len = end_offset - snippet_start_offset + 1;
                const std::string& text_token = text.substr(snippet_start_offset, token_len);
                matched_tokens.push_back(text_token);

                for(size_t j = 0; j < token_len; j++) {
                    if((snippet_start_offset + j) >= text.size()) {
                        LOG(ERROR) << "??? snippet_start_offset: " << snippet_start_offset
                                  << ", offset_it->first: " << offset_it->first
                                  << ", offset_it->second: " << offset_it->second
                                  << ", end_offset: " << end_offset
                                  << ", j: " << j << ", token_len: " << token_len << ", text: " << text;
                        break;
                    }
                    highlighted_text << text[snippet_start_offset + j];
                }

                highlighted_text << highlight_end_tag;
                offset_it++;
                snippet_start_offset += token_len;
                continue;
            }
        }

        highlighted_text << text[snippet_start_offset];
        snippet_start_offset++;
    }
}

Option<nlohmann::json> Collection::get(const std::string & id) const {
    std::string seq_id_str;
    StoreStatus seq_id_status = store->get(get_doc_id_key(id), seq_id_str);

    if(seq_id_status == StoreStatus::NOT_FOUND) {
        return Option<nlohmann::json>(404, "Could not find a document with id: " + id);
    }

    if(seq_id_status == StoreStatus::ERROR) {
        return Option<nlohmann::json>(500, "Error while fetching the document.");
    }

    uint32_t seq_id = (uint32_t) std::stoul(seq_id_str);

    std::string parsed_document;
    StoreStatus doc_status = store->get(get_seq_id_key(seq_id), parsed_document);

    if(doc_status == StoreStatus::NOT_FOUND) {
        LOG(ERROR) << "Sequence ID exists, but document is missing for id: " << id;
        return Option<nlohmann::json>(404, "Could not find a document with id: " + id);
    }

    if(doc_status == StoreStatus::ERROR) {
        return Option<nlohmann::json>(500, "Error while fetching the document.");
    }

    nlohmann::json document;
    try {
        document = nlohmann::json::parse(parsed_document);
    } catch(...) {
        return Option<nlohmann::json>(500, "Error while parsing stored document.");
    }

    return Option<nlohmann::json>(document);
}

void Collection::remove_document(const nlohmann::json & document, const uint32_t seq_id, bool remove_from_store) {
    const std::string& id = document["id"];

    {
        std::unique_lock lock(mutex);

        index->remove(seq_id, document, {}, false);
        num_documents -= 1;
    }

    if(remove_from_store) {
        store->remove(get_doc_id_key(id));
        store->remove(get_seq_id_key(seq_id));
    }
}

Option<std::string> Collection::remove(const std::string & id, const bool remove_from_store) {
    std::string seq_id_str;
    StoreStatus seq_id_status = store->get(get_doc_id_key(id), seq_id_str);

    if(seq_id_status == StoreStatus::NOT_FOUND) {
        return Option<std::string>(404, "Could not find a document with id: " + id);
    }

    if(seq_id_status == StoreStatus::ERROR) {
        return Option<std::string>(500, "Error while fetching the document.");
    }

    uint32_t seq_id = (uint32_t) std::stoul(seq_id_str);

    std::string parsed_document;
    StoreStatus doc_status = store->get(get_seq_id_key(seq_id), parsed_document);

    if(doc_status == StoreStatus::NOT_FOUND) {
        LOG(ERROR) << "Sequence ID exists, but document is missing for id: " << id;
        return Option<std::string>(404, "Could not find a document with id: " + id);
    }

    if(doc_status == StoreStatus::ERROR) {
        return Option<std::string>(500, "Error while fetching the document.");
    }

    nlohmann::json document;
    try {
        document = nlohmann::json::parse(parsed_document);
    } catch(...) {
        return Option<std::string>(500, "Error while parsing stored document.");
    }

    remove_document(document, seq_id, remove_from_store);
    return Option<std::string>(id);
}

Option<bool> Collection::remove_if_found(uint32_t seq_id, const bool remove_from_store) {
    std::string parsed_document;
    StoreStatus doc_status = store->get(get_seq_id_key(seq_id), parsed_document);

    if(doc_status == StoreStatus::NOT_FOUND) {
        return Option<bool>(false);
    }

    if(doc_status == StoreStatus::ERROR) {
        return Option<bool>(500, "Error while fetching the document with seq id: " +
                            std::to_string(seq_id));
    }

    nlohmann::json document;
    try {
        document = nlohmann::json::parse(parsed_document);
    } catch(...) {
        return Option<bool>(500, "Error while parsing stored document.");
    }

    remove_document(document, seq_id, remove_from_store);
    return Option<bool>(true);
}

Option<uint32_t> Collection::add_override(const override_t & override) {
    bool inserted = store->insert(Collection::get_override_key(name, override.id), override.to_json().dump());
    if(!inserted) {
        return Option<uint32_t>(500, "Error while storing the override on disk.");
    }

    std::unique_lock lock(mutex);
    overrides[override.id] = override;
    return Option<uint32_t>(200);
}

Option<uint32_t> Collection::remove_override(const std::string & id) {
    if(overrides.count(id) != 0) {
        bool removed = store->remove(Collection::get_override_key(name, id));
        if(!removed) {
            return Option<uint32_t>(500, "Error while deleting the override from disk.");
        }

        std::unique_lock lock(mutex);
        overrides.erase(id);
        return Option<uint32_t>(200);
    }

    return Option<uint32_t>(404, "Could not find that `id`.");
}

uint32_t Collection::get_seq_id_from_key(const std::string & key) {
    // last 4 bytes of the key would be the serialized version of the sequence id
    std::string serialized_seq_id = key.substr(key.length() - 4);
    return StringUtils::deserialize_uint32_t(serialized_seq_id);
}

std::string Collection::get_next_seq_id_key(const std::string & collection_name) {
    return std::string(COLLECTION_NEXT_SEQ_PREFIX) + "_" + collection_name;
}

std::string Collection::get_seq_id_key(uint32_t seq_id) const {
    // We can't simply do std::to_string() because we want to preserve the byte order.
    // & 0xFF masks all but the lowest eight bits.
    const std::string & serialized_id = StringUtils::serialize_uint32_t(seq_id);
    return get_seq_id_collection_prefix() + "_" + serialized_id;
}

std::string Collection::get_doc_id_key(const std::string & doc_id) const {
    return std::to_string(collection_id) + "_" + DOC_ID_PREFIX + "_" + doc_id;
}

std::string Collection::get_name() const {
    std::shared_lock lock(mutex);
    return name;
}

uint64_t Collection::get_created_at() const {
    return created_at.load();
}

size_t Collection::get_num_documents() const {
    return num_documents.load();
}

uint32_t Collection::get_collection_id() const {
    return collection_id.load();
}

Option<uint32_t> Collection::doc_id_to_seq_id(const std::string & doc_id) const {
    std::string seq_id_str;
    StoreStatus status = store->get(get_doc_id_key(doc_id), seq_id_str);
    if(status == StoreStatus::FOUND) {
        uint32_t seq_id = (uint32_t) std::stoi(seq_id_str);
        return Option<uint32_t>(seq_id);
    }

    if(status == StoreStatus::NOT_FOUND) {
        return Option<uint32_t>(404, "Not found.");
    }

    return Option<uint32_t>(500, "Error while fetching doc_id from store.");
}

std::vector<std::string> Collection::get_facet_fields() {
    std::shared_lock lock(mutex);

    std::vector<std::string> facet_fields_copy;
    for(auto it = search_schema.begin(); it != search_schema.end(); ++it) {
        if(it.value().facet) {
            facet_fields_copy.push_back(it.key());
        }
    }

    return facet_fields_copy;
}

std::vector<field> Collection::get_sort_fields() {
    std::shared_lock lock(mutex);

    std::vector<field> sort_fields_copy;
    for(auto it = search_schema.begin(); it != search_schema.end(); ++it) {
        if(it.value().sort) {
            sort_fields_copy.push_back(it.value());
        }
    }

    return sort_fields_copy;
}

std::vector<field> Collection::get_fields() {
    std::shared_lock lock(mutex);
    return fields;
}

std::unordered_map<std::string, field> Collection::get_dynamic_fields() {
    std::shared_lock lock(mutex);
    return dynamic_fields;
}

tsl::htrie_map<char, field> Collection::get_schema() {
    std::shared_lock lock(mutex);
    return search_schema;
};

tsl::htrie_map<char, field> Collection::get_nested_fields() {
    std::shared_lock lock(mutex);
    return nested_fields;
};

std::string Collection::get_meta_key(const std::string & collection_name) {
    return std::string(COLLECTION_META_PREFIX) + "_" + collection_name;
}

std::string Collection::get_override_key(const std::string & collection_name, const std::string & override_id) {
    return std::string(COLLECTION_OVERRIDE_PREFIX) + "_" + collection_name + "_" + override_id;
}

std::string Collection::get_seq_id_collection_prefix() const {
    return std::to_string(collection_id) + "_" + std::string(SEQ_ID_PREFIX);
}

std::string Collection::get_default_sorting_field() {
    std::shared_lock lock(mutex);
    return default_sorting_field;
}

Option<bool> Collection::get_document_from_store(const uint32_t& seq_id,
                                                 nlohmann::json& document, bool raw_doc) const {
    return get_document_from_store(get_seq_id_key(seq_id), document, raw_doc);
}

Option<bool> Collection::get_document_from_store(const std::string &seq_id_key,
                                                 nlohmann::json& document, bool raw_doc) const {
    std::string json_doc_str;
    StoreStatus json_doc_status = store->get(seq_id_key, json_doc_str);

    if(json_doc_status != StoreStatus::FOUND) {
        const std::string& seq_id = std::to_string(get_seq_id_from_key(seq_id_key));
        return Option<bool>(500, "Could not locate the JSON document for sequence ID: " + seq_id);
    }

    try {
        document = nlohmann::json::parse(json_doc_str);
    } catch(...) {
        return Option<bool>(500, "Error while parsing stored document with sequence ID: " + seq_id_key);
    }

    if(!raw_doc && enable_nested_fields) {
        std::vector<field> flattened_fields;
        field::flatten_doc(document, nested_fields, true, flattened_fields);
    }

    return Option<bool>(true);
}

const Index* Collection::_get_index() const {
    return index;
}

Option<bool> Collection::parse_pinned_hits(const std::string& pinned_hits_str,
                                           std::map<size_t, std::vector<std::string>>& pinned_hits) {
    if(!pinned_hits_str.empty()) {
        std::vector<std::string> pinned_hits_strs;
        StringUtils::split(pinned_hits_str, pinned_hits_strs, ",");

        for(const std::string & pinned_hits_part: pinned_hits_strs) {
            std::vector<std::string> expression_parts;
            int64_t index = pinned_hits_part.size() - 1;
            while(index >= 0 && pinned_hits_part[index] != ':') {
                index--;
            }

            if(index == 0) {
                return Option<bool>(400, "Pinned hits are not in expected format.");
            }

            std::string pinned_id = pinned_hits_part.substr(0, index);
            std::string pinned_pos = pinned_hits_part.substr(index+1);

            if(!StringUtils::is_positive_integer(pinned_pos)) {
                return Option<bool>(400, "Pinned hits are not in expected format.");
            }

            int position = std::stoi(pinned_pos);
            if(position == 0) {
                return Option<bool>(400, "Pinned hits must start from position 1.");
            }

            pinned_hits[position].emplace_back(pinned_id);
        }
    }

    return Option<bool>(true);
}

Option<bool> Collection::add_synonym(const nlohmann::json& syn_json) {
    std::shared_lock lock(mutex);
    synonym_t synonym;
    Option<bool> syn_op = synonym_t::parse(syn_json, synonym);

    if(!syn_op.ok()) {
        return syn_op;
    }

    return synonym_index->add_synonym(name, synonym);
}

bool Collection::get_synonym(const std::string& id, synonym_t& synonym) {
    std::shared_lock lock(mutex);
    return synonym_index->get_synonym(id, synonym);
}

Option<bool> Collection::remove_synonym(const std::string &id) {
    std::shared_lock lock(mutex);
    return synonym_index->remove_synonym(name, id);
}

void Collection::synonym_reduction(const std::vector<std::string>& tokens,
                                     std::vector<std::vector<std::string>>& results) const {
    std::shared_lock lock(mutex);
    return synonym_index->synonym_reduction(tokens, results);
}

spp::sparse_hash_map<std::string, synonym_t> Collection::get_synonyms() {
    std::shared_lock lock(mutex);
    return synonym_index->get_synonyms();
}

SynonymIndex* Collection::get_synonym_index() {
    return synonym_index;
}

Option<bool> Collection::persist_collection_meta() {
    // first compact nested fields (to keep only parents of expanded children)
    field::compact_nested_fields(nested_fields);

    std::string coll_meta_json;
    StoreStatus status = store->get(Collection::get_meta_key(name), coll_meta_json);

    if(status != StoreStatus::FOUND) {
        return Option<bool>(500, "Could not fetch collection meta from store.");
    }

    nlohmann::json collection_meta;

    try {
        collection_meta = nlohmann::json::parse(coll_meta_json);
    } catch(...) {
        return Option<bool>(500, "Unable to parse collection meta.");
    }

    nlohmann::json fields_json = nlohmann::json::array();
    Option<bool> fields_json_op = field::fields_to_json_fields(fields, default_sorting_field, fields_json);

    if(!fields_json_op.ok()) {
        return Option<bool>(fields_json_op.code(), fields_json_op.error());
    }

    collection_meta[COLLECTION_SEARCH_FIELDS_KEY] = fields_json;
    collection_meta[Collection::COLLECTION_DEFAULT_SORTING_FIELD_KEY] = default_sorting_field;
    collection_meta[Collection::COLLECTION_FALLBACK_FIELD_TYPE] = fallback_field_type;

    bool persisted = store->insert(Collection::get_meta_key(name), collection_meta.dump());
    if(!persisted) {
        return Option<bool>(500, "Could not persist collection meta to store.");
    }

    return Option<bool>(true);
}

Option<bool> Collection::batch_alter_data(const std::vector<field>& alter_fields,
                                          const std::vector<field>& del_fields,
                                          const std::string& this_fallback_field_type) {
    // Update schema with additions (deletions can only be made later)
    std::vector<field> new_fields;
    tsl::htrie_map<char, field> schema_additions;

    std::vector<std::string> nested_field_names;

    for(auto& f: alter_fields) {
        if(f.name == ".*") {
            fields.push_back(f);
            continue;
        }

        if(f.is_dynamic()) {
            dynamic_fields.emplace(f.name, f);
        } else {
            schema_additions.emplace(f.name, f);
            search_schema.emplace(f.name, f);
            new_fields.push_back(f);
        }

        if(f.nested) {
            nested_fields.emplace(f.name, f);
            nested_field_names.push_back(f.name);
        }

        fields.push_back(f);
    }

    index->refresh_schemas(new_fields, {});

    field::compact_nested_fields(nested_fields);

    // Now, we can index existing data onto the updated schema
    const std::string seq_id_prefix = get_seq_id_collection_prefix();
    std::string upper_bound_key = get_seq_id_collection_prefix() + "`";  // cannot inline this
    rocksdb::Slice upper_bound(upper_bound_key);

    rocksdb::Iterator* iter = store->scan(seq_id_prefix, &upper_bound);
    std::unique_ptr<rocksdb::Iterator> iter_guard(iter);

    size_t num_found_docs = 0;
    std::vector<index_record> iter_batch;
    const size_t index_batch_size = 1000;

    auto begin = std::chrono::high_resolution_clock::now();

    while(iter->Valid() && iter->key().starts_with(seq_id_prefix)) {
        num_found_docs++;
        const uint32_t seq_id = Collection::get_seq_id_from_key(iter->key().ToString());

        nlohmann::json document;

        try {
            document = nlohmann::json::parse(iter->value().ToString());
        } catch(const std::exception& e) {
            return Option<bool>(400, "Bad JSON in document: " + document.dump(-1, ' ', false,
                                                                                nlohmann::detail::error_handler_t::ignore));
        }

        if(enable_nested_fields) {
            std::vector<field> flattened_fields;
            field::flatten_doc(document, nested_fields, true, flattened_fields);
        }

        index_record record(num_found_docs, seq_id, document, index_operation_t::CREATE, DIRTY_VALUES::REJECT);
        iter_batch.emplace_back(std::move(record));

        // Peek and check for last record right here so that we handle batched indexing correctly
        // Without doing this, the "last batch" would have to be indexed outside the loop.
        iter->Next();
        bool last_record = !(iter->Valid() && iter->key().starts_with(seq_id_prefix));

        if(num_found_docs % index_batch_size == 0 || last_record) {
            // put delete first because a field could be deleted and added in the same change set
            if(!del_fields.empty()) {
                for(auto& rec: iter_batch) {
                    index->remove(seq_id, rec.doc, del_fields, true);
                }
            }

            Index::batch_memory_index(index, iter_batch, default_sorting_field, schema_additions,
                                      fallback_field_type, token_separators, symbols_to_index, true);

            iter_batch.clear();
        }

        if(num_found_docs % ((1 << 14)) == 0) {
            // having a cheaper higher layer check to prevent checking clock too often
            auto time_elapsed = std::chrono::duration_cast<std::chrono::seconds>(
                    std::chrono::high_resolution_clock::now() - begin).count();

            if(time_elapsed > 30) {
                begin = std::chrono::high_resolution_clock::now();
                LOG(INFO) << "Altered " << num_found_docs << " so far.";
            }
        }
    }

    LOG(INFO) << "Finished altering " << num_found_docs << " document(s).";

    for(auto& del_field: del_fields) {
        search_schema.erase(del_field.name);
        auto new_end = std::remove_if(fields.begin(), fields.end(), [&del_field](const field& f) {
            return f.name == del_field.name;
        });

        fields.erase(new_end, fields.end());

        if(del_field.is_dynamic()) {
            dynamic_fields.erase(del_field.name);
        }

        if(del_field.nested) {
            nested_fields.erase(del_field.name);
        }

        if(del_field.name == ".*") {
            fallback_field_type = "";
        }

        if(del_field.name == default_sorting_field) {
            default_sorting_field = "";
        }
    }

    index->refresh_schemas({}, del_fields);

    auto persist_op = persist_collection_meta();
    if(!persist_op.ok()) {
        return persist_op;
    }

    return Option<bool>(true);
}

Option<bool> Collection::alter(nlohmann::json& alter_payload) {
    std::unique_lock lock(mutex);

    // Validate that all stored documents are compatible with the proposed schema changes.
    std::vector<field> del_fields;
    std::vector<field> addition_fields;
    std::vector<field> reindex_fields;

    std::string this_fallback_field_type;

    auto validate_op = validate_alter_payload(alter_payload, addition_fields, reindex_fields,
                                              del_fields, this_fallback_field_type);
    if(!validate_op.ok()) {
        return validate_op;
    }

    if(!this_fallback_field_type.empty() && !fallback_field_type.empty()) {
        return Option<bool>(400, "The schema already contains a `.*` field.");
    }

    if(!this_fallback_field_type.empty() && fallback_field_type.empty()) {
        fallback_field_type = this_fallback_field_type;
    }

    LOG(INFO) << "Alter payload validation is successful...";
    if(!reindex_fields.empty()) {
        LOG(INFO) << "Processing field additions and deletions first...";
    }

    auto batch_alter_op = batch_alter_data(addition_fields, del_fields, fallback_field_type);
    if(!batch_alter_op.ok()) {
        return batch_alter_op;
    }

    if(!reindex_fields.empty()) {
        LOG(INFO) << "Processing field modifications now...";
        batch_alter_op = batch_alter_data(reindex_fields, {}, fallback_field_type);
        if(!batch_alter_op.ok()) {
            return batch_alter_op;
        }
    }

    return Option<bool>(true);
}

void Collection::remove_flat_fields(nlohmann::json& document) {
    if(document.count(".flat") != 0) {
        for(const auto& flat_key: document[".flat"].get<std::vector<std::string>>()) {
            document.erase(flat_key);
        }
        document.erase(".flat");
    }
}

void Collection::prune_doc(nlohmann::json& doc,
                           const tsl::htrie_set<char>& include_names,
                           const tsl::htrie_set<char>& exclude_names,
                           const std::string& parent_name, size_t depth) {
    // doc can only be an object
    auto it = doc.begin();
    while(it != doc.end()) {
        std::string nested_name = parent_name + (parent_name.empty() ? it.key() : "." + it.key());

        //LOG(INFO) << "it.key(): " << it.key() << ", nested_name: " << nested_name;

        // use prefix lookup to prune non-matching sub-trees early
        auto prefix_it = include_names.equal_prefix_range(nested_name);
        if(!include_names.empty() && prefix_it.first == prefix_it.second) {
            // prefix not found in allowed list of highlight field names, so can trim early
            it = doc.erase(it);
            continue ;
        }

        if(exclude_names.count(nested_name) != 0) {
            it = doc.erase(it);
            continue ;
        }

        if(exclude_names.empty() && !include_names.empty() && include_names.count(nested_name) != 0) {
            // without exclusions, we can pick the sub-tree early if parent name is found in include names
            it++;
            continue;
        }

        if(it.value().is_object()) {
            prune_doc(it.value(), include_names, exclude_names, nested_name, depth+1);
            if(it.value().empty()) {
                it = doc.erase(it);
            } else {
                it++;
            }

            continue;
        }

        else if(it.value().is_array()) {
            bool orig_array_empty = it.value().empty();
            bool primitive_array = true;
            auto arr_it = it.value().begin();
            while(arr_it != it.value().end()) {
                // NOTE: we will not support array of array of nested objects
                primitive_array = primitive_array && !arr_it.value().is_object();
                if(arr_it.value().is_object()) {
                    prune_doc(arr_it.value(), include_names, exclude_names, nested_name, depth+1);
                    if(arr_it.value().empty()) {
                        arr_it = it.value().erase(arr_it);
                        continue;
                    }
                }

                arr_it++;
            }

            if(!orig_array_empty && it.value().empty()) {
                // only drop field if array became empty because of pruning (and not empty already)
                it = doc.erase(it);
                continue;
            }

            if(!primitive_array) {
                it++;
                continue;
            }
        }

        if(!include_names.empty() && include_names.count(nested_name) == 0) {
            // at this point, name should match fully, otherwise we should erase the value
            it = doc.erase(it);
            continue;
        }

        it++;
    }
}

Option<bool> Collection::validate_alter_payload(nlohmann::json& schema_changes,
                                                std::vector<field>& addition_fields,
                                                std::vector<field>& reindex_fields,
                                                std::vector<field>& del_fields,
                                                std::string& fallback_field_type) {
    if(!schema_changes.is_object()) {
        return Option<bool>(400, "Bad JSON.");
    }

    if(schema_changes.size() != 1) {
        return Option<bool>(400, "Only `fields` can be updated at the moment.");
    }

    const std::string err_msg = "The `fields` value should be an array of objects containing "
                                "the field `name` and other properties.";

    if(!schema_changes.contains("fields") || !schema_changes["fields"].is_array() || schema_changes["fields"].empty()) {
        return Option<bool>(400, err_msg);
    }

    // basic validation of fields
    std::vector<field> diff_fields;
    tsl::htrie_map<char, field> updated_search_schema = search_schema;
    tsl::htrie_map<char, field> updated_nested_fields = nested_fields;
    size_t num_auto_detect_fields = 0;

    // since fields can be deleted and added in the same change set,
    // we will first do a pass at basic validations and pick out fields to be deleted
    std::set<std::string> delete_field_names;

    // ensure that drop values are at the top: required for drop+add use case
    std::sort(schema_changes["fields"].begin(), schema_changes["fields"].end(),
              [](nlohmann::json& a, nlohmann::json& b) {
                    return a.contains("drop") > b.contains("drop");
              });

    for(const auto& kv: schema_changes["fields"].items()) {
        if (!kv.value().is_object()) {
            return Option<bool>(400, err_msg);
        }

        if (!kv.value().contains("name")) {
            return Option<bool>(400, err_msg);
        }

        const std::string& field_name = kv.value()["name"].get<std::string>();

        if(field_name == "id") {
            return Option<bool>(400, "Field `" + field_name + "` cannot be altered.");
        }

        if(kv.value().contains("drop")) {
            delete_field_names.insert(field_name);
        }
    }

    std::unordered_map<std::string, field> new_dynamic_fields;

    for(const auto& kv: schema_changes["fields"].items()) {
        const std::string& field_name = kv.value()["name"].get<std::string>();
        const auto& field_it = search_schema.find(field_name);
        auto found_field = (field_it != search_schema.end());

        auto dyn_field_it = dynamic_fields.find(field_name);
        auto found_dyn_field = (dyn_field_it != dynamic_fields.end());

        if(kv.value().contains("drop")) {
            if(!kv.value()["drop"].is_boolean() || !kv.value()["drop"].get<bool>()) {
                return Option<bool>(400, "Field `" + field_name + "` must have a drop value of `true`.");
            }

            if(field_name == ".*") {
                del_fields.emplace_back(".*", field_types::AUTO, false);
                continue;
            }

            if(!found_field && !found_dyn_field) {
                return Option<bool>(400, "Field `" + field_name + "` is not part of collection schema.");
            }

            if(found_field) {
                del_fields.push_back(field_it.value());
                updated_search_schema.erase(field_it.key());
                updated_nested_fields.erase(field_it.key());

                // should also remove children if the field being dropped is an object
                if(field_it.value().nested && enable_nested_fields) {
                    auto prefix_it = search_schema.equal_prefix_range(field_name);
                    for(auto prefix_kv = prefix_it.first; prefix_kv != prefix_it.second; ++prefix_kv) {
                        bool exact_key_match = (prefix_kv.key().size() == field_name.size());
                        if(!exact_key_match) {
                            del_fields.push_back(prefix_kv.value());
                            updated_search_schema.erase(prefix_kv.key());
                            updated_nested_fields.erase(prefix_kv.key());
                        }
                    }
                }
            }

            // NOTE: fields with type "auto" or "string*" will exist in both `search_schema` and `dynamic_fields`
            if(found_dyn_field) {
                del_fields.push_back(dyn_field_it->second);
                // we will also have to resolve the actual field names which match the dynamic field pattern
                for(auto& a_field: search_schema) {
                    if(std::regex_match(a_field.name, std::regex(dyn_field_it->first))) {
                        del_fields.push_back(a_field);
                        // if schema contains explicit fields that match dynamic field that're going to be removed,
                        // we will have to remove them from the schema so that validation can occur properly
                        updated_search_schema.erase(a_field.name);
                    }
                }
            }
        } else {
            // add or update existing field
            auto is_addition = (!found_field && !found_dyn_field);
            auto is_reindex = (delete_field_names.count(field_name) != 0);

            if(is_addition && is_reindex) {
                return Option<bool>(400, "Field `" + field_name +
                                    "` cannot be added and deleted at the same time.");
            }

            if(is_addition || is_reindex) {
                // must validate fields
                auto parse_op = field::json_field_to_field(enable_nested_fields, kv.value(), diff_fields,
                                                           fallback_field_type, num_auto_detect_fields);
                if (!parse_op.ok()) {
                    return parse_op;
                }

                const auto& f = diff_fields.back();

                if(f.is_dynamic()) {
                    new_dynamic_fields[f.name] = f;
                } else {
                    updated_search_schema[f.name] = f;
                }

                if(is_reindex) {
                    reindex_fields.push_back(f);
                } else {
                    addition_fields.push_back(f);
                }

                if(f.nested && enable_nested_fields) {
                    updated_nested_fields.emplace(f.name, f);

                    // should also add children if the field is an object
                    auto prefix_it = search_schema.equal_prefix_range(field_name);
                    for(auto prefix_kv = prefix_it.first; prefix_kv != prefix_it.second; ++prefix_kv) {
                        bool exact_key_match = (prefix_kv.key().size() == field_name.size());
                        if(!exact_key_match) {
                            updated_search_schema.emplace(prefix_kv.key(), prefix_kv.value());
                            updated_nested_fields.emplace(prefix_kv.key(), prefix_kv.value());

                            if(is_reindex) {
                                reindex_fields.push_back(prefix_kv.value());
                            } else {
                                addition_fields.push_back(prefix_kv.value());
                            }
                        }
                    }
                }

            } else {
                // partial update is not supported for now
                return Option<bool>(400, "Field `" + field_name + "` is already part of the schema: To "
                                         "change this field, drop it first before adding it back to the schema.");
            }
        }
    }

    if(num_auto_detect_fields > 1) {
        return Option<bool>(400, "There can be only one field named `.*`.");
    }

    // data validations: here we ensure that already stored data is compatible with requested schema changes
    const std::string seq_id_prefix = get_seq_id_collection_prefix();
    std::string upper_bound_key = get_seq_id_collection_prefix() + "`";  // cannot inline this
    rocksdb::Slice upper_bound(upper_bound_key);

    rocksdb::Iterator* iter = store->scan(seq_id_prefix, &upper_bound);
    std::unique_ptr<rocksdb::Iterator> iter_guard(iter);

    size_t num_found_docs = 0;
    auto begin = std::chrono::high_resolution_clock::now();

    while(iter->Valid() && iter->key().starts_with(seq_id_prefix)) {
        num_found_docs++;
        const uint32_t seq_id = Collection::get_seq_id_from_key(iter->key().ToString());
        nlohmann::json document;

        try {
            document = nlohmann::json::parse(iter->value().ToString());
        } catch(const std::exception& e) {
            return Option<bool>(400, "Bad JSON in document: " + document.dump(-1, ' ', false,
                                                                                nlohmann::detail::error_handler_t::ignore));
        }

        if(!fallback_field_type.empty() || !new_dynamic_fields.empty() || !updated_nested_fields.empty()) {
            std::vector<field> new_fields;
            Option<bool> new_fields_op = detect_new_fields(document, DIRTY_VALUES::DROP,
                                                           updated_search_schema, new_dynamic_fields,
                                                           updated_nested_fields,
                                                           fallback_field_type, false,
                                                           new_fields,
                                                           enable_nested_fields);
            if(!new_fields_op.ok()) {
                return new_fields_op;
            }

            for(auto& new_field: new_fields) {
                if(updated_search_schema.find(new_field.name) == updated_search_schema.end()) {
                    reindex_fields.push_back(new_field);
                    updated_search_schema[new_field.name] = new_field;
                    if(new_field.nested) {
                        updated_nested_fields[new_field.name] = new_field;
                    }
                }
            }
        }

        // validate existing data on disk for compatibility via updated_search_schema
        auto validate_op = Index::validate_index_in_memory(document, seq_id, default_sorting_field,
                                                           updated_search_schema,
                                                           index_operation_t::CREATE,
                                                           fallback_field_type,
                                                           DIRTY_VALUES::REJECT);
        if(!validate_op.ok()) {
            std::string err_message = validate_op.error();

            // we've to message the error message to suite the schema alter context
            if(err_message.find("but is not found in the document.") != std::string::npos) {
                // missing field
                err_message.pop_back(); // delete trailing dot
                err_message += "s already present in the collection. If you still want to add this field, "
                               "set it as `optional: true`.";
                return Option<bool>(validate_op.code(), err_message);
            }

            else if(err_message.find("must be") != std::string::npos) {
                // type of an already stored document conflicts with new schema
                std::string type_error = "Schema change is incompatible with the type of documents already stored "
                                         "in this collection.";
                std::vector<std::string> err_parts;
                StringUtils::split(err_message, err_parts, "must be");
                if(err_parts.size() == 2) {
                    err_parts[0][0] = std::tolower(err_parts[0][0]);
                    type_error += " Existing data for " + err_parts[0] + " cannot be coerced into " + err_parts[1];
                }

                return Option<bool>(validate_op.code(), type_error);
            }

            else {
                std::string schema_err = "Schema change is incompatible with the type of documents already stored "
                                         "in this collection. error: " + validate_op.error();
                return Option<bool>(validate_op.code(), schema_err);
            }
        }

        if(num_found_docs % ((1 << 14)) == 0) {
            // having a cheaper higher layer check to prevent checking clock too often
            auto time_elapsed = std::chrono::duration_cast<std::chrono::seconds>(
                    std::chrono::high_resolution_clock::now() - begin).count();

            if(time_elapsed > 30) {
                begin = std::chrono::high_resolution_clock::now();
                LOG(INFO) << "Verified " << num_found_docs << " so far.";
            }
        }

        iter->Next();
    }

    return Option<bool>(true);
}

Option<bool> Collection::resolve_field_type(field& new_field,
                                            nlohmann::detail::iter_impl<nlohmann::basic_json<>>& kv,
                                            nlohmann::json& document,
                                            const DIRTY_VALUES& dirty_values,
                                            const bool found_dynamic_field,
                                            const std::string& fallback_field_type,
                                            const bool enable_nested_fields,
                                            std::vector<field>& new_fields) {
    if(!new_field.index) {
        return Option<bool>(true);
    }

    // Type detection scenarios:
    // a) Not a dynamic field + fallback type is explicit: use fallback type
    // b) Dynamic field + type is explicit: use explicit type
    // c) Not a dynamic field + fallback type is auto: detect and assign type
    // d) Dynamic field + type is auto: detect and assign type
    // e) Not a dynamic field + fallback type is string*: map to string/string[]
    // f) Dynamic field + type is string*: map to string/string[]

    const std::string& test_field_type = found_dynamic_field ? new_field.type : fallback_field_type;

    if(test_field_type == field_types::AUTO || field_types::is_string_or_array(test_field_type)) {
        if(kv.key() == ".*") {
            return Option<bool>(true);
        }

        std::string field_type;
        bool parseable = field::get_type(kv.value(), field_type);
        if(!parseable) {

            if(kv.value().is_null() && new_field.optional) {
                // null values are allowed only if field is optional
                kv = document.erase(kv);
                return Option<bool>(false);
            }

            if(kv.value().is_object()) {
                return Option<bool>(true);
            }

            if(kv.value().is_array() && kv.value().empty()) {
                return Option<bool>(true);
            }

            if(dirty_values == DIRTY_VALUES::REJECT || dirty_values == DIRTY_VALUES::COERCE_OR_REJECT) {
                return Option<bool>(400, "Type of field `" + kv.key() + "` is invalid.");
            } else {
                // DROP or COERCE_OR_DROP
                kv = document.erase(kv);
                return Option<bool>(false);
            }
        }

        if(test_field_type == field_types::AUTO) {
            new_field.type = field_type;
            if(new_field.is_object()) {
                new_field.nested = true;
            }
        } else {
            if (kv.value().is_array()) {
                new_field.type = field_types::STRING_ARRAY;
            } else {
                new_field.type = field_types::STRING;
            }
        }
    }

    else {
        new_field.type = test_field_type;
    }

    if (new_field.is_num_sort_field()) {
        // only numerical fields are added to sort index in dynamic type detection
        new_field.sort = true;
    }

    if(enable_nested_fields || !new_field.nested) {
        // only detect nested field if it is enabled explicitly
        new_fields.emplace_back(new_field);
    }

    return Option<bool>(true);
}

Option<bool> Collection::detect_new_fields(nlohmann::json& document,
                                           const DIRTY_VALUES& dirty_values,
                                           const tsl::htrie_map<char, field>& schema,
                                           const std::unordered_map<std::string, field>& dyn_fields,
                                           tsl::htrie_map<char, field>& nested_fields,
                                           const std::string& fallback_field_type,
                                           bool is_update,
                                           std::vector<field>& new_fields,
                                           const bool enable_nested_fields) {

    auto kv = document.begin();
    while(kv != document.end()) {
        // we will not index the special "id" key
        if (schema.count(kv.key()) == 0 && kv.key() != "id") {
            const std::string &fname = kv.key();
            field new_field(fname, field_types::STRING, false, true);
            bool found_dynamic_field = false;
            bool skip_field = false;

            // check against dynamic field definitions
            for(auto dyn_field_it = dyn_fields.begin(); dyn_field_it != dyn_fields.end(); dyn_field_it++) {
                auto& dynamic_field = dyn_field_it->second;

                if(std::regex_match (kv.key(), std::regex(dynamic_field.name))) {
                    // unless the field is auto or string*, ignore field name matching regexp pattern
                    if(kv.key() == dynamic_field.name && !dynamic_field.is_auto() &&
                       !dynamic_field.is_string_star()) {
                        skip_field = true;
                        break;
                    }

                    // to prevent confusion we also disallow dynamic field names that contain ".*"
                    if((kv.key() != ".*" && kv.key().find(".*") != std::string::npos)) {
                        skip_field = true;
                        break;
                    }

                    new_field = dynamic_field;
                    new_field.name = fname;
                    found_dynamic_field = true;
                    break;
                }
            }

            if(skip_field) {
                kv++;
                continue;
            }

            if(!found_dynamic_field && fallback_field_type.empty()) {
                // we will not auto detect schema for non-dynamic fields if auto detection is not enabled
                kv++;
                continue;
            }

            auto add_op = resolve_field_type(new_field, kv, document, dirty_values, found_dynamic_field,
                                             fallback_field_type, enable_nested_fields, new_fields);
            if(!add_op.ok()) {
                return add_op;
            }

            bool increment_iter = add_op.get();
            if(!increment_iter) {
                continue;
            }
        }

        kv++;
    }

    if(enable_nested_fields) {
        for(auto& new_field: new_fields) {
            if(new_field.nested) {
                nested_fields.emplace(new_field.name, new_field);
            }
        }

        return field::flatten_doc(document, nested_fields, is_update, new_fields);
    }

    return Option<bool>(true);
}

Index* Collection::init_index() {
    for(const field& field: fields) {
        if(field.is_dynamic()) {
            // regexp fields and fields with auto type are treated as dynamic fields
            dynamic_fields.emplace(field.name, field);
            continue;
        }

        if(field.name == ".*") {
            continue;
        }

        search_schema.emplace(field.name, field);

        if(field.nested) {
            nested_fields.emplace(field.name, field);
        }
    }

    field::compact_nested_fields(nested_fields);

    synonym_index = new SynonymIndex(store);

    return new Index(name+std::to_string(0),
                     collection_id,
                     store,
                     synonym_index,
                     CollectionManager::get_instance().get_thread_pool(),
                     search_schema,
                     symbols_to_index, token_separators);
}

DIRTY_VALUES Collection::parse_dirty_values_option(std::string& dirty_values) const {
    std::shared_lock lock(mutex);

    StringUtils::toupper(dirty_values);
    auto dirty_values_op = magic_enum::enum_cast<DIRTY_VALUES>(dirty_values);
    DIRTY_VALUES dirty_values_action;

    if(dirty_values_op.has_value()) {
        dirty_values_action = dirty_values_op.value();
    } else {
        dirty_values_action = (fallback_field_type.empty() && dynamic_fields.empty()) ?
                              DIRTY_VALUES::REJECT : DIRTY_VALUES::COERCE_OR_REJECT;
    }

    return dirty_values_action;
}

std::vector<char> Collection::to_char_array(const std::vector<std::string>& strings) {
    std::vector<char> vec;
    for(const auto& s: strings) {
        if(s.length() == 1) {
            vec.push_back(s[0]);
        }
    }

    return vec;
}

std::vector<char> Collection::get_symbols_to_index() {
    return symbols_to_index;
}

std::vector<char> Collection::get_token_separators() {
    return token_separators;
}

std::string Collection::get_fallback_field_type() {
    return fallback_field_type;
}

bool Collection::get_enable_nested_fields() {
    return enable_nested_fields;
};

<<<<<<< HEAD
Option<bool> Collection::parse_facet(const std::string& facet_field, std::vector<facet>& facets) const{
   const std::regex base_pattern("[a-z]+\\(.*\\)");
   const std::regex range_pattern("[[a-zA-Z]+:\\[([0-9]+)\\, ([0-9]+)\\]");
   
   if(facet_field.find(":") != std::string::npos) { //range based facet

        if(!std::regex_match(facet_field, base_pattern)){
            std::string error = "Range string base pattern not matched.";
            return Option<bool>(400, error);
        }

        auto startpos = facet_field.find("(");
        auto field_name = facet_field.substr(0, startpos);

        const field& a_field = search_schema.at(field_name);
        if(!a_field.is_int32() && !a_field.is_int64()){
            std::string error = "Range facet is restricted to Numeric fields only.";
            return Option<bool>(400, error);
        }

        facet a_facet(field_name);

        //starting after "(" and excluding ")" 
        auto range_string = std::string(facet_field.begin() + startpos + 1, facet_field.end() - 1);

        //split the ranges
        std::vector<std::string> result;
        startpos = 0;
        int index=0;
        int commaFound = 0, rangeFound = 0;
        bool range_open=false;
        while(index < range_string.size()){
            if(range_string[index] == ']'){
                if(range_open == true){
                    std::string range = range_string.substr(startpos, index + 1 - startpos);
                    range=StringUtils::trim(range);
                    result.emplace_back(range);
                    rangeFound++;
                    range_open=false;
                }
                else{
                    result.clear();
                    break;
                }
            }
            else if(range_string[index] == ',' && range_open == false){
                startpos = index+1;
                commaFound++;
            }
            else if(range_string[index] == '['){
                if((commaFound == rangeFound) && range_open==false){
                    range_open=true;
                }
                else{
                    result.clear();
                    break;
                }
            }

            index++;
        }   

        if((result.empty()) || (range_open==true)){
            std::string error = "Error splitting the range string.";
            return Option<bool>(400, error);
        }

        std::vector<std::tuple<int64_t, int64_t, std::string>> tupVec;

        auto& range_map = a_facet.facet_range_map;
        for(const auto& range : result){
            //validate each range syntax
            if(!std::regex_match(range, range_pattern)){
                std::string error = "Range String range pattern not matched.";
                return Option<bool>(400, error);
            }
    
            auto pos1 = range.find(":");
            std::string range_val = range.substr(0, pos1);
    
            auto pos2 = range.find(",");
            auto pos3 = range.find("]");
    
            int64_t lower_range = std::stoll(range.substr(pos1 + 2, pos2));
            int64_t upper_range = std::stoll(range.substr(pos2 + 1, pos3));

            tupVec.emplace_back(std::make_tuple(lower_range, upper_range, range_val));
        }

        //sort the range values so that we can check continuity
        sort(tupVec.begin(), tupVec.end());

        for(const auto& tup : tupVec){

            int64_t lower_range = std::get<0>(tup);
            int64_t upper_range = std::get<1>(tup);
            std::string range_val = std::get<2>(tup);
            //check if ranges are continous or not
            if((!range_map.empty()) && (range_map.find(lower_range)== range_map.end())){
                std::string error = "Ranges in range facet syntax should be continous.";
                return Option<bool>(400, error);
            }
            
            range_map[upper_range] =  range_val;
        }
        
        a_facet.is_range_query = true;

        facets.emplace_back(std::move(a_facet));
    } else if (facet_field.find('*') != std::string::npos) { // Wildcard
        // Trim * from the end.
        auto prefix = facet_field.substr(0, facet_field.size() - 1);
        auto pair = search_schema.equal_prefix_range(prefix);

        // Collect the fields that match the prefix and are marked as facet.
        for (auto field = pair.first; field != pair.second; field++) {
            if (field->facet) {
                facets.emplace_back(facet(field->name));
            }
        }
   } else {//normal facet
        facets.emplace_back(facet(facet_field));
    }

    if(search_schema.count(facets.back().field_name) == 0 || !search_schema.at(facets.back().field_name).facet) {
            std::string error = "Could not find a facet field named `" + facets.back().field_name + "` in the schema.";
            facets.pop_back();
            return Option<bool>(404, error);
        }

    return Option<bool>(true);
}

=======
>>>>>>> e4f3090f
Option<bool> Collection::populate_include_exclude_fields(const spp::sparse_hash_set<std::string>& include_fields,
                                                         const spp::sparse_hash_set<std::string>& exclude_fields,
                                                         tsl::htrie_set<char>& include_fields_full,
                                                         tsl::htrie_set<char>& exclude_fields_full) const {

    std::vector<std::string> include_fields_vec;
    std::vector<std::string> exclude_fields_vec;

    for(auto& f_name: include_fields) {
        auto field_op = extract_field_name(f_name, search_schema, include_fields_vec, false, enable_nested_fields);
        if(!field_op.ok()) {
            if(field_op.code() == 404) {
                // field need not be part of schema to be included (could be a stored value in the doc)
                include_fields_vec.push_back(f_name);
                continue;
            }
            return Option<bool>(field_op.code(), field_op.error());
        }
    }

    for(auto& f_name: exclude_fields) {
        if(f_name == "out_of") {
            // `out_of` is strictly a meta-field, but we handle it since it's useful
            continue;
        }

        auto field_op = extract_field_name(f_name, search_schema, exclude_fields_vec, false, enable_nested_fields);
        if(!field_op.ok()) {
            if(field_op.code() == 404) {
                // field need not be part of schema to be excluded (could be a stored value in the doc)
                exclude_fields_vec.push_back(f_name);
                continue;
            }
            return Option<bool>(field_op.code(), field_op.error());
        }
    }

    for(auto& f_name: include_fields_vec) {
        include_fields_full.insert(f_name);
    }

    for(auto& f_name: exclude_fields_vec) {
        exclude_fields_full.insert(f_name);
    }

    return Option<bool>(true);
}

Option<bool> Collection::populate_include_exclude_fields_lk(const spp::sparse_hash_set<std::string>& include_fields,
                                                            const spp::sparse_hash_set<std::string>& exclude_fields,
                                                            tsl::htrie_set<char>& include_fields_full,
                                                            tsl::htrie_set<char>& exclude_fields_full) const {
    std::shared_lock lock(mutex);
    return populate_include_exclude_fields(include_fields, exclude_fields, include_fields_full, exclude_fields_full);
}<|MERGE_RESOLUTION|>--- conflicted
+++ resolved
@@ -4161,9 +4161,8 @@
 
 bool Collection::get_enable_nested_fields() {
     return enable_nested_fields;
-};
-
-<<<<<<< HEAD
+}
+
 Option<bool> Collection::parse_facet(const std::string& facet_field, std::vector<facet>& facets) const{
    const std::regex base_pattern("[a-z]+\\(.*\\)");
    const std::regex range_pattern("[[a-zA-Z]+:\\[([0-9]+)\\, ([0-9]+)\\]");
@@ -4297,8 +4296,6 @@
     return Option<bool>(true);
 }
 
-=======
->>>>>>> e4f3090f
 Option<bool> Collection::populate_include_exclude_fields(const spp::sparse_hash_set<std::string>& include_fields,
                                                          const spp::sparse_hash_set<std::string>& exclude_fields,
                                                          tsl::htrie_set<char>& include_fields_full,
