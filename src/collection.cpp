#include "collection.h"

#include <numeric>
#include <chrono>
#include <match_score.h>
#include <string_utils.h>
#include <art.h>
#include <rocksdb/write_batch.h>
#include <system_metrics.h>
#include <tokenizer.h>
#include <collection_manager.h>
#include <regex>
#include <list>
#include <posting.h>
#include "topster.h"
#include "logger.h"
#include "thread_local_vars.h"

const std::string override_t::MATCH_EXACT = "exact";
const std::string override_t::MATCH_CONTAINS = "contains";

struct sort_fields_guard_t {
    std::vector<sort_by> sort_fields_std;

    ~sort_fields_guard_t() {
        for(auto& sort_by_clause: sort_fields_std) {
            if(sort_by_clause.eval.ids) {
                delete [] sort_by_clause.eval.ids;
                sort_by_clause.eval.ids = nullptr;
                sort_by_clause.eval.size = 0;
            }
        }
    }
};

Collection::Collection(const std::string& name, const uint32_t collection_id, const uint64_t created_at,
                       const uint32_t next_seq_id, Store *store, const std::vector<field> &fields,
                       const std::string& default_sorting_field,
                       const float max_memory_ratio, const std::string& fallback_field_type,
                       const std::vector<std::string>& symbols_to_index,
                       const std::vector<std::string>& token_separators,
                       const bool enable_nested_fields):
        name(name), collection_id(collection_id), created_at(created_at),
        next_seq_id(next_seq_id), store(store),
        fields(fields), default_sorting_field(default_sorting_field), enable_nested_fields(enable_nested_fields),
        max_memory_ratio(max_memory_ratio),
        fallback_field_type(fallback_field_type), dynamic_fields({}),
        symbols_to_index(to_char_array(symbols_to_index)), token_separators(to_char_array(token_separators)),
        index(init_index()) {

    this->num_documents = 0;
}

Collection::~Collection() {
    std::unique_lock lock(mutex);
    delete index;
    delete synonym_index;
}

uint32_t Collection::get_next_seq_id() {
    std::shared_lock lock(mutex);
    store->increment(get_next_seq_id_key(name), 1);
    return next_seq_id++;
}

Option<doc_seq_id_t> Collection::to_doc(const std::string & json_str, nlohmann::json& document,
                                        const index_operation_t& operation,
                                        const DIRTY_VALUES dirty_values,
                                        const std::string& id) {
    try {
        document = nlohmann::json::parse(json_str);
    } catch(const std::exception& e) {
        LOG(ERROR) << "JSON error: " << e.what();
        return Option<doc_seq_id_t>(400, std::string("Bad JSON: ") + e.what());
    }

    if(!document.is_object()) {
        return Option<doc_seq_id_t>(400, "Bad JSON: not a properly formed document.");
    }

    if(document.count("id") != 0 && id != "" && document["id"] != id) {
        return Option<doc_seq_id_t>(400, "The `id` of the resource does not match the `id` in the JSON body.");
    }

    if(document.count("id") == 0 && !id.empty()) {
        // use the explicit ID (usually from a PUT request) if document body does not have it
        document["id"] = id;
    }

    if(document.count("id") != 0 && document["id"] == "") {
        return Option<doc_seq_id_t>(400, "The `id` should not be empty.");
    }

    if(document.count("id") == 0) {
        if(operation == UPDATE) {
            return Option<doc_seq_id_t>(400, "For update, the `id` key must be provided.");
        }
        // for UPSERT, EMPLACE or CREATE, if a document does not have an ID, we will treat it as a new doc
        uint32_t seq_id = get_next_seq_id();
        document["id"] = std::to_string(seq_id);
        return Option<doc_seq_id_t>(doc_seq_id_t{seq_id, true});
    } else {
        if(!document["id"].is_string()) {
            return Option<doc_seq_id_t>(400, "Document's `id` field should be a string.");
        }

        const std::string& doc_id = document["id"];

        // try to get the corresponding sequence id from disk if present
        std::string seq_id_str;
        StoreStatus seq_id_status = store->get(get_doc_id_key(doc_id), seq_id_str);

        if(seq_id_status == StoreStatus::ERROR) {
            return Option<doc_seq_id_t>(500, "Error fetching the sequence key for document with id: " + doc_id);
        }

        if(seq_id_status == StoreStatus::FOUND) {
            if(operation == CREATE) {
                return Option<doc_seq_id_t>(409, std::string("A document with id ") + doc_id + " already exists.");
            }

            // UPSERT, EMPLACE or UPDATE
            uint32_t seq_id = (uint32_t) std::stoul(seq_id_str);
            return Option<doc_seq_id_t>(doc_seq_id_t{seq_id, false});

        } else {
            if(operation == UPDATE) {
                // for UPDATE, a document with given ID must be found
                return Option<doc_seq_id_t>(404, "Could not find a document with id: " + doc_id);
            } else {
                // for UPSERT, EMPLACE or CREATE, if a document with given ID is not found, we will treat it as a new doc
                uint32_t seq_id = get_next_seq_id();
                return Option<doc_seq_id_t>(doc_seq_id_t{seq_id, true});
            }
        }
    }
}

nlohmann::json Collection::get_summary_json() const {
    std::shared_lock lock(mutex);

    nlohmann::json json_response;

    json_response["name"] = name;
    json_response["num_documents"] = num_documents.load();
    json_response["created_at"] = created_at.load();
    json_response["enable_nested_fields"] = enable_nested_fields;
    json_response["token_separators"] = nlohmann::json::array();
    json_response["symbols_to_index"] = nlohmann::json::array();

    for(auto c: symbols_to_index) {
        json_response["symbols_to_index"].push_back(std::string(1, c));
    }

    for(auto c: token_separators) {
        json_response["token_separators"].push_back(std::string(1, c));
    }

    nlohmann::json fields_arr;

    for(const field & coll_field: fields) {
        nlohmann::json field_json;
        field_json[fields::name] = coll_field.name;
        field_json[fields::type] = coll_field.type;
        field_json[fields::facet] = coll_field.facet;
        field_json[fields::optional] = coll_field.optional;
        field_json[fields::index] = coll_field.index;
        field_json[fields::sort] = coll_field.sort;
        field_json[fields::infix] = coll_field.infix;
        field_json[fields::locale] = coll_field.locale;
        field_json[fields::nested] = coll_field.nested;

        if(coll_field.nested) {
            field_json[fields::nested_array] = coll_field.nested_array;
        }

        if(coll_field.num_dim > 0) {
            field_json[fields::num_dim] = coll_field.num_dim;
        }

        fields_arr.push_back(field_json);
    }

    json_response["fields"] = fields_arr;
    json_response["default_sorting_field"] = default_sorting_field;
    return json_response;
}

Option<nlohmann::json> Collection::add(const std::string & json_str,
                                       const index_operation_t& operation, const std::string& id,
                                       const DIRTY_VALUES& dirty_values) {
    nlohmann::json document;
    std::vector<std::string> json_lines = {json_str};
    const nlohmann::json& res = add_many(json_lines, document, operation, id, dirty_values, false, false);

    if(!res["success"].get<bool>()) {
        nlohmann::json res_doc;

        try {
            res_doc = nlohmann::json::parse(json_lines[0]);
        } catch(const std::exception& e) {
            LOG(ERROR) << "JSON error: " << e.what();
            return Option<nlohmann::json>(400, std::string("Bad JSON: ") + e.what());
        }

        return Option<nlohmann::json>(res_doc["code"].get<size_t>(), res_doc["error"].get<std::string>());
    }

    return Option<nlohmann::json>(document);
}

nlohmann::json Collection::add_many(std::vector<std::string>& json_lines, nlohmann::json& document,
                                    const index_operation_t& operation, const std::string& id,
                                    const DIRTY_VALUES& dirty_values, const bool& return_doc, const bool& return_id) {
    //LOG(INFO) << "Memory ratio. Max = " << max_memory_ratio << ", Used = " << SystemMetrics::used_memory_ratio();
    std::vector<index_record> index_records;

    const size_t index_batch_size = 1000;
    size_t num_indexed = 0;
    //bool exceeds_memory_limit = false;

    // ensures that document IDs are not repeated within the same batch
    std::set<std::string> batch_doc_ids;

    for(size_t i=0; i < json_lines.size(); i++) {
        const std::string & json_line = json_lines[i];
        Option<doc_seq_id_t> doc_seq_id_op = to_doc(json_line, document, operation, dirty_values, id);

        const uint32_t seq_id = doc_seq_id_op.ok() ? doc_seq_id_op.get().seq_id : 0;
        index_record record(i, seq_id, document, operation, dirty_values);

        // NOTE: we overwrite the input json_lines with result to avoid memory pressure

        record.is_update = false;
        bool repeated_doc = false;

        if(!doc_seq_id_op.ok()) {
            record.index_failure(doc_seq_id_op.code(), doc_seq_id_op.error());
        } else {
            const std::string& doc_id = record.doc["id"].get<std::string>();
            repeated_doc = (batch_doc_ids.find(doc_id) != batch_doc_ids.end());

            if(repeated_doc) {
                // when a document repeats, we send the batch until this document so that we can deal with conflicts
                i--;
                goto do_batched_index;
            }

            record.is_update = !doc_seq_id_op.get().is_new;

            if(record.is_update) {
                get_document_from_store(get_seq_id_key(seq_id), record.old_doc);
            }

            batch_doc_ids.insert(doc_id);

            // if `fallback_field_type` or `dynamic_fields` is enabled, update schema first before indexing
            if(!fallback_field_type.empty() || !dynamic_fields.empty() || !nested_fields.empty()) {
                std::vector<field> new_fields;
                std::vector<field> nested_fields_found;
                std::unique_lock lock(mutex);

                Option<bool> new_fields_op = detect_new_fields(record.doc, dirty_values,
                                                               search_schema, dynamic_fields,
                                                               nested_fields,
                                                               fallback_field_type,
                                                               new_fields, nested_fields_found,
                                                               enable_nested_fields);
                if(!new_fields_op.ok()) {
                    record.index_failure(new_fields_op.code(), new_fields_op.error());
                }

                else if(!new_fields.empty()) {
                    for(auto& new_field: new_fields) {
                        search_schema.emplace(new_field.name, new_field);
                        fields.emplace_back(new_field);
                    }

                    for(auto& nested_field: nested_fields_found) {
                        nested_fields.emplace(nested_field.name, nested_field);
                    }

                    auto persist_op = persist_collection_meta();
                    if(!persist_op.ok()) {
                        record.index_failure(persist_op.code(), persist_op.error());
                    } else {
                        index->refresh_schemas(new_fields, {});
                    }
                }
            }
        }

        index_records.emplace_back(std::move(record));

        do_batched_index:

        if((i+1) % index_batch_size == 0 || i == json_lines.size()-1 || repeated_doc) {
            batch_index(index_records, json_lines, num_indexed, return_doc, return_id);

            // to return the document for the single doc add cases
            if(index_records.size() == 1) {
                const auto& rec = index_records[0];
                document = rec.is_update ? rec.new_doc : rec.doc;
                remove_flat_fields(document);
            }
            index_records.clear();
            batch_doc_ids.clear();
        }
    }

    nlohmann::json resp_summary;
    resp_summary["num_imported"] = num_indexed;
    resp_summary["success"] = (num_indexed == json_lines.size());

    return resp_summary;
}

bool Collection::is_exceeding_memory_threshold() const {
    return SystemMetrics::used_memory_ratio() > max_memory_ratio;
}

void Collection::batch_index(std::vector<index_record>& index_records, std::vector<std::string>& json_out,
                             size_t &num_indexed, const bool& return_doc, const bool& return_id) {

    batch_index_in_memory(index_records);

    // store only documents that were indexed in-memory successfully
    for(auto& index_record: index_records) {
        nlohmann::json res;

        if(index_record.indexed.ok()) {
            if(index_record.is_update) {
                remove_flat_fields(index_record.new_doc);
                const std::string& serialized_json = index_record.new_doc.dump(-1, ' ', false, nlohmann::detail::error_handler_t::ignore);
                bool write_ok = store->insert(get_seq_id_key(index_record.seq_id), serialized_json);

                if(!write_ok) {
                    // we will attempt to reindex the old doc on a best-effort basis
                    LOG(ERROR) << "Update to disk failed. Will restore old document";
                    remove_document(index_record.new_doc, index_record.seq_id, false);
                    index_in_memory(index_record.old_doc, index_record.seq_id, index_record.operation, index_record.dirty_values);
                    index_record.index_failure(500, "Could not write to on-disk storage.");
                } else {
                    num_indexed++;
                    index_record.index_success();
                }

            } else {
                // remove flattened field values before storing on disk (.flat meta will be kept)
                remove_flat_fields(index_record.doc);

                const std::string& seq_id_str = std::to_string(index_record.seq_id);
                const std::string& serialized_json = index_record.doc.dump(-1, ' ', false,
                                                                           nlohmann::detail::error_handler_t::ignore);

                rocksdb::WriteBatch batch;
                batch.Put(get_doc_id_key(index_record.doc["id"]), seq_id_str);
                batch.Put(get_seq_id_key(index_record.seq_id), serialized_json);
                bool write_ok = store->batch_write(batch);

                if(!write_ok) {
                    // remove from in-memory store to keep the state synced
                    LOG(ERROR) << "Write to disk failed. Will restore old document";
                    remove_document(index_record.doc, index_record.seq_id, false);
                    index_record.index_failure(500, "Could not write to on-disk storage.");
                } else {
                    num_indexed++;
                    index_record.index_success();
                }
            }
            res["success"] = index_record.indexed.ok();

            if (return_doc & index_record.indexed.ok()) {
                res["document"] = index_record.is_update ? index_record.new_doc : index_record.doc;
            }
            if (return_id & index_record.indexed.ok()) {
                res["id"] = index_record.is_update ? index_record.new_doc["id"] : index_record.doc["id"];
            }
            if(!index_record.indexed.ok()) {
                res["document"] = json_out[index_record.position];
                res["error"] = index_record.indexed.error();
                res["code"] = index_record.indexed.code();
            }
        } else {
            res["success"] = false;
            res["document"] = json_out[index_record.position];
            res["error"] = index_record.indexed.error();
            res["code"] = index_record.indexed.code();
        }

        json_out[index_record.position] = res.dump(-1, ' ', false,
                                                   nlohmann::detail::error_handler_t::ignore);
    }
}

Option<uint32_t> Collection::index_in_memory(nlohmann::json &document, uint32_t seq_id,
                                             const index_operation_t op, const DIRTY_VALUES& dirty_values) {
    std::unique_lock lock(mutex);

    Option<uint32_t> validation_op = Index::validate_index_in_memory(document, seq_id, default_sorting_field,
                                                                     search_schema, op,
                                                                     fallback_field_type, dirty_values);

    if(!validation_op.ok()) {
        return validation_op;
    }

    index_record rec(0, seq_id, document, op, dirty_values);

    std::vector<index_record> index_batch;
    index_batch.emplace_back(std::move(rec));
    Index::batch_memory_index(index, index_batch, default_sorting_field, search_schema,
                              fallback_field_type, token_separators, symbols_to_index, true);

    num_documents += 1;
    return Option<>(200);
}

size_t Collection::batch_index_in_memory(std::vector<index_record>& index_records) {
    std::unique_lock lock(mutex);
    size_t num_indexed = Index::batch_memory_index(index, index_records, default_sorting_field,
                                                   search_schema, fallback_field_type,
                                                   token_separators, symbols_to_index, true);
    num_documents += num_indexed;
    return num_indexed;
}

void Collection::curate_results(string& actual_query, const string& filter_query,
                                bool enable_overrides, bool already_segmented,
                                const std::map<size_t, std::vector<std::string>>& pinned_hits,
                                const std::vector<std::string>& hidden_hits,
                                std::vector<std::pair<uint32_t, uint32_t>>& included_ids,
                                std::vector<uint32_t>& excluded_ids,
                                std::vector<const override_t*>& filter_overrides,
                                bool& filter_curated_hits,
                                std::string& curated_sort_by) const {

    std::set<uint32_t> excluded_set;

    // If pinned or hidden hits are provided, they take precedence over overrides

    // have to ensure that hidden hits take precedence over included hits
    if(!hidden_hits.empty()) {
        for(const auto & hit: hidden_hits) {
            Option<uint32_t> seq_id_op = doc_id_to_seq_id(hit);
            if(seq_id_op.ok()) {
                excluded_ids.push_back(seq_id_op.get());
                excluded_set.insert(seq_id_op.get());
            }
        }
    }

    std::string query = actual_query;

    if(enable_overrides && !overrides.empty()) {
        StringUtils::tolowercase(query);

        for(const auto& override_kv: overrides) {
            const auto& override = override_kv.second;

            auto now_epoch = int64_t(std::time(0));
            if(override.effective_from_ts != -1 && now_epoch < override.effective_from_ts) {
                continue;
            }

            if(override.effective_to_ts != -1 && now_epoch > override.effective_to_ts) {
                continue;
            }

            // ID-based overrides are applied first as they take precedence over filter-based overrides
            if(!override.filter_by.empty()) {
                filter_overrides.push_back(&override);
            }

            bool filter_by_match = (override.rule.query.empty() && override.rule.match.empty() &&
                                   !override.rule.filter_by.empty() && override.rule.filter_by == filter_query);

            bool query_match = (override.rule.match == override_t::MATCH_EXACT && override.rule.query == query) ||
                   (override.rule.match == override_t::MATCH_CONTAINS &&
                    StringUtils::contains_word(query, override.rule.query));

            if (filter_by_match || query_match) {
                if(!override.rule.filter_by.empty() && override.rule.filter_by != filter_query) {
                    continue;
                }

                // have to ensure that dropped hits take precedence over added hits
                for(const auto & hit: override.drop_hits) {
                    Option<uint32_t> seq_id_op = doc_id_to_seq_id(hit.doc_id);
                    if(seq_id_op.ok()) {
                        excluded_ids.push_back(seq_id_op.get());
                        excluded_set.insert(seq_id_op.get());
                    }
                }

                for(const auto & hit: override.add_hits) {
                    Option<uint32_t> seq_id_op = doc_id_to_seq_id(hit.doc_id);
                    if(!seq_id_op.ok()) {
                        continue;
                    }
                    uint32_t seq_id = seq_id_op.get();
                    bool excluded = (excluded_set.count(seq_id) != 0);
                    if(!excluded) {
                        included_ids.emplace_back(seq_id, hit.position);
                    }
                }

                if(!override.replace_query.empty()) {
                    actual_query = override.replace_query;
                } else if(override.remove_matched_tokens && override.filter_by.empty()) {
                    // don't prematurely remove tokens from query because dynamic filtering will require them
                    StringUtils::replace_all(query, override.rule.query, "");
                    StringUtils::trim(query);
                    if(query.empty()) {
                        query = "*";
                    }

                    actual_query = query;
                }

                filter_curated_hits = override.filter_curated_hits;
                curated_sort_by = override.sort_by;

                if(override.stop_processing) {
                    break;
                }
            }
        }
    }

    if(!pinned_hits.empty()) {
        for(const auto& pos_ids: pinned_hits) {
            size_t pos = pos_ids.first;
            for(const std::string& id: pos_ids.second) {
                Option<uint32_t> seq_id_op = doc_id_to_seq_id(id);
                if(!seq_id_op.ok()) {
                    continue;
                }
                uint32_t seq_id = seq_id_op.get();
                bool excluded = (excluded_set.count(seq_id) != 0);
                if(!excluded) {
                    included_ids.emplace_back(seq_id, pos);
                }
            }
        }
    }
}

Option<bool> Collection::validate_and_standardize_sort_fields(const std::vector<sort_by> & sort_fields,
                                                              std::vector<sort_by>& sort_fields_std,
                                                              const bool is_wildcard_query) const {

    size_t num_sort_expressions = 0;

    for(size_t i = 0; i < sort_fields.size(); i++) {
        const sort_by& _sort_field = sort_fields[i];
        sort_by sort_field_std(_sort_field.name, _sort_field.order);

        if(sort_field_std.name.back() == ')') {
            // check if this is a geo field or text match field
            size_t paran_start = 0;
            while(paran_start < sort_field_std.name.size() && sort_field_std.name[paran_start] != '(') {
                paran_start++;
            }

            const std::string& actual_field_name = sort_field_std.name.substr(0, paran_start);
            const auto field_it = search_schema.find(actual_field_name);

            if(actual_field_name == sort_field_const::text_match) {
                std::vector<std::string> match_parts;
                const std::string& match_config = sort_field_std.name.substr(paran_start+1, sort_field_std.name.size() - paran_start - 2);
                StringUtils::split(match_config, match_parts, ":");
                if(match_parts.size() != 2 || match_parts[0] != "buckets") {
                    return Option<bool>(400, "Invalid sorting parameter passed for _text_match.");
                }

                if(!StringUtils::is_uint32_t(match_parts[1])) {
                    return Option<bool>(400, "Invalid value passed for _text_match `buckets` configuration.");
                }

                sort_field_std.name = actual_field_name;
                sort_field_std.text_match_buckets = std::stoll(match_parts[1]);

            } else if(actual_field_name == sort_field_const::eval) {
                const std::string& filter_exp = sort_field_std.name.substr(paran_start + 1,
                                                                           sort_field_std.name.size() - paran_start -
                                                                           2);
                Option<bool> parse_filter_op = filter::parse_filter_query(filter_exp, search_schema,
                                                                          store, "", sort_field_std.eval.filter_tree_root);
                if(!parse_filter_op.ok()) {
                    return Option<bool>(parse_filter_op.code(), "Error parsing eval expression in sort_by clause.");
                }

                sort_field_std.name = actual_field_name;
                num_sort_expressions++;

            } else {
                if(field_it == search_schema.end()) {
                    std::string error = "Could not find a field named `" + actual_field_name + "` in the schema for sorting.";
                    return Option<bool>(404, error);
                }

                std::string error = "Bad syntax for sorting field `" + actual_field_name + "`";

                if(!field_it.value().is_geopoint()) {
                    // check for null value order
                    const std::string& sort_params_str = sort_field_std.name.substr(paran_start + 1,
                                                                                     sort_field_std.name.size() -
                                                                                     paran_start - 2);

                    std::vector<std::string> param_parts;
                    StringUtils::split(sort_params_str, param_parts, ":");

                    if(param_parts.size() != 2) {
                        return Option<bool>(400, error);
                    }

                    if(param_parts[0] != sort_field_const::missing_values) {
                        return Option<bool>(400, error);
                    }

                    auto missing_values_op = magic_enum::enum_cast<sort_by::missing_values_t>(param_parts[1]);
                    if(missing_values_op.has_value()) {
                        sort_field_std.missing_values = missing_values_op.value();
                    } else {
                        return Option<bool>(400, error);
                    }
                }

                else {
                    const std::string& geo_coordstr = sort_field_std.name.substr(paran_start+1, sort_field_std.name.size() - paran_start - 2);

                    // e.g. geopoint_field(lat1, lng1, exclude_radius: 10 miles)

                    std::vector<std::string> geo_parts;
                    StringUtils::split(geo_coordstr, geo_parts, ",");

                    if(geo_parts.size() != 2 && geo_parts.size() != 3) {
                        return Option<bool>(400, error);
                    }

                    if(!StringUtils::is_float(geo_parts[0]) || !StringUtils::is_float(geo_parts[1])) {
                        return Option<bool>(400, error);
                    }

                    if(geo_parts.size() == 3) {
                        // try to parse the exclude radius option
                        bool is_exclude_option = false;

                        if(StringUtils::begins_with(geo_parts[2], sort_field_const::exclude_radius)) {
                            is_exclude_option = true;
                        } else if(StringUtils::begins_with(geo_parts[2], sort_field_const::precision)) {
                            is_exclude_option = false;
                        } else {
                            return Option<bool>(400, error);
                        }

                        std::vector<std::string> param_parts;
                        StringUtils::split(geo_parts[2], param_parts, ":");

                        if(param_parts.size() != 2) {
                            return Option<bool>(400, error);
                        }

                        // param_parts[1] is the value, in either "20km" or "20 km" format

                        if(param_parts[1].size() < 2) {
                            return Option<bool>(400, error);
                        }

                        std::string unit = param_parts[1].substr(param_parts[1].size()-2, 2);

                        if(unit != "km" && unit != "mi") {
                            return Option<bool>(400, "Sort field's parameter unit must be either `km` or `mi`.");
                        }

                        std::vector<std::string> dist_values;
                        StringUtils::split(param_parts[1], dist_values, unit);

                        if(dist_values.size() != 1) {
                            return Option<bool>(400, error);
                        }

                        if(!StringUtils::is_float(dist_values[0])) {
                            return Option<bool>(400, error);
                        }

                        int32_t value_meters;

                        if(unit == "km") {
                            value_meters = std::stof(dist_values[0]) * 1000;
                        } else if(unit == "mi") {
                            value_meters = std::stof(dist_values[0]) * 1609.34;
                        } else {
                            return Option<bool>(400, "Sort field's parameter "
                                                     "unit must be either `km` or `mi`.");
                        }

                        if(value_meters <= 0) {
                            return Option<bool>(400, "Sort field's parameter must be a positive number.");
                        }

                        if(is_exclude_option) {
                            sort_field_std.exclude_radius = value_meters;
                        } else {
                            sort_field_std.geo_precision = value_meters;
                        }
                    }

                    double lat = std::stod(geo_parts[0]);
                    double lng = std::stod(geo_parts[1]);
                    int64_t lat_lng = GeoPoint::pack_lat_lng(lat, lng);
                    sort_field_std.geopoint = lat_lng;
                }

                sort_field_std.name = actual_field_name;
            }
        }

        if (sort_field_std.name != sort_field_const::text_match && sort_field_std.name != sort_field_const::eval) {
            const auto field_it = search_schema.find(sort_field_std.name);
            if(field_it == search_schema.end() || !field_it.value().sort || !field_it.value().index) {
                std::string error = "Could not find a field named `" + sort_field_std.name +
                                    "` in the schema for sorting.";
                return Option<bool>(404, error);
            }
        }

        StringUtils::toupper(sort_field_std.order);

        if(sort_field_std.order != sort_field_const::asc && sort_field_std.order != sort_field_const::desc) {
            std::string error = "Order for field` " + sort_field_std.name + "` should be either ASC or DESC.";
            return Option<bool>(400, error);
        }

        sort_fields_std.emplace_back(sort_field_std);
    }

    /*
      1. Empty: [match_score, dsf] upstream
      2. ONE  : [usf, match_score]
      3. TWO  : [usf1, usf2, match_score]
      4. THREE: do nothing
    */
    if(sort_fields_std.empty()) {
        if(!is_wildcard_query) {
            sort_fields_std.emplace_back(sort_field_const::text_match, sort_field_const::desc);
        }

        if(!default_sorting_field.empty()) {
            sort_fields_std.emplace_back(default_sorting_field, sort_field_const::desc);
        } else {
            sort_fields_std.emplace_back(sort_field_const::seq_id, sort_field_const::desc);
        }
    }

    bool found_match_score = false;
    for(const auto & sort_field : sort_fields_std) {
        if(sort_field.name == sort_field_const::text_match) {
            found_match_score = true;
            break;
        }
    }

    if(!found_match_score && !is_wildcard_query && sort_fields.size() < 3) {
        sort_fields_std.emplace_back(sort_field_const::text_match, sort_field_const::desc);
    }

    if(sort_fields_std.size() > 3) {
        std::string message = "Only upto 3 sort_by fields can be specified.";
        return Option<bool>(422, message);
    }

    if(num_sort_expressions > 1) {
        std::string message = "Only one sorting eval expression is allowed.";
        return Option<bool>(422, message);
    }

    return Option<bool>(true);
}

Option<bool> Collection::extract_field_name(const std::string& field_name,
                                            const tsl::htrie_map<char, field>& search_schema,
                                            std::vector<std::string>& processed_search_fields,
                                            const bool extract_only_string_fields,
                                            const bool enable_nested_fields) {
    if(field_name == "id") {
        processed_search_fields.push_back(field_name);
        return Option<bool>(true);
    }

    auto prefix_it = search_schema.equal_prefix_range(field_name);
    bool field_found = false;

    for(auto kv = prefix_it.first; kv != prefix_it.second; ++kv) {
        bool exact_key_match = (kv.key().size() == field_name.size());
        bool exact_primitive_match = exact_key_match && !kv.value().is_object();

        if(extract_only_string_fields && !kv.value().is_string()) {
            if(exact_primitive_match) {
                // upstream needs to be returned an error
                return Option<bool>(400, "Field `" + field_name + "` should be a string or a string array.");
            }

            continue;
        }

        // field_name prefix must be followed by a "." to indicate an object search
        if (exact_primitive_match || (enable_nested_fields && kv.key().size() > field_name.size() &&
                                      kv.key()[field_name.size()] == '.')) {
            processed_search_fields.push_back(kv.key());
            field_found = true;
        }
    }

    if(!field_found) {
        std::string error = "Could not find a field named `" + field_name + "` in the schema.";
        return Option<bool>(404, error);
    }

    return Option<bool>(true);
}

Option<nlohmann::json> Collection::search(const std::string & raw_query,
                                  const std::vector<std::string>& raw_search_fields,
                                  const std::string & filter_query, const std::vector<std::string>& facet_fields,
                                  const std::vector<sort_by> & sort_fields, const std::vector<uint32_t>& num_typos,
                                  const size_t per_page, const size_t page,
                                  token_ordering token_order, const std::vector<bool>& prefixes,
                                  const size_t drop_tokens_threshold,
                                  const spp::sparse_hash_set<std::string> & include_fields,
                                  const spp::sparse_hash_set<std::string> & exclude_fields,
                                  const size_t max_facet_values,
                                  const std::string & simple_facet_query,
                                  const size_t snippet_threshold,
                                  const size_t highlight_affix_num_tokens,
                                  const std::string& highlight_full_fields,
                                  size_t typo_tokens_threshold,
                                  const std::string& pinned_hits_str,
                                  const std::string& hidden_hits_str,
                                  const std::vector<std::string>& raw_group_by_fields,
                                  size_t group_limit,
                                  const std::string& highlight_start_tag,
                                  const std::string& highlight_end_tag,
                                  std::vector<uint32_t> raw_query_by_weights,
                                  size_t limit_hits,
                                  bool prioritize_exact_match,
                                  bool pre_segmented_query,
                                  bool enable_overrides,
                                  const std::string& highlight_fields,
                                  const bool exhaustive_search,
                                  const size_t search_stop_millis,
                                  const size_t min_len_1typo,
                                  const size_t min_len_2typo,
                                  enable_t split_join_tokens,
                                  const size_t max_candidates,
                                  const std::vector<enable_t>& infixes,
                                  const size_t max_extra_prefix,
                                  const size_t max_extra_suffix,
                                  const size_t facet_query_num_typos,
                                  const size_t filter_curated_hits_option,
                                  const bool prioritize_token_position,
                                  const std::string& vector_query_str) {

    std::shared_lock lock(mutex);


    auto search_params_op = get_search_args(raw_query, raw_search_fields, simple_filter_query, facet_fields, sort_fields,
                                            num_typos, per_page, page, token_order, prefixes, drop_tokens_threshold,
                                            include_fields, exclude_fields, max_facet_values, simple_facet_query,
                                            snippet_threshold, highlight_affix_num_tokens, highlight_full_fields,
                                            typo_tokens_threshold, pinned_hits_str, hidden_hits_str, raw_group_by_fields,
                                            group_limit, highlight_start_tag, highlight_end_tag, query_by_weights,
                                            limit_hits, prioritize_exact_match, pre_segmented_query, enable_overrides,
                                            highlight_fields, exhaustive_search, search_stop_millis, min_len_1typo,
                                            min_len_2typo, split_join_tokens, max_candidates, infixes, max_extra_prefix,
                                            max_extra_suffix, facet_query_num_typos, filter_curated_hits_option,
                                            prioritize_token_position, vector_query_str);
    
    if(!search_params_op.ok()) {
        return Option<nlohmann::json>(search_params_op.code(), search_params_op.error());
    }

<<<<<<< HEAD
    auto search_params = search_params_op.get();
=======
    if(!raw_search_fields.empty() && !raw_query_by_weights.empty() &&
        raw_search_fields.size() != raw_query_by_weights.size()) {
        return Option<nlohmann::json>(400, "Number of weights in `query_by_weights` does not match "
                                           "number of `query_by` fields.");
    }
>>>>>>> 4808d161


<<<<<<< HEAD
    auto search_op = run_search(search_params);
=======
    if(!raw_search_fields.empty() && raw_search_fields.size() != num_typos.size()) {
        if(num_typos.size() != 1) {
            return Option<nlohmann::json>(400, "Number of values in `num_typos` does not match "
                                               "number of `query_by` fields.");
        }
    }
>>>>>>> 4808d161

    if(!search_op.ok()) {
        return Option<nlohmann::json>(search_op.code(), search_op.error());
    }

    auto search_results = search_op.get();


    for(auto& search_result: search_results) {
        std::stable_sort(search_result.collection_kvs.begin(), search_result.collection_kvs.end(), [](const CollectionKV& a, const CollectionKV& b) {
            return std::tie(a.kv->scores[0], a.kv->scores[1], a.kv->scores[2], a.kv->key) > std::tie(b.kv->scores[0], b.kv->scores[1], b.kv->scores[2], b.kv->key);
        });
    }


    auto result_op = get_result(raw_query, raw_search_fields, simple_filter_query, facet_fields, sort_fields,
                                num_typos, search_params, search_results, per_page, page, token_order, prefixes, drop_tokens_threshold,
                                include_fields, exclude_fields, max_facet_values, simple_facet_query,
                                snippet_threshold, highlight_affix_num_tokens, highlight_full_fields,
                                typo_tokens_threshold, pinned_hits_str, hidden_hits_str, raw_group_by_fields,
                                group_limit, highlight_start_tag, highlight_end_tag, query_by_weights,
                                limit_hits, prioritize_exact_match, pre_segmented_query, enable_overrides,
                                highlight_fields, exhaustive_search, search_stop_millis, min_len_1typo,
                                min_len_2typo, split_join_tokens, max_candidates, infixes, max_extra_prefix,
                                max_extra_suffix, facet_query_num_typos, filter_curated_hits_option,
                                prioritize_token_position, vector_query_str);

    auto result = result_op.get();

    result["request_params"]["collection_name"] = name;

<<<<<<< HEAD
    // free search params
    delete search_params;

    return Option<nlohmann::json>(result);
=======
    // validate search fields
    std::vector<std::string> processed_search_fields;
    std::vector<uint32_t> query_by_weights;

    for(size_t i = 0; i < raw_search_fields.size(); i++) {
        const std::string& field_name = raw_search_fields[i];
        if(field_name == "id") {
            // `id` field needs to be handled separately, we will not handle for now
            std::string error = "Cannot use `id` as a query by field.";
            return Option<nlohmann::json>(400, error);
        }

        std::vector<std::string> expanded_search_fields;
        auto field_op = extract_field_name(field_name, search_schema, expanded_search_fields, true, enable_nested_fields);
        if(!field_op.ok()) {
            return Option<nlohmann::json>(field_op.code(), field_op.error());
        }

        for(const auto& expanded_search_field: expanded_search_fields) {
            processed_search_fields.push_back(expanded_search_field);
            if(!raw_query_by_weights.empty()) {
                query_by_weights.push_back(raw_query_by_weights[i]);
            }
        }
    }

    if(!query_by_weights.empty() && processed_search_fields.size() != query_by_weights.size()) {
        std::string error = "Error, query_by_weights.size != query_by.size.";
        return Option<nlohmann::json>(400, error);
    }
>>>>>>> 4808d161

}

void Collection::copy_highlight_doc(std::vector<highlight_field_t>& hightlight_items, const nlohmann::json& src, nlohmann::json& dst) {
    for(const auto& hightlight_item: hightlight_items) {
        std::string root_field_name;
        for(size_t i = 0; i < hightlight_item.name.size(); i++) {
            if(hightlight_item.name[i] == '.') {
                break;
            }

            root_field_name += hightlight_item.name[i];
        }

        if(dst.count(root_field_name) != 0) {
            // skip if parent "foo" has already has been copied over in e.g. foo.bar, foo.baz
            continue;
        }

        // root field name might not exist if object has primitive field values with "."s in the name
        if(src.count(root_field_name) != 0) {
            // copy whole sub-object
            dst[root_field_name] = src[root_field_name];
        } else if(src.count(hightlight_item.name) != 0) {
            dst[hightlight_item.name] = src[hightlight_item.name];
        }
    }
}

void Collection::process_search_field_weights(const std::vector<std::string>& raw_search_fields,
                                              std::vector<uint32_t>& query_by_weights,
                                              std::vector<search_field_t>& weighted_search_fields,
                                              std::vector<std::string>& reordered_search_fields) const {
    const bool weights_given = !query_by_weights.empty();

    // weights, if given, must be in desc order
    bool weights_in_desc_order = true;
    bool weights_undex_max = true;

    for(size_t i=0; i < raw_search_fields.size(); i++) {
        if(!weights_given) {
            size_t weight = std::max<int>(0, (int(Index::FIELD_MAX_WEIGHT) - i));
            query_by_weights.push_back(weight);
            weighted_search_fields.push_back({raw_search_fields[i], weight, i});
        } else {
            // check if weights are already sorted
            auto prev_weight = (i == 0) ? query_by_weights[0] : query_by_weights[i-1];
            weights_in_desc_order = weights_in_desc_order && (query_by_weights[i] <= prev_weight);
            weights_undex_max = weights_undex_max && (query_by_weights[i] <= Index::FIELD_MAX_WEIGHT);
        }
    }

<<<<<<< HEAD
    if(weights_given && (!weights_in_desc_order || !weights_undex_max)) {
        // ensure that search fields are sorted on their corresponding weight
        std::vector<std::pair<size_t, size_t>> field_index_and_weights;

        for(size_t i=0; i < raw_search_fields.size(); i++) {
            field_index_and_weights.emplace_back(i, query_by_weights[i]);
=======
    for(const std::string& field_name: group_by_fields) {
        if(field_name == "id") {
            std::string error = "Cannot use `id` as a group by field.";
            return Option<nlohmann::json>(400, error);
>>>>>>> 4808d161
        }

        std::sort(field_index_and_weights.begin(), field_index_and_weights.end(), [](const auto& a, const auto& b) {
            return a.second > b.second;
        });

        for(size_t i = 0; i < field_index_and_weights.size(); i++) {
            const auto& index_weight = field_index_and_weights[i];
            reordered_search_fields.push_back(raw_search_fields[index_weight.first]);

            // we have to also normalize weights to 0 to Index::FIELD_MAX_WEIGHT range.
            if(i == 0) {
                query_by_weights[i] = Index::FIELD_MAX_WEIGHT;
            } else {
                auto curr_weight = field_index_and_weights[i].second;
                auto prev_weight = field_index_and_weights[i-1].second;

<<<<<<< HEAD
                if(curr_weight == prev_weight) {
                    query_by_weights[i] = query_by_weights[i-1];
                } else {
                    // bound to be lesser than prev_weight since weights have been sorted desc
                    uint32_t bounded_weight = std::max(0, int(query_by_weights[i-1]) - 1);
                    query_by_weights[i] = bounded_weight;
                }
            }

            const auto& search_field = raw_search_fields[index_weight.first];
            const auto weight = query_by_weights[i];
            const size_t orig_index = index_weight.first;
            weighted_search_fields.push_back({search_field, weight, orig_index});
        }
    }

    if(weighted_search_fields.empty()) {
        for(size_t i=0; i < raw_search_fields.size(); i++) {
            const auto& search_field = raw_search_fields[i];
            const auto weight = query_by_weights[i];
            weighted_search_fields.push_back({search_field, weight, i});
=======
    for(auto& f_name: include_fields) {
        auto field_op = extract_field_name(f_name, search_schema, include_fields_vec, false, enable_nested_fields);
        if(!field_op.ok()) {
            if(field_op.code() == 404) {
                // field need not be part of schema to be included (could be a stored value in the doc)
                include_fields_vec.push_back(f_name);
                continue;
            }
            return Option<nlohmann::json>(field_op.code(), field_op.error());
        }
    }

    for(auto& f_name: exclude_fields) {
        if(f_name == "out_of") {
            // `out_of` is strictly a meta-field, but we handle it since it's useful
            continue;
        }

        auto field_op = extract_field_name(f_name, search_schema, exclude_fields_vec, false, enable_nested_fields);
        if(!field_op.ok()) {
            if(field_op.code() == 404) {
                // field need not be part of schema to be excluded (could be a stored value in the doc)
                exclude_fields_vec.push_back(f_name);
                continue;
            }
            return Option<nlohmann::json>(field_op.code(), field_op.error());
>>>>>>> 4808d161
        }
    }
}

void Collection::populate_text_match_info(nlohmann::json& info, uint64_t match_score) const {
    // [ sign | tokens_matched | best_field_score | best_field_weight | num_field_matches ]
    // [  1   |       4        |        48       |       8            |         3         ]  (64 bits)

    // 0 0001 000000000010000000111111111011001000000000100000 00000110 011

    info["score"] = std::to_string(match_score);

    info["tokens_matched"] = (match_score >> 59);
    info["best_field_score"] = std::to_string((match_score << 5) >> (8 + 3 + 5));
    info["best_field_weight"] = ((match_score << 53) >> (3 + 53));
    info["fields_matched"] = ((match_score << 61) >> (61));
}

void Collection::process_highlight_fields(const std::vector<search_field_t>& search_fields,
                                          const tsl::htrie_set<char>& include_fields,
                                          const tsl::htrie_set<char>& exclude_fields,
                                          const std::vector<std::string>& highlight_field_names,
                                          const std::vector<std::string>& highlight_full_field_names,
                                          const std::vector<enable_t>& infixes,
                                          std::vector<std::string>& q_tokens,
                                          const tsl::htrie_map<char, token_leaf>& qtoken_set,
                                          std::vector<highlight_field_t>& highlight_items,
                                          const Index* index) const {

<<<<<<< HEAD
    // identify full highlight fields
    spp::sparse_hash_set<std::string> fields_highlighted_fully_set;
    std::vector<std::string> fields_highlighted_fully_expanded;
    for(const std::string& highlight_full_field: highlight_full_field_names) {
        extract_field_name(highlight_full_field, search_schema, fields_highlighted_fully_expanded, true, enable_nested_fields);
=======
    const std::string doc_id_prefix = std::to_string(collection_id) + "_" + DOC_ID_PREFIX + "_";
    filter_node_t* filter_tree_root = nullptr;
    Option<bool> parse_filter_op = filter::parse_filter_query(filter_query, search_schema,
                                                              store, doc_id_prefix, filter_tree_root);
    if(!parse_filter_op.ok()) {
        return Option<nlohmann::json>(parse_filter_op.code(), parse_filter_op.error());
>>>>>>> 4808d161
    }

    for(std::string & highlight_full_field: fields_highlighted_fully_expanded) {
        fields_highlighted_fully_set.insert(highlight_full_field);
    }

    // identify infix enabled fields
    spp::sparse_hash_set<std::string> fields_infixed_set;

    for(size_t i = 0; i < search_fields.size(); i++) {
        const auto& field_name = search_fields[i].name;

        enable_t field_infix = (search_fields[i].orig_index < infixes.size()) ? infixes[search_fields[i].orig_index]
                                                                              : infixes[0];
        if(field_infix != off) {
            fields_infixed_set.insert(field_name);
        }
    }

    if(highlight_field_names.empty()) {
        for(size_t i = 0; i < search_fields.size(); i++) {
            const auto& field_name = search_fields[i].name;
            if(exclude_fields.count(field_name) != 0) {
                // should not pick excluded field for highlighting (only for implicit highlighting)
                continue;
            }

            if(!include_fields.empty() && include_fields.count(field_name) == 0) {
                // if include fields have been specified, use that as allow list
                continue;
            }

            bool fully_highlighted = (fields_highlighted_fully_set.count(field_name) != 0);
            bool infixed = (fields_infixed_set.count(field_name) != 0);
            highlight_items.emplace_back(field_name, fully_highlighted, infixed);
        }
    } else {
        std::vector<std::string> highlight_field_names_expanded;
        for(size_t i = 0; i < highlight_field_names.size(); i++) {
            extract_field_name(highlight_field_names[i], search_schema, highlight_field_names_expanded, true, enable_nested_fields);
        }

        for(size_t i = 0; i < highlight_field_names_expanded.size(); i++) {
            const auto& highlight_field_name = highlight_field_names_expanded[i];
            if(search_schema.count(highlight_field_name) == 0) {
                // ignore fields not part of schema
                continue;
            }
            bool fully_highlighted = (fields_highlighted_fully_set.count(highlight_field_name) != 0);
            bool infixed = (fields_infixed_set.count(highlight_field_name) != 0);
            highlight_items.emplace_back(highlight_field_name, fully_highlighted, infixed);
        }
    }

    std::string qtoken;
    for(auto it = qtoken_set.begin(); it != qtoken_set.end(); ++it) {
        it.key(qtoken);

        for(auto& highlight_item: highlight_items) {
            const auto& field_name = highlight_item.name;
            art_leaf* leaf = index->get_token_leaf(field_name, (const unsigned char*) qtoken.c_str(), qtoken.size()+1);
            if(leaf) {
                highlight_item.qtoken_leaves.insert(qtoken,
                    token_leaf(leaf, it.value().root_len, it.value().num_typos, it.value().is_prefix)
                );
            }
        }
    }

    // We will also add tokens from the query if they are not already added.
    // This helps handle highlighting of tokens which were dropped from the query to return results.
    for(auto& q_token: q_tokens) {
        if(qtoken_set.find(q_token) == qtoken_set.end()) {
            for(auto& highlight_item: highlight_items) {
                const auto& field_name = highlight_item.name;
                art_leaf* leaf = index->get_token_leaf(field_name, (const unsigned char*) q_token.c_str(), q_token.size()+1);
                if(leaf) {
                    highlight_item.qtoken_leaves.insert(q_token, token_leaf(leaf, q_token.size(), 0, false));
                }
            }
        }
    }
}

void Collection::process_filter_overrides(std::vector<const override_t*>& filter_overrides,
                                          std::vector<std::string>& q_include_tokens,
                                          token_ordering token_order,
                                          std::vector<filter>& filters,
                                          std::vector<std::pair<uint32_t, uint32_t>>& included_ids,
                                          std::vector<uint32_t>& excluded_ids) const {

    std::vector<const override_t*> matched_dynamic_overrides;
    index->process_filter_overrides(filter_overrides, q_include_tokens, token_order,
                                    filters, matched_dynamic_overrides);

<<<<<<< HEAD
    // we will check the dynamic overrides to see if they also have include/exclude
    std::set<uint32_t> excluded_set;
=======
    std::vector<const override_t*> filter_overrides;
    std::string query = raw_query;
    bool filter_curated_hits = false;
    std::string curated_sort_by;
    curate_results(query, filter_query, enable_overrides, pre_segmented_query, pinned_hits, hidden_hits,
                   included_ids, excluded_ids, filter_overrides, filter_curated_hits, curated_sort_by);
>>>>>>> 4808d161

    for(auto matched_dynamic_override: matched_dynamic_overrides) {
        for(const auto& hit: matched_dynamic_override->drop_hits) {
            Option<uint32_t> seq_id_op = doc_id_to_seq_id(hit.doc_id);
            if(seq_id_op.ok()) {
                excluded_ids.push_back(seq_id_op.get());
                excluded_set.insert(seq_id_op.get());
            }
        }

        for(const auto& hit: matched_dynamic_override->add_hits) {
            Option<uint32_t> seq_id_op = doc_id_to_seq_id(hit.doc_id);
            if(!seq_id_op.ok()) {
                continue;
            }
            uint32_t seq_id = seq_id_op.get();
            bool excluded = (excluded_set.count(seq_id) != 0);
            if(!excluded) {
                included_ids.emplace_back(seq_id, hit.position);
            }
        }
    }
}

void Collection::parse_search_query(const std::string &query, std::vector<std::string>& q_include_tokens,
                                    std::vector<std::vector<std::string>>& q_exclude_tokens,
                                    std::vector<std::vector<std::string>>& q_phrases,
                                    const std::string& locale, const bool already_segmented) const {
    if(query == "*") {
        q_exclude_tokens = {};
        q_include_tokens = {query};
    } else {
        std::vector<std::string> tokens;

        if(already_segmented) {
            StringUtils::split(query, tokens, " ");
        } else {
            std::vector<char> custom_symbols = symbols_to_index;
            custom_symbols.push_back('-');
            custom_symbols.push_back('"');

            Tokenizer(query, true, false, locale, custom_symbols, token_separators).tokenize(tokens);
        }

        bool exclude_operator_prior = false;
        bool phrase_search_op_prior = false;
        std::vector<std::string> phrase;

        auto symbols_to_index_has_minus =
                std::find(symbols_to_index.begin(), symbols_to_index.end(), '-') != symbols_to_index.end();

        for(auto& token: tokens) {
            bool end_of_phrase = false;

            if(token == "-" && !symbols_to_index_has_minus) {
                continue;
            } else if(token[0] == '-' && !symbols_to_index_has_minus) {
                exclude_operator_prior = true;
                token = token.substr(1);
            }

            if(token[0] == '"' && token.size() > 1) {
                phrase_search_op_prior = true;
                token = token.substr(1);
            }

            if(!token.empty() && (token.back() == '"' || (token[0] == '"' && token.size() == 1))) {
                // handles single token phrase and a phrase with padded space, like: "some query " here
                end_of_phrase = true;
                token = token.substr(0, token.size()-1);
            }

            // retokenize using collection config (handles hyphens being part of the query)
            std::vector<std::string> sub_tokens;

            if(already_segmented) {
                StringUtils::split(token, sub_tokens, " ");
            } else {
                Tokenizer(token, true, false, locale, symbols_to_index, token_separators).tokenize(sub_tokens);
            }

            for(auto& sub_token: sub_tokens) {
                if(exclude_operator_prior) {
                    if(phrase_search_op_prior) {
                        phrase.push_back(sub_token);
                    } else {
                        q_exclude_tokens.push_back({sub_token});
                        exclude_operator_prior = false;
                    }
                } else if(phrase_search_op_prior) {
                    phrase.push_back(sub_token);
                } else {
                    q_include_tokens.push_back(sub_token);
                }
            }

<<<<<<< HEAD
            if(end_of_phrase && phrase_search_op_prior) {
                if(exclude_operator_prior) {
                    q_exclude_tokens.push_back(phrase);
                } else {
                    q_phrases.push_back(phrase);
                }
=======
        // included_ids, excluded_ids
        process_filter_overrides(filter_overrides, q_include_tokens, token_order, filter_tree_root,
                                 included_ids, excluded_ids);
>>>>>>> 4808d161

                phrase_search_op_prior = false;
                exclude_operator_prior = false;
                phrase.clear();
            }
        }

        if(!phrase.empty()) {
            if(exclude_operator_prior) {
                q_exclude_tokens.push_back(phrase);
            } else {
                q_phrases.push_back(phrase);
            }
        }

        if(q_include_tokens.empty()) {
            // this can happen if the only query token is an exclusion token
            q_include_tokens.emplace_back("*");
        }
    }
}

void Collection::populate_result_kvs(Topster *topster, std::vector<std::vector<KV *>> &result_kvs) {
    if(topster->distinct) {
        // we have to pick top-K groups
        Topster gtopster(topster->MAX_SIZE);

<<<<<<< HEAD
        for(auto& group_topster: topster->group_kv_map) {
            group_topster.second->sort();
            if(group_topster.second->size != 0) {
                KV* kv_head = group_topster.second->getKV(0);
                gtopster.add(kv_head);
            }
        }
=======
    size_t index_id = 0;
    search_args* search_params = new search_args(field_query_tokens, weighted_search_fields,
                                                 filter_tree_root, facets, included_ids, excluded_ids,
                                                 sort_fields_std, facet_query, num_typos, max_facet_values, max_hits,
                                                 per_page, page, token_order, prefixes,
                                                 drop_tokens_threshold, typo_tokens_threshold,
                                                 group_by_fields, group_limit, default_sorting_field,
                                                 prioritize_exact_match, prioritize_token_position,
                                                 exhaustive_search, 4,
                                                 search_stop_millis,
                                                 min_len_1typo, min_len_2typo, max_candidates, infixes,
                                                 max_extra_prefix, max_extra_suffix, facet_query_num_typos,
                                                 filter_curated_hits, split_join_tokens, vector_query);

    index->run_search(search_params);
>>>>>>> 4808d161


        gtopster.sort();

        for(size_t i = 0; i < gtopster.size; i++) {
            KV* kv = gtopster.getKV(i);
            const std::vector<KV*> group_kvs(
                topster->group_kv_map[kv->distinct_key]->kvs,
                topster->group_kv_map[kv->distinct_key]->kvs+topster->group_kv_map[kv->distinct_key]->size
            );
            result_kvs.emplace_back(group_kvs);
        }
    } else {
        for(uint32_t t = 0; t < topster->size; t++) {
            KV* kv = topster->getKV(t);
            result_kvs.push_back({kv});
        }
    }
}

Option<bool> Collection::get_filter_ids(const std::string & simple_filter_query,
                                    std::vector<std::pair<size_t, uint32_t*>>& index_ids) {
    std::shared_lock lock(mutex);

    const std::string doc_id_prefix = std::to_string(collection_id) + "_" + DOC_ID_PREFIX + "_";
    std::vector<filter> filters;
    Option<bool> filter_op = filter::parse_filter_query(simple_filter_query, search_schema,
                                                        store, doc_id_prefix, filters);

    if(!filter_op.ok()) {
        return filter_op;
    }

    uint32_t* filter_ids = nullptr;
    uint32_t filter_ids_len = 0;
    index->do_filtering_with_lock(filter_ids, filter_ids_len, filters);
    index_ids.emplace_back(filter_ids_len, filter_ids);

    return Option<bool>(true);
}

bool Collection::facet_value_to_string(const facet &a_facet, const facet_count_t &facet_count,
                                       const nlohmann::json &document, std::string &value) const {

    if(document.count(a_facet.field_name) == 0) {
        // check for field exists
        if(search_schema.at(a_facet.field_name).optional) {
            return false;
        }

        LOG(ERROR) << "Could not find field " << a_facet.field_name << " in document during faceting.";
        LOG(ERROR) << "Facet field type: " << search_schema.at(a_facet.field_name).type;
        LOG(ERROR) << "Actual document: " << document;
        return false;
    }

    if(search_schema.at(a_facet.field_name).is_array()) {
        size_t array_sz = document[a_facet.field_name].size();
        if(facet_count.array_pos >= array_sz) {
            LOG(ERROR) << "Facet field array size " << array_sz << " lesser than array pos " <<  facet_count.array_pos
                       << " for facet field " << a_facet.field_name;
            LOG(ERROR) << "Facet field type: " << search_schema.at(a_facet.field_name).type;
            LOG(ERROR) << "Actual document: " << document;
            return false;
        }
    }

    if(search_schema.at(a_facet.field_name).type == field_types::STRING) {
        value =  document[a_facet.field_name];
    } else if(search_schema.at(a_facet.field_name).type == field_types::STRING_ARRAY) {
        value = document[a_facet.field_name][facet_count.array_pos];
    } else if(search_schema.at(a_facet.field_name).type == field_types::INT32) {
        int32_t raw_val = document[a_facet.field_name].get<int32_t>();
        value = std::to_string(raw_val);
    } else if(search_schema.at(a_facet.field_name).type == field_types::INT32_ARRAY) {
        int32_t raw_val = document[a_facet.field_name][facet_count.array_pos].get<int32_t>();
        value = std::to_string(raw_val);
    } else if(search_schema.at(a_facet.field_name).type == field_types::INT64) {
        int64_t raw_val = document[a_facet.field_name].get<int64_t>();
        value = std::to_string(raw_val);
    } else if(search_schema.at(a_facet.field_name).type == field_types::INT64_ARRAY) {
        int64_t raw_val = document[a_facet.field_name][facet_count.array_pos].get<int64_t>();
        value = std::to_string(raw_val);
    } else if(search_schema.at(a_facet.field_name).type == field_types::FLOAT) {
        float raw_val = document[a_facet.field_name].get<float>();
        value = StringUtils::float_to_str(raw_val);
        if(value != "0") {
            value.erase ( value.find_last_not_of('0') + 1, std::string::npos ); // remove trailing zeros
        }
    } else if(search_schema.at(a_facet.field_name).type == field_types::FLOAT_ARRAY) {
        float raw_val = document[a_facet.field_name][facet_count.array_pos].get<float>();
        value = StringUtils::float_to_str(raw_val);
        value.erase ( value.find_last_not_of('0') + 1, std::string::npos );  // remove trailing zeros
    } else if(search_schema.at(a_facet.field_name).type == field_types::BOOL) {
        value = std::to_string(document[a_facet.field_name].get<bool>());
        value = (value == "1") ? "true" : "false";
    } else if(search_schema.at(a_facet.field_name).type == field_types::BOOL_ARRAY) {
        value = std::to_string(document[a_facet.field_name][facet_count.array_pos].get<bool>());
        value = (value == "1") ? "true" : "false";
    }

    return true;
}

bool Collection::is_nested_array(const nlohmann::json& obj, std::vector<std::string> path_parts, size_t part_i) const {
    auto child_it = obj.find(path_parts[part_i]);
    if(child_it == obj.end()) {
        return false;
    }

    if(child_it.value().is_array() && !child_it.value().empty() && child_it.value().at(0).is_object()) {
        return true;
    }

    if(part_i+1 == path_parts.size()) {
        return false;
    }

    return is_nested_array(child_it.value(), path_parts, part_i+1);
}

void Collection::highlight_result(const std::string& raw_query, const field &search_field,
                                  const size_t search_field_index,
                                  const tsl::htrie_map<char, token_leaf>& qtoken_leaves,
                                  const KV* field_order_kv, const nlohmann::json & document,
                                  nlohmann::json& highlight_doc,
                                  nlohmann::json& highlight_full_doc,
                                  nlohmann::json& highlight_meta,
                                  StringUtils & string_utils,
                                  const size_t snippet_threshold,
                                  const size_t highlight_affix_num_tokens,
                                  bool highlight_fully,
                                  bool is_infix_search,
                                  const std::string& highlight_start_tag,
                                  const std::string& highlight_end_tag,
                                  const uint8_t* index_symbols,
                                  highlight_t& highlight,
                                  bool& found_highlight,
                                  bool& found_full_highlight) const {

    if(raw_query == "*") {
        return;
    }

    tsl::htrie_set<char> matched_tokens;

    bool use_word_tokenizer = search_field.locale == "th" || Tokenizer::is_cyrillic(search_field.locale);
    bool normalise = !use_word_tokenizer;

    std::vector<std::string> raw_query_tokens;
    Tokenizer(raw_query, normalise, false, search_field.locale, symbols_to_index, token_separators).tokenize(raw_query_tokens);

    if(raw_query_tokens.empty()) {
        return ;
    }

    const std::string& last_raw_q_token = raw_query_tokens.back();
    size_t prefix_token_num_chars = StringUtils::get_num_chars(last_raw_q_token);

    std::set<std::string> last_full_q_tokens;

    if(qtoken_leaves.empty() && !is_infix_search) {
        // none of the tokens from the query were found on this field
        return ;
    }

    std::vector<match_index_t> match_indices;

    if(is_infix_search) {
        // could be an optional field
        if(document.contains(search_field.name)) {
            size_t array_len = 1;
            bool field_is_array = document[search_field.name].is_array();
            if(field_is_array) {
                array_len = document[search_field.name].size();
            }

            const std::vector<token_positions_t> empty_offsets;

            for(size_t i = 0; i < array_len; i++) {
                std::string text = field_is_array ? document[search_field.name][i] : document[search_field.name];
                StringUtils::tolowercase(text);
                if(text.size() < 100 && text.find(raw_query_tokens.front()) != std::string::npos) {
                    const Match & this_match = Match(field_order_kv->key, empty_offsets, false, false);
                    uint64_t this_match_score = this_match.get_match_score(0, 1);
                    match_indices.emplace_back(this_match, this_match_score, i);
                }
            }
        }

    } else {

        /*std::string qtok_buff;
        for(auto it = qtoken_leaves.begin(); it != qtoken_leaves.end(); ++it) {
            it.key(qtok_buff);
            LOG(INFO) << "Token: " << qtok_buff << ", root_len: " << it.value().root_len;
        }*/

        /* We have to handle the following differently:

           a) top-level field or a simple nested field
           b) field inside an array of objects

           For a) we can rely on matching index positions since field value on-disk will be in the same order
           as the field value indexed. For b) we need to do a keyword based highlight since we cannot use
           indexed offsets.
        */

        int nested_array = search_field.nested_array;
        std::vector<std::string> path_parts;

        if(nested_array == field::VAL_UNKNOWN) {
            StringUtils::split(search_field.name, path_parts, ".");
            nested_array = Collection::is_nested_array(document, path_parts, 0);
        }

        if(nested_array) {
            if(path_parts.empty()) {
                StringUtils::split(search_field.name, path_parts, ".");
            }

            highlight_nested_field(highlight_doc, highlight_doc, highlight_full_doc, highlight_full_doc,
                                   path_parts, 0, [&](nlohmann::json& h_obj, nlohmann::json& f_obj) {
                Match match;
                match_index_t match_index(match, 0, 0);
                int last_valid_offset_index = -1;
                size_t last_valid_offset = 0;

                highlight_t array_highlight = highlight;

                std::string text = h_obj.get<std::string>();
                handle_highlight_text(text, normalise, search_field, symbols_to_index,
                                      token_separators, array_highlight, string_utils, use_word_tokenizer,
                                      highlight_affix_num_tokens,
                                      qtoken_leaves, last_valid_offset_index, match,
                                      prefix_token_num_chars,
                                      highlight_fully, snippet_threshold, is_infix_search,
                                      raw_query_tokens,
                                      last_valid_offset, highlight_start_tag, highlight_end_tag,
                                      index_symbols, match_index);

                if(!array_highlight.snippets.empty()) {
                    h_obj = array_highlight.snippets[0];
                    found_highlight = found_highlight || true;
                    for(auto& token_vec: array_highlight.matched_tokens) {
                        for(auto& token: token_vec) {
                            matched_tokens.insert(token);
                        }
                    }
                }

                if(highlight_fully && !array_highlight.values.empty()) {
                    f_obj = array_highlight.values[0];;
                    found_full_highlight = found_full_highlight || true;
                }
            });

            if(found_highlight) {
                highlight_meta[search_field.name] = nlohmann::json::object();
                for(auto it = matched_tokens.begin(); it != matched_tokens.end(); ++it) {
                    highlight_meta[search_field.name]["matched_tokens"].push_back(it.key());
                }
            }

            return ;
        }

        

        std::vector<void*> posting_lists;
        for(auto token_leaf: qtoken_leaves) {
            posting_lists.push_back(token_leaf.leaf->values);
        }

        std::map<size_t, std::vector<token_positions_t>> array_token_positions;
        posting_t::get_array_token_positions(field_order_kv->key, posting_lists, array_token_positions);


        for(const auto& kv: array_token_positions) {
            const std::vector<token_positions_t>& token_positions = kv.second;
            size_t array_index = kv.first;

            if(token_positions.empty()) {
                continue;
            }

            const Match & this_match = Match(field_order_kv->key, token_positions, true, true);
            uint64_t this_match_score = this_match.get_match_score(1, token_positions.size());
            match_indices.emplace_back(this_match, this_match_score, array_index);

            /*LOG(INFO) << "doc_id: " << document["id"] << ", search_field: " << search_field.name
                      << ", words_present: " << size_t(this_match.words_present)
                      << ", match_score: " << this_match_score
                      << ", match.distance: " << size_t(this_match.distance);*/
        }
    }

    if(match_indices.empty()) {
        return ;
    }

    const size_t max_array_matches = std::min((size_t)MAX_ARRAY_MATCHES, match_indices.size());
    std::partial_sort(match_indices.begin(), match_indices.begin()+max_array_matches, match_indices.end());

    for(size_t array_i = 0; array_i < max_array_matches; array_i++) {
        std::sort(match_indices[array_i].match.offsets.begin(), match_indices[array_i].match.offsets.end());
        const auto& match_index = match_indices[array_i];
        const Match& match = match_index.match;

        size_t last_valid_offset = 0;
        int last_valid_offset_index = -1;

        for(size_t match_offset_index = 0; match_offset_index < match.offsets.size(); match_offset_index++) {
            const auto& token_offset = match.offsets[match_offset_index];
            if(token_offset.offset != MAX_DISPLACEMENT) {
                last_valid_offset = token_offset.offset;
                last_valid_offset_index = match_offset_index;
            } else {
                break;
            }
        }

        if(!document.contains(search_field.name)) {
            // could be an optional field
            continue;
        }

        /*LOG(INFO) << "field: " << document[search_field.name] << ", id: " << field_order_kv->key
                  << ", index: " << match_index.index;*/

        std::string text;


        if(search_field.type == field_types::STRING) {
            text = document[search_field.name];
        } else {
            // since we try to do manual prefix matching on the first array value, we have to check for an empty array
            if(!document[search_field.name].is_array() ||
                match_index.index >= document[search_field.name].size()) {
                continue;
            }

            text = document[search_field.name][match_index.index];
        }

        handle_highlight_text(text, normalise, search_field, symbols_to_index, token_separators,
                              highlight, string_utils, use_word_tokenizer, highlight_affix_num_tokens,
                              qtoken_leaves, last_valid_offset_index, match, prefix_token_num_chars,
                              highlight_fully, snippet_threshold, is_infix_search, raw_query_tokens,
                              last_valid_offset, highlight_start_tag, highlight_end_tag,
                              index_symbols, match_index);

        if(!highlight.snippets.empty()) {
            found_highlight = found_highlight || true;
            for(auto& token_vec: highlight.matched_tokens) {
                for(auto& token: token_vec) {
                    matched_tokens.insert(token);
                }
            }
        }

        if(!highlight.values.empty()) {
            found_full_highlight = found_full_highlight || true;
        }
    }

    highlight.field = search_field.name;
    highlight.field_index = search_field_index;

    if(!match_indices.empty()) {
        highlight.match_score = match_indices[0].match_score;
    }

    // in-place highlighting under the new highlight structure
    std::vector<std::string> parts;
    StringUtils::split(search_field.name, parts, ".");
    nlohmann::json* hval = highlight_doc.contains(parts[0]) ? &highlight_doc[parts[0]] : nullptr;
    nlohmann::json* fval = highlight_full_doc.contains(parts[0]) ? &highlight_full_doc[parts[0]] : nullptr;

    for(size_t i = 1; hval != nullptr && i < parts.size(); i++) {
        const auto& part = parts[i];
        if(hval->contains(part)) {
            hval = &hval->at(part);
        } else {
            hval = nullptr;
        }
    }

    for(size_t i = 1; fval != nullptr && i < parts.size(); i++) {
        const auto& part = parts[i];
        if(fval->contains(part)) {
            fval = &fval->at(part);
        } else {
            fval = nullptr;
        }
    }

    if(hval) {
        if(highlight.indices.empty()) {
            *hval = highlight.snippets[0];
        } else {
            if(hval->is_array()) {
                for(size_t hi = 0; hi < highlight.indices.size(); hi++) {
                    hval->at(highlight.indices[hi]) = highlight.snippets[hi];
                }
            }
        }

        highlight_meta[search_field.name] = nlohmann::json::object();
        for(auto it = matched_tokens.begin(); it != matched_tokens.end(); ++it) {
            highlight_meta[search_field.name]["matched_tokens"].push_back(it.key());
        }
    }

    if(fval) {
        if(!highlight.values.empty()) {
            if(highlight.indices.empty()) {
                *fval = highlight.values[0];
            } else {
                if(fval->is_array()) {
                    for(size_t hi = 0; hi < highlight.values.size(); hi++) {
                        fval->at(highlight.indices[hi]) = highlight.values[hi];
                    }
                }
            }
        }
    }
}

bool Collection::handle_highlight_text(std::string& text, bool normalise, const field &search_field,
                           const std::vector<char>& symbols_to_index, const std::vector<char>& token_separators,
                           highlight_t& highlight, StringUtils & string_utils, bool use_word_tokenizer,
                           const size_t highlight_affix_num_tokens,
                           const tsl::htrie_map<char, token_leaf>& qtoken_leaves,
                           int last_valid_offset_index, const Match& match,
                           const size_t prefix_token_num_chars, bool highlight_fully, const size_t snippet_threshold,
                           bool is_infix_search, std::vector<std::string>& raw_query_tokens, size_t last_valid_offset,
                           const std::string& highlight_start_tag, const std::string& highlight_end_tag,
                           const uint8_t* index_symbols, const match_index_t& match_index) const {


    Tokenizer tokenizer(text, normalise, false, search_field.locale, symbols_to_index, token_separators);

    // word tokenizer is a secondary tokenizer used for specific languages that requires transliteration
    Tokenizer word_tokenizer("", true, false, search_field.locale, symbols_to_index, token_separators);

    if(search_field.locale == "ko") {
        text = string_utils.unicode_nfkd(text);
    }

    // need an ordered map here to ensure that it is ordered by the key (start offset)
    std::map<size_t, size_t> token_offsets;

    int match_offset_index = 0;
    std::string raw_token;
    std::set<std::string> token_hits;  // used to identify repeating tokens
    size_t raw_token_index = 0, tok_start = 0, tok_end = 0;

    // based on `highlight_affix_num_tokens`
    size_t snippet_start_offset = 0, snippet_end_offset = (text.empty() ? 0 : text.size() - 1);

    // window used to locate the starting offset for snippet on the text
    std::list<size_t> snippet_start_window;

    highlight.matched_tokens.emplace_back();
    std::vector<std::string>& matched_tokens = highlight.matched_tokens.back();
    bool found_first_match = false;

    while(tokenizer.next(raw_token, raw_token_index, tok_start, tok_end)) {
        if(use_word_tokenizer) {
            bool found_token = word_tokenizer.tokenize(raw_token);
            if(!found_token) {
                tokenizer.decr_token_counter();
                continue;
            }
        }

        if(!found_first_match) {
            if(snippet_start_window.size() == highlight_affix_num_tokens + 1) {
                snippet_start_window.pop_front();
            }

            snippet_start_window.push_back(tok_start);
        }

        bool token_already_found = (token_hits.find(raw_token) != token_hits.end());
        auto qtoken_it = qtoken_leaves.find(raw_token);

        // ensures that the `snippet_start_offset` is always from a matched token, and not from query suggestion
        bool match_offset_found = (found_first_match && token_already_found) ||
                                  (match_offset_index <= last_valid_offset_index &&
                                   match.offsets[match_offset_index].offset == raw_token_index);

        // Token might not appear in the best matched window, which is limited to a size of 10.
        // If field is marked to be highlighted fully, or field length exceeds snippet_threshold, we will
        // locate all tokens that appear in the query / query candidates
        bool raw_token_found = !match_offset_found && (highlight_fully || text.size() < snippet_threshold * 6) &&
                                                        qtoken_leaves.find(raw_token) != qtoken_leaves.end();

        if (match_offset_found || raw_token_found) {
            if(qtoken_it != qtoken_leaves.end() && qtoken_it.value().is_prefix &&
               qtoken_it.value().root_len < raw_token.size()) {
                // need to ensure that only the prefix portion is highlighted
                // if length diff is within 2, we still might not want to highlight partially in some cases
                // e.g. "samsng" vs "samsung" -> full highlight is preferred, unless it's a full prefix match

                size_t k = tok_start;
                size_t num_letters = 0, prefix_letters = 0, prefix_end = tok_start;

                // group unicode code points and calculate number of actual characters
                while(k <= tok_end) {
                    k++;
                    if ((text[k] & 0xC0) == 0x80) k++;
                    if ((text[k] & 0xC0) == 0x80) k++;
                    if ((text[k] & 0xC0) == 0x80) k++;

                    num_letters++;

                    if(num_letters <= prefix_token_num_chars) {
                        prefix_letters++;
                    }

                    if(num_letters == prefix_token_num_chars) {
                        prefix_end = k - 1;
                    }
                }

                size_t char_diff = num_letters - prefix_letters;
                auto new_tok_end = (char_diff <= 2 && qtoken_it.value().num_typos != 0) ? tok_end : prefix_end;
                token_offsets.emplace(tok_start, new_tok_end);
            } else {
                token_offsets.emplace(tok_start, tok_end);
            }

            token_hits.insert(raw_token);

            if(match_offset_found) {
                // to skip over duplicate tokens in the query
                do {
                    match_offset_index++;
                } while(match_offset_index <= last_valid_offset_index &&
                        match.offsets[match_offset_index - 1].offset == match.offsets[match_offset_index].offset);

                if(!found_first_match) {
                    snippet_start_offset = snippet_start_window.front();
                }

                found_first_match = true;
            }
        } else if(is_infix_search && text.size() < 100 &&
                  raw_token.find(raw_query_tokens.front()) != std::string::npos) {
            token_offsets.emplace(tok_start, tok_end);
            token_hits.insert(raw_token);
        }

        if(raw_token_index >= last_valid_offset + highlight_affix_num_tokens) {
            // register end of highlight snippet
            if(snippet_end_offset == text.size() - 1) {
                snippet_end_offset = tok_end;
            }
        }

        // We can break early only if we have:
        // a) run out of matched indices
        // b) token_index exceeds the suffix tokens boundary
        // c) raw_token_index exceeds snippet threshold
        // d) highlight fully is not requested

        if(raw_token_index >= snippet_threshold &&
           match_offset_index > last_valid_offset_index &&
           raw_token_index >= last_valid_offset + highlight_affix_num_tokens &&
           !highlight_fully) {
            break;
        }
    }

    if(token_offsets.empty()) {
        return false;
    }

    if(raw_token_index <= snippet_threshold-1) {
        // fully highlight field whose token size is less than given snippet threshold
        snippet_start_offset = 0;
        snippet_end_offset = text.size() - 1;
    }

    // `token_offsets` has a list of ranges to target for highlighting
    // tokens from query might occur before actual snippet start offset: we skip that
    auto offset_it = token_offsets.begin();
    while(offset_it != token_offsets.end() && offset_it->first < snippet_start_offset) {
        offset_it++;
    }

<<<<<<< HEAD
    std::stringstream highlighted_text;
    highlight_text(highlight_start_tag, highlight_end_tag, text, token_offsets,
                   snippet_end_offset, matched_tokens, offset_it,
                   highlighted_text, index_symbols, snippet_start_offset);

    highlight.snippets.push_back(highlighted_text.str());
    if(search_field.type == field_types::STRING_ARRAY) {
        highlight.indices.push_back(match_index.index);
    }
=======
    delete filter_tree_root;

    result["search_cutoff"] = search_cutoff;

    result["request_params"] = nlohmann::json::object();
    result["request_params"]["collection_name"] = name;
    result["request_params"]["per_page"] = per_page;
    result["request_params"]["q"] = query;
>>>>>>> 4808d161

    if(highlight_fully) {
        std::stringstream value_stream;
        offset_it = token_offsets.begin();
        std::vector<std::string> full_matched_tokens;
        highlight_text(highlight_start_tag, highlight_end_tag, text, token_offsets,
                       text.size()-1, full_matched_tokens, offset_it,
                       value_stream, index_symbols, 0);
        highlight.values.push_back(value_stream.str());
    }

    return true;
}

void Collection::highlight_text(const string& highlight_start_tag, const string& highlight_end_tag,
                                  const string& text,
                                  const std::map<size_t, size_t>& token_offsets,
                                  size_t snippet_end_offset, std::vector<std::string>& matched_tokens,
                                  std::map<size_t, size_t>::iterator& offset_it,
                                  std::stringstream& highlighted_text,
                                  const uint8_t* index_symbols,
                                  size_t snippet_start_offset) {

    while(snippet_start_offset <= snippet_end_offset) {
        if(offset_it != token_offsets.end()) {
            if (snippet_start_offset == offset_it->first) {
                highlighted_text << highlight_start_tag;

                auto end_offset = offset_it->second;

                // if a token ends with one or more puncutation chars, we should not highlight them
                for(int j = end_offset; j >= 0; j--) {
                    if(end_offset >= text.size()) {
                        // this should not happen unless we mess up unicode normalization
                        break;
                    }

                    if(!std::isalnum(text[j]) && Tokenizer::is_ascii_char(text[j]) &&
                        index_symbols[uint8_t(text[j])] != 1) {
                        end_offset--;
                    } else {
                        break;
                    }
                }

                size_t token_len = end_offset - snippet_start_offset + 1;
                const std::string& text_token = text.substr(snippet_start_offset, token_len);
                matched_tokens.push_back(text_token);

                for(size_t j = 0; j < token_len; j++) {
                    if((snippet_start_offset + j) >= text.size()) {
                        LOG(ERROR) << "??? snippet_start_offset: " << snippet_start_offset
                                  << ", offset_it->first: " << offset_it->first
                                  << ", offset_it->second: " << offset_it->second
                                  << ", end_offset: " << end_offset
                                  << ", j: " << j << ", token_len: " << token_len << ", text: " << text;
                        break;
                    }
                    highlighted_text << text[snippet_start_offset + j];
                }

                highlighted_text << highlight_end_tag;
                offset_it++;
                snippet_start_offset += token_len;
                continue;
            }
        }

        highlighted_text << text[snippet_start_offset];
        snippet_start_offset++;
    }
}

Option<nlohmann::json> Collection::get(const std::string & id) const {
    std::string seq_id_str;
    StoreStatus seq_id_status = store->get(get_doc_id_key(id), seq_id_str);

    if(seq_id_status == StoreStatus::NOT_FOUND) {
        return Option<nlohmann::json>(404, "Could not find a document with id: " + id);
    }

    if(seq_id_status == StoreStatus::ERROR) {
        return Option<nlohmann::json>(500, "Error while fetching the document.");
    }

    uint32_t seq_id = (uint32_t) std::stoul(seq_id_str);

    std::string parsed_document;
    StoreStatus doc_status = store->get(get_seq_id_key(seq_id), parsed_document);

    if(doc_status == StoreStatus::NOT_FOUND) {
        LOG(ERROR) << "Sequence ID exists, but document is missing for id: " << id;
        return Option<nlohmann::json>(404, "Could not find a document with id: " + id);
    }

    if(doc_status == StoreStatus::ERROR) {
        return Option<nlohmann::json>(500, "Error while fetching the document.");
    }

    nlohmann::json document;
    try {
        document = nlohmann::json::parse(parsed_document);
    } catch(...) {
        return Option<nlohmann::json>(500, "Error while parsing stored document.");
    }

    return Option<nlohmann::json>(document);
}

void Collection::remove_document(const nlohmann::json & document, const uint32_t seq_id, bool remove_from_store) {
    const std::string& id = document["id"];

    {
        std::unique_lock lock(mutex);

        index->remove(seq_id, document, {}, false);
        num_documents -= 1;
    }

    if(remove_from_store) {
        store->remove(get_doc_id_key(id));
        store->remove(get_seq_id_key(seq_id));
    }
}

Option<std::string> Collection::remove(const std::string & id, const bool remove_from_store) {
    std::string seq_id_str;
    StoreStatus seq_id_status = store->get(get_doc_id_key(id), seq_id_str);

    if(seq_id_status == StoreStatus::NOT_FOUND) {
        return Option<std::string>(404, "Could not find a document with id: " + id);
    }

    if(seq_id_status == StoreStatus::ERROR) {
        return Option<std::string>(500, "Error while fetching the document.");
    }

    uint32_t seq_id = (uint32_t) std::stoul(seq_id_str);

    std::string parsed_document;
    StoreStatus doc_status = store->get(get_seq_id_key(seq_id), parsed_document);

    if(doc_status == StoreStatus::NOT_FOUND) {
        LOG(ERROR) << "Sequence ID exists, but document is missing for id: " << id;
        return Option<std::string>(404, "Could not find a document with id: " + id);
    }

    if(doc_status == StoreStatus::ERROR) {
        return Option<std::string>(500, "Error while fetching the document.");
    }

    nlohmann::json document;
    try {
        document = nlohmann::json::parse(parsed_document);
    } catch(...) {
        return Option<std::string>(500, "Error while parsing stored document.");
    }

    remove_document(document, seq_id, remove_from_store);
    return Option<std::string>(id);
}

Option<bool> Collection::remove_if_found(uint32_t seq_id, const bool remove_from_store) {
    std::string parsed_document;
    StoreStatus doc_status = store->get(get_seq_id_key(seq_id), parsed_document);

    if(doc_status == StoreStatus::NOT_FOUND) {
        return Option<bool>(false);
    }

    if(doc_status == StoreStatus::ERROR) {
        return Option<bool>(500, "Error while fetching the document with seq id: " +
                            std::to_string(seq_id));
    }

    nlohmann::json document;
    try {
        document = nlohmann::json::parse(parsed_document);
    } catch(...) {
        return Option<bool>(500, "Error while parsing stored document.");
    }

<<<<<<< HEAD
    remove_document(document, seq_id, remove_from_store);
    return Option<bool>(true);
}

Option<uint32_t> Collection::add_override(const override_t & override) {
    bool inserted = store->insert(Collection::get_override_key(name, override.id), override.to_json().dump());
    if(!inserted) {
        return Option<uint32_t>(500, "Error while storing the override on disk.");
    }
=======
void Collection::process_filter_overrides(std::vector<const override_t*>& filter_overrides,
                                          std::vector<std::string>& q_include_tokens,
                                          token_ordering token_order,
                                          filter_node_t*& filter_tree_root,
                                          std::vector<std::pair<uint32_t, uint32_t>>& included_ids,
                                          std::vector<uint32_t>& excluded_ids) const {

    std::vector<const override_t*> matched_dynamic_overrides;
    index->process_filter_overrides(filter_overrides, q_include_tokens, token_order,
                                    filter_tree_root, matched_dynamic_overrides);
>>>>>>> 4808d161

    std::unique_lock lock(mutex);
    overrides[override.id] = override;
    return Option<uint32_t>(200);
}

Option<uint32_t> Collection::remove_override(const std::string & id) {
    if(overrides.count(id) != 0) {
        bool removed = store->remove(Collection::get_override_key(name, id));
        if(!removed) {
            return Option<uint32_t>(500, "Error while deleting the override from disk.");
        }

        std::unique_lock lock(mutex);
        overrides.erase(id);
        return Option<uint32_t>(200);
    }

    return Option<uint32_t>(404, "Could not find that `id`.");
}

uint32_t Collection::get_seq_id_from_key(const std::string & key) {
    // last 4 bytes of the key would be the serialized version of the sequence id
    std::string serialized_seq_id = key.substr(key.length() - 4);
    return StringUtils::deserialize_uint32_t(serialized_seq_id);
}

std::string Collection::get_next_seq_id_key(const std::string & collection_name) {
    return std::string(COLLECTION_NEXT_SEQ_PREFIX) + "_" + collection_name;
}

std::string Collection::get_seq_id_key(uint32_t seq_id) const {
    // We can't simply do std::to_string() because we want to preserve the byte order.
    // & 0xFF masks all but the lowest eight bits.
    const std::string & serialized_id = StringUtils::serialize_uint32_t(seq_id);
    return get_seq_id_collection_prefix() + "_" + serialized_id;
}

std::string Collection::get_doc_id_key(const std::string & doc_id) const {
    return std::to_string(collection_id) + "_" + DOC_ID_PREFIX + "_" + doc_id;
}

std::string Collection::get_name() const {
    std::shared_lock lock(mutex);
    return name;
}

uint64_t Collection::get_created_at() const {
    return created_at.load();
}

size_t Collection::get_num_documents() const {
    return num_documents.load();
}

uint32_t Collection::get_collection_id() const {
    return collection_id.load();
}

Option<uint32_t> Collection::doc_id_to_seq_id(const std::string & doc_id) const {
    std::string seq_id_str;
    StoreStatus status = store->get(get_doc_id_key(doc_id), seq_id_str);
    if(status == StoreStatus::FOUND) {
        uint32_t seq_id = (uint32_t) std::stoi(seq_id_str);
        return Option<uint32_t>(seq_id);
    }

    if(status == StoreStatus::NOT_FOUND) {
        return Option<uint32_t>(404, "Not found.");
    }

    return Option<uint32_t>(500, "Error while fetching doc_id from store.");
}

std::vector<std::string> Collection::get_facet_fields() {
    std::shared_lock lock(mutex);

    std::vector<std::string> facet_fields_copy;
    for(auto it = search_schema.begin(); it != search_schema.end(); ++it) {
        if(it.value().facet) {
            facet_fields_copy.push_back(it.key());
        }
    }

    return facet_fields_copy;
}

std::vector<field> Collection::get_sort_fields() {
    std::shared_lock lock(mutex);

    std::vector<field> sort_fields_copy;
    for(auto it = search_schema.begin(); it != search_schema.end(); ++it) {
        if(it.value().sort) {
            sort_fields_copy.push_back(it.value());
        }
    }

    return sort_fields_copy;
}

std::vector<field> Collection::get_fields() {
    std::shared_lock lock(mutex);
    return fields;
}

std::unordered_map<std::string, field> Collection::get_dynamic_fields() {
    std::shared_lock lock(mutex);
    return dynamic_fields;
}

<<<<<<< HEAD
tsl::htrie_map<char, field> Collection::get_schema() {
    std::shared_lock lock(mutex);
    return search_schema;
};
=======
    const std::string doc_id_prefix = std::to_string(collection_id) + "_" + DOC_ID_PREFIX + "_";
    filter_node_t* filter_tree_root = nullptr;
    Option<bool> filter_op = filter::parse_filter_query(simple_filter_query, search_schema,
                                                        store, doc_id_prefix, filter_tree_root);
>>>>>>> 4808d161

tsl::htrie_map<char, field> Collection::get_nested_fields() {
    std::shared_lock lock(mutex);
    return nested_fields;
};

<<<<<<< HEAD
std::string Collection::get_meta_key(const std::string & collection_name) {
    return std::string(COLLECTION_META_PREFIX) + "_" + collection_name;
}

std::string Collection::get_override_key(const std::string & collection_name, const std::string & override_id) {
    return std::string(COLLECTION_OVERRIDE_PREFIX) + "_" + collection_name + "_" + override_id;
=======
    uint32_t* filter_ids = nullptr;
    uint32_t filter_ids_len = 0;
    index->do_filtering_with_lock(filter_ids, filter_ids_len, filter_tree_root);
    index_ids.emplace_back(filter_ids_len, filter_ids);

    delete filter_tree_root;
    return Option<bool>(true);
>>>>>>> 4808d161
}

std::string Collection::get_seq_id_collection_prefix() const {
    return std::to_string(collection_id) + "_" + std::string(SEQ_ID_PREFIX);
}

std::string Collection::get_default_sorting_field() {
    std::shared_lock lock(mutex);
    return default_sorting_field;
}

Option<bool> Collection::get_document_from_store(const uint32_t& seq_id,
                                                 nlohmann::json& document, bool raw_doc) const {
    return get_document_from_store(get_seq_id_key(seq_id), document, raw_doc);
}

Option<bool> Collection::get_document_from_store(const std::string &seq_id_key,
                                                 nlohmann::json& document, bool raw_doc) const {
    std::string json_doc_str;
    StoreStatus json_doc_status = store->get(seq_id_key, json_doc_str);

    if(json_doc_status != StoreStatus::FOUND) {
        const std::string& seq_id = std::to_string(get_seq_id_from_key(seq_id_key));
        return Option<bool>(500, "Could not locate the JSON document for sequence ID: " + seq_id);
    }

    try {
        document = nlohmann::json::parse(json_doc_str);
    } catch(...) {
        return Option<bool>(500, "Error while parsing stored document with sequence ID: " + seq_id_key);
    }

    if(!raw_doc && enable_nested_fields) {
        field::flatten_stored_doc(document, nested_fields);
    }
    return Option<bool>(true);
}

const Index* Collection::_get_index() const {
    return index;
}

Option<bool> Collection::parse_pinned_hits(const std::string& pinned_hits_str,
                                           std::map<size_t, std::vector<std::string>>& pinned_hits) {
    if(!pinned_hits_str.empty()) {
        std::vector<std::string> pinned_hits_strs;
        StringUtils::split(pinned_hits_str, pinned_hits_strs, ",");

        for(const std::string & pinned_hits_part: pinned_hits_strs) {
            std::vector<std::string> expression_parts;
            int64_t index = pinned_hits_part.size() - 1;
            while(index >= 0 && pinned_hits_part[index] != ':') {
                index--;
            }

            if(index == 0) {
                return Option<bool>(400, "Pinned hits are not in expected format.");
            }

            std::string pinned_id = pinned_hits_part.substr(0, index);
            std::string pinned_pos = pinned_hits_part.substr(index+1);

            if(!StringUtils::is_positive_integer(pinned_pos)) {
                return Option<bool>(400, "Pinned hits are not in expected format.");
            }

            int position = std::stoi(pinned_pos);
            if(position == 0) {
                return Option<bool>(400, "Pinned hits must start from position 1.");
            }

            pinned_hits[position].emplace_back(pinned_id);
        }
    }

    return Option<bool>(true);
}

Option<bool> Collection::add_synonym(const nlohmann::json& syn_json) {
    std::shared_lock lock(mutex);
    synonym_t synonym;
    Option<bool> syn_op = synonym_t::parse(syn_json, synonym);

    if(!syn_op.ok()) {
        return syn_op;
    }

    return synonym_index->add_synonym(name, synonym);
}

bool Collection::get_synonym(const std::string& id, synonym_t& synonym) {
    std::shared_lock lock(mutex);
    return synonym_index->get_synonym(id, synonym);
}

Option<bool> Collection::remove_synonym(const std::string &id) {
    std::shared_lock lock(mutex);
    return synonym_index->remove_synonym(name, id);
}

void Collection::synonym_reduction(const std::vector<std::string>& tokens,
                                     std::vector<std::vector<std::string>>& results) const {
    std::shared_lock lock(mutex);
    return synonym_index->synonym_reduction(tokens, results);
}

spp::sparse_hash_map<std::string, synonym_t> Collection::get_synonyms() {
    std::shared_lock lock(mutex);
    return synonym_index->get_synonyms();
}

SynonymIndex* Collection::get_synonym_index() {
    return synonym_index;
}

Option<bool> Collection::persist_collection_meta() {
    std::string coll_meta_json;
    StoreStatus status = store->get(Collection::get_meta_key(name), coll_meta_json);

    if(status != StoreStatus::FOUND) {
        return Option<bool>(500, "Could not fetch collection meta from store.");
    }

    nlohmann::json collection_meta;

    try {
        collection_meta = nlohmann::json::parse(coll_meta_json);
    } catch(...) {
        return Option<bool>(500, "Unable to parse collection meta.");
    }

    nlohmann::json fields_json = nlohmann::json::array();
    Option<bool> fields_json_op = field::fields_to_json_fields(fields, default_sorting_field, fields_json);

    if(!fields_json_op.ok()) {
        return Option<bool>(fields_json_op.code(), fields_json_op.error());
    }

    collection_meta[COLLECTION_SEARCH_FIELDS_KEY] = fields_json;
    collection_meta[Collection::COLLECTION_DEFAULT_SORTING_FIELD_KEY] = default_sorting_field;
    collection_meta[Collection::COLLECTION_FALLBACK_FIELD_TYPE] = fallback_field_type;

    bool persisted = store->insert(Collection::get_meta_key(name), collection_meta.dump());
    if(!persisted) {
        return Option<bool>(500, "Could not persist collection meta to store.");
    }

    return Option<bool>(true);
}

Option<bool> Collection::batch_alter_data(const std::vector<field>& alter_fields,
                                          const std::vector<field>& del_fields,
                                          const std::string& this_fallback_field_type,
                                          const tsl::htrie_map<char, field>& alter_nested_fields) {
    // Update schema with additions (deletions can only be made later)
    std::vector<field> new_fields;
    tsl::htrie_map<char, field> schema_additions;

    std::vector<std::string> nested_field_names;

    for(auto& f: alter_fields) {
        if(f.name == ".*") {
            fields.push_back(f);
            continue;
        }

        if(f.is_dynamic()) {
            dynamic_fields.emplace(f.name, f);
        } else {
            schema_additions.emplace(f.name, f);
            search_schema.emplace(f.name, f);
            new_fields.push_back(f);
        }

        if(f.nested) {
            // We should add only root nested fields into `nested_fields` data structure
            if(alter_nested_fields.count(f.name) != 0) {
                nested_fields.emplace(f.name, f);
            }

            nested_field_names.push_back(f.name);
        }

        fields.push_back(f);
    }

    index->refresh_schemas(new_fields, {});

    // Now, we can index existing data onto the updated schema
    const std::string seq_id_prefix = get_seq_id_collection_prefix();
    rocksdb::Iterator* iter = store->scan(seq_id_prefix);
    std::unique_ptr<rocksdb::Iterator> iter_guard(iter);

    size_t num_found_docs = 0;
    std::vector<index_record> iter_batch;
    const size_t index_batch_size = 1000;

    auto begin = std::chrono::high_resolution_clock::now();

    while(iter->Valid() && iter->key().starts_with(seq_id_prefix)) {
        num_found_docs++;
        const uint32_t seq_id = Collection::get_seq_id_from_key(iter->key().ToString());

        nlohmann::json document;

        try {
            document = nlohmann::json::parse(iter->value().ToString());
        } catch(const std::exception& e) {
            return Option<bool>(400, "Bad JSON in document: " + document.dump(-1, ' ', false,
                                                                                nlohmann::detail::error_handler_t::ignore));
        }

        if(enable_nested_fields) {
            field::flatten_stored_doc(document, nested_fields);
        }

        index_record record(num_found_docs, seq_id, document, index_operation_t::CREATE, DIRTY_VALUES::REJECT);
        iter_batch.emplace_back(std::move(record));

        // Peek and check for last record right here so that we handle batched indexing correctly
        // Without doing this, the "last batch" would have to be indexed outside the loop.
        iter->Next();
        bool last_record = !(iter->Valid() && iter->key().starts_with(seq_id_prefix));

        if(num_found_docs % index_batch_size == 0 || last_record) {
            // put delete first because a field could be deleted and added in the same change set
            if(!del_fields.empty()) {
                for(auto& rec: iter_batch) {
                    index->remove(seq_id, rec.doc, del_fields, true);
                }
            }

            Index::batch_memory_index(index, iter_batch, default_sorting_field, schema_additions,
                                      fallback_field_type, token_separators, symbols_to_index, true);

            iter_batch.clear();
        }

        if(num_found_docs % ((1 << 14)) == 0) {
            // having a cheaper higher layer check to prevent checking clock too often
            auto time_elapsed = std::chrono::duration_cast<std::chrono::seconds>(
                    std::chrono::high_resolution_clock::now() - begin).count();

            if(time_elapsed > 30) {
                begin = std::chrono::high_resolution_clock::now();
                LOG(INFO) << "Altered " << num_found_docs << " so far.";
            }
        }
    }

    LOG(INFO) << "Finished altering " << num_found_docs << " document(s).";

    for(auto& del_field: del_fields) {
        search_schema.erase(del_field.name);
        auto new_end = std::remove_if(fields.begin(), fields.end(), [&del_field](const field& f) {
            return f.name == del_field.name;
        });

        fields.erase(new_end, fields.end());

        if(del_field.is_dynamic()) {
            dynamic_fields.erase(del_field.name);
        }

        if(del_field.name == ".*") {
            fallback_field_type = "";
        }

        if(del_field.name == default_sorting_field) {
            default_sorting_field = "";
        }
    }

    index->refresh_schemas({}, del_fields);

    auto persist_op = persist_collection_meta();
    if(!persist_op.ok()) {
        return persist_op;
    }

    return Option<bool>(true);
}

Option<bool> Collection::alter(nlohmann::json& alter_payload) {
    std::unique_lock lock(mutex);

    // Validate that all stored documents are compatible with the proposed schema changes.
    std::vector<field> del_fields;
    std::vector<field> addition_fields;
    std::vector<field> reindex_fields;
    tsl::htrie_map<char, field> new_nested_fields;

    std::string this_fallback_field_type;

    auto validate_op = validate_alter_payload(alter_payload, addition_fields, reindex_fields,
                                              new_nested_fields, del_fields, this_fallback_field_type);
    if(!validate_op.ok()) {
        return validate_op;
    }

    if(!this_fallback_field_type.empty() && !fallback_field_type.empty()) {
        return Option<bool>(400, "The schema already contains a `.*` field.");
    }

    if(!this_fallback_field_type.empty() && fallback_field_type.empty()) {
        fallback_field_type = this_fallback_field_type;
    }

    LOG(INFO) << "Alter payload validation is successful...";
    if(!reindex_fields.empty()) {
        LOG(INFO) << "Processing field additions and deletions first...";
    }

    auto batch_alter_op = batch_alter_data(addition_fields, del_fields, fallback_field_type, new_nested_fields);
    if(!batch_alter_op.ok()) {
        return batch_alter_op;
    }

    if(!reindex_fields.empty()) {
        LOG(INFO) << "Processing field modifications now...";
        batch_alter_op = batch_alter_data(reindex_fields, {}, fallback_field_type, new_nested_fields);
        if(!batch_alter_op.ok()) {
            return batch_alter_op;
        }
    }

    return Option<bool>(true);
}

void Collection::remove_flat_fields(nlohmann::json& document) {
    if(document.contains(".flat")) {
        for(const auto& flat_key: document[".flat"].get<std::vector<std::string>>()) {
            document.erase(flat_key);
        }
        document.erase(".flat");
    }
}

void Collection::prune_doc(nlohmann::json& doc,
                           const tsl::htrie_set<char>& include_names,
                           const tsl::htrie_set<char>& exclude_names,
                           std::string parent_name, size_t depth) {
    // doc can only be an object
    auto it = doc.begin();
    while(it != doc.end()) {
        std::string nested_name = parent_name + (parent_name.empty() ? it.key() : "." + it.key());

        //LOG(INFO) << "it.key(): " << it.key() << ", nested_name: " << nested_name;

        // use prefix lookup to prune non-matching sub-trees early
        auto prefix_it = include_names.equal_prefix_range(nested_name);
        if(!include_names.empty() && prefix_it.first == prefix_it.second) {
            // prefix not found in allowed list of highlight field names, so can trim early
            it = doc.erase(it);
            continue ;
        }

        if(exclude_names.count(nested_name) != 0) {
            it = doc.erase(it);
            continue ;
        }

        if(exclude_names.empty() && !include_names.empty() && include_names.count(nested_name) != 0) {
            // without exclusions, we can pick the sub-tree early if parent name is found in include names
            it++;
            continue;
        }

        if(it.value().is_object()) {
            prune_doc(it.value(), include_names, exclude_names, nested_name, depth+1);
            if(it.value().empty()) {
                it = doc.erase(it);
            } else {
                it++;
            }

            continue;
        }

        else if(it.value().is_array()) {
            bool orig_array_empty = it.value().empty();
            bool primitive_array = true;
            auto arr_it = it.value().begin();
            while(arr_it != it.value().end()) {
                // NOTE: we will not support array of array of nested objects
                primitive_array = primitive_array && !arr_it.value().is_object();
                if(arr_it.value().is_object()) {
                    prune_doc(arr_it.value(), include_names, exclude_names, nested_name, depth+1);
                    if(arr_it.value().empty()) {
                        arr_it = it.value().erase(arr_it);
                        continue;
                    }
                }

                arr_it++;
            }

            if(!orig_array_empty && it.value().empty()) {
                // only drop field if array became empty because of pruning (and not empty already)
                it = doc.erase(it);
                continue;
            }

            if(!primitive_array) {
                it++;
                continue;
            }
        }

        if(!include_names.empty() && include_names.count(nested_name) == 0) {
            // at this point, name should match fully, otherwise we should erase the value
            it = doc.erase(it);
            continue;
        }

        it++;
    }
}

Option<bool> Collection::validate_alter_payload(nlohmann::json& schema_changes,
                                                std::vector<field>& addition_fields,
                                                std::vector<field>& reindex_fields,
                                                tsl::htrie_map<char, field>& new_nested_fields,
                                                std::vector<field>& del_fields,
                                                std::string& fallback_field_type) {
    if(!schema_changes.is_object()) {
        return Option<bool>(400, "Bad JSON.");
    }

    if(schema_changes.size() != 1) {
        return Option<bool>(400, "Only `fields` can be updated at the moment.");
    }

    const std::string err_msg = "The `fields` value should be an array of objects containing "
                                "the field `name` and other properties.";

    if(!schema_changes.contains("fields") || !schema_changes["fields"].is_array() || schema_changes["fields"].empty()) {
        return Option<bool>(400, err_msg);
    }

    // basic validation of fields
    std::vector<field> diff_fields;
    tsl::htrie_map<char, field> updated_search_schema = search_schema;
    tsl::htrie_map<char, field> updated_nested_fields = nested_fields;
    size_t num_auto_detect_fields = 0;

    // since fields can be deleted and added in the same change set,
    // we will first do a pass at basic validations and pick out fields to be deleted
    std::set<std::string> delete_field_names;

    // ensure that drop values are at the top: required for drop+add use case
    std::sort(schema_changes["fields"].begin(), schema_changes["fields"].end(),
              [](nlohmann::json& a, nlohmann::json& b) {
                    return a.contains("drop") > b.contains("drop");
              });

    for(const auto& kv: schema_changes["fields"].items()) {
        if (!kv.value().is_object()) {
            return Option<bool>(400, err_msg);
        }

        if (!kv.value().contains("name")) {
            return Option<bool>(400, err_msg);
        }

        const std::string& field_name = kv.value()["name"].get<std::string>();

        if(field_name == "id") {
            return Option<bool>(400, "Field `" + field_name + "` cannot be altered.");
        }

        if(kv.value().contains("drop")) {
            delete_field_names.insert(field_name);
        }
    }

    std::unordered_map<std::string, field> new_dynamic_fields;

    for(const auto& kv: schema_changes["fields"].items()) {
        const std::string& field_name = kv.value()["name"].get<std::string>();
        const auto& field_it = search_schema.find(field_name);
        auto found_field = (field_it != search_schema.end());

        auto dyn_field_it = dynamic_fields.find(field_name);
        auto found_dyn_field = (dyn_field_it != dynamic_fields.end());

        if(kv.value().contains("drop")) {
            if(!kv.value()["drop"].is_boolean() || !kv.value()["drop"].get<bool>()) {
                return Option<bool>(400, "Field `" + field_name + "` must have a drop value of `true`.");
            }

            if(field_name == ".*") {
                del_fields.emplace_back(".*", field_types::AUTO, false);
                continue;
            }

            if(!found_field && !found_dyn_field) {
                return Option<bool>(400, "Field `" + field_name + "` is not part of collection schema.");
            }

            if(found_field) {
                del_fields.push_back(field_it.value());
                updated_search_schema.erase(field_it.key());
                updated_nested_fields.erase(field_it.key());

                // handle nested fields
                if(field_it.value().nested && enable_nested_fields) {
                    std::vector<std::string> sub_fields;
                    auto ex_op = extract_field_name(field_name, search_schema, sub_fields, false, enable_nested_fields);
                    if(!ex_op.ok()) {
                        return ex_op;
                    }

                    for(auto& sub_field: sub_fields) {
                        auto sub_field_it = search_schema.find(sub_field);
                        if(sub_field_it != search_schema.end()) {
                            del_fields.push_back(sub_field_it.value());
                            updated_search_schema.erase(sub_field);
                        }
                    }
                }
            }

            // NOTE: fields with type "auto" or "string*" will exist in both `search_schema` and `dynamic_fields`
            if(found_dyn_field) {
                del_fields.push_back(dyn_field_it->second);
                // we will also have to resolve the actual field names which match the dynamic field pattern
                for(auto& a_field: search_schema) {
                    if(std::regex_match(a_field.name, std::regex(dyn_field_it->first))) {
                        del_fields.push_back(a_field);
                        // if schema contains explicit fields that match dynamic field that're going to be removed,
                        // we will have to remove them from the schema so that validation can occur properly
                        updated_search_schema.erase(a_field.name);
                    }
                }
            }
        } else {
            // add or update existing field
            auto is_addition = (!found_field && !found_dyn_field);
            auto is_reindex = (delete_field_names.count(field_name) != 0);

            if(is_addition && is_reindex) {
                return Option<bool>(400, "Field `" + field_name +
                                    "` cannot be added and deleted at the same time.");
            }

            if(is_addition || is_reindex) {
                // must validate fields
                auto parse_op = field::json_field_to_field(kv.value(), diff_fields, fallback_field_type,
                                                           num_auto_detect_fields);
                if (!parse_op.ok()) {
                    return parse_op;
                }

                const auto& f = diff_fields.back();

                if(f.is_dynamic()) {
                    new_dynamic_fields[f.name] = f;
                } else {
                    updated_search_schema[f.name] = f;
                }

                if(is_reindex) {
                    reindex_fields.push_back(f);
                } else {
                    addition_fields.push_back(f);
                }

                if(f.nested) {
                    new_nested_fields.emplace(f.name, f);
                }

            } else {
                // partial update is not supported for now
                return Option<bool>(400, "Field `" + field_name + "` is already part of the schema: To "
                                         "change this field, drop it first before adding it back to the schema.");
            }
        }
    }

    if(num_auto_detect_fields > 1) {
        return Option<bool>(400, "There can be only one field named `.*`.");
    }

    // data validations: here we ensure that already stored data is compatible with requested schema changes
    const std::string seq_id_prefix = get_seq_id_collection_prefix();

    rocksdb::Iterator* iter = store->scan(seq_id_prefix);
    std::unique_ptr<rocksdb::Iterator> iter_guard(iter);

    size_t num_found_docs = 0;
    auto begin = std::chrono::high_resolution_clock::now();

    while(iter->Valid() && iter->key().starts_with(seq_id_prefix)) {
        num_found_docs++;
        const uint32_t seq_id = Collection::get_seq_id_from_key(iter->key().ToString());
        nlohmann::json document;

        try {
            document = nlohmann::json::parse(iter->value().ToString());
        } catch(const std::exception& e) {
            return Option<bool>(400, "Bad JSON in document: " + document.dump(-1, ' ', false,
                                                                                nlohmann::detail::error_handler_t::ignore));
        }

        if(enable_nested_fields) {
            field::flatten_stored_doc(document, updated_nested_fields);
        }

        if(!fallback_field_type.empty() || !new_dynamic_fields.empty() || !new_nested_fields.empty()) {
            std::vector<field> new_fields;
            std::vector<field> nested_fields_found;

            Option<bool> new_fields_op = detect_new_fields(document, DIRTY_VALUES::DROP,
                                                           updated_search_schema, new_dynamic_fields,
                                                           new_nested_fields,
                                                           fallback_field_type,
                                                           new_fields, nested_fields_found,
                                                           enable_nested_fields);
            if(!new_fields_op.ok()) {
                return new_fields_op;
            }

            for(auto& new_field: new_fields) {
                updated_search_schema[new_field.name] = new_field;
                // NOTE: cannot be pushed to `addition_fields` to support drop+re-addition use case
                reindex_fields.push_back(new_field);
            }
        }

        // validate existing data on disk for compatibility via updated_search_schema
        auto validate_op = Index::validate_index_in_memory(document, seq_id, default_sorting_field,
                                                           updated_search_schema,
                                                           index_operation_t::CREATE,
                                                           fallback_field_type,
                                                           DIRTY_VALUES::REJECT);
        if(!validate_op.ok()) {
            std::string err_message = validate_op.error();

            // we've to message the error message to suite the schema alter context
            if(err_message.find("but is not found in the document.") != std::string::npos) {
                // missing field
                err_message.pop_back(); // delete trailing dot
                err_message += "s already present in the collection. If you still want to add this field, "
                               "set it as `optional: true`.";
                return Option<bool>(validate_op.code(), err_message);
            }

            else if(err_message.find("must be") != std::string::npos) {
                // type of an already stored document conflicts with new schema
                std::string type_error = "Schema change is incompatible with the type of documents already stored "
                                         "in this collection.";
                std::vector<std::string> err_parts;
                StringUtils::split(err_message, err_parts, "must be");
                if(err_parts.size() == 2) {
                    err_parts[0][0] = std::tolower(err_parts[0][0]);
                    type_error += " Existing data for " + err_parts[0] + " cannot be coerced into " + err_parts[1];
                }

                return Option<bool>(validate_op.code(), type_error);
            }

            else {
                std::string schema_err = "Schema change is incompatible with the type of documents already stored "
                                         "in this collection. error: " + validate_op.error();
                return Option<bool>(validate_op.code(), schema_err);
            }
        }

        if(num_found_docs % ((1 << 14)) == 0) {
            // having a cheaper higher layer check to prevent checking clock too often
            auto time_elapsed = std::chrono::duration_cast<std::chrono::seconds>(
                    std::chrono::high_resolution_clock::now() - begin).count();

            if(time_elapsed > 30) {
                begin = std::chrono::high_resolution_clock::now();
                LOG(INFO) << "Verified " << num_found_docs << " so far.";
            }
        }

        iter->Next();
    }

    return Option<bool>(true);
}

Option<bool> Collection::resolve_field_type(field& new_field,
                                            nlohmann::detail::iter_impl<nlohmann::basic_json<>>& kv,
                                            nlohmann::json& document,
                                            const DIRTY_VALUES& dirty_values,
                                            const bool found_dynamic_field,
                                            const std::string& fallback_field_type,
                                            std::vector<field>& new_fields,
                                            std::vector<field>& nested_fields_found) {
    if(!new_field.index) {
        return Option<bool>(true);
    }

    // Type detection scenarios:
    // a) Not a dynamic field + fallback type is explicit: use fallback type
    // b) Dynamic field + type is explicit: use explicit type
    // c) Not a dynamic field + fallback type is auto: detect and assign type
    // d) Dynamic field + type is auto: detect and assign type
    // e) Not a dynamic field + fallback type is string*: map to string/string[]
    // f) Dynamic field + type is string*: map to string/string[]

    const std::string& test_field_type = found_dynamic_field ? new_field.type : fallback_field_type;

    if(test_field_type == field_types::AUTO || field_types::is_string_or_array(test_field_type)) {
        if(kv.key() == ".*") {
            return Option<bool>(true);
        }

        std::string field_type;
        bool parseable = field::get_type(kv.value(), field_type);
        if(!parseable) {

            if(kv.value().is_null() && new_field.optional) {
                // null values are allowed only if field is optional
                kv = document.erase(kv);
                return Option<bool>(false);
            }

            if(kv.value().is_object()) {
                return Option<bool>(true);
            }

            if(kv.value().is_array() && kv.value().empty()) {
                return Option<bool>(true);
            }

            if(dirty_values == DIRTY_VALUES::REJECT || dirty_values == DIRTY_VALUES::COERCE_OR_REJECT) {
                return Option<bool>(400, "Type of field `" + kv.key() + "` is invalid.");
            } else {
                // DROP or COERCE_OR_DROP
                kv = document.erase(kv);
                return Option<bool>(false);
            }
        }

        if(test_field_type == field_types::AUTO) {
            new_field.type = field_type;
            if(new_field.is_object()) {
                new_field.nested = true;
            }
        } else {
            if (kv.value().is_array()) {
                new_field.type = field_types::STRING_ARRAY;
            } else {
                new_field.type = field_types::STRING;
            }
        }
    }

    else {
        new_field.type = test_field_type;
    }

    if (new_field.is_num_sort_field()) {
        // only numerical fields are added to sort index in dynamic type detection
        new_field.sort = true;
    }

    if(new_field.nested) {
        nested_fields_found.emplace_back(new_field);
    } else {
        new_fields.emplace_back(new_field);
    }

    return Option<bool>(true);
}

Option<bool> Collection::detect_new_fields(nlohmann::json& document,
                                           const DIRTY_VALUES& dirty_values,
                                           const tsl::htrie_map<char, field>& schema,
                                           const std::unordered_map<std::string, field>& dyn_fields,
                                           const tsl::htrie_map<char, field>& nested_fields,
                                           const std::string& fallback_field_type,
                                           std::vector<field>& new_fields,
                                           std::vector<field>& nested_fields_found,
                                           const bool enable_nested_fields) {

    if(enable_nested_fields) {
        for(auto& nested_field: nested_fields) {
            nested_fields_found.push_back(nested_field);
        }
    }

    auto kv = document.begin();
    while(kv != document.end()) {
        // we will not index the special "id" key
        if (schema.count(kv.key()) == 0 && kv.key() != "id") {
            const std::string &fname = kv.key();
            field new_field(fname, field_types::STRING, false, true);
            bool found_dynamic_field = false;
            bool skip_field = false;

            // check against dynamic field definitions
            for(auto dyn_field_it = dyn_fields.begin(); dyn_field_it != dyn_fields.end(); dyn_field_it++) {
                auto& dynamic_field = dyn_field_it->second;

                if(std::regex_match (kv.key(), std::regex(dynamic_field.name))) {
                    // unless the field is auto or string*, ignore field name matching regexp pattern
                    if(kv.key() == dynamic_field.name && !dynamic_field.is_auto() &&
                       !dynamic_field.is_string_star()) {
                        skip_field = true;
                        break;
                    }

                    // to prevent confusion we also disallow dynamic field names that contain ".*"
                    if((kv.key() != ".*" && kv.key().find(".*") != std::string::npos)) {
                        skip_field = true;
                        break;
                    }

                    new_field = dynamic_field;
                    new_field.name = fname;
                    found_dynamic_field = true;
                    break;
                }
            }

            if(skip_field) {
                kv++;
                continue;
            }

            if(!found_dynamic_field && fallback_field_type.empty()) {
                // we will not auto detect schema for non-dynamic fields if auto detection is not enabled
                kv++;
                continue;
            }

            auto add_op = resolve_field_type(new_field, kv, document, dirty_values, found_dynamic_field,
                                             fallback_field_type, new_fields, nested_fields_found);
            if(!add_op.ok()) {
                return add_op;
            }

            bool increment_iter = add_op.get();
            if(!increment_iter) {
                continue;
            }
        }

        kv++;
    }

    if(enable_nested_fields) {
        return flatten_and_identify_new_fields(document, nested_fields_found, schema, new_fields);
    }

    return Option<bool>(true);
}

Option<bool> Collection::flatten_and_identify_new_fields(nlohmann::json& doc,
                                                         const std::vector<field>& nested_fields_found,
                                                         const tsl::htrie_map<char, field>& schema,
                                                         std::vector<field>& new_fields) {
    if(nested_fields_found.empty()) {
        return Option<bool>(true);
    }

    std::vector<field> flattened_fields;
    auto flatten_op = field::flatten_doc(doc, nested_fields_found, flattened_fields);
    if(!flatten_op.ok()) {
        return flatten_op;
    }

    for(const auto& flattened_field: flattened_fields) {
        if(schema.count(flattened_field.name) == 0) {
            new_fields.push_back(flattened_field);
        }
    }

    return Option<bool>(true);
}

Index* Collection::init_index() {
    for(const field& field: fields) {
        if(field.is_dynamic()) {
            // regexp fields and fields with auto type are treated as dynamic fields
            dynamic_fields.emplace(field.name, field);
            continue;
        }

        if(field.name == ".*") {
            continue;
        }

        search_schema.emplace(field.name, field);

        if(field.nested) {
            nested_fields.emplace(field.name, field);
        }
    }

    synonym_index = new SynonymIndex(store);

    return new Index(name+std::to_string(0),
                     collection_id,
                     store,
                     synonym_index,
                     CollectionManager::get_instance().get_thread_pool(),
                     search_schema,
                     symbols_to_index, token_separators);
}

DIRTY_VALUES Collection::parse_dirty_values_option(std::string& dirty_values) const {
    std::shared_lock lock(mutex);

    StringUtils::toupper(dirty_values);
    auto dirty_values_op = magic_enum::enum_cast<DIRTY_VALUES>(dirty_values);
    DIRTY_VALUES dirty_values_action;

    if(dirty_values_op.has_value()) {
        dirty_values_action = dirty_values_op.value();
    } else {
        dirty_values_action = (fallback_field_type.empty() && dynamic_fields.empty()) ?
                              DIRTY_VALUES::REJECT : DIRTY_VALUES::COERCE_OR_REJECT;
    }

    return dirty_values_action;
}

std::vector<char> Collection::to_char_array(const std::vector<std::string>& strings) {
    std::vector<char> vec;
    for(const auto& s: strings) {
        if(s.length() == 1) {
            vec.push_back(s[0]);
        }
    }

    return vec;
}

std::vector<char> Collection::get_symbols_to_index() {
    return symbols_to_index;
}

std::vector<char> Collection::get_token_separators() {
    return token_separators;
}

std::string Collection::get_fallback_field_type() {
    return fallback_field_type;
}

bool Collection::get_enable_nested_fields() {
    return enable_nested_fields;
};


Option<search_args*> Collection::get_search_args(const std::string & raw_query,
                                  const std::vector<std::string>& raw_search_fields,
                                  const std::string & simple_filter_query, const std::vector<std::string>& facet_fields,
                                  const std::vector<sort_by> & sort_fields, const std::vector<uint32_t>& num_typos,
                                  const size_t per_page, const size_t page,
                                  token_ordering token_order, const std::vector<bool>& prefixes,
                                  const size_t drop_tokens_threshold,
                                  const spp::sparse_hash_set<std::string> & include_fields,
                                  const spp::sparse_hash_set<std::string> & exclude_fields,
                                  const size_t max_facet_values,
                                  const std::string & simple_facet_query,
                                  const size_t snippet_threshold,
                                  const size_t highlight_affix_num_tokens,
                                  const std::string& highlight_full_fields,
                                  size_t typo_tokens_threshold,
                                  const std::string& pinned_hits_str,
                                  const std::string& hidden_hits_str,
                                  const std::vector<std::string>& raw_group_by_fields,
                                  size_t group_limit,
                                  const std::string& highlight_start_tag,
                                  const std::string& highlight_end_tag,
                                  std::vector<uint32_t> query_by_weights,
                                  size_t limit_hits,
                                  bool prioritize_exact_match,
                                  bool pre_segmented_query,
                                  bool enable_overrides,
                                  const std::string& highlight_fields,
                                  const bool exhaustive_search,
                                  const size_t search_stop_millis,
                                  const size_t min_len_1typo,
                                  const size_t min_len_2typo,
                                  enable_t split_join_tokens,
                                  const size_t max_candidates,
                                  const std::vector<enable_t>& infixes,
                                  const size_t max_extra_prefix,
                                  const size_t max_extra_suffix,
                                  const size_t facet_query_num_typos,
                                  const size_t filter_curated_hits_option,
                                  const bool prioritize_token_position,
                                  const std::string& vector_query_str) {
    // setup thread local vars
    search_stop_ms = search_stop_millis;
    search_begin = std::chrono::high_resolution_clock::now();
    search_cutoff = false;

    if(raw_query != "*" && raw_search_fields.empty()) {
        return Option<search_args*>(400, "No search fields specified for the query.");
    }

    if(!raw_search_fields.empty() && !query_by_weights.empty() && raw_search_fields.size() != query_by_weights.size()) {
        return Option<search_args*>(400, "Number of weights in `query_by_weights` does not match "
                                           "number of `query_by` fields.");
    }

    if(!raw_group_by_fields.empty() && (group_limit == 0 || group_limit > GROUP_LIMIT_MAX)) {
        return Option<search_args*>(400, "Value of `group_limit` must be between 1 and " +
                                      std::to_string(GROUP_LIMIT_MAX) + ".");
    }

    if(!raw_search_fields.empty() && raw_search_fields.size() != num_typos.size()) {
        if(num_typos.size() != 1) {
            return Option<search_args*>(400, "Number of weights in `num_typos` does not match "
                                               "number of `query_by` fields.");
        }
    }

    if(!raw_search_fields.empty() && raw_search_fields.size() != prefixes.size()) {
        if(prefixes.size() != 1) {
            return Option<search_args*>(400, "Number of prefix values in `prefix` does not match "
                                               "number of `query_by` fields.");
        }
    }

    if(!raw_search_fields.empty() && raw_search_fields.size() != infixes.size()) {
        if(infixes.size() != 1) {
            return Option<search_args*>(400, "Number of infix values in `infix` does not match "
                                               "number of `query_by` fields.");
        }
    }

    if(raw_group_by_fields.empty()) {
        group_limit = 0;
    }


    vector_query_t* vector_query = new vector_query_t();
    if(!vector_query_str.empty()) {
        if(raw_query != "*") {
            return Option<search_args*>(400, "Vector query is supported only on wildcard (q=*) searches.");
        }

        if(!CollectionManager::parse_vector_query_str(vector_query_str, *vector_query)) {
            return Option<search_args*>(400, "The `vector_query` parameter is malformed.");
        }

        auto vector_field_it = search_schema.find(vector_query->field_name);
        if(vector_field_it == search_schema.end() || vector_field_it.value().num_dim == 0) {
            return Option<search_args*>(400, "Field `" + vector_query->field_name + "` does not have a vector query index.");
        }

        if(vector_field_it.value().num_dim != vector_query->values.size()) {
            return Option<search_args*>(400, "Query field `" + vector_query->field_name + "` must have " +
                                               std::to_string(vector_field_it.value().num_dim) + " dimensions.");
        }
    }

    // validate search fields
    std::vector<std::string> processed_search_fields;

    for(const std::string& field_name: raw_search_fields) {
        auto field_op = extract_field_name(field_name, search_schema, processed_search_fields, true, enable_nested_fields);
        if(!field_op.ok()) {
            return Option<search_args*>(field_op.code(), field_op.error());
        }
    }

    for(const std::string & field_name: processed_search_fields) {
        field search_field = search_schema.at(field_name);

        if(!search_field.index) {
            std::string error = "Field `" + field_name + "` is marked as a non-indexed field in the schema.";
            return Option<search_args*>(400, error);
        }

        if(search_field.type != field_types::STRING && search_field.type != field_types::STRING_ARRAY) {
            std::string error = "Field `" + field_name + "` should be a string or a string array.";
            return Option<search_args*>(400, error);
        }
    }

    // validate group by fields
    std::vector<std::string> group_by_fields;

    for(const std::string& field_name: raw_group_by_fields) {
        auto field_op = extract_field_name(field_name, search_schema, group_by_fields, false, enable_nested_fields);
        if(!field_op.ok()) {
            return Option<search_args*>(404, field_op.error());
        }
    }

    for(const std::string & field_name: group_by_fields) {
        if(search_schema.count(field_name) == 0) {
            std::string error = "Could not find a field named `" + field_name + "` in the schema.";
            return Option<search_args*>(404, error);
        }

        field search_field = search_schema.at(field_name);

        // must be a facet field
        if(!search_field.is_facet()) {
            std::string error = "Group by field `" + field_name + "` should be a facet field.";
            return Option<search_args*>(400, error);
        }
    }




    // process weights for search fields
    std::vector<std::string> reordered_search_fields;
    std::vector<search_field_t> weighted_search_fields;
    process_search_field_weights(processed_search_fields, query_by_weights, weighted_search_fields, reordered_search_fields);

    const std::vector<std::string>& search_fields = reordered_search_fields.empty() ? processed_search_fields
                                                                                    : reordered_search_fields;
    std::vector<facet>* facets = new std::vector<facet>();

    const std::string doc_id_prefix = std::to_string(collection_id) + "_" + DOC_ID_PREFIX + "_";
    std::vector<filter> filters;
    Option<bool> parse_filter_op = filter::parse_filter_query(simple_filter_query, search_schema,
                                                              store, doc_id_prefix, filters);
    if(!parse_filter_op.ok()) {
        return Option<search_args*>(parse_filter_op.code(), parse_filter_op.error());
    }

    // validate facet fields
    for(const std::string & field_name: facet_fields) {
        if(search_schema.count(field_name) == 0 || !search_schema.at(field_name).facet) {
            std::string error = "Could not find a facet field named `" + field_name + "` in the schema.";
            return Option<search_args*>(404, error);
        }
        facets->emplace_back(field_name);
    }

    // parse facet query
    facet_query_t facet_query = {"", ""};

    if(!simple_facet_query.empty()) {
        size_t found_colon_index = simple_facet_query.find(':');

        if(found_colon_index == std::string::npos) {
            std::string error = "Facet query must be in the `facet_field: value` format.";
            return Option<search_args*>(400, error);
        }

        if(facet_fields.empty()) {
            std::string error = "The `facet_query` parameter is supplied without a `facet_by` parameter.";
            return Option<search_args*>(400, error);
        }

        std::string&& facet_query_fname = simple_facet_query.substr(0, found_colon_index);
        StringUtils::trim(facet_query_fname);

        std::string&& facet_query_value = simple_facet_query.substr(found_colon_index+1, std::string::npos);
        StringUtils::trim(facet_query_value);

        if(facet_query_value.empty()) {
            // empty facet value, we will treat it as no facet query
            facet_query = {"", ""};
        } else {
            // facet query field must be part of facet fields requested
            facet_query = { StringUtils::trim(facet_query_fname), facet_query_value };
            if(std::find(facet_fields.begin(), facet_fields.end(), facet_query.field_name) == facet_fields.end()) {
                std::string error = "Facet query refers to a facet field `" + facet_query.field_name + "` " +
                                    "that is not part of `facet_by` parameter.";
                return Option<search_args*>(400, error);
            }

            if(search_schema.count(facet_query.field_name) == 0 || !search_schema.at(facet_query.field_name).facet) {
                std::string error = "Could not find a facet field named `" + facet_query.field_name + "` in the schema.";
                return Option<search_args*>(404, error);
            }
        }
    }


    // check for valid pagination
    if(page < 1) {
        std::string message = "Page must be an integer of value greater than 0.";
        return Option<search_args*>(422, message);
    }

    if(per_page > PER_PAGE_MAX) {
        std::string message = "Only upto " + std::to_string(PER_PAGE_MAX) + " hits can be fetched per page.";
        return Option<search_args*>(422, message);
    }

    if((page * per_page) > limit_hits) {
        std::string message = "Only upto " + std::to_string(limit_hits) + " hits can be fetched. " +
                "Ensure that `page` and `per_page` parameters are within this range.";
        return Option<search_args*>(422, message);
    }

    size_t max_hits = DEFAULT_TOPSTER_SIZE;

    // ensure that `max_hits` never exceeds number of documents in collection
    if(search_fields.size() <= 1 || raw_query == "*") {
        max_hits = std::min(std::max((page * per_page), max_hits), get_num_documents());
    } else {
        max_hits = std::min(std::max((page * per_page), max_hits), get_num_documents());
    }

    if(token_order == NOT_SET) {
        if(default_sorting_field.empty()) {
            token_order = FREQUENCY;
        } else {
            token_order = MAX_SCORE;
        }
    }

    std::vector<uint32_t> excluded_ids;
    std::vector<std::pair<uint32_t, uint32_t>>* included_ids = new std::vector<std::pair<uint32_t, uint32_t>>();
    std::map<size_t, std::vector<std::string>> pinned_hits;

    Option<bool> pinned_hits_op = parse_pinned_hits(pinned_hits_str, pinned_hits);

    if(!pinned_hits_op.ok()) {
        return Option<search_args*>(400, pinned_hits_op.error());
    }

    std::vector<std::string> hidden_hits;
    StringUtils::split(hidden_hits_str, hidden_hits, ",");

    std::vector<const override_t*> filter_overrides;
    std::string* query = new std::string(raw_query);
    bool filter_curated_hits = false;
    std::string curated_sort_by;
    curate_results(*query, simple_filter_query, enable_overrides, pre_segmented_query, pinned_hits, hidden_hits,
                   *included_ids, excluded_ids, filter_overrides, filter_curated_hits, curated_sort_by);

    if(filter_curated_hits_option == 0 || filter_curated_hits_option == 1) {
        // When query param has explicit value set, override level configuration takes lower precedence.
        filter_curated_hits = bool(filter_curated_hits_option);
    }


    // validate sort fields and standardize

    sort_fields_guard_t sort_fields_guard;
    std::vector<sort_by>* sort_fields_std = new std::vector<sort_by>();
    *sort_fields_std = sort_fields_guard.sort_fields_std;

    bool is_wildcard_query = (*query == "*");

    if(curated_sort_by.empty()) {
        auto sort_validation_op = validate_and_standardize_sort_fields(sort_fields, *sort_fields_std, is_wildcard_query);
        if(!sort_validation_op.ok()) {
            return Option<search_args*>(sort_validation_op.code(), sort_validation_op.error());
        }
    } else {
        std::vector<sort_by> curated_sort_fields;
        bool parsed_sort_by = CollectionManager::parse_sort_by_str(curated_sort_by, curated_sort_fields);
        if(!parsed_sort_by) {
            return Option<search_args*>(400, "Parameter `sort_by` is malformed.");
        }

        auto sort_validation_op = validate_and_standardize_sort_fields(curated_sort_fields, *sort_fields_std,
                                                                       is_wildcard_query);
        if(!sort_validation_op.ok()) {
            return Option<search_args*>(sort_validation_op.code(), sort_validation_op.error());
        }
    }



    //LOG(INFO) << "Num indices used for querying: " << indices.size();
    std::vector<query_tokens_t> field_query_tokens;
    std::vector<std::string>* q_tokens = new std::vector<std::string>();
    std::vector<std::string> q_include_tokens;

    if(search_fields.size() == 0) {
        // has to be a wildcard query
        field_query_tokens.emplace_back(query_tokens_t{});
        parse_search_query(*query, q_include_tokens,
                           field_query_tokens[0].q_exclude_tokens, field_query_tokens[0].q_phrases, "",
                           false);
        for(size_t i = 0; i < q_include_tokens.size(); i++) {
            auto& q_include_token = q_include_tokens[i];
            field_query_tokens[0].q_include_tokens.emplace_back(i, q_include_token, (i == q_include_tokens.size() - 1),
                                                                q_include_token.size(), 0);
        }
    } else {
        field_query_tokens.emplace_back(query_tokens_t{});
        const std::string & field_locale = search_schema.at(weighted_search_fields[0].name).locale;
        parse_search_query(*query, q_include_tokens,
                           field_query_tokens[0].q_exclude_tokens,
                           field_query_tokens[0].q_phrases,
                           field_locale, pre_segmented_query);

        // process filter overrides first, before synonyms (order is important)

        // included_ids, excluded_ids
        process_filter_overrides(filter_overrides, q_include_tokens, token_order, filters,
                                 *included_ids, excluded_ids);

        for(size_t i = 0; i < q_include_tokens.size(); i++) {
            auto& q_include_token = q_include_tokens[i];
            q_tokens->push_back(q_include_token);
            field_query_tokens[0].q_include_tokens.emplace_back(i, q_include_token, (i == q_include_tokens.size() - 1),
                                                                q_include_token.size(), 0);
        }

        for(auto& phrase: field_query_tokens[0].q_phrases) {
            for(auto& token: phrase) {
                q_tokens->push_back(token);
            }
        }

        for(size_t i = 1; i < search_fields.size(); i++) {
            field_query_tokens.emplace_back(query_tokens_t{});
            field_query_tokens[i] = field_query_tokens[0];
        }
    }
    
    // apply bucketing on text match score
    int* match_score_index = new int;
    *match_score_index = -1;
    for(size_t i = 0; i < sort_fields_std->size(); i++) {
        if((*sort_fields_std)[i].name == sort_field_const::text_match && (*sort_fields_std)[i].text_match_buckets != 0) {
            *match_score_index = i;

            if((*sort_fields_std)[i].text_match_buckets > 1) {
                // we will disable prioritize exact match because it's incompatible with bucketing
                prioritize_exact_match = false;
            }

            break;
        }
    }
    

        search_args* search_params = new search_args(field_query_tokens, weighted_search_fields,
                                                 filters, *facets, *included_ids, excluded_ids,
                                                 *sort_fields_std, facet_query, num_typos, max_facet_values, max_hits,
                                                 per_page, page, token_order, prefixes,
                                                 drop_tokens_threshold, typo_tokens_threshold,
                                                 group_by_fields, group_limit, default_sorting_field,
                                                 prioritize_exact_match, prioritize_token_position,
                                                 exhaustive_search, 4,
                                                 search_stop_millis,
                                                 min_len_1typo, min_len_2typo, max_candidates, infixes,
                                                 max_extra_prefix, max_extra_suffix, facet_query_num_typos,
                                                 filter_curated_hits, split_join_tokens, *vector_query,
                                                 *query, *q_tokens,*match_score_index);



    return Option<search_args*>(search_params);
}


Option<nlohmann::json> Collection::get_result(const std::string & raw_query,
                                  const std::vector<std::string>& raw_search_fields,
                                  const std::string & simple_filter_query, const std::vector<std::string>& facet_fields,
                                  const std::vector<sort_by> & sort_fields, const std::vector<uint32_t>& num_typos,
                                  search_args* search_params, std::vector<CollectionKVGroup> & collection_kvs,
                                  const size_t per_page, const size_t page,
                                  token_ordering token_order, const std::vector<bool>& prefixes,
                                  const size_t drop_tokens_threshold,
                                  const spp::sparse_hash_set<std::string> & include_fields,
                                  const spp::sparse_hash_set<std::string> & exclude_fields,
                                  const size_t max_facet_values,
                                  const std::string & simple_facet_query,
                                  const size_t snippet_threshold,
                                  const size_t highlight_affix_num_tokens,
                                  const std::string& highlight_full_fields,
                                  size_t typo_tokens_threshold,
                                  const std::string& pinned_hits_str,
                                  const std::string& hidden_hits_str,
                                  const std::vector<std::string>& raw_group_by_fields,
                                  size_t group_limit,
                                  const std::string& highlight_start_tag,
                                  const std::string& highlight_end_tag,
                                  std::vector<uint32_t> query_by_weights,
                                  size_t limit_hits,
                                  bool prioritize_exact_match,
                                  bool pre_segmented_query,
                                  bool enable_overrides,
                                  const std::string& highlight_fields,
                                  const bool exhaustive_search,
                                  const size_t search_stop_millis,
                                  const size_t min_len_1typo,
                                  const size_t min_len_2typo,
                                  enable_t split_join_tokens,
                                  const size_t max_candidates,
                                  const std::vector<enable_t>& infixes,
                                  const size_t max_extra_prefix,
                                  const size_t max_extra_suffix,
                                  const size_t facet_query_num_typos,
                                  const size_t filter_curated_hits_option,
                                  const bool prioritize_token_position,
                                  const std::string& vector_query_str,
                                  const std::unordered_map<uint32_t, Collection*>& collection_map) {
    

    if(raw_group_by_fields.empty()) {
        group_limit = 0;
    }

    int total_found = 0;
    if(group_limit) {
        for(auto& acc_facet: search_params->facets) {
            for(auto& facet_kv: acc_facet.result_map) {
                facet_kv.second.count = acc_facet.hash_groups[facet_kv.first].size();
            }
        }

        total_found = collection_kvs.size();
    } else {
        total_found = search_params->all_result_ids_len;
    }

    std::string facet_query_last_token;
    size_t facet_query_num_tokens = 0;       // used to identify drop token scenario

    if(!search_params->raw_facet_query.query.empty()) {
        // identify facet hash tokens

        for(const auto& the_facet: search_params->facets) {
            if(the_facet.field_name == search_params->raw_facet_query.field_name) {
                //the_facet.hash_tokens
                break;
            }
        }

        auto fq_field = search_schema.at(search_params->facet_query.field_name);
        bool is_cyrillic = Tokenizer::is_cyrillic(fq_field.locale);
        bool normalise = is_cyrillic ? false : true;

        std::vector<std::string> facet_query_tokens;
        Tokenizer(search_params->raw_facet_query.query, normalise, !fq_field.is_string(), fq_field.locale,
                  symbols_to_index, token_separators).tokenize(facet_query_tokens);

        facet_query_num_tokens = facet_query_tokens.size();
        facet_query_last_token = facet_query_tokens.empty() ? "" : facet_query_tokens.back();
    }

    const long start_result_index = (page - 1) * per_page;

    size_t max_hits = DEFAULT_TOPSTER_SIZE + start_result_index;
    
    // `end_result_index` could be -1 when max_hits is 0
    const long end_result_index = std::min((page * per_page), std::min(max_hits, collection_kvs.size())) - 1;

    // handle which fields have to be highlighted

    std::vector<highlight_field_t> highlight_items;
    bool has_atleast_one_fully_highlighted_field = false;

    std::vector<std::string> highlight_field_names;
    StringUtils::split(highlight_fields, highlight_field_names, ",");

    std::vector<std::string> highlight_full_field_names;
    StringUtils::split(highlight_full_fields, highlight_full_field_names, ",");

    std::vector<std::string> include_fields_vec;
    std::vector<std::string> exclude_fields_vec;
    tsl::htrie_set<char> include_fields_full;
    tsl::htrie_set<char> exclude_fields_full;

    for(auto& f_name: include_fields) {
        auto field_op = extract_field_name(f_name, search_schema, include_fields_vec, false, enable_nested_fields);
        if(!field_op.ok()) {
            return Option<nlohmann::json>(404, field_op.error());
        }
    }

    for(auto& f_name: exclude_fields) {
        auto field_op = extract_field_name(f_name, search_schema, exclude_fields_vec, false, enable_nested_fields);
        if(!field_op.ok()) {
            return Option<nlohmann::json>(404, field_op.error());
        }
    }

    for(auto& f_name: include_fields_vec) {
        include_fields_full.insert(f_name);
    }

    for(auto& f_name: exclude_fields_vec) {
        exclude_fields_full.insert(f_name);
    }

    size_t last_collection_id = collection_id;

    if(search_params->query != "*" && start_result_index <= end_result_index && end_result_index >= 0) {
        const Index* index = this->index;
        auto coll = this;
        if(collection_kvs[start_result_index].collection_kvs.front().collection_id != this->collection_id) {
            if(collection_map.find(collection_kvs[start_result_index].collection_kvs.front().collection_id) == collection_map.end()) {
                return Option<nlohmann::json>(404, "Collection not found");
            }
            coll = collection_map.at(collection_kvs[start_result_index].collection_kvs.front().collection_id);
            last_collection_id = collection_kvs[start_result_index].collection_kvs.front().collection_id;
        }
        index = coll->index;
        process_highlight_fields(search_params->search_fields, include_fields_full, exclude_fields_full,
                                 highlight_field_names, highlight_full_field_names, infixes, search_params->q_tokens,
                                 search_params->qtoken_set, highlight_items, index);

        for(auto& highlight_item: highlight_items) {
            if(highlight_item.fully_highlighted) {
                has_atleast_one_fully_highlighted_field = true;
            }
        }
    }



    nlohmann::json result = nlohmann::json::object();
    result["found"] = total_found;
    if(exclude_fields.count("out_of") == 0) {
        result["out_of"] = num_documents.load();
    }
    std::string hits_key = group_limit ? "grouped_hits" : "hits";
    result[hits_key] = nlohmann::json::array();
    // construct results array
    for(long result_kvs_index = start_result_index; result_kvs_index <= end_result_index; result_kvs_index++) {
        const auto & kv_group = collection_kvs[result_kvs_index];
        nlohmann::json group_hits;
        if(group_limit) {
            group_hits["hits"] = nlohmann::json::array();
        }
        nlohmann::json& hits_array = group_limit ? group_hits["hits"] : result["hits"];
        nlohmann::json group_key = nlohmann::json::array();
        for(const CollectionKV& field_order_kv: kv_group.collection_kvs) {
            auto collection = this;

            if(field_order_kv.collection_id != last_collection_id) {
                if(collection_map.find(collection_kvs[start_result_index].collection_kvs.front().collection_id) == collection_map.end()) {
                    return Option<nlohmann::json>(404, "Collection not found");
                }
                collection = collection_map.at(collection_kvs[start_result_index].collection_kvs.front().collection_id);
                last_collection_id = field_order_kv.collection_id;
            }
            
            if(last_collection_id != field_order_kv.collection_id) {
                last_collection_id = field_order_kv.collection_id;
                highlight_items.clear();
                if(search_params->query != "*") {
                        auto index = collection->index;
                        process_highlight_fields(search_params->search_fields, include_fields_full, exclude_fields_full,
                                                highlight_field_names, highlight_full_field_names, infixes, search_params->q_tokens,
                                                search_params->qtoken_set, highlight_items, index);

                        for(auto& highlight_item: highlight_items) {
                            if(highlight_item.fully_highlighted) {
                                has_atleast_one_fully_highlighted_field = true;
                            }
                        }
                    }
            }
            const auto& search_schema = collection->_get_schema();
            const auto& symbols_to_index = collection->get_symbols_to_index();
            uint8_t index_symbols[256] = {};
            for(char c: symbols_to_index) {
                index_symbols[uint8_t(c)] = 1;
            }
            const std::string& seq_id_key = std::to_string(field_order_kv.collection_id) + "_" + std::string(SEQ_ID_PREFIX) + "_" + StringUtils::serialize_uint32_t(field_order_kv.kv->key);
            nlohmann::json document;
            const Option<bool> & document_op = get_document_from_store(seq_id_key, document);
            if(!document_op.ok()) {
                LOG(ERROR) << "Document fetch error. " << document_op.error();
                continue;
            }
            nlohmann::json highlight_res = nlohmann::json::object();
            if(!highlight_items.empty()) {
                highlight_res["meta"] = nlohmann::json::object();

                highlight_res["snippet"] = nlohmann::json::object();
                copy_highlight_doc(highlight_items, document, highlight_res["snippet"]);
                highlight_res["snippet"] = document;

                remove_flat_fields(highlight_res["snippet"]);
                highlight_res["snippet"].erase("id");

                if(has_atleast_one_fully_highlighted_field) {
                    copy_highlight_doc(highlight_items, document, highlight_res["full"]);
                    remove_flat_fields(highlight_res["full"]);
                    highlight_res["full"].erase("id");
                } else {
                    highlight_res["full"] = nlohmann::json::object();
                }
            }

            nlohmann::json wrapper_doc;
            wrapper_doc["highlights"] = nlohmann::json::array();
            std::vector<highlight_t> highlights;
            StringUtils string_utils;

            tsl::htrie_set<char> hfield_names;
            tsl::htrie_set<char> h_full_field_names;

            for(size_t i = 0; i < highlight_items.size(); i++) {
                auto& highlight_item = highlight_items[i];
                const std::string& field_name = highlight_item.name;
                if(search_schema.count(field_name) == 0) {
                    continue;
                }

                field search_field = search_schema.at(field_name);

                if(search_params->query != "*" && (search_field.type == field_types::STRING ||
                                    search_field.type == field_types::STRING_ARRAY)) {

                    highlight_t highlight;
                    highlight.field = search_field.name;

                    bool found_highlight = false;
                    bool found_full_highlight = false;

                    highlight_result(raw_query, search_field, i, highlight_item.qtoken_leaves, field_order_kv.kv,
                                     document, highlight_res["snippet"], highlight_res["full"], highlight_res["meta"],
                                     string_utils, snippet_threshold,
                                     highlight_affix_num_tokens, highlight_item.fully_highlighted, highlight_item.infix,
                                     highlight_start_tag, highlight_end_tag, index_symbols, highlight,
                                     found_highlight, found_full_highlight);
                    if(!highlight.snippets.empty()) {
                        highlights.push_back(highlight);
                    }

                    if(found_highlight) {
                        hfield_names.insert(search_field.name);
                        if(found_full_highlight) {
                            h_full_field_names.insert(search_field.name);
                        }
                    }
                }
            }

            // explicit highlight fields could be parent of searched fields, so we will take a pass at that
            for(auto& hfield_name: highlight_full_field_names) {
                auto it = h_full_field_names.equal_prefix_range(hfield_name);
                if(it.first != it.second) {
                    h_full_field_names.insert(hfield_name);
                }
            }

            for(auto& hfield_name: highlight_field_names) {
                auto it = hfield_names.equal_prefix_range(hfield_name);
                if(it.first != it.second) {
                    hfield_names.insert(hfield_name);
                }
            }

            // remove fields from highlight doc that were not highlighted
            if(!hfield_names.empty()) {
                prune_doc(highlight_res["snippet"], hfield_names, tsl::htrie_set<char>(), "");
                prune_doc(highlight_res["full"], h_full_field_names, tsl::htrie_set<char>(), "");
            } else {
                highlight_res["snippet"] = nlohmann::json::object();
                highlight_res["full"] = nlohmann::json::object();
            }

            std::sort(highlights.begin(), highlights.end());

            for(const auto & highlight: highlights) {
                auto field_it = search_schema.find(highlight.field);
                if(field_it == search_schema.end() || field_it->nested) {
                    // nested field highlighting will be available only in the new highlight structure.
                    continue;
                }

                nlohmann::json h_json = nlohmann::json::object();
                h_json["field"] = highlight.field;

                if(!highlight.indices.empty()) {
                    h_json["matched_tokens"] = highlight.matched_tokens;
                    h_json["indices"] = highlight.indices;
                    h_json["snippets"] = highlight.snippets;
                    if(!highlight.values.empty()) {
                        h_json["values"] = highlight.values;
                    }
                } else {
                    h_json["matched_tokens"] = highlight.matched_tokens[0];
                    h_json["snippet"] = highlight.snippets[0];
                    if(!highlight.values.empty() && !highlight.values[0].empty()) {
                        h_json["value"] = highlight.values[0];
                    }
                }

                wrapper_doc["highlights"].push_back(h_json);
            }

            //wrapper_doc["seq_id"] = (uint32_t) field_order_kv->key;

            if(group_limit && group_key.empty()) {
                for(const auto& field_name: search_params->group_by_fields) {
                    if(document.count(field_name) != 0) {
                        group_key.push_back(document[field_name]);
                    }
                }
            }

            prune_doc(document, include_fields_full, exclude_fields_full);
            remove_flat_fields(document);

            wrapper_doc["document"] = document;
            wrapper_doc["highlight"] = highlight_res;
            wrapper_doc["collection_name"] = (field_order_kv.collection_id == this->collection_id) ? get_name() : collection_map.at(field_order_kv.collection_id)->get_name();

            if(field_order_kv.kv->match_score_index == CURATED_RECORD_IDENTIFIER) {
                wrapper_doc["curated"] = true;
            } else if(field_order_kv.kv->match_score_index >= 0) {
                wrapper_doc["text_match"] = field_order_kv.kv->scores[field_order_kv.kv->match_score_index];

                wrapper_doc["text_match_info"] = nlohmann::json::object();
                populate_text_match_info(wrapper_doc["text_match_info"],
                                         field_order_kv.kv->scores[field_order_kv.kv->match_score_index]);
            }

            nlohmann::json geo_distances;

            for(size_t sort_field_index = 0; sort_field_index < search_params->sort_fields_std.size(); sort_field_index++) {
                const auto& sort_field = search_params->sort_fields_std[sort_field_index];
                if(sort_field.geopoint != 0) {
                    geo_distances[sort_field.name] = std::abs(field_order_kv.kv->scores[sort_field_index]);
                }
            }

            if(!geo_distances.empty()) {
                wrapper_doc["geo_distance_meters"] = geo_distances;
            }

            if(!search_params->vector_query.field_name.empty()) {
                wrapper_doc["vector_distance"] = Index::int64_t_to_float(-field_order_kv.kv->scores[0]);
            }

            hits_array.push_back(wrapper_doc);
        }

        if(group_limit) {
            group_hits["group_key"] = group_key;
            result["grouped_hits"].push_back(group_hits);
        }
    }

    result["facet_counts"] = nlohmann::json::array();

    // populate facets
    for(facet & a_facet: search_params->facets) {
        nlohmann::json facet_result = nlohmann::json::object();
        facet_result["field_name"] = a_facet.field_name;
        facet_result["counts"] = nlohmann::json::array();

        std::vector<std::pair<int64_t, facet_count_t>> facet_hash_counts;
        for (const auto & kv : a_facet.result_map) {
            facet_hash_counts.emplace_back(kv);
        }

        auto the_field = search_schema.at(a_facet.field_name);

        // keep only top K facets
        auto max_facets = std::min(max_facet_values, facet_hash_counts.size());
        std::nth_element(facet_hash_counts.begin(), facet_hash_counts.begin() + max_facets,
                         facet_hash_counts.end(), Collection::facet_count_compare);

        std::vector<facet_value_t> facet_values;

        for(size_t fi = 0; fi < max_facets; fi++) {
            // remap facet value hash with actual string
            auto & kv = facet_hash_counts[fi];
            auto & facet_count = kv.second;

            // fetch actual facet value from representative doc id
            const std::string& seq_id_key = std::to_string(facet_count.collection_id) + "_" + std::string(SEQ_ID_PREFIX) + "_" + StringUtils::serialize_uint32_t(facet_count.doc_id);
            nlohmann::json document;
            const Option<bool> & document_op = get_document_from_store(seq_id_key, document);

            if(!document_op.ok()) {
                LOG(ERROR) << "Facet fetch error. " << document_op.error();
                continue;
            }

            std::string value;
            bool facet_found = facet_value_to_string(a_facet, facet_count, document, value);

            LOG (INFO) << "Facet value: " << value << " count: " << facet_count.count;

            if(!facet_found) {
                continue;
            }

            std::unordered_map<std::string, size_t> ftoken_pos;
            std::vector<string>& ftokens = a_facet.hash_tokens[kv.first];

            LOG (INFO) << "Facet tokens: " << ftokens.size();
            for(size_t i = 0; i < ftokens.size(); i++) {
                LOG (INFO) << "Facet token: " << ftokens[i];
            }

            for(size_t ti = 0; ti < ftokens.size(); ti++) {
                if(the_field.is_bool()) {
                    if(ftokens[ti] == "1") {
                        ftokens[ti] = "true";
                    } else {
                        ftokens[ti] = "false";
                    }
                }

                const std::string& resolved_token = ftokens[ti];
                ftoken_pos[resolved_token] = ti;
            }

            const std::string& last_full_q_token = ftokens.empty() ? "" : ftokens.back();

            // 2 passes: first identify tokens that need to be highlighted and then construct highlighted text

            bool is_cyrillic = Tokenizer::is_cyrillic(the_field.locale);
            bool normalise = is_cyrillic ? false : true;

            Tokenizer tokenizer(value, normalise, !the_field.is_string(), the_field.locale, symbols_to_index, token_separators);

            // secondary tokenizer used for specific languages that requires transliteration
            // we use 2 tokenizers so that the original text offsets are available for highlighting
            Tokenizer word_tokenizer("", true, false, the_field.locale, symbols_to_index, token_separators);

            std::string raw_token;
            size_t raw_token_index = 0, tok_start = 0, tok_end = 0;

            // need an ordered map here to ensure that it is ordered by the key (start offset)
            std::map<size_t, size_t> token_offsets;
            size_t prefix_token_start_index = 0;

            while(tokenizer.next(raw_token, raw_token_index, tok_start, tok_end)) {
                if(is_cyrillic) {
                    word_tokenizer.tokenize(raw_token);
                }

                auto token_pos_it = ftoken_pos.find(raw_token);
                if(token_pos_it != ftoken_pos.end()) {
                    token_offsets[tok_start] = tok_end;
                    if(raw_token == last_full_q_token) {
                        prefix_token_start_index = tok_start;
                    }
                }
            }

            auto offset_it = token_offsets.begin();
            size_t i = 0;
            std::stringstream highlightedss;

            // loop until end index, accumulate token and complete highlighting
            while(i < value.size()) {
                if(offset_it != token_offsets.end()) {
                    if (i == offset_it->first) {
                        highlightedss << highlight_start_tag;

                        // do prefix highlighting for non-dropped last token
                        size_t token_len = (i == prefix_token_start_index && token_offsets.size() == facet_query_num_tokens) ?
                                           facet_query_last_token.size() :
                                           (offset_it->second - i + 1);

                        if(i == prefix_token_start_index && token_offsets.size() == facet_query_num_tokens) {
                            token_len = std::min((offset_it->second - i + 1), facet_query_last_token.size());
                        } else {
                            token_len = (offset_it->second - i + 1);
                        }

                        for(size_t j = 0; j < token_len; j++) {
                            highlightedss << value[i + j];
                        }

                        highlightedss << highlight_end_tag;
                        offset_it++;
                        i += token_len;
                        continue;
                    }
                }

                highlightedss << value[i];
                i++;
            }

            facet_value_t facet_value = {value, highlightedss.str(), facet_count.count};
            facet_values.emplace_back(facet_value);
        }

        std::stable_sort(facet_values.begin(), facet_values.end(), Collection::facet_count_str_compare);

        for(const auto & facet_count: facet_values) {
            nlohmann::json facet_value_count = nlohmann::json::object();
            const std::string & value = facet_count.value;

            facet_value_count["value"] = value;
            facet_value_count["highlighted"] = facet_count.highlighted;
            facet_value_count["count"] = facet_count.count;
            facet_result["counts"].push_back(facet_value_count);
        }

        // add facet value stats
        facet_result["stats"] = nlohmann::json::object();
        if(a_facet.stats.fvcount != 0) {
            facet_result["stats"]["min"] = a_facet.stats.fvmin;
            facet_result["stats"]["max"] = a_facet.stats.fvmax;
            facet_result["stats"]["sum"] = a_facet.stats.fvsum;
            facet_result["stats"]["avg"] = (a_facet.stats.fvsum / a_facet.stats.fvcount);
        }

        facet_result["stats"]["total_values"] = facet_hash_counts.size();
        result["facet_counts"].push_back(facet_result);
    }


    result["search_cutoff"] = search_cutoff;

    result["request_params"] = nlohmann::json::object();;
    result["request_params"]["per_page"] = per_page;
    result["request_params"]["q"] = search_params->query;

    //long long int timeMillis = std::chrono::duration_cast<std::chrono::microseconds>(std::chrono::high_resolution_clock::now() - begin).count();
    //!LOG(INFO) << "Time taken for result calc: " << timeMillis << "us";
    //!store->print_memory_usage();
    return Option<nlohmann::json>(result);
}


Option<std::vector<CollectionKVGroup>> Collection::run_search(search_args* search_params) {
    index->run_search(search_params);
    std::vector<std::vector<KV*>> raw_result_kvs;
    std::vector<std::vector<KV*>> override_result_kvs;
    std::vector<std::vector<KV*>> result_group_kvs;

    search_params->topster->sort();
    search_params->curated_topster->sort();

    populate_result_kvs(search_params->topster, raw_result_kvs);
    populate_result_kvs(search_params->curated_topster, override_result_kvs);

    if(search_params->match_score_index >= 0 && search_params->sort_fields_std[search_params->match_score_index].text_match_buckets > 1) {
        size_t num_buckets = search_params->sort_fields_std[search_params->match_score_index].text_match_buckets;

        const size_t max_kvs_bucketed = std::min<size_t>(DEFAULT_TOPSTER_SIZE, raw_result_kvs.size());
        std::vector<int64_t> result_scores(max_kvs_bucketed);

        // only first `max_kvs_bucketed` elements are bucketed to prevent pagination issues past 250 records
        size_t block_len = (max_kvs_bucketed < num_buckets) ? max_kvs_bucketed : (max_kvs_bucketed / num_buckets) + 1;
        size_t i = 0;
        while(i < max_kvs_bucketed) {
            int64_t anchor_score = raw_result_kvs[i][0]->scores[raw_result_kvs[i][0]->match_score_index];
            size_t j = 0;
            while(j < block_len && i+j < max_kvs_bucketed) {
                result_scores[i+j] = raw_result_kvs[i+j][0]->scores[raw_result_kvs[i+j][0]->match_score_index];
                raw_result_kvs[i+j][0]->scores[raw_result_kvs[i+j][0]->match_score_index] = anchor_score;
                j++;
            }

            i += j;
        }

        // sort again based on bucketed match score
        std::sort(raw_result_kvs.begin(), raw_result_kvs.end(), Topster::is_greater_kv_group);

        // restore original scores
        for(i = 0; i < max_kvs_bucketed; i++) {
            raw_result_kvs[i][0]->scores[raw_result_kvs[i][0]->match_score_index] = result_scores[i];
        }
    }

    // Sort based on position in overridden list
    std::sort(
      override_result_kvs.begin(), override_result_kvs.end(),
      [](const std::vector<KV*>& a, std::vector<KV*>& b) -> bool {
          return a[0]->distinct_key < b[0]->distinct_key;
      }
    );

    size_t override_kv_index = 0;
    size_t raw_results_index = 0;

    // merge raw results and override results
    while(raw_results_index < raw_result_kvs.size()) {
        if(override_kv_index < override_result_kvs.size()) {
            size_t result_position = result_group_kvs.size() + 1;
            uint64_t override_position = override_result_kvs[override_kv_index][0]->distinct_key;
            if(result_position == override_position) {
                override_result_kvs[override_kv_index][0]->match_score_index = CURATED_RECORD_IDENTIFIER;
                result_group_kvs.push_back(override_result_kvs[override_kv_index]);
                override_kv_index++;
                continue;
            }
        }

        result_group_kvs.push_back(raw_result_kvs[raw_results_index]);
        raw_results_index++;
    }

    while(override_kv_index < override_result_kvs.size()) {
        override_result_kvs[override_kv_index][0]->match_score_index = CURATED_RECORD_IDENTIFIER;
        result_group_kvs.push_back({override_result_kvs[override_kv_index]});
        override_kv_index++;
    }

    std::vector<CollectionKVGroup> result;

    for(size_t i = 0; i < result_group_kvs.size(); i++) {
        CollectionKVGroup group;
        for(size_t j = 0; j < result_group_kvs[i].size(); j++) {
            group.collection_kvs.push_back(CollectionKV{(size_t) get_collection_id(), result_group_kvs[i][j]});
        }
        if(search_params->group_by_fields.size() > 0) {
            nlohmann::json doc;
            nlohmann::json group_key = nlohmann::json::array();
            auto doc_op = get_document_from_store(result_group_kvs[i][0]->key, doc);
            if(!doc_op.ok()) {
                return Option<std::vector<CollectionKVGroup>>(doc_op.code(), doc_op.error());
            }

            for(size_t j = 0; j < search_params->group_by_fields.size(); j++) {
                group_key.push_back(doc[search_params->group_by_fields[j]]);
            }

            group.group_key = StringUtils::hash_wy(group_key.dump().c_str(), group_key.dump().length());
        }

        result.push_back(group);
    }

    for(auto& facet : search_params->facets) {
        for(auto& facet_kv : facet.result_map) {
            facet_kv.second.collection_id = get_collection_id();
        }
    }

    return Option<std::vector<CollectionKVGroup>>(result);
}

const tsl::htrie_map<char, field>& Collection::_get_schema() const {
    return search_schema;
}<|MERGE_RESOLUTION|>--- conflicted
+++ resolved
@@ -881,27 +881,10 @@
         return Option<nlohmann::json>(search_params_op.code(), search_params_op.error());
     }
 
-<<<<<<< HEAD
     auto search_params = search_params_op.get();
-=======
-    if(!raw_search_fields.empty() && !raw_query_by_weights.empty() &&
-        raw_search_fields.size() != raw_query_by_weights.size()) {
-        return Option<nlohmann::json>(400, "Number of weights in `query_by_weights` does not match "
-                                           "number of `query_by` fields.");
-    }
->>>>>>> 4808d161
-
-
-<<<<<<< HEAD
+
+
     auto search_op = run_search(search_params);
-=======
-    if(!raw_search_fields.empty() && raw_search_fields.size() != num_typos.size()) {
-        if(num_typos.size() != 1) {
-            return Option<nlohmann::json>(400, "Number of values in `num_typos` does not match "
-                                               "number of `query_by` fields.");
-        }
-    }
->>>>>>> 4808d161
 
     if(!search_op.ok()) {
         return Option<nlohmann::json>(search_op.code(), search_op.error());
@@ -933,43 +916,10 @@
 
     result["request_params"]["collection_name"] = name;
 
-<<<<<<< HEAD
     // free search params
     delete search_params;
 
     return Option<nlohmann::json>(result);
-=======
-    // validate search fields
-    std::vector<std::string> processed_search_fields;
-    std::vector<uint32_t> query_by_weights;
-
-    for(size_t i = 0; i < raw_search_fields.size(); i++) {
-        const std::string& field_name = raw_search_fields[i];
-        if(field_name == "id") {
-            // `id` field needs to be handled separately, we will not handle for now
-            std::string error = "Cannot use `id` as a query by field.";
-            return Option<nlohmann::json>(400, error);
-        }
-
-        std::vector<std::string> expanded_search_fields;
-        auto field_op = extract_field_name(field_name, search_schema, expanded_search_fields, true, enable_nested_fields);
-        if(!field_op.ok()) {
-            return Option<nlohmann::json>(field_op.code(), field_op.error());
-        }
-
-        for(const auto& expanded_search_field: expanded_search_fields) {
-            processed_search_fields.push_back(expanded_search_field);
-            if(!raw_query_by_weights.empty()) {
-                query_by_weights.push_back(raw_query_by_weights[i]);
-            }
-        }
-    }
-
-    if(!query_by_weights.empty() && processed_search_fields.size() != query_by_weights.size()) {
-        std::string error = "Error, query_by_weights.size != query_by.size.";
-        return Option<nlohmann::json>(400, error);
-    }
->>>>>>> 4808d161
 
 }
 
@@ -1022,19 +972,12 @@
         }
     }
 
-<<<<<<< HEAD
     if(weights_given && (!weights_in_desc_order || !weights_undex_max)) {
         // ensure that search fields are sorted on their corresponding weight
         std::vector<std::pair<size_t, size_t>> field_index_and_weights;
 
         for(size_t i=0; i < raw_search_fields.size(); i++) {
             field_index_and_weights.emplace_back(i, query_by_weights[i]);
-=======
-    for(const std::string& field_name: group_by_fields) {
-        if(field_name == "id") {
-            std::string error = "Cannot use `id` as a group by field.";
-            return Option<nlohmann::json>(400, error);
->>>>>>> 4808d161
         }
 
         std::sort(field_index_and_weights.begin(), field_index_and_weights.end(), [](const auto& a, const auto& b) {
@@ -1052,7 +995,6 @@
                 auto curr_weight = field_index_and_weights[i].second;
                 auto prev_weight = field_index_and_weights[i-1].second;
 
-<<<<<<< HEAD
                 if(curr_weight == prev_weight) {
                     query_by_weights[i] = query_by_weights[i-1];
                 } else {
@@ -1074,34 +1016,6 @@
             const auto& search_field = raw_search_fields[i];
             const auto weight = query_by_weights[i];
             weighted_search_fields.push_back({search_field, weight, i});
-=======
-    for(auto& f_name: include_fields) {
-        auto field_op = extract_field_name(f_name, search_schema, include_fields_vec, false, enable_nested_fields);
-        if(!field_op.ok()) {
-            if(field_op.code() == 404) {
-                // field need not be part of schema to be included (could be a stored value in the doc)
-                include_fields_vec.push_back(f_name);
-                continue;
-            }
-            return Option<nlohmann::json>(field_op.code(), field_op.error());
-        }
-    }
-
-    for(auto& f_name: exclude_fields) {
-        if(f_name == "out_of") {
-            // `out_of` is strictly a meta-field, but we handle it since it's useful
-            continue;
-        }
-
-        auto field_op = extract_field_name(f_name, search_schema, exclude_fields_vec, false, enable_nested_fields);
-        if(!field_op.ok()) {
-            if(field_op.code() == 404) {
-                // field need not be part of schema to be excluded (could be a stored value in the doc)
-                exclude_fields_vec.push_back(f_name);
-                continue;
-            }
-            return Option<nlohmann::json>(field_op.code(), field_op.error());
->>>>>>> 4808d161
         }
     }
 }
@@ -1131,20 +1045,11 @@
                                           std::vector<highlight_field_t>& highlight_items,
                                           const Index* index) const {
 
-<<<<<<< HEAD
     // identify full highlight fields
     spp::sparse_hash_set<std::string> fields_highlighted_fully_set;
     std::vector<std::string> fields_highlighted_fully_expanded;
     for(const std::string& highlight_full_field: highlight_full_field_names) {
         extract_field_name(highlight_full_field, search_schema, fields_highlighted_fully_expanded, true, enable_nested_fields);
-=======
-    const std::string doc_id_prefix = std::to_string(collection_id) + "_" + DOC_ID_PREFIX + "_";
-    filter_node_t* filter_tree_root = nullptr;
-    Option<bool> parse_filter_op = filter::parse_filter_query(filter_query, search_schema,
-                                                              store, doc_id_prefix, filter_tree_root);
-    if(!parse_filter_op.ok()) {
-        return Option<nlohmann::json>(parse_filter_op.code(), parse_filter_op.error());
->>>>>>> 4808d161
     }
 
     for(std::string & highlight_full_field: fields_highlighted_fully_expanded) {
@@ -1232,25 +1137,16 @@
 void Collection::process_filter_overrides(std::vector<const override_t*>& filter_overrides,
                                           std::vector<std::string>& q_include_tokens,
                                           token_ordering token_order,
-                                          std::vector<filter>& filters,
+                                          filter_node_t*& filter_tree_root,
                                           std::vector<std::pair<uint32_t, uint32_t>>& included_ids,
                                           std::vector<uint32_t>& excluded_ids) const {
 
     std::vector<const override_t*> matched_dynamic_overrides;
     index->process_filter_overrides(filter_overrides, q_include_tokens, token_order,
-                                    filters, matched_dynamic_overrides);
-
-<<<<<<< HEAD
+                                    filter_tree_root, matched_dynamic_overrides);
+
     // we will check the dynamic overrides to see if they also have include/exclude
     std::set<uint32_t> excluded_set;
-=======
-    std::vector<const override_t*> filter_overrides;
-    std::string query = raw_query;
-    bool filter_curated_hits = false;
-    std::string curated_sort_by;
-    curate_results(query, filter_query, enable_overrides, pre_segmented_query, pinned_hits, hidden_hits,
-                   included_ids, excluded_ids, filter_overrides, filter_curated_hits, curated_sort_by);
->>>>>>> 4808d161
 
     for(auto matched_dynamic_override: matched_dynamic_overrides) {
         for(const auto& hit: matched_dynamic_override->drop_hits) {
@@ -1347,18 +1243,12 @@
                 }
             }
 
-<<<<<<< HEAD
             if(end_of_phrase && phrase_search_op_prior) {
                 if(exclude_operator_prior) {
                     q_exclude_tokens.push_back(phrase);
                 } else {
                     q_phrases.push_back(phrase);
                 }
-=======
-        // included_ids, excluded_ids
-        process_filter_overrides(filter_overrides, q_include_tokens, token_order, filter_tree_root,
-                                 included_ids, excluded_ids);
->>>>>>> 4808d161
 
                 phrase_search_op_prior = false;
                 exclude_operator_prior = false;
@@ -1386,7 +1276,6 @@
         // we have to pick top-K groups
         Topster gtopster(topster->MAX_SIZE);
 
-<<<<<<< HEAD
         for(auto& group_topster: topster->group_kv_map) {
             group_topster.second->sort();
             if(group_topster.second->size != 0) {
@@ -1394,23 +1283,6 @@
                 gtopster.add(kv_head);
             }
         }
-=======
-    size_t index_id = 0;
-    search_args* search_params = new search_args(field_query_tokens, weighted_search_fields,
-                                                 filter_tree_root, facets, included_ids, excluded_ids,
-                                                 sort_fields_std, facet_query, num_typos, max_facet_values, max_hits,
-                                                 per_page, page, token_order, prefixes,
-                                                 drop_tokens_threshold, typo_tokens_threshold,
-                                                 group_by_fields, group_limit, default_sorting_field,
-                                                 prioritize_exact_match, prioritize_token_position,
-                                                 exhaustive_search, 4,
-                                                 search_stop_millis,
-                                                 min_len_1typo, min_len_2typo, max_candidates, infixes,
-                                                 max_extra_prefix, max_extra_suffix, facet_query_num_typos,
-                                                 filter_curated_hits, split_join_tokens, vector_query);
-
-    index->run_search(search_params);
->>>>>>> 4808d161
 
 
         gtopster.sort();
@@ -1436,9 +1308,9 @@
     std::shared_lock lock(mutex);
 
     const std::string doc_id_prefix = std::to_string(collection_id) + "_" + DOC_ID_PREFIX + "_";
-    std::vector<filter> filters;
+    filter_node_t* filter_tree_root = nullptr;
     Option<bool> filter_op = filter::parse_filter_query(simple_filter_query, search_schema,
-                                                        store, doc_id_prefix, filters);
+                                                        store, doc_id_prefix, filter_tree_root);
 
     if(!filter_op.ok()) {
         return filter_op;
@@ -1446,9 +1318,10 @@
 
     uint32_t* filter_ids = nullptr;
     uint32_t filter_ids_len = 0;
-    index->do_filtering_with_lock(filter_ids, filter_ids_len, filters);
+    index->do_filtering_with_lock(filter_ids, filter_ids_len, filter_tree_root);
     index_ids.emplace_back(filter_ids_len, filter_ids);
 
+    delete filter_tree_root;
     return Option<bool>(true);
 }
 
@@ -2004,7 +1877,6 @@
         offset_it++;
     }
 
-<<<<<<< HEAD
     std::stringstream highlighted_text;
     highlight_text(highlight_start_tag, highlight_end_tag, text, token_offsets,
                    snippet_end_offset, matched_tokens, offset_it,
@@ -2014,16 +1886,6 @@
     if(search_field.type == field_types::STRING_ARRAY) {
         highlight.indices.push_back(match_index.index);
     }
-=======
-    delete filter_tree_root;
-
-    result["search_cutoff"] = search_cutoff;
-
-    result["request_params"] = nlohmann::json::object();
-    result["request_params"]["collection_name"] = name;
-    result["request_params"]["per_page"] = per_page;
-    result["request_params"]["q"] = query;
->>>>>>> 4808d161
 
     if(highlight_fully) {
         std::stringstream value_stream;
@@ -2206,7 +2068,6 @@
         return Option<bool>(500, "Error while parsing stored document.");
     }
 
-<<<<<<< HEAD
     remove_document(document, seq_id, remove_from_store);
     return Option<bool>(true);
 }
@@ -2216,18 +2077,6 @@
     if(!inserted) {
         return Option<uint32_t>(500, "Error while storing the override on disk.");
     }
-=======
-void Collection::process_filter_overrides(std::vector<const override_t*>& filter_overrides,
-                                          std::vector<std::string>& q_include_tokens,
-                                          token_ordering token_order,
-                                          filter_node_t*& filter_tree_root,
-                                          std::vector<std::pair<uint32_t, uint32_t>>& included_ids,
-                                          std::vector<uint32_t>& excluded_ids) const {
-
-    std::vector<const override_t*> matched_dynamic_overrides;
-    index->process_filter_overrides(filter_overrides, q_include_tokens, token_order,
-                                    filter_tree_root, matched_dynamic_overrides);
->>>>>>> 4808d161
 
     std::unique_lock lock(mutex);
     overrides[override.id] = override;
@@ -2338,39 +2187,22 @@
     return dynamic_fields;
 }
 
-<<<<<<< HEAD
 tsl::htrie_map<char, field> Collection::get_schema() {
     std::shared_lock lock(mutex);
     return search_schema;
 };
-=======
-    const std::string doc_id_prefix = std::to_string(collection_id) + "_" + DOC_ID_PREFIX + "_";
-    filter_node_t* filter_tree_root = nullptr;
-    Option<bool> filter_op = filter::parse_filter_query(simple_filter_query, search_schema,
-                                                        store, doc_id_prefix, filter_tree_root);
->>>>>>> 4808d161
 
 tsl::htrie_map<char, field> Collection::get_nested_fields() {
     std::shared_lock lock(mutex);
     return nested_fields;
 };
 
-<<<<<<< HEAD
 std::string Collection::get_meta_key(const std::string & collection_name) {
     return std::string(COLLECTION_META_PREFIX) + "_" + collection_name;
 }
 
 std::string Collection::get_override_key(const std::string & collection_name, const std::string & override_id) {
     return std::string(COLLECTION_OVERRIDE_PREFIX) + "_" + collection_name + "_" + override_id;
-=======
-    uint32_t* filter_ids = nullptr;
-    uint32_t filter_ids_len = 0;
-    index->do_filtering_with_lock(filter_ids, filter_ids_len, filter_tree_root);
-    index_ids.emplace_back(filter_ids_len, filter_ids);
-
-    delete filter_tree_root;
-    return Option<bool>(true);
->>>>>>> 4808d161
 }
 
 std::string Collection::get_seq_id_collection_prefix() const {
