--- conflicted
+++ resolved
@@ -19,11 +19,8 @@
 #include "thread_local_vars.h"
 #include "vector_query_ops.h"
 #include "text_embedder_manager.h"
-<<<<<<< HEAD
 #include "stopwords_manager.h"
-=======
 #include "field.h"
->>>>>>> 97b0d798
 
 const std::string override_t::MATCH_EXACT = "exact";
 const std::string override_t::MATCH_CONTAINS = "contains";
@@ -854,6 +851,7 @@
                                                               const size_t remote_embedding_num_tries) const {
 
     uint32_t eval_sort_count = 0;
+    size_t num_sort_expressions = 0;
 
     for(size_t i = 0; i < sort_fields.size(); i++) {
         const sort_by& _sort_field = sort_fields[i];
@@ -953,8 +951,6 @@
                 sort_field_std.name = actual_field_name;
                 sort_field_std.text_match_buckets = std::stoll(match_parts[1]);
 
-<<<<<<< HEAD
-=======
             } else if(actual_field_name == sort_field_const::eval) {
                 const std::string& filter_exp = sort_field_std.name.substr(paran_start + 1,
                                                                            sort_field_std.name.size() - paran_start -
@@ -964,7 +960,7 @@
                 }
 
                 Option<bool> parse_filter_op = filter::parse_filter_query(filter_exp, search_schema,
-                                                                          store, "", sort_field_std.eval.filter_tree_root);
+                                                                          store, "", sort_field_std.eval.filter_trees);
                 if(!parse_filter_op.ok()) {
                     return Option<bool>(parse_filter_op.code(), "Error parsing eval expression in sort_by clause.");
                 }
@@ -1042,7 +1038,6 @@
 
                 sort_field_std.name = actual_field_name;
 
->>>>>>> 97b0d798
             } else {
                 if(field_it == search_schema.end()) {
                     std::string error = "Could not find a field named `" + actual_field_name + "` in the schema for sorting.";
@@ -1167,14 +1162,8 @@
         }
 
         if (sort_field_std.name != sort_field_const::text_match && sort_field_std.name != sort_field_const::eval &&
-<<<<<<< HEAD
-            sort_field_std.name != sort_field_const::seq_id && sort_field_std.name != sort_field_const::group_found && sort_field_std.name != sort_field_const::vector_distance) {
-
-=======
             sort_field_std.name != sort_field_const::seq_id && sort_field_std.name != sort_field_const::group_found && sort_field_std.name != sort_field_const::vector_distance &&
             sort_field_std.name != sort_field_const::vector_query) {
-                
->>>>>>> 97b0d798
             const auto field_it = search_schema.find(sort_field_std.name);
             if(field_it == search_schema.end() || !field_it.value().sort || !field_it.value().index) {
                 std::string error = "Could not find a field named `" + sort_field_std.name +
@@ -2037,13 +2026,9 @@
     bool is_vector_query = !vector_query.field_name.empty();
 
     if(curated_sort_by.empty()) {
-<<<<<<< HEAD
         auto sort_validation_op = validate_and_standardize_sort_fields(sort_fields,
-                                    sort_fields_std, is_wildcard_query, is_vector_query, is_group_by_query);
-=======
-        auto sort_validation_op = validate_and_standardize_sort_fields(sort_fields, 
-                                    sort_fields_std, is_wildcard_query, is_vector_query, raw_query, is_group_by_query, remote_embedding_timeout_ms, remote_embedding_num_tries);
->>>>>>> 97b0d798
+                                    sort_fields_std, is_wildcard_query, is_vector_query,
+                                    raw_query, is_group_by_query, remote_embedding_timeout_ms, remote_embedding_num_tries);
         if(!sort_validation_op.ok()) {
             return Option<nlohmann::json>(sort_validation_op.code(), sort_validation_op.error());
         }
