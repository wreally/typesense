#include "index.h"

#include <numeric>
#include <chrono>
#include <set>
#include <unordered_map>
#include <random>
#include <art.h>
#include <array_utils.h>
#include <match_score.h>
#include <string_utils.h>
#include <tokenizer.h>
#include <s2/s2point.h>
#include <s2/s2latlng.h>
#include <s2/s2region_term_indexer.h>
#include <s2/s2cap.h>
#include <s2/s2earth.h>
#include <s2/s2loop.h>
#include <s2/s2builder.h>
#include <posting.h>
#include <thread_local_vars.h>
#include <unordered_set>
#include <or_iterator.h>
#include <timsort.hpp>
#include "logger.h"
#include <collection_manager.h>
#include "validator.h"

#define RETURN_CIRCUIT_BREAKER if((std::chrono::duration_cast<std::chrono::microseconds>( \
                  std::chrono::system_clock::now().time_since_epoch()).count() - search_begin_us) > search_stop_us) { \
                    search_cutoff = true; \
                    return ;\
            }

#define BREAK_CIRCUIT_BREAKER if((std::chrono::duration_cast<std::chrono::microseconds>( \
                 std::chrono::system_clock::now().time_since_epoch()).count() - search_begin_us) > search_stop_us) { \
                    search_cutoff = true; \
                    break;\
                }

spp::sparse_hash_map<uint32_t, int64_t> Index::text_match_sentinel_value;
spp::sparse_hash_map<uint32_t, int64_t> Index::seq_id_sentinel_value;
spp::sparse_hash_map<uint32_t, int64_t> Index::eval_sentinel_value;
spp::sparse_hash_map<uint32_t, int64_t> Index::geo_sentinel_value;
spp::sparse_hash_map<uint32_t, int64_t> Index::str_sentinel_value;

struct token_posting_t {
    uint32_t token_id;
    const posting_list_t::iterator_t& posting;

    token_posting_t(uint32_t token_id, const posting_list_t::iterator_t& posting):
            token_id(token_id), posting(posting) {

    }
};

Index::Index(const std::string& name, const uint32_t collection_id, const Store* store,
             SynonymIndex* synonym_index, ThreadPool* thread_pool,
             const tsl::htrie_map<char, field> & search_schema,
             const std::vector<char>& symbols_to_index, const std::vector<char>& token_separators):
        name(name), collection_id(collection_id), store(store), synonym_index(synonym_index), thread_pool(thread_pool),
        search_schema(search_schema),
        seq_ids(new id_list_t(256)), symbols_to_index(symbols_to_index), token_separators(token_separators) {

    for(const auto& a_field: search_schema) {
        if(!a_field.index) {
            continue;
        }

        if(a_field.num_dim > 0) {
            auto hnsw_index = new hnsw_index_t(a_field.num_dim, 1024, a_field.vec_dist);
            vector_index.emplace(a_field.name, hnsw_index);
            continue;
        }

        if(a_field.is_string()) {
            art_tree *t = new art_tree;
            art_tree_init(t);
            search_index.emplace(a_field.name, t);
        } else if(a_field.is_geopoint()) {
            auto field_geo_index = new spp::sparse_hash_map<std::string, std::vector<uint32_t>>();
            geopoint_index.emplace(a_field.name, field_geo_index);

            if(!a_field.is_single_geopoint()) {
                spp::sparse_hash_map<uint32_t, int64_t*> * doc_to_geos = new spp::sparse_hash_map<uint32_t, int64_t*>();
                geo_array_index.emplace(a_field.name, doc_to_geos);
            }
        } else {
            num_tree_t* num_tree = new num_tree_t;
            numerical_index.emplace(a_field.name, num_tree);

            if (a_field.range_index) {
                auto trie = a_field.is_int32() ? new NumericTrie() : new NumericTrie(64);
                range_index.emplace(a_field.name, trie);
            }
        }

        if(a_field.sort) {
            if(a_field.type == field_types::STRING) {
                adi_tree_t* tree = new adi_tree_t();
                str_sort_index.emplace(a_field.name, tree);
            } else if(a_field.type != field_types::GEOPOINT_ARRAY) {
                spp::sparse_hash_map<uint32_t, int64_t> * doc_to_score = new spp::sparse_hash_map<uint32_t, int64_t>();
                sort_index.emplace(a_field.name, doc_to_score);
            }
        }

        if(a_field.facet) {
            initialize_facet_indexes(a_field);
        }

        // initialize for non-string facet fields
        if(a_field.facet && !a_field.is_string()) {
            art_tree *ft = new art_tree;
            art_tree_init(ft);
            search_index.emplace(a_field.faceted_name(), ft);
        }

        if(a_field.infix) {
            array_mapped_infix_t infix_sets(ARRAY_INFIX_DIM);

            for(auto& infix_set: infix_sets) {
                infix_set = new tsl::htrie_set<char>();
            }

            infix_index.emplace(a_field.name, infix_sets);
        }
    }

    num_documents = 0;
}

Index::~Index() {
    std::unique_lock lock(mutex);

    for(auto & name_tree: search_index) {
        art_tree_destroy(name_tree.second);
        delete name_tree.second;
        name_tree.second = nullptr;
    }

    search_index.clear();

    for(auto & name_index: geopoint_index) {
        delete name_index.second;
        name_index.second = nullptr;
    }

    geopoint_index.clear();

    for(auto& name_index: geo_array_index) {
        for(auto& kv: *name_index.second) {
            delete [] kv.second;
        }

        delete name_index.second;
        name_index.second = nullptr;
    }

    geo_array_index.clear();

    for(auto & name_tree: numerical_index) {
        delete name_tree.second;
        name_tree.second = nullptr;
    }

    numerical_index.clear();

    for(auto & name_tree: range_index) {
        delete name_tree.second;
        name_tree.second = nullptr;
    }

    range_index.clear();

    for(auto & name_map: sort_index) {
        delete name_map.second;
        name_map.second = nullptr;
    }

    sort_index.clear();

    for(auto& kv: infix_index) {
        for(auto& infix_set: kv.second) {
            delete infix_set;
            infix_set = nullptr;
        }
    }

    infix_index.clear();

    for(auto& name_tree: str_sort_index) {
        delete name_tree.second;
        name_tree.second = nullptr;
    }

    str_sort_index.clear();

    for(auto& field_name_facet_map_array: facet_index_v3) {
        for(auto& facet_map: field_name_facet_map_array.second) {
            delete facet_map;
            facet_map = nullptr;
        }
    }

    facet_index_v3.clear();

    for(auto& field_name_facet_map_array: single_val_facet_index_v3) {
        for(auto& facet_map: field_name_facet_map_array.second) {
            delete facet_map;
            facet_map = nullptr;
        }
    }

    single_val_facet_index_v3.clear();

    delete seq_ids;

    for(auto& vec_index_kv: vector_index) {
        delete vec_index_kv.second;
    }
}

int64_t Index::get_points_from_doc(const nlohmann::json &document, const std::string & default_sorting_field) {
    int64_t points = 0;

    if(document[default_sorting_field].is_number_float()) {
        // serialize float to an integer and reverse the inverted range
        float n = document[default_sorting_field];
        memcpy(&points, &n, sizeof(int32_t));
        points ^= ((points >> (std::numeric_limits<int32_t>::digits - 1)) | INT32_MIN);
        points = -1 * (INT32_MAX - points);
    } else if(document[default_sorting_field].is_string()) {
        // not much value in supporting default sorting field as string, so we will just dummy it out
        points = 0;
    } else {
        points = document[default_sorting_field].is_boolean() ? int64_t(document[default_sorting_field].get<bool>()) :
                 document[default_sorting_field].get<int64_t>();
    }

    return points;
}

int64_t Index::float_to_int64_t(float f) {
    // https://stackoverflow.com/questions/60530255/convert-float-to-int64-t-while-preserving-ordering
    int32_t i;
    memcpy(&i, &f, sizeof i);
    if (i < 0) {
        i ^= INT32_MAX;
    }
    return i;
}

float Index::int64_t_to_float(int64_t n) {
    int32_t i = (int32_t) n;

    if(i < 0) {
        i ^= INT32_MAX;
    }

    float f;
    memcpy(&f, &i, sizeof f);
    return f;
}

void Index::compute_token_offsets_facets(index_record& record,
                                         const tsl::htrie_map<char, field>& search_schema,
                                         const std::vector<char>& local_token_separators,
                                         const std::vector<char>& local_symbols_to_index) {

    const auto& document = record.doc;

    for(const auto& the_field: search_schema) {
        const std::string& field_name = the_field.name;
        if(document.count(field_name) == 0 || !the_field.index) {
            continue;
        }

        offsets_facet_hashes_t offset_facet_hashes;

        bool is_facet = search_schema.at(field_name).facet;

        // non-string, non-geo faceted field should be indexed as faceted string field as well
        if(the_field.facet && !the_field.is_string() && !the_field.is_geopoint()) {
            if(the_field.is_array()) {
                std::vector<std::string> strings;

                if(the_field.type == field_types::INT32_ARRAY) {
                    for(int32_t value: document[field_name]){
                        strings.push_back(std::to_string(value));
                    }
                } else if(the_field.type == field_types::INT64_ARRAY) {
                    for(int64_t value: document[field_name]){
                        strings.push_back(std::to_string(value));
                    }
                } else if(the_field.type == field_types::FLOAT_ARRAY) {
                    for(float value: document[field_name]){
                        strings.push_back(StringUtils::float_to_str(value));
                    }
                } else if(the_field.type == field_types::BOOL_ARRAY) {
                    for(bool value: document[field_name]){
                        strings.push_back(std::to_string(value));
                    }
                }

                tokenize_string_array_with_facets(strings, is_facet, the_field,
                                                  local_symbols_to_index, local_token_separators,
                                                  offset_facet_hashes.offsets, offset_facet_hashes.facet_hashes);
            } else {
                std::string text;

                if(the_field.type == field_types::INT32) {
                    text = std::to_string(document[field_name].get<int32_t>());
                } else if(the_field.type == field_types::INT64) {
                    text = std::to_string(document[field_name].get<int64_t>());
                } else if(the_field.type == field_types::FLOAT) {
                    text = StringUtils::float_to_str(document[field_name].get<float>());
                } else if(the_field.type == field_types::BOOL) {
                    text = std::to_string(document[field_name].get<bool>());
                }

                tokenize_string_with_facets(text, is_facet, the_field,
                                            local_symbols_to_index, local_token_separators,
                                            offset_facet_hashes.offsets, offset_facet_hashes.facet_hashes);
            }
        }

        if(the_field.is_string()) {

            if(the_field.type == field_types::STRING) {
                tokenize_string_with_facets(document[field_name], is_facet, the_field,
                                            local_symbols_to_index, local_token_separators,
                                            offset_facet_hashes.offsets, offset_facet_hashes.facet_hashes);
            } else {
                tokenize_string_array_with_facets(document[field_name], is_facet, the_field,
                                                  local_symbols_to_index, local_token_separators,
                                                  offset_facet_hashes.offsets, offset_facet_hashes.facet_hashes);
            }
        }

        if(!offset_facet_hashes.offsets.empty() || !offset_facet_hashes.facet_hashes.empty()) {
            record.field_index.emplace(field_name, std::move(offset_facet_hashes));
        }
    }
}

bool doc_contains_field(const nlohmann::json& doc, const field& a_field,
                        const tsl::htrie_map<char, field> & search_schema) {

    if(doc.count(a_field.name)) {
        return true;
    }

    // check for a nested field, e.g. `foo.bar.baz` indexed but `foo.bar` present in schema
    if(a_field.is_object()) {
        auto prefix_it = search_schema.equal_prefix_range(a_field.name);
        std::string nested_field_name;
        for(auto kv = prefix_it.first; kv != prefix_it.second; kv++) {
            kv.key(nested_field_name);
            bool is_child_field = (nested_field_name.size() > a_field.name.size() &&
                                   nested_field_name[a_field.name.size()] == '.');
            if(is_child_field && doc.count(nested_field_name) != 0) {
                return true;
            }
        }
    }

    return false;
}

bool validate_object_field(nlohmann::json& doc, const field& a_field) {
    auto field_it = doc.find(a_field.name);
    if(field_it != doc.end()) {
        if(a_field.type == field_types::OBJECT && doc[a_field.name].is_object()) {
            return true;
        } else if(a_field.type == field_types::OBJECT_ARRAY && doc[a_field.name].is_array()) {
            return true;
        }

        return false;
    }

    std::vector<std::string> field_parts;
    StringUtils::split(a_field.name, field_parts, ".");

    nlohmann::json* obj = &doc;
    bool has_array = false;

    for(auto& field_part: field_parts) {
        if(obj->is_array()) {
            has_array = true;

            if(obj->empty()) {
                return false;
            }

            obj = &obj->at(0);
            if(!obj->is_object()) {
                return false;
            }
        }

        auto obj_it = obj->find(field_part);
        if(obj_it == obj->end()) {
            return false;
        }

        obj = &obj_it.value();
    }

    LOG(INFO) << "obj: " << *obj;
    LOG(INFO) << "doc: " << doc;

    if(a_field.type == field_types::OBJECT && obj->is_object()) {
        return true;
    } else if(a_field.type == field_types::OBJECT_ARRAY && (obj->is_array() || (has_array && obj->is_object()))) {
        return true;
    }

    return false;
}

void Index::validate_and_preprocess(Index *index, std::vector<index_record>& iter_batch,
                                    const size_t batch_start_index, const size_t batch_size,
                                    const std::string& default_sorting_field,
                                    const tsl::htrie_map<char, field>& search_schema,
                                    const tsl::htrie_map<char, field>& embedding_fields,
                                    const std::string& fallback_field_type,
                                    const std::vector<char>& token_separators,
                                    const std::vector<char>& symbols_to_index,
                                    const bool do_validation) {

    // runs in a partitioned thread
    std::vector<nlohmann::json*> docs_to_embed;

    for(size_t i = 0; i < batch_size; i++) {
        index_record& index_rec = iter_batch[batch_start_index + i];

        try {
            if(!index_rec.indexed.ok()) {
                // some records could have been invalidated upstream
                continue;
            }

            if(index_rec.operation == DELETE) {
                continue;
            }

            if(do_validation) {
                Option<uint32_t> validation_op = validator_t::validate_index_in_memory(index_rec.doc, index_rec.seq_id,
                                                                          default_sorting_field,
                                                                          search_schema,
                                                                          embedding_fields,
                                                                          index_rec.operation,
                                                                          index_rec.is_update,
                                                                          fallback_field_type,
                                                                          index_rec.dirty_values);

                if(!validation_op.ok()) {
                    index_rec.index_failure(validation_op.code(), validation_op.error());
                    continue;
                }
            }

            if(index_rec.is_update) {
                // scrub string fields to reduce delete ops
                get_doc_changes(index_rec.operation, search_schema, index_rec.doc, index_rec.old_doc,
                                index_rec.new_doc, index_rec.del_doc);
                scrub_reindex_doc(search_schema, index_rec.doc, index_rec.del_doc, index_rec.old_doc);

                for(auto& field: index_rec.doc.items()) {
                    for(auto& embedding_field : embedding_fields) {
                        if(!embedding_field.embed[fields::from].is_null()) {
                            auto embed_from_vector = embedding_field.embed[fields::from].get<std::vector<std::string>>();
                            for(auto& embed_from: embed_from_vector) {
                                if(embed_from == field.key()) {
                                    docs_to_embed.push_back(&index_rec.new_doc);
                                    break;
                                }
                            }
                        }
                    }
                }
            } else {
                handle_doc_ops(search_schema, index_rec.doc, index_rec.old_doc);
                docs_to_embed.push_back(&index_rec.doc);
            }

            compute_token_offsets_facets(index_rec, search_schema, token_separators, symbols_to_index);

            int64_t points = 0;

            if(index_rec.doc.count(default_sorting_field) == 0) {
                auto default_sorting_field_it = index->sort_index.find(default_sorting_field);
                if(default_sorting_field_it != index->sort_index.end()) {
                    auto seq_id_it = default_sorting_field_it->second->find(index_rec.seq_id);
                    if(seq_id_it != default_sorting_field_it->second->end()) {
                        points = seq_id_it->second;
                    } else {
                        points = INT64_MIN;
                    }
                } else {
                    points = INT64_MIN;
                }
            } else {
                points = get_points_from_doc(index_rec.doc, default_sorting_field);
            }

            index_rec.points = points;
            index_rec.index_success();
        } catch(const std::exception &e) {
            LOG(INFO) << "Error while validating document: " << e.what();
            index_rec.index_failure(400, e.what());
        }
    }
    
    auto embed_op = batch_embed_fields(docs_to_embed, embedding_fields, search_schema);
    if(!embed_op.ok()) {
        for(size_t i = 0; i < batch_size; i++) {
            index_record& index_rec = iter_batch[batch_start_index + i];
            index_rec.index_failure(embed_op.code(), embed_op.error());
        }
    }
}

size_t Index::batch_memory_index(Index *index, std::vector<index_record>& iter_batch,
                                 const std::string & default_sorting_field,
                                 const tsl::htrie_map<char, field> & search_schema,
                                 const tsl::htrie_map<char, field> & embedding_fields,
                                 const std::string& fallback_field_type,
                                 const std::vector<char>& token_separators,
                                 const std::vector<char>& symbols_to_index,
                                 const bool do_validation) {

    const size_t concurrency = 4;
    const size_t num_threads = std::min(concurrency, iter_batch.size());
    const size_t window_size = (num_threads == 0) ? 0 :
                               (iter_batch.size() + num_threads - 1) / num_threads;  // rounds up

    size_t num_indexed = 0;
    size_t num_processed = 0;
    std::mutex m_process;
    std::condition_variable cv_process;

    size_t num_queued = 0;
    size_t batch_index = 0;

    // local is need to propogate the thread local inside threads launched below
    auto local_write_log_index = write_log_index;

    for(size_t thread_id = 0; thread_id < num_threads && batch_index < iter_batch.size(); thread_id++) {
        size_t batch_len = window_size;

        if(batch_index + window_size > iter_batch.size()) {
            batch_len = iter_batch.size() - batch_index;
        }

        num_queued++;

        index->thread_pool->enqueue([&, batch_index, batch_len]() {
            write_log_index = local_write_log_index;
            validate_and_preprocess(index, iter_batch, batch_index, batch_len, default_sorting_field, search_schema,
                                    embedding_fields, fallback_field_type, token_separators, symbols_to_index, do_validation);

            std::unique_lock<std::mutex> lock(m_process);
            num_processed++;
            cv_process.notify_one();
        });

        batch_index += batch_len;
    }

    {
        std::unique_lock<std::mutex> lock_process(m_process);
        cv_process.wait(lock_process, [&](){ return num_processed == num_queued; });
    }

    std::unordered_set<std::string> found_fields;

    for(size_t i = 0; i < iter_batch.size(); i++) {
        auto& index_rec = iter_batch[i];

        if(!index_rec.indexed.ok()) {
            // some records could have been invalidated upstream
            continue;
        }

        if(index_rec.is_update) {
            index->remove(index_rec.seq_id, index_rec.del_doc, {}, index_rec.is_update);
        } else if(index_rec.indexed.ok()) {
            num_indexed++;
        }

        for(const auto& kv: index_rec.doc.items()) {
            found_fields.insert(kv.key());
        }
    }

    num_queued = num_processed = 0;

    for(const auto& field_name: found_fields) {
        //LOG(INFO) << "field name: " << field_name;
        if(field_name != "id" && search_schema.count(field_name) == 0) {
            continue;
        }

        num_queued++;

        index->thread_pool->enqueue([&]() {
            write_log_index = local_write_log_index;

            const field& f = (field_name == "id") ?
                             field("id", field_types::STRING, false) : search_schema.at(field_name);
            try {
                index->index_field_in_memory(f, iter_batch);
            } catch(std::exception& e) {
                LOG(ERROR) << "Unhandled Typesense error: " << e.what();
                for(auto& record: iter_batch) {
                    record.index_failure(500, "Unhandled Typesense error in index batch, check logs for details.");
                }
            }

            std::unique_lock<std::mutex> lock(m_process);
            num_processed++;
            cv_process.notify_one();
        });
    }

    {
        std::unique_lock<std::mutex> lock_process(m_process);
        cv_process.wait(lock_process, [&](){ return num_processed == num_queued; });
    }

    return num_indexed;
}

void Index::index_field_in_memory(const field& afield, std::vector<index_record>& iter_batch) {
    // indexes a given field of all documents in the batch

    if(afield.name == "id") {
        for(const auto& record: iter_batch) {
            if(!record.indexed.ok()) {
                // some records could have been invalidated upstream
                continue;
            }
            if(!record.is_update && record.indexed.ok()) {
                // for updates, the seq_id will already exist
                seq_ids->upsert(record.seq_id);
            }
        }

        return;
    }

    if(!afield.index) {
        return;
    }

    // We have to handle both these edge cases:
    // a) `afield` might not exist in the document (optional field)
    // b) `afield` value could be empty

    // non-geo faceted field should be indexed as faceted string field as well
    bool non_string_facet_field = (afield.facet && !afield.is_geopoint());

    if(afield.is_string() || non_string_facet_field) {
        std::unordered_map<std::string, std::vector<art_document>> token_to_doc_offsets;
        int64_t max_score = INT64_MIN;

        for(const auto& record: iter_batch) {
            if(!record.indexed.ok()) {
                // some records could have been invalidated upstream
                continue;
            }

            const auto& document = record.doc;
            const auto seq_id = record.seq_id;

            if(document.count(afield.name) == 0 || !record.indexed.ok()) {
                continue;
            }

            auto field_index_it = record.field_index.find(afield.name);
            if(field_index_it == record.field_index.end()) {
                continue;
            }

            if(afield.facet) {
                if(afield.is_array()) {
                    facet_hash_values_t fhashvalues;
                    fhashvalues.length = field_index_it->second.facet_hashes.size();
                    fhashvalues.hashes = new uint64_t[field_index_it->second.facet_hashes.size()];

                    for(size_t i  = 0; i < field_index_it->second.facet_hashes.size(); i++) {
                        fhashvalues.hashes[i] = field_index_it->second.facet_hashes[i];
                    }

                    auto& facet_dim_index = facet_index_v3[afield.name][seq_id % ARRAY_FACET_DIM];
                    if(facet_dim_index == nullptr) {
                        LOG(ERROR) << "Error, facet index not initialized for field " << afield.name;
                    } else {
                        facet_dim_index->emplace(seq_id, std::move(fhashvalues));
                    }
                } else {
                    uint64_t fhash;
                    fhash = field_index_it->second.facet_hashes[0];

                    auto& facet_dim_index = single_val_facet_index_v3[afield.name][seq_id % ARRAY_FACET_DIM];
                    if(facet_dim_index == nullptr) {
                        LOG(ERROR) << "Error, facet index not initialized for field " << afield.name;
                    } else {
                        facet_dim_index->emplace(seq_id, std::move(fhash));
                    }
                }
            }

            if(record.points > max_score) {
                max_score = record.points;
            }

            for(auto &token_offsets: field_index_it->second.offsets) {
                token_to_doc_offsets[token_offsets.first].emplace_back(seq_id, record.points, token_offsets.second);

                if(afield.infix) {
                    auto strhash = StringUtils::hash_wy(token_offsets.first.c_str(), token_offsets.first.size());
                    const auto& infix_sets = infix_index.at(afield.name);
                    infix_sets[strhash % 4]->insert(token_offsets.first);
                }
            }
        }

        auto tree_it = search_index.find(afield.faceted_name());
        if(tree_it == search_index.end()) {
            return;
        }

        art_tree *t = tree_it->second;

        for(auto& token_to_doc: token_to_doc_offsets) {
            const std::string& token = token_to_doc.first;
            std::vector<art_document>& documents = token_to_doc.second;

            const auto *key = (const unsigned char *) token.c_str();
            int key_len = (int) token.length() + 1;  // for the terminating \0 char

            //LOG(INFO) << "key: " << key << ", art_doc.id: " << art_doc.id;
            art_inserts(t, key, key_len, max_score, documents);
        }
    }

    if(!afield.is_string()) {
        if (afield.type == field_types::INT32) {
            if (afield.range_index) {
                auto const& trie = range_index.at(afield.name);
                iterate_and_index_numerical_field(iter_batch, afield, [&afield, trie]
                        (const index_record& record, uint32_t seq_id) {
                    int32_t value = record.doc[afield.name].get<int32_t>();
                    trie->insert(value, seq_id);
                });
            }

            auto num_tree = numerical_index.at(afield.name);
            iterate_and_index_numerical_field(iter_batch, afield, [&afield, num_tree]
                    (const index_record& record, uint32_t seq_id) {
                int32_t value = record.doc[afield.name].get<int32_t>();
                num_tree->insert(value, seq_id);
            });
        }

        else if(afield.type == field_types::INT64) {
            if (afield.range_index) {
                auto const& trie = range_index.at(afield.name);
                iterate_and_index_numerical_field(iter_batch, afield, [&afield, trie]
                        (const index_record& record, uint32_t seq_id) {
                    int64_t value = record.doc[afield.name].get<int64_t>();
                    trie->insert(value, seq_id);
                });
            }

            auto num_tree = numerical_index.at(afield.name);
            iterate_and_index_numerical_field(iter_batch, afield, [&afield, num_tree]
                    (const index_record& record, uint32_t seq_id) {
                int64_t value = record.doc[afield.name].get<int64_t>();
                num_tree->insert(value, seq_id);
            });
        }

        else if(afield.type == field_types::FLOAT) {
            if (afield.range_index) {
                auto const& trie = range_index.at(afield.name);
                iterate_and_index_numerical_field(iter_batch, afield, [&afield, trie]
                        (const index_record& record, uint32_t seq_id) {
                    float fvalue = record.doc[afield.name].get<float>();
                    int64_t value = float_to_int64_t(fvalue);
                    trie->insert(value, seq_id);
                });
            }

            auto num_tree = numerical_index.at(afield.name);
            iterate_and_index_numerical_field(iter_batch, afield, [&afield, num_tree]
                    (const index_record& record, uint32_t seq_id) {
                float fvalue = record.doc[afield.name].get<float>();
                int64_t value = float_to_int64_t(fvalue);
                num_tree->insert(value, seq_id);
            });
        } else if(afield.type == field_types::BOOL) {
            auto num_tree = numerical_index.at(afield.name);
            iterate_and_index_numerical_field(iter_batch, afield, [&afield, num_tree]
                    (const index_record& record, uint32_t seq_id) {
                bool value = record.doc[afield.name].get<bool>();
                num_tree->insert(value, seq_id);
            });
        } else if(afield.type == field_types::GEOPOINT || afield.type == field_types::GEOPOINT_ARRAY) {
            auto geo_index = geopoint_index.at(afield.name);

            iterate_and_index_numerical_field(iter_batch, afield,
            [&afield, &geo_array_index=geo_array_index, geo_index](const index_record& record, uint32_t seq_id) {
                // nested geopoint value inside an array of object will be a simple array so must be treated as geopoint
                bool nested_obj_arr_geopoint = (afield.nested && afield.type == field_types::GEOPOINT_ARRAY &&
                                    !record.doc[afield.name].empty() && record.doc[afield.name][0].is_number());

                if(afield.type == field_types::GEOPOINT || nested_obj_arr_geopoint) {
                    // this could be a nested gepoint array so can have more than 2 array values
                    const std::vector<double>& latlongs = record.doc[afield.name];
                    for(size_t li = 0; li < latlongs.size(); li+=2) {
                        S2RegionTermIndexer::Options options;
                        options.set_index_contains_points_only(true);
                        S2RegionTermIndexer indexer(options);
                        S2Point point = S2LatLng::FromDegrees(latlongs[li], latlongs[li+1]).ToPoint();

                        for(const auto& term: indexer.GetIndexTerms(point, "")) {
                            (*geo_index)[term].push_back(seq_id);
                        }
                    }

                    if(nested_obj_arr_geopoint) {
                        int64_t* packed_latlongs = new int64_t[(latlongs.size()/2) + 1];
                        packed_latlongs[0] = latlongs.size()/2;
                        size_t j_packed_latlongs = 0;

                        for(size_t li = 0; li < latlongs.size(); li+=2) {
                            int64_t packed_latlong = GeoPoint::pack_lat_lng(latlongs[li], latlongs[li+1]);
                            packed_latlongs[j_packed_latlongs + 1] = packed_latlong;
                            j_packed_latlongs++;
                        }

                        geo_array_index.at(afield.name)->emplace(seq_id, packed_latlongs);
                    }
                } else {
                    const std::vector<std::vector<double>>& latlongs = record.doc[afield.name];
                    S2RegionTermIndexer::Options options;
                    options.set_index_contains_points_only(true);
                    S2RegionTermIndexer indexer(options);

                    int64_t* packed_latlongs = new int64_t[latlongs.size() + 1];
                    packed_latlongs[0] = latlongs.size();

                    for(size_t li = 0; li < latlongs.size(); li++) {
                        auto& latlong = latlongs[li];
                        S2Point point = S2LatLng::FromDegrees(latlong[0], latlong[1]).ToPoint();
                        for(const auto& term: indexer.GetIndexTerms(point, "")) {
                            (*geo_index)[term].push_back(seq_id);
                        }

                        int64_t packed_latlong = GeoPoint::pack_lat_lng(latlong[0], latlong[1]);
                        packed_latlongs[li + 1] = packed_latlong;
                    }

                    geo_array_index.at(afield.name)->emplace(seq_id, packed_latlongs);
                }
            });
        } else if(afield.is_array()) {
            // handle vector index first
            if(afield.type == field_types::FLOAT_ARRAY && afield.num_dim > 0) {
                auto vec_index = vector_index[afield.name]->vecdex;
                size_t curr_ele_count = vec_index->getCurrentElementCount();
                if(curr_ele_count + iter_batch.size() > vec_index->getMaxElements()) {
                    vec_index->resizeIndex((curr_ele_count + iter_batch.size()) * 1.3);
                }

                const size_t num_threads = std::min<size_t>(4, iter_batch.size());
                const size_t window_size = (num_threads == 0) ? 0 :
                                           (iter_batch.size() + num_threads - 1) / num_threads;  // rounds up
                size_t num_processed = 0;
                std::mutex m_process;
                std::condition_variable cv_process;

                size_t num_queued = 0;
                size_t result_index = 0;

                for(size_t thread_id = 0; thread_id < num_threads && result_index < iter_batch.size(); thread_id++) {
                    size_t batch_len = window_size;

                    if(result_index + window_size > iter_batch.size()) {
                        batch_len = iter_batch.size() - result_index;
                    }

                    num_queued++;

                    thread_pool->enqueue([thread_id, &afield, &vec_index, &records = iter_batch,
                                          result_index, batch_len, &num_processed, &m_process, &cv_process]() {

                        size_t batch_counter = 0;
                        while(batch_counter < batch_len) {
                            auto& record = records[result_index + batch_counter];
                            if(record.doc.count(afield.name) == 0 || !record.indexed.ok()) {
                                batch_counter++;
                                continue;
                            }

                            const std::vector<float>& float_vals = record.doc[afield.name].get<std::vector<float>>();

                            try {
                                if(afield.vec_dist == cosine) {
                                    std::vector<float> normalized_vals(afield.num_dim);
                                    hnsw_index_t::normalize_vector(float_vals, normalized_vals);
                                    vec_index->addPoint(normalized_vals.data(), (size_t)record.seq_id, true);
                                } else {
                                    vec_index->addPoint(float_vals.data(), (size_t)record.seq_id, true);
                                }
                            } catch(const std::exception &e) {
                                record.index_failure(400, e.what());
                            }

                            batch_counter++;
                        }

                        std::unique_lock<std::mutex> lock(m_process);
                        num_processed++;
                        cv_process.notify_one();
                    });

                    result_index += batch_len;
                }

                std::unique_lock<std::mutex> lock_process(m_process);
                cv_process.wait(lock_process, [&](){ return num_processed == num_queued; });
                return;
            }

            // all other numerical arrays
            auto num_tree = numerical_index.at(afield.name);
            auto trie = range_index.count(afield.name) > 0 ? range_index.at(afield.name) : nullptr;
            iterate_and_index_numerical_field(iter_batch, afield, [&afield, num_tree, trie]
                    (const index_record& record, uint32_t seq_id) {
                for(size_t arr_i = 0; arr_i < record.doc[afield.name].size(); arr_i++) {
                    const auto& arr_value = record.doc[afield.name][arr_i];

                    if(afield.type == field_types::INT32_ARRAY) {
                        const int32_t value = arr_value;
                        num_tree->insert(value, seq_id);

                        if (afield.range_index) {
                            trie->insert(value, seq_id);
                        }
                    }

                    else if(afield.type == field_types::INT64_ARRAY) {
                        const int64_t value = arr_value;
                        num_tree->insert(value, seq_id);

                        if (afield.range_index) {
                            trie->insert(value, seq_id);
                        }
                    }

                    else if(afield.type == field_types::FLOAT_ARRAY) {
                        const float fvalue = arr_value;
                        int64_t value = float_to_int64_t(fvalue);
                        num_tree->insert(value, seq_id);

                        if (afield.range_index) {
                            trie->insert(value, seq_id);
                        }
                    }

                    else if(afield.type == field_types::BOOL_ARRAY) {
                        const bool value = record.doc[afield.name][arr_i];
                        num_tree->insert(int64_t(value), seq_id);
                    }
                }
            });
        }

        // add numerical values automatically into sort index if sorting is enabled
        if(afield.is_num_sortable() && afield.type != field_types::GEOPOINT_ARRAY) {
            spp::sparse_hash_map<uint32_t, int64_t> *doc_to_score = sort_index.at(afield.name);

            bool is_integer = afield.is_integer();
            bool is_float = afield.is_float();
            bool is_bool = afield.is_bool();
            bool is_geopoint = afield.is_geopoint();

            for(const auto& record: iter_batch) {
                if(!record.indexed.ok()) {
                    continue;
                }

                const auto& document = record.doc;
                const auto seq_id = record.seq_id;

                if (document.count(afield.name) == 0 || !afield.index) {
                    continue;
                }

                if(is_integer) {
                    doc_to_score->emplace(seq_id, document[afield.name].get<int64_t>());
                } else if(is_float) {
                    int64_t ifloat = float_to_int64_t(document[afield.name].get<float>());
                    doc_to_score->emplace(seq_id, ifloat);
                } else if(is_bool) {
                    doc_to_score->emplace(seq_id, (int64_t) document[afield.name].get<bool>());
                } else if(is_geopoint) {
                    const std::vector<double>& latlong = document[afield.name];
                    int64_t lat_lng = GeoPoint::pack_lat_lng(latlong[0], latlong[1]);
                    doc_to_score->emplace(seq_id, lat_lng);
                }
            }
        }
    } else if(afield.is_str_sortable()) {
        adi_tree_t* str_tree = str_sort_index.at(afield.name);

        for(const auto& record: iter_batch) {
            if(!record.indexed.ok()) {
                continue;
            }

            const auto& document = record.doc;
            const auto seq_id = record.seq_id;

            if (document.count(afield.name) == 0 || !afield.index) {
                continue;
            }

            std::string raw_str = document[afield.name].get<std::string>();
            Tokenizer str_tokenizer("", true, false, "", {' '});
            str_tokenizer.tokenize(raw_str);

            if(!raw_str.empty()) {
                str_tree->index(seq_id, raw_str.substr(0, 2000));
            }
        }
    }
}

uint64_t Index::facet_token_hash(const field & a_field, const std::string &token) {
    // for integer/float use their native values
    uint64_t hash = 0;

    if(a_field.is_float()) {
        float f = std::stof(token);
        reinterpret_cast<float&>(hash) = f;  // store as int without loss of precision
    } else if(a_field.is_integer() || a_field.is_bool()) {
        hash = atoll(token.c_str());
    } else {
        // string field
        hash = StringUtils::hash_wy(token.c_str(), token.size());
    }

    return hash;
}

void Index::tokenize_string_with_facets(const std::string& text, bool is_facet, const field& a_field,
                                        const std::vector<char>& symbols_to_index,
                                        const std::vector<char>& token_separators,
                                        std::unordered_map<std::string, std::vector<uint32_t>>& token_to_offsets,
                                        std::vector<uint64_t>& facet_hashes) {

    Tokenizer tokenizer(text, true, !a_field.is_string(), a_field.locale, symbols_to_index, token_separators);
    std::string token;
    std::string last_token;
    size_t token_index = 0;
    uint64_t facet_hash = 1;

    while(tokenizer.next(token, token_index)) {
        if(token.empty()) {
            continue;
        }

        if(token.size() > 100) {
            token.erase(100);
        }

        token_to_offsets[token].push_back(token_index + 1);
        last_token = token;

        if(is_facet) {
            uint64_t token_hash = Index::facet_token_hash(a_field, token);
            if(token_index == 0) {
                facet_hash = token_hash;
            } else {
                facet_hash = StringUtils::hash_combine(facet_hash, token_hash);
            }
        }
    }

    if(!token_to_offsets.empty()) {
        // push 0 for the last occurring token (used for exact match ranking)
        token_to_offsets[last_token].push_back(0);
    }

    if(is_facet) {
        facet_hashes.push_back(facet_hash);
    }
}

void Index::tokenize_string_array_with_facets(const std::vector<std::string>& strings, bool is_facet,
                                              const field& a_field,
                                              const std::vector<char>& symbols_to_index,
                                              const std::vector<char>& token_separators,
                                              std::unordered_map<std::string, std::vector<uint32_t>>& token_to_offsets,
                                              std::vector<uint64_t>& facet_hashes) {

    for(size_t array_index = 0; array_index < strings.size(); array_index++) {
        const std::string& str = strings[array_index];
        std::set<std::string> token_set;  // required to deal with repeating tokens

        Tokenizer tokenizer(str, true, !a_field.is_string(), a_field.locale, symbols_to_index, token_separators);
        std::string token, last_token;
        size_t token_index = 0;
        uint64_t facet_hash = 1;

        // iterate and append offset positions
        while(tokenizer.next(token, token_index)) {
            if(token.empty()) {
                continue;
            }

            if(token.size() > 100) {
                token.erase(100);
            }

            token_to_offsets[token].push_back(token_index + 1);
            token_set.insert(token);
            last_token = token;

            if(is_facet) {
                uint64_t token_hash = Index::facet_token_hash(a_field, token);
                if(token_index == 0) {
                    facet_hash = token_hash;
                } else {
                    facet_hash = StringUtils::hash_combine(facet_hash, token_hash);
                }
            }
        }

        if(is_facet) {
            facet_hashes.push_back(facet_hash);
        }

        if(token_set.empty()) {
            continue;
        }

        for(auto& the_token: token_set) {
            // repeat last element to indicate end of offsets for this array index
            token_to_offsets[the_token].push_back(token_to_offsets[the_token].back());

            // iterate and append this array index to all tokens
            token_to_offsets[the_token].push_back(array_index);
        }

        // push 0 for the last occurring token (used for exact match ranking)
        token_to_offsets[last_token].push_back(0);
    }
}
void Index::initialize_facet_indexes(const field& facet_field) {
    if(facet_field.is_array()) {
        array_mapped_facet_t facet_array;
        for(size_t i = 0; i < ARRAY_FACET_DIM; i++) {
            facet_array[i] = new facet_map_t();
        }
        facet_index_v3.emplace(facet_field.name, facet_array);
    } else {
        array_mapped_single_val_facet_t facet_array;
        for(size_t i = 0; i < ARRAY_FACET_DIM; i++) {
            facet_array[i] = new single_val_facet_map_t();
        }
        single_val_facet_index_v3.emplace(facet_field.name, facet_array);
    }
}

void Index::compute_facet_stats(facet &a_facet, uint64_t raw_value, const std::string & field_type) {
    if(field_type == field_types::INT32 || field_type == field_types::INT32_ARRAY) {
        int32_t val = raw_value;
        if (val < a_facet.stats.fvmin) {
            a_facet.stats.fvmin = val;
        }
        if (val > a_facet.stats.fvmax) {
            a_facet.stats.fvmax = val;
        }
        a_facet.stats.fvsum += val;
        a_facet.stats.fvcount++;
    } else if(field_type == field_types::INT64 || field_type == field_types::INT64_ARRAY) {
        int64_t val = raw_value;
        if(val < a_facet.stats.fvmin) {
            a_facet.stats.fvmin = val;
        }
        if(val > a_facet.stats.fvmax) {
            a_facet.stats.fvmax = val;
        }
        a_facet.stats.fvsum += val;
        a_facet.stats.fvcount++;
    } else if(field_type == field_types::FLOAT || field_type == field_types::FLOAT_ARRAY) {
        float val = reinterpret_cast<float&>(raw_value);
        if(val < a_facet.stats.fvmin) {
            a_facet.stats.fvmin = val;
        }
        if(val > a_facet.stats.fvmax) {
            a_facet.stats.fvmax = val;
        }
        a_facet.stats.fvsum += val;
        a_facet.stats.fvcount++;
    }
}

void Index::do_facets(std::vector<facet> & facets, facet_query_t & facet_query,
                      bool estimate_facets, size_t facet_sample_percent,
                      const std::vector<facet_info_t>& facet_infos,
                      const size_t group_limit, const std::vector<std::string>& group_by_fields,
                      const uint32_t* result_ids, size_t results_size) const {

    // assumed that facet fields have already been validated upstream
    for(size_t findex=0; findex < facets.size(); findex++) {
        auto& a_facet = facets[findex];
        const auto& facet_field = facet_infos[findex].facet_field;
        const bool use_facet_query = facet_infos[findex].use_facet_query;
        const auto& fquery_hashes = facet_infos[findex].hashes;
        const bool should_compute_stats = facet_infos[findex].should_compute_stats;

        auto sort_index_it = sort_index.find(a_facet.field_name);

        size_t mod_value = 100 / facet_sample_percent;

        facet_map_t::iterator facet_map_it;
        single_val_facet_map_t::iterator single_facet_map_it;
        uint64_t fhash = 0;
        size_t facet_hash_count = 1;
        const auto& field_facet_mapping_it = facet_index_v3.find(a_facet.field_name);
        const auto& field_single_val_facet_mapping_it = single_val_facet_index_v3.find(a_facet.field_name);

        if((field_facet_mapping_it == facet_index_v3.end()) 
            && (field_single_val_facet_mapping_it == single_val_facet_index_v3.end())) {
                continue;
        }

        for(size_t i = 0; i < results_size; i++) {
            // if sampling is enabled, we will skip a portion of the results to speed up things
            if(estimate_facets) {
                if(i % mod_value != 0) {
                    continue;
                }
            }
    
            uint32_t doc_seq_id = result_ids[i];
            if(facet_field.is_array()) {
                const auto& field_facet_mapping = field_facet_mapping_it->second;
                facet_map_it = field_facet_mapping[doc_seq_id % ARRAY_FACET_DIM]->find(doc_seq_id);
    
                if(facet_map_it == field_facet_mapping[doc_seq_id % ARRAY_FACET_DIM]->end()) {
                    continue;
                }
                facet_hash_count = facet_map_it->second.size();
            } else {
                const auto& field_facet_mapping = field_single_val_facet_mapping_it->second;
                single_facet_map_it = field_facet_mapping[doc_seq_id % ARRAY_FACET_DIM]->find(doc_seq_id);
    
                if(single_facet_map_it == field_facet_mapping[doc_seq_id % ARRAY_FACET_DIM]->end()) {
                    continue;
                }
                facet_hash_count = 1;
                fhash = single_facet_map_it->second;
            }
            
            const uint64_t distinct_id = group_limit ? get_distinct_id(group_by_fields, doc_seq_id) : 0;

            if(((i + 1) % 16384) == 0) {
                RETURN_CIRCUIT_BREAKER
            }

            for(size_t j = 0; j < facet_hash_count; j++) {
                
                if(facet_field.is_array()) {
                    fhash = facet_map_it->second.hashes[j];
                }
        
                if(should_compute_stats) {
                    compute_facet_stats(a_facet, fhash, facet_field.type);
                }
                if(a_facet.is_range_query) {
                    if(sort_index_it != sort_index.end()){
                        auto doc_id_val_map = sort_index_it->second;
                        auto doc_seq_id_it = doc_id_val_map->find(doc_seq_id);
                
                        if(doc_seq_id_it != doc_id_val_map->end()){
                            int64_t doc_val = doc_seq_id_it->second;
                            std::pair<int64_t, std::string> range_pair {};
                            if(a_facet.get_range(doc_val, range_pair)) {
                                int64_t range_id = range_pair.first;
                                facet_count_t& facet_count = a_facet.result_map[range_id];
                                facet_count.count += 1;
                            }
                        }
                    }
                } else if(!use_facet_query || fquery_hashes.find(fhash) != fquery_hashes.end()) {
                    facet_count_t& facet_count = a_facet.result_map[fhash];
                    //LOG(INFO) << "field: " << a_facet.field_name << ", doc id: " << doc_seq_id << ", hash: " <<  fhash;
                    facet_count.doc_id = doc_seq_id;
                    facet_count.array_pos = j;
                    if(group_limit) {
                        a_facet.hash_groups[fhash].emplace(distinct_id);
                    } else {
                        facet_count.count += 1;
                    }
                    if(use_facet_query) {
                        a_facet.hash_tokens[fhash] = fquery_hashes.at(fhash);
                    }
                }
            }
        }
    }
}

void Index::aggregate_topster(Topster* agg_topster, Topster* index_topster) {
    if(index_topster->distinct) {
        for(auto &group_topster_entry: index_topster->group_kv_map) {
            Topster* group_topster = group_topster_entry.second;
            for(const auto& map_kv: group_topster->kv_map) {
                agg_topster->add(map_kv.second);
            }
        }
    } else {
        for(const auto& map_kv: index_topster->kv_map) {
            agg_topster->add(map_kv.second);
        }
    }
}

void Index::search_all_candidates(const size_t num_search_fields,
                                  const text_match_type_t match_type,
                                  const std::vector<search_field_t>& the_fields,
                                  filter_result_iterator_t* const filter_result_iterator,
                                  const uint32_t* exclude_token_ids, size_t exclude_token_ids_size,
                                  const std::unordered_set<uint32_t>& excluded_group_ids,
                                  const std::vector<sort_by>& sort_fields,
                                  std::vector<tok_candidates>& token_candidates_vec,
                                  std::vector<std::vector<art_leaf*>>& searched_queries,
                                  tsl::htrie_map<char, token_leaf>& qtoken_set,
                                  const std::vector<token_t>& dropped_tokens,
                                  Topster* topster,
                                  spp::sparse_hash_map<uint64_t, uint32_t>& groups_processed,
                                  uint32_t*& all_result_ids, size_t& all_result_ids_len,
                                  const size_t typo_tokens_threshold,
                                  const size_t group_limit,
                                  const std::vector<std::string>& group_by_fields,
                                  const std::vector<token_t>& query_tokens,
                                  const std::vector<uint32_t>& num_typos,
                                  const std::vector<bool>& prefixes,
                                  bool prioritize_exact_match,
                                  const bool prioritize_token_position,
                                  const bool exhaustive_search,
                                  const size_t max_candidates,
                                  int syn_orig_num_tokens,
                                  const int* sort_order,
                                  std::array<spp::sparse_hash_map<uint32_t, int64_t>*, 3>& field_values,
                                  const std::vector<size_t>& geopoint_indices,
                                  std::set<uint64>& query_hashes,
                                  std::vector<uint32_t>& id_buff) const {

    /*if(!token_candidates_vec.empty()) {
        LOG(INFO) << "Prefix candidates size: " << token_candidates_vec.back().candidates.size();
        LOG(INFO) << "max_candidates: " << max_candidates;
        LOG(INFO) << "token_candidates_vec.size(): " << token_candidates_vec.size();
    }*/

    auto product = []( long long a, tok_candidates & b ) { return a*b.candidates.size(); };
    long long int N = std::accumulate(token_candidates_vec.begin(), token_candidates_vec.end(), 1LL, product);

    // escape hatch to prevent too much looping but subject to being overriden explicitly via `max_candidates`
    long long combination_limit = (num_search_fields == 1 && prefixes[0]) ? max_candidates :
                                  std::max<size_t>(Index::COMBINATION_MIN_LIMIT, max_candidates);

    for(long long n = 0; n < N && n < combination_limit; ++n) {
        RETURN_CIRCUIT_BREAKER

        std::vector<token_t> query_suggestion(token_candidates_vec.size());

        uint64 qhash;
        uint32_t total_cost = next_suggestion2(token_candidates_vec, n, query_suggestion, qhash);

        /*LOG(INFO) << "n: " << n;
        std::stringstream fullq;
        for(const auto& qtok : query_suggestion) {
            fullq << qtok.value << " ";
        }
        LOG(INFO) << "query: " << fullq.str() << ", total_cost: " << total_cost
                  << ", all_result_ids_len: " << all_result_ids_len << ", bufsiz: " << id_buff.size();*/

        if(query_hashes.find(qhash) != query_hashes.end()) {
            // skip this query since it has already been processed before
            //LOG(INFO) << "Skipping qhash " << qhash;
            continue;
        }

        //LOG(INFO) << "field_num_results: " << field_num_results << ", typo_tokens_threshold: " << typo_tokens_threshold;

        search_across_fields(query_suggestion, num_typos, prefixes, the_fields, num_search_fields, match_type,
                             sort_fields, topster,groups_processed,
                             searched_queries, qtoken_set, dropped_tokens, group_limit, group_by_fields,
                             prioritize_exact_match, prioritize_token_position,
                             filter_result_iterator,
                             total_cost, syn_orig_num_tokens,
                             exclude_token_ids, exclude_token_ids_size, excluded_group_ids,
                             sort_order, field_values, geopoint_indices,
                             id_buff, all_result_ids, all_result_ids_len);

        query_hashes.insert(qhash);
        filter_result_iterator->reset();
    }
}

void Index::search_candidates(const uint8_t & field_id, bool field_is_array,
                              const uint32_t* filter_ids, size_t filter_ids_length,
                              const uint32_t* exclude_token_ids, size_t exclude_token_ids_size,
                              const std::vector<uint32_t>& curated_ids,
                              std::vector<sort_by> & sort_fields,
                              std::vector<token_candidates> & token_candidates_vec,
                              std::vector<std::vector<art_leaf*>> & searched_queries,
                              Topster* topster,
                              spp::sparse_hash_map<uint64_t, uint32_t>& groups_processed,
                              uint32_t** all_result_ids, size_t & all_result_ids_len,
                              size_t& field_num_results,
                              const size_t typo_tokens_threshold,
                              const size_t group_limit,
                              const std::vector<std::string>& group_by_fields,
                              const std::vector<token_t>& query_tokens,
                              bool prioritize_exact_match,
                              const bool exhaustive_search,
                              int syn_orig_num_tokens,
                              const size_t concurrency,
                              std::set<uint64>& query_hashes,
                              std::vector<uint32_t>& id_buff) const {

    auto product = []( long long a, token_candidates & b ) { return a*b.candidates.size(); };
    long long int N = std::accumulate(token_candidates_vec.begin(), token_candidates_vec.end(), 1LL, product);

    int sort_order[3]; // 1 or -1 based on DESC or ASC respectively
    std::array<spp::sparse_hash_map<uint32_t, int64_t>*, 3> field_values;
    std::vector<size_t> geopoint_indices;

    populate_sort_mapping(sort_order, geopoint_indices, sort_fields, field_values);

    // escape hatch to prevent too much looping
    size_t combination_limit = exhaustive_search ? Index::COMBINATION_MAX_LIMIT : Index::COMBINATION_MIN_LIMIT;

    for (long long n = 0; n < N && n < combination_limit; ++n) {
        RETURN_CIRCUIT_BREAKER

        // every element in `query_suggestion` contains a token and its associated hits
        std::vector<art_leaf*> query_suggestion(token_candidates_vec.size());

        // actual query suggestion preserves original order of tokens in query
        std::vector<art_leaf*> actual_query_suggestion(token_candidates_vec.size());
        uint64 qhash;

        uint32_t token_bits = 0;
        uint32_t total_cost = next_suggestion(token_candidates_vec, n, actual_query_suggestion,
                                              query_suggestion, syn_orig_num_tokens, token_bits, qhash);

        if(query_hashes.find(qhash) != query_hashes.end()) {
            // skip this query since it has already been processed before
            continue;
        }

        query_hashes.insert(qhash);

        //LOG(INFO) << "field_num_results: " << field_num_results << ", typo_tokens_threshold: " << typo_tokens_threshold;
        //LOG(INFO) << "n: " << n;

        /*std::stringstream fullq;
        for(const auto& qleaf : actual_query_suggestion) {
            std::string qtok(reinterpret_cast<char*>(qleaf->key),qleaf->key_len - 1);
            fullq << qtok << " ";
        }
        LOG(INFO) << "field: " << size_t(field_id) << ", query: " << fullq.str() << ", total_cost: " << total_cost;*/

        // Prepare excluded document IDs that we can later remove from the result set
        uint32_t* excluded_result_ids = nullptr;
        size_t excluded_result_ids_size = ArrayUtils::or_scalar(exclude_token_ids, exclude_token_ids_size,
                                                                &curated_ids[0], curated_ids.size(), &excluded_result_ids);

        std::vector<void*> posting_lists;

        for(auto& query_leaf : query_suggestion) {
            posting_lists.push_back(query_leaf->values);
        }

        result_iter_state_t iter_state(
                excluded_result_ids, excluded_result_ids_size, filter_ids, filter_ids_length
        );

        // We fetch offset positions only for multi token query
        bool fetch_offsets = (query_suggestion.size() > 1);
        bool single_exact_query_token = false;

        if(total_cost == 0 && query_suggestion.size() == query_tokens.size() == 1) {
            // does this candidate suggestion token match query token exactly?
            single_exact_query_token = true;
        }

        if(topster == nullptr) {
            posting_t::block_intersector_t(posting_lists, iter_state)
            .intersect([&](uint32_t seq_id, std::vector<posting_list_t::iterator_t>& its) {
                id_buff.push_back(seq_id);
            });
        } else {
            posting_t::block_intersector_t(posting_lists, iter_state)
            .intersect([&](uint32_t seq_id, std::vector<posting_list_t::iterator_t>& its) {
                score_results(sort_fields, searched_queries.size(), field_id, field_is_array,
                              total_cost, topster, query_suggestion, groups_processed,
                              seq_id, sort_order, field_values, geopoint_indices,
                              group_limit, group_by_fields, token_bits,
                              prioritize_exact_match, single_exact_query_token, syn_orig_num_tokens, its);

                id_buff.push_back(seq_id);
            });
        }

        delete [] excluded_result_ids;
        const size_t num_result_ids = id_buff.size();

        if(id_buff.size() > 100000) {
            // prevents too many ORs during exhaustive searching
            std::sort(id_buff.begin(), id_buff.end());
            id_buff.erase(std::unique( id_buff.begin(), id_buff.end() ), id_buff.end());

            uint32_t* new_all_result_ids = nullptr;
            all_result_ids_len = ArrayUtils::or_scalar(*all_result_ids, all_result_ids_len, &id_buff[0],
                                                       id_buff.size(), &new_all_result_ids);
            delete[] *all_result_ids;
            *all_result_ids = new_all_result_ids;
            id_buff.clear();
        }

        if(num_result_ids == 0) {
            continue;
        }

        field_num_results += num_result_ids;
        searched_queries.push_back(actual_query_suggestion);
    }
}

void Index::numeric_not_equals_filter(num_tree_t* const num_tree,
                                      const int64_t value,
                                      const uint32_t& context_ids_length,
                                      uint32_t* const& context_ids,
                                      size_t& ids_len,
                                      uint32_t*& ids) const {
    uint32_t* to_exclude_ids = nullptr;
    size_t to_exclude_ids_len = 0;

    if (context_ids_length != 0) {
        num_tree->contains(EQUALS, value, context_ids_length, context_ids, to_exclude_ids_len, to_exclude_ids);
    } else {
        num_tree->search(EQUALS, value, &to_exclude_ids, to_exclude_ids_len);
    }

    auto all_ids = seq_ids->uncompress();
    auto all_ids_size = seq_ids->num_ids();

    uint32_t* to_include_ids = nullptr;
    size_t to_include_ids_len = 0;

    to_include_ids_len = ArrayUtils::exclude_scalar(all_ids, all_ids_size, to_exclude_ids,
                                                    to_exclude_ids_len, &to_include_ids);

    delete[] all_ids;
    delete[] to_exclude_ids;

    uint32_t* out = nullptr;
    ids_len = ArrayUtils::or_scalar(ids, ids_len, to_include_ids, to_include_ids_len, &out);

    delete[] ids;
    delete[] to_include_ids;

    ids = out;
}

bool Index::field_is_indexed(const std::string& field_name) const {
    return search_index.count(field_name) != 0 ||
    numerical_index.count(field_name) != 0 ||
    geopoint_index.count(field_name) != 0;
}

void Index::aproximate_numerical_match(num_tree_t* const num_tree,
                                       const NUM_COMPARATOR& comparator,
                                       const int64_t& value,
                                       const int64_t& range_end_value,
                                       uint32_t& filter_ids_length) const {
    if (comparator == RANGE_INCLUSIVE) {
        num_tree->approx_range_inclusive_search_count(value, range_end_value, filter_ids_length);
        return;
    }

    if (comparator == NOT_EQUALS) {
        uint32_t to_exclude_ids_len = 0;
        num_tree->approx_search_count(EQUALS, value, to_exclude_ids_len);

        if (to_exclude_ids_len == 0) {
            filter_ids_length += seq_ids->num_ids();
        } else if (to_exclude_ids_len >= seq_ids->num_ids()) {
            filter_ids_length += 0;
        } else {
            filter_ids_length += (seq_ids->num_ids() - to_exclude_ids_len);
        }

        return;
    }

    num_tree->approx_search_count(comparator, value, filter_ids_length);
}

Option<bool> Index::_approximate_filter_ids(const filter& a_filter,
                                            uint32_t& filter_ids_length,
                                            const std::string& collection_name) const {
    if (!a_filter.referenced_collection_name.empty()) {
        auto& cm = CollectionManager::get_instance();
        auto collection = cm.get_collection(a_filter.referenced_collection_name);
        if (collection == nullptr) {
            return Option<bool>(400, "Referenced collection `" + a_filter.referenced_collection_name + "` not found.");
        }

        return collection->get_approximate_reference_filter_ids(a_filter.field_name, filter_ids_length);
    }

    if (a_filter.field_name == "id") {
        filter_ids_length = a_filter.values.size();
        return Option(true);
    }

    if (!field_is_indexed(a_filter.field_name)) {
        return Option(true);
    }

    field f = search_schema.at(a_filter.field_name);

    if (f.is_integer()) {
        auto num_tree = numerical_index.at(f.name);

        for (size_t fi = 0; fi < a_filter.values.size(); fi++) {
            const std::string& filter_value = a_filter.values[fi];
            auto const value = (int64_t)std::stol(filter_value);

            if (a_filter.comparators[fi] == RANGE_INCLUSIVE && fi+1 < a_filter.values.size()) {
                const std::string& next_filter_value = a_filter.values[fi + 1];
                auto const range_end_value = (int64_t)std::stol(next_filter_value);

                aproximate_numerical_match(num_tree, a_filter.comparators[fi], value, range_end_value,
                                           filter_ids_length);
                fi++;
            } else {
                aproximate_numerical_match(num_tree, a_filter.comparators[fi], value, 0, filter_ids_length);
            }
        }
    } else if (f.is_float()) {
        auto num_tree = numerical_index.at(a_filter.field_name);

        for (size_t fi = 0; fi < a_filter.values.size(); fi++) {
            const std::string& filter_value = a_filter.values[fi];
            float value = (float)std::atof(filter_value.c_str());
            int64_t float_int64 = float_to_int64_t(value);

            if (a_filter.comparators[fi] == RANGE_INCLUSIVE && fi+1 < a_filter.values.size()) {
                const std::string& next_filter_value = a_filter.values[fi + 1];
                auto const range_end_value = float_to_int64_t((float) std::atof(next_filter_value.c_str()));

                aproximate_numerical_match(num_tree, a_filter.comparators[fi], float_int64, range_end_value,
                                           filter_ids_length);
                fi++;
            } else {
                aproximate_numerical_match(num_tree, a_filter.comparators[fi], float_int64, 0, filter_ids_length);
            }
        }
    } else if (f.is_bool()) {
        auto num_tree = numerical_index.at(a_filter.field_name);

        size_t value_index = 0;
        for (const std::string& filter_value : a_filter.values) {
            int64_t bool_int64 = (filter_value == "1") ? 1 : 0;

            aproximate_numerical_match(num_tree, a_filter.comparators[value_index], bool_int64, 0, filter_ids_length);
            value_index++;
        }
    } else if (f.is_geopoint()) {
        // Optimistically setting a value greater than 0. Exact count would be found during initialization of
        // filter_result_iterator.
        filter_ids_length = 1;
    } else if (f.is_string()) {
        art_tree* t = search_index.at(a_filter.field_name);

        for (const std::string& filter_value : a_filter.values) {
            Tokenizer tokenizer(filter_value, true, false, f.locale, symbols_to_index, token_separators);

            std::string str_token;
            size_t token_index = 0;

            while (tokenizer.next(str_token, token_index)) {
                auto const leaf = (art_leaf *) art_search(t, (const unsigned char*) str_token.c_str(),
                                                          str_token.length()+1);
                if (leaf == nullptr) {
                    continue;
                }

                filter_ids_length += posting_t::num_ids(leaf->values);
            }
        }
    }

    if (a_filter.apply_not_equals && filter_ids_length == 0) {
        filter_ids_length = seq_ids->num_ids();
    }

    return Option(true);
}

Option<bool> Index::rearrange_filter_tree(filter_node_t* const root,
                                          uint32_t& approx_filter_ids_length,
                                          const std::string& collection_name) const {
    if (root == nullptr) {
        return Option(true);
    }

    if (root->isOperator) {
        uint32_t l_filter_ids_length = 0;
        if (root->left != nullptr) {
            auto rearrange_op = rearrange_filter_tree(root->left, l_filter_ids_length, collection_name);
            if (!rearrange_op.ok()) {
                return rearrange_op;
            }
        }

        uint32_t r_filter_ids_length = 0;
        if (root->right != nullptr) {
            auto rearrange_op = rearrange_filter_tree(root->right, r_filter_ids_length, collection_name);
            if (!rearrange_op.ok()) {
                return rearrange_op;
            }
        }

        if (root->filter_operator == AND) {
            approx_filter_ids_length = std::min(l_filter_ids_length, r_filter_ids_length);
        } else {
            approx_filter_ids_length = l_filter_ids_length + r_filter_ids_length;
        }

        if (l_filter_ids_length > r_filter_ids_length) {
            std::swap(root->left, root->right);
        }

        return Option(true);
    }

    _approximate_filter_ids(root->filter_exp, approx_filter_ids_length, collection_name);
    return Option(true);
}

Option<bool> Index::do_filtering_with_lock(filter_node_t* const filter_tree_root,
                                           filter_result_t& filter_result,
                                           const std::string& collection_name) const {
    std::shared_lock lock(mutex);

    auto filter_result_iterator = filter_result_iterator_t(collection_name, this, filter_tree_root);
    auto filter_init_op = filter_result_iterator.init_status();
    if (!filter_init_op.ok()) {
        return filter_init_op;
    }

    filter_result.count = filter_result_iterator.to_filter_id_array(filter_result.docs);

    return Option(true);
}

Option<bool> Index::do_reference_filtering_with_lock(filter_node_t* const filter_tree_root,
                                                     filter_result_t& filter_result,
                                                     const std::string& collection_name,
                                                     const std::string& reference_helper_field_name) const {
    std::shared_lock lock(mutex);

    auto filter_result_iterator = filter_result_iterator_t(collection_name, this, filter_tree_root);
    auto filter_init_op = filter_result_iterator.init_status();
    if (!filter_init_op.ok()) {
        return filter_init_op;
    }

    uint32_t* reference_docs = nullptr;
    uint32_t count = filter_result_iterator.to_filter_id_array(reference_docs);
    std::unique_ptr<uint32_t[]> docs_guard(reference_docs);

    // doc id -> reference doc ids
    std::map<uint32_t, std::vector<uint32_t>> reference_map;
    for (uint32_t i = 0; i < count; i++) {
        auto reference_doc_id = reference_docs[i];
        auto doc_id = sort_index.at(reference_helper_field_name)->at(reference_doc_id);

        reference_map[doc_id].push_back(reference_doc_id);
    }

    filter_result.count = reference_map.size();
    filter_result.docs = new uint32_t[reference_map.size()];
    filter_result.reference_filter_results[collection_name] = new reference_filter_result_t[reference_map.size()];

    size_t doc_index = 0;
    for (auto &item: reference_map) {
        filter_result.docs[doc_index] = item.first;

        auto& reference_result = filter_result.reference_filter_results[collection_name][doc_index];
        reference_result.count = item.second.size();
        reference_result.docs = new uint32_t[item.second.size()];
        std::copy(item.second.begin(), item.second.end(), reference_result.docs);

        doc_index++;
    }

    return Option(true);
}

Option<bool> Index::get_approximate_reference_filter_ids_with_lock(filter_node_t* const filter_tree_root,
                                                                   uint32_t& filter_ids_length) const {
    std::shared_lock lock(mutex);

    return rearrange_filter_tree(filter_tree_root, filter_ids_length);
}

Option<bool> Index::run_search(search_args* search_params, const std::string& collection_name) {
    return search(search_params->field_query_tokens,
           search_params->search_fields,
           search_params->match_type,
           search_params->filter_tree_root, search_params->facets, search_params->facet_query,
           search_params->included_ids, search_params->excluded_ids,
           search_params->sort_fields_std, search_params->num_typos,
           search_params->topster, search_params->curated_topster,
           search_params->per_page, search_params->offset, search_params->token_order,
           search_params->prefixes, search_params->drop_tokens_threshold,
           search_params->all_result_ids_len, search_params->groups_processed,
           search_params->searched_queries,
           search_params->qtoken_set,
           search_params->raw_result_kvs, search_params->override_result_kvs,
           search_params->typo_tokens_threshold,
           search_params->group_limit, search_params->group_by_fields,
           search_params->default_sorting_field,
           search_params->prioritize_exact_match,
           search_params->prioritize_token_position,
           search_params->exhaustive_search,
           search_params->concurrency,
           search_params->search_cutoff_ms,
           search_params->min_len_1typo,
           search_params->min_len_2typo,
           search_params->max_candidates,
           search_params->infixes,
           search_params->max_extra_prefix,
           search_params->max_extra_suffix,
           search_params->facet_query_num_typos,
           search_params->filter_curated_hits,
           search_params->split_join_tokens,
           search_params->vector_query,
           search_params->facet_sample_percent,
           search_params->facet_sample_threshold,
           collection_name);
}

void Index::collate_included_ids(const std::vector<token_t>& q_included_tokens,
                                 const std::map<size_t, std::map<size_t, uint32_t>> & included_ids_map,
                                 Topster* curated_topster,
                                 std::vector<std::vector<art_leaf*>> & searched_queries) const {

    if(included_ids_map.empty()) {
        return;
    }

    for(const auto& pos_ids: included_ids_map) {
        const size_t outer_pos = pos_ids.first;

        for(const auto& index_seq_id: pos_ids.second) {
            uint32_t inner_pos = index_seq_id.first;
            uint32_t seq_id = index_seq_id.second;

            uint64_t distinct_id = outer_pos;                           // outer pos is the group distinct key
            uint64_t match_score = (64000 - outer_pos - inner_pos);    // both outer pos and inner pos inside group

            // LOG(INFO) << "seq_id: " << seq_id << " - " << match_score;

            int64_t scores[3];
            scores[0] = match_score;
            scores[1] = int64_t(1);
            scores[2] = int64_t(1);

            KV kv(searched_queries.size(), seq_id, distinct_id, 0, scores, nullptr);
            curated_topster->add(&kv);
        }
    }
}

void Index::concat_topster_ids(Topster* topster, spp::sparse_hash_map<uint64_t, std::vector<KV*>>& topster_ids) {
    if(topster->distinct) {
        for(auto &group_topster_entry: topster->group_kv_map) {
            Topster* group_topster = group_topster_entry.second;
            for(const auto& map_kv: group_topster->kv_map) {
                topster_ids[map_kv.first].push_back(map_kv.second);
            }
        }
    } else {
        for(const auto& map_kv: topster->kv_map) {
            //LOG(INFO) << "map_kv.second.key: " << map_kv.second->key;
            //LOG(INFO) << "map_kv.first: " << map_kv.first;
            topster_ids[map_kv.first].push_back(map_kv.second);
        }
    }
}

bool Index::static_filter_query_eval(const override_t* override,
                                     std::vector<std::string>& tokens,
                                     filter_node_t*& filter_tree_root) const {
    std::string query = StringUtils::join(tokens, " ");

    if ((override->rule.match == override_t::MATCH_EXACT && override->rule.normalized_query == query) ||
        (override->rule.match == override_t::MATCH_CONTAINS &&
         StringUtils::contains_word(query, override->rule.normalized_query))) {
        filter_node_t* new_filter_tree_root = nullptr;
        Option<bool> filter_op = filter::parse_filter_query(override->filter_by, search_schema,
                                                            store, "", new_filter_tree_root);
        if (filter_op.ok()) {
            if (filter_tree_root == nullptr) {
                filter_tree_root = new_filter_tree_root;
            } else {
                auto root = new filter_node_t(AND, filter_tree_root,
                                                        new_filter_tree_root);
                filter_tree_root = root;
            }
            return true;
        } else {
            delete new_filter_tree_root;
        }
    }

    return false;
}

bool Index::resolve_override(const std::vector<std::string>& rule_tokens, const bool exact_rule_match,
                             const std::vector<std::string>& query_tokens,
                             token_ordering token_order, std::set<std::string>& absorbed_tokens,
                             std::string& filter_by_clause) const {

    bool resolved_override = false;
    size_t i = 0, j = 0;

    std::unordered_map<std::string, std::vector<std::string>> field_placeholder_tokens;

    while(i < rule_tokens.size()) {
        if(rule_tokens[i].front() == '{' && rule_tokens[i].back() == '}') {
            // found a field placeholder
            std::vector<std::string> field_names;
            std::string rule_part = rule_tokens[i];
            field_names.emplace_back(rule_part.erase(0, 1).erase(rule_part.size() - 1));

            // skip until we find a non-placeholder token
            i++;

            while(i < rule_tokens.size() && (rule_tokens[i].front() == '{' && rule_tokens[i].back() == '}')) {
                rule_part = rule_tokens[i];
                field_names.emplace_back(rule_part.erase(0, 1).erase(rule_part.size() - 1));
                i++;
            }

            std::vector<std::string> matched_tokens;

            // `i` now points to either end of array or at a non-placeholder rule token
            // end of array: add remaining query tokens as matched tokens
            // non-placeholder: skip query tokens until it matches a rule token

            while(j < query_tokens.size() && (i == rule_tokens.size() || rule_tokens[i] != query_tokens[j])) {
                matched_tokens.emplace_back(query_tokens[j]);
                j++;
            }

            resolved_override = true;

            // we try to map `field_names` against `matched_tokens` now
            for(size_t findex = 0; findex < field_names.size(); findex++) {
                const auto& field_name = field_names[findex];
                bool slide_window = (findex == 0);  // fields following another field should match exactly
                std::vector<std::string> field_absorbed_tokens;
                resolved_override &= check_for_overrides(token_order, field_name, slide_window,
                                                         exact_rule_match, matched_tokens, absorbed_tokens,
                                                         field_absorbed_tokens);

                if(!resolved_override) {
                    goto RETURN_EARLY;
                }

                field_placeholder_tokens[field_name] = field_absorbed_tokens;
            }
        } else {
            // rule token is not a placeholder, so we have to skip the query tokens until it matches rule token
            while(j < query_tokens.size() && query_tokens[j] != rule_tokens[i]) {
                if(exact_rule_match) {
                    // a single mismatch is enough to fail exact match
                    return false;
                }
                j++;
            }

            // either we have exhausted all query tokens
            if(j == query_tokens.size()) {
                return false;
            }

            //  or query token matches rule token, so we can proceed

            i++;
            j++;
        }
    }

    RETURN_EARLY:

    if(!resolved_override || (exact_rule_match && query_tokens.size() != absorbed_tokens.size())) {
        return false;
    }

    // replace placeholder with field_absorbed_tokens in rule_tokens
    for(const auto& kv: field_placeholder_tokens) {
        std::string pattern = "{" + kv.first + "}";
        std::string replacement = StringUtils::join(kv.second, " ");
        StringUtils::replace_all(filter_by_clause, pattern, replacement);
    }

    return true;
}

void Index::process_filter_overrides(const std::vector<const override_t*>& filter_overrides,
                                     std::vector<std::string>& query_tokens,
                                     token_ordering token_order,
                                     filter_node_t*& filter_tree_root,
                                     std::vector<const override_t*>& matched_dynamic_overrides) const {
    std::shared_lock lock(mutex);

    for (auto& override : filter_overrides) {
        if (!override->rule.dynamic_query) {
            // Simple static filtering: add to filter_by and rewrite query if needed.
            // Check the original query and then the synonym variants until a rule matches.
            bool resolved_override = static_filter_query_eval(override, query_tokens, filter_tree_root);

            if (resolved_override) {
                if (override->remove_matched_tokens) {
                    std::vector<std::string> rule_tokens;
                    Tokenizer(override->rule.query, true).tokenize(rule_tokens);
                    std::set<std::string> rule_token_set(rule_tokens.begin(), rule_tokens.end());
                    remove_matched_tokens(query_tokens, rule_token_set);
                }

                if (override->stop_processing) {
                    return;
                }
            }
        } else {
            // need to extract placeholder field names from the search query, filter on them and rewrite query
            // we will cover both original query and synonyms

            std::vector<std::string> rule_parts;
            StringUtils::split(override->rule.normalized_query, rule_parts, " ");

            uint32_t* field_override_ids = nullptr;
            size_t field_override_ids_len = 0;

            bool exact_rule_match = override->rule.match == override_t::MATCH_EXACT;
            std::string filter_by_clause = override->filter_by;

            std::set<std::string> absorbed_tokens;
            bool resolved_override = resolve_override(rule_parts, exact_rule_match, query_tokens,
                                                      token_order, absorbed_tokens, filter_by_clause);

            if (resolved_override) {
                filter_node_t* new_filter_tree_root = nullptr;
                Option<bool> filter_op = filter::parse_filter_query(filter_by_clause, search_schema,
                                                                    store, "", new_filter_tree_root);
                if (filter_op.ok()) {
                    // have to ensure that dropped hits take precedence over added hits
                    matched_dynamic_overrides.push_back(override);

                    if (override->remove_matched_tokens) {
                        std::vector<std::string>& tokens = query_tokens;
                        remove_matched_tokens(tokens, absorbed_tokens);
                    }

                    if (filter_tree_root == nullptr) {
                        filter_tree_root = new_filter_tree_root;
                    } else {
                        filter_node_t* root = new filter_node_t(AND, filter_tree_root,
                                                                new_filter_tree_root);
                        filter_tree_root = root;
                    }
                } else {
                    delete new_filter_tree_root;
                }

                if (override->stop_processing) {
                    return;
                }
            }
        }
    }
}

void Index::remove_matched_tokens(std::vector<std::string>& tokens, const std::set<std::string>& rule_token_set) {
    std::vector<std::string> new_tokens;

    for(std::string& token: tokens) {
        if(rule_token_set.count(token) == 0) {
            new_tokens.push_back(token);
        }
    }

    if(new_tokens.empty()) {
        tokens = {"*"};
    } else {
        tokens = new_tokens;
    }
}

bool Index::check_for_overrides(const token_ordering& token_order, const string& field_name, const bool slide_window,
                                bool exact_rule_match, std::vector<std::string>& tokens,
                                std::set<std::string>& absorbed_tokens,
                                std::vector<std::string>& field_absorbed_tokens) const {

    for(size_t window_len = tokens.size(); window_len > 0; window_len--) {
        for(size_t start_index = 0; start_index+window_len-1 < tokens.size(); start_index++) {
            std::vector<token_t> window_tokens;
            std::set<std::string> window_tokens_set;
            for (size_t i = start_index; i < start_index + window_len; i++) {
                bool is_prefix = (i == (start_index + window_len - 1));
                window_tokens.emplace_back(i, tokens[i], is_prefix, tokens[i].size(), 0);
                window_tokens_set.emplace(tokens[i]);
            }

            std::vector<facet> facets;
            std::vector<std::vector<art_leaf*>> searched_queries;
            Topster* topster = nullptr;
            spp::sparse_hash_map<uint64_t, uint32_t> groups_processed;
            uint32_t* result_ids = nullptr;
            size_t result_ids_len = 0;
            size_t field_num_results = 0;
            std::vector<std::string> group_by_fields;
            std::set<uint64> query_hashes;

            size_t num_toks_dropped = 0;

            auto field_it = search_schema.find(field_name);
            if(field_it == search_schema.end()) {
                continue;
            }

            std::vector<sort_by> sort_fields;
            search_field(0, window_tokens, nullptr, 0, num_toks_dropped, field_it.value(), field_name,
                         nullptr, 0, {}, sort_fields, -1, 0, searched_queries, topster, groups_processed,
                         &result_ids, result_ids_len, field_num_results, 0, group_by_fields,
                         false, 4, query_hashes, token_order, false, 0, 0, false, -1, 3, 7, 4);

            if(result_ids_len != 0) {
                // we need to narraw onto the exact matches
                std::vector<void*> posting_lists;
                art_tree* t = search_index.at(field_name);

                for(auto& w_token: window_tokens) {
                    art_leaf* leaf = (art_leaf *) art_search(t, (const unsigned char*) w_token.value.c_str(),
                                                             w_token.value.length()+1);
                    if(leaf == nullptr) {
                        continue;
                    }

                    posting_lists.push_back(leaf->values);
                }

                uint32_t* exact_strt_ids = new uint32_t[result_ids_len];
                size_t exact_strt_size = 0;

                posting_t::get_exact_matches(posting_lists, field_it.value().is_array(), result_ids, result_ids_len,
                                             exact_strt_ids, exact_strt_size);

                delete [] result_ids;
                delete [] exact_strt_ids;

                if(exact_strt_size != 0) {
                    // remove window_tokens from `tokens`
                    std::vector<std::string> new_tokens;
                    for(size_t new_i = start_index; new_i < tokens.size(); new_i++) {
                        const auto& token = tokens[new_i];
                        if(window_tokens_set.count(token) == 0) {
                            new_tokens.emplace_back(token);
                        } else {
                            absorbed_tokens.insert(token);
                            field_absorbed_tokens.emplace_back(token);
                        }
                    }

                    tokens = new_tokens;
                    return true;
                }
            }

            if(!slide_window) {
                break;
            }
        }
    }

    return false;
}

void Index::search_infix(const std::string& query, const std::string& field_name,
                         std::vector<uint32_t>& ids, const size_t max_extra_prefix, const size_t max_extra_suffix) const {

    auto infix_maps_it = infix_index.find(field_name);

    if(infix_maps_it == infix_index.end()) {
        return ;
    }

    auto infix_sets = infix_maps_it->second;
    std::vector<art_leaf*> leaves;

    size_t num_processed = 0;
    std::mutex m_process;
    std::condition_variable cv_process;

    auto search_tree = search_index.at(field_name);

    const auto parent_search_begin = search_begin_us;
    const auto parent_search_stop_ms = search_stop_us;
    auto parent_search_cutoff = search_cutoff;

    for(auto infix_set: infix_sets) {
        thread_pool->enqueue([infix_set, &leaves, search_tree, &query, max_extra_prefix, max_extra_suffix,
                                     &num_processed, &m_process, &cv_process,
                                     &parent_search_begin, &parent_search_stop_ms, &parent_search_cutoff]() {

            search_begin_us = parent_search_begin;
            search_cutoff = parent_search_cutoff;
            auto op_search_stop_ms = parent_search_stop_ms/2;

            std::vector<art_leaf*> this_leaves;
            std::string key_buffer;
            size_t num_iterated = 0;

            for(auto it = infix_set->begin(); it != infix_set->end(); it++) {
                it.key(key_buffer);
                num_iterated++;

                auto start_index = key_buffer.find(query);
                if(start_index != std::string::npos && start_index <= max_extra_prefix &&
                   (key_buffer.size() - (start_index + query.size())) <= max_extra_suffix) {
                    art_leaf* l = (art_leaf *) art_search(search_tree,
                                                          (const unsigned char *) key_buffer.c_str(),
                                                          key_buffer.size()+1);
                    if(l != nullptr) {
                        this_leaves.push_back(l);
                    }
                }

                // check for search cutoff but only once every 2^10 docs to reduce overhead
                if(((num_iterated + 1) % (1 << 12)) == 0) {
                    if ((std::chrono::duration_cast<std::chrono::microseconds>(std::chrono::system_clock::now().
                        time_since_epoch()).count() - search_begin_us) > op_search_stop_ms) {
                        search_cutoff = true;
                        break;
                    }
                }
            }

            std::unique_lock<std::mutex> lock(m_process);
            leaves.insert(leaves.end(), this_leaves.begin(), this_leaves.end());
            num_processed++;
            parent_search_cutoff = parent_search_cutoff || search_cutoff;
            cv_process.notify_one();
        });
    }

    std::unique_lock<std::mutex> lock_process(m_process);
    cv_process.wait(lock_process, [&](){ return num_processed == infix_sets.size(); });
    search_cutoff = parent_search_cutoff;

    for(auto leaf: leaves) {
        posting_t::merge({leaf->values}, ids);
    }
}

Option<bool> Index::search(std::vector<query_tokens_t>& field_query_tokens, const std::vector<search_field_t>& the_fields,
                   const text_match_type_t match_type,
                   filter_node_t*& filter_tree_root, std::vector<facet>& facets, facet_query_t& facet_query,
                   const std::vector<std::pair<uint32_t, uint32_t>>& included_ids,
                   const std::vector<uint32_t>& excluded_ids, std::vector<sort_by>& sort_fields_std,
                   const std::vector<uint32_t>& num_typos, Topster* topster, Topster* curated_topster,
                   const size_t per_page,
                   const size_t offset, const token_ordering token_order, const std::vector<bool>& prefixes,
                   const size_t drop_tokens_threshold, size_t& all_result_ids_len,
                   spp::sparse_hash_map<uint64_t, uint32_t>& groups_processed,
                   std::vector<std::vector<art_leaf*>>& searched_queries,
                   tsl::htrie_map<char, token_leaf>& qtoken_set,
                   std::vector<std::vector<KV*>>& raw_result_kvs, std::vector<std::vector<KV*>>& override_result_kvs,
                   const size_t typo_tokens_threshold, const size_t group_limit,
                   const std::vector<std::string>& group_by_fields,
                   const string& default_sorting_field, bool prioritize_exact_match,
                   const bool prioritize_token_position, bool exhaustive_search,
                   size_t concurrency, size_t search_cutoff_ms, size_t min_len_1typo, size_t min_len_2typo,
                   size_t max_candidates, const std::vector<enable_t>& infixes, const size_t max_extra_prefix,
                   const size_t max_extra_suffix, const size_t facet_query_num_typos,
                   const bool filter_curated_hits, const enable_t split_join_tokens,
                   const vector_query_t& vector_query,
                   size_t facet_sample_percent, size_t facet_sample_threshold,
                   const std::string& collection_name) const {
    std::shared_lock lock(mutex);

    uint32_t approx_filter_ids_length = 0;
    auto rearrange_op = rearrange_filter_tree(filter_tree_root, approx_filter_ids_length, collection_name);
    if (!rearrange_op.ok()) {
        return rearrange_op;
    }

    auto filter_result_iterator = new filter_result_iterator_t(collection_name, this, filter_tree_root,
                                                               approx_filter_ids_length);
    std::unique_ptr<filter_result_iterator_t> filter_iterator_guard(filter_result_iterator);

    auto filter_init_op = filter_result_iterator->init_status();
    if (!filter_init_op.ok()) {
        return filter_init_op;
    }

    if (filter_tree_root != nullptr && !filter_result_iterator->is_valid) {
        return Option(true);
    }

    size_t fetch_size = offset + per_page;

    std::set<uint32_t> curated_ids;
    std::map<size_t, std::map<size_t, uint32_t>> included_ids_map;  // outer pos => inner pos => list of IDs
    std::vector<uint32_t> included_ids_vec;
    std::unordered_set<uint32_t> excluded_group_ids;

    process_curated_ids(included_ids, excluded_ids, group_by_fields, group_limit, filter_curated_hits,
                        filter_result_iterator, curated_ids, included_ids_map,
                        included_ids_vec, excluded_group_ids);
    filter_result_iterator->reset();

    std::vector<uint32_t> curated_ids_sorted(curated_ids.begin(), curated_ids.end());
    std::sort(curated_ids_sorted.begin(), curated_ids_sorted.end());

    // Order of `fields` are used to sort results
    // auto begin = std::chrono::high_resolution_clock::now();
    uint32_t* all_result_ids = nullptr;

    const size_t num_search_fields = std::min(the_fields.size(), (size_t) FIELD_LIMIT_NUM);

    // handle exclusion of tokens/phrases
    uint32_t* exclude_token_ids = nullptr;
    size_t exclude_token_ids_size = 0;
    handle_exclusion(num_search_fields, field_query_tokens, the_fields, exclude_token_ids, exclude_token_ids_size);

    int sort_order[3];  // 1 or -1 based on DESC or ASC respectively
    std::array<spp::sparse_hash_map<uint32_t, int64_t>*, 3> field_values;
    std::vector<size_t> geopoint_indices;
    populate_sort_mapping(sort_order, geopoint_indices, sort_fields_std, field_values);

    // Prepare excluded document IDs that we can later remove from the result set
    uint32_t* excluded_result_ids = nullptr;
    size_t excluded_result_ids_size = ArrayUtils::or_scalar(exclude_token_ids, exclude_token_ids_size,
                                                            &curated_ids_sorted[0], curated_ids_sorted.size(),
                                                            &excluded_result_ids);

    auto is_wildcard_query = !field_query_tokens.empty() && !field_query_tokens[0].q_include_tokens.empty() &&
                             field_query_tokens[0].q_include_tokens[0].value == "*";


    // handle phrase searches
    if (!field_query_tokens[0].q_phrases.empty()) {
        do_phrase_search(num_search_fields, the_fields, field_query_tokens,
                         sort_fields_std, searched_queries, group_limit, group_by_fields,
                         topster, sort_order, field_values, geopoint_indices, curated_ids_sorted,
                         filter_result_iterator, all_result_ids, all_result_ids_len, groups_processed, curated_ids,
                         excluded_result_ids, excluded_result_ids_size, excluded_group_ids, curated_topster,
                         included_ids_map, is_wildcard_query);

        filter_iterator_guard.release();
        filter_iterator_guard.reset(filter_result_iterator);

        if (filter_result_iterator->approx_filter_ids_length == 0) {
            goto process_search_results;
        }
    }

    // for phrase query, parser will set field_query_tokens to "*", need to handle that
    if (is_wildcard_query && field_query_tokens[0].q_phrases.empty()) {
        const uint8_t field_id = (uint8_t)(FIELD_LIMIT_NUM - 0);
        bool no_filters_provided = (filter_tree_root == nullptr && !filter_result_iterator->is_valid);

        if(no_filters_provided && facets.empty() && curated_ids.empty() && vector_query.field_name.empty() &&
           sort_fields_std.size() == 1 && sort_fields_std[0].name == sort_field_const::seq_id &&
           sort_fields_std[0].order == sort_field_const::desc) {
            // optimize for this path specifically
            std::vector<uint32_t> result_ids;
            auto it = seq_ids->new_rev_iterator();
            while (it.valid()) {
                uint32_t seq_id = it.id();
                uint64_t distinct_id = seq_id;
                if (group_limit != 0) {
                    distinct_id = get_distinct_id(group_by_fields, seq_id);
                    if(excluded_group_ids.count(distinct_id) != 0) {
                        continue;
                    }
                }

                int64_t scores[3] = {0};
                scores[0] = seq_id;
                int64_t match_score_index = -1;

                result_ids.push_back(seq_id);

                KV kv(searched_queries.size(), seq_id, distinct_id, match_score_index, scores, nullptr);
                int ret = topster->add(&kv);

                if(group_limit != 0 && ret < 2) {
                    groups_processed[distinct_id]++;
                }

                if (result_ids.size() == fetch_size) {
                    break;
                }

                it.previous();
            }

            all_result_ids_len = seq_ids->num_ids();
            goto process_search_results;
        }

        // if filters were not provided, use the seq_ids index to generate the list of all document ids
        if (no_filters_provided) {
            filter_result_iterator = new filter_result_iterator_t(seq_ids->uncompress(), seq_ids->num_ids());
            filter_iterator_guard.reset(filter_result_iterator);
        }

        collate_included_ids({}, included_ids_map, curated_topster, searched_queries);

        if (!vector_query.field_name.empty()) {
            auto k = std::max<size_t>(vector_query.k, fetch_size);
            if(vector_query.query_doc_given) {
                // since we will omit the query doc from results
                k++;
            }

            auto& field_vector_index = vector_index.at(vector_query.field_name);

            std::vector<std::pair<float, size_t>> dist_labels;

            uint32_t filter_id_count = 0;
            while (!no_filters_provided &&
                    filter_id_count < vector_query.flat_search_cutoff && filter_result_iterator->is_valid) {
                auto seq_id = filter_result_iterator->seq_id;
                filter_result_iterator->next();
                std::vector<float> values;

                try {
                    values = field_vector_index->vecdex->getDataByLabel<float>(seq_id);
                } catch(...) {
                    // likely not found
                    continue;
                }

                float dist;
                if(field_vector_index->distance_type == cosine) {
                    std::vector<float> normalized_q(vector_query.values.size());
                    hnsw_index_t::normalize_vector(vector_query.values, normalized_q);
                    dist = field_vector_index->space->get_dist_func()(normalized_q.data(), values.data(),
                                                                      &field_vector_index->num_dim);
                } else {
                    dist = field_vector_index->space->get_dist_func()(vector_query.values.data(), values.data(),
                                                                      &field_vector_index->num_dim);
                }

                dist_labels.emplace_back(dist, seq_id);
                filter_id_count++;
            }
            filter_result_iterator->reset();

            if(no_filters_provided ||
                (filter_id_count >= vector_query.flat_search_cutoff && filter_result_iterator->is_valid)) {
                dist_labels.clear();

                VectorFilterFunctor filterFunctor(filter_result_iterator);

                if(field_vector_index->distance_type == cosine) {
                    std::vector<float> normalized_q(vector_query.values.size());
                    hnsw_index_t::normalize_vector(vector_query.values, normalized_q);
                    dist_labels = field_vector_index->vecdex->searchKnnCloserFirst(normalized_q.data(), k, &filterFunctor);
                } else {
                    dist_labels = field_vector_index->vecdex->searchKnnCloserFirst(vector_query.values.data(), k, &filterFunctor);
                }
            }
            filter_result_iterator->reset();

            std::vector<uint32_t> nearest_ids;

            for (const auto& dist_label : dist_labels) {
                uint32 seq_id = dist_label.second;

                if(vector_query.query_doc_given && vector_query.seq_id == seq_id) {
                    continue;
                }

                uint64_t distinct_id = seq_id;
                if (group_limit != 0) {
                    distinct_id = get_distinct_id(group_by_fields, seq_id);
                    if(excluded_group_ids.count(distinct_id) != 0) {
                        continue;
                    }
                }

                auto vec_dist_score = (field_vector_index->distance_type == cosine) ? std::abs(dist_label.first) :
                                      dist_label.first;
                                      
                if(vec_dist_score > vector_query.distance_threshold) {
                    continue;
                }

                int64_t scores[3] = {0};
                scores[0] = -float_to_int64_t(vec_dist_score);
                int64_t match_score_index = -1;

                //LOG(INFO) << "SEQ_ID: " << seq_id << ", score: " << dist_label.first;

                KV kv(searched_queries.size(), seq_id, distinct_id, match_score_index, scores, nullptr);
                int ret = topster->add(&kv);

                if(group_limit != 0 && ret < 2) {
                    groups_processed[distinct_id]++;
                }
                nearest_ids.push_back(seq_id);
            }

            if(!nearest_ids.empty()) {
                std::sort(nearest_ids.begin(), nearest_ids.end());  // seq_ids should be in ascending order
                all_result_ids = new uint32[nearest_ids.size()];
                std::copy(nearest_ids.begin(), nearest_ids.end(), all_result_ids);
                all_result_ids_len = nearest_ids.size();
            }
        } else {
            search_wildcard(filter_tree_root, included_ids_map, sort_fields_std, topster,
                            curated_topster, groups_processed, searched_queries, group_limit, group_by_fields,
                            curated_ids, curated_ids_sorted,
                            excluded_result_ids, excluded_result_ids_size, excluded_group_ids,
                            all_result_ids, all_result_ids_len,
                            filter_result_iterator, concurrency,
                            sort_order, field_values, geopoint_indices);
            filter_result_iterator->reset();
        }

        uint32_t _all_result_ids_len = all_result_ids_len;
        curate_filtered_ids(curated_ids, excluded_result_ids,
                            excluded_result_ids_size, all_result_ids, _all_result_ids_len, curated_ids_sorted);
        all_result_ids_len = _all_result_ids_len;
    } else {
        // Non-wildcard
        // In multi-field searches, a record can be matched across different fields, so we use this for aggregation
        //begin = std::chrono::high_resolution_clock::now();

        // FIXME: needed?
        std::set<uint64> query_hashes;

        // resolve synonyms so that we can compute `syn_orig_num_tokens`
        std::vector<std::vector<token_t>> all_queries = {field_query_tokens[0].q_include_tokens};
        std::vector<std::vector<token_t>> q_pos_synonyms;
        std::vector<std::string> q_include_tokens;
        int syn_orig_num_tokens = -1;

        for(size_t j = 0; j < field_query_tokens[0].q_include_tokens.size(); j++) {
            q_include_tokens.push_back(field_query_tokens[0].q_include_tokens[j].value);
        }
        synonym_index->synonym_reduction(q_include_tokens, field_query_tokens[0].q_synonyms);

        if(!field_query_tokens[0].q_synonyms.empty()) {
            syn_orig_num_tokens = field_query_tokens[0].q_include_tokens.size();
        }

        for(const auto& q_syn_vec: field_query_tokens[0].q_synonyms) {
            std::vector<token_t> q_pos_syn;
            for(size_t j=0; j < q_syn_vec.size(); j++) {
                bool is_prefix = (j == q_syn_vec.size()-1);
                q_pos_syn.emplace_back(j, q_syn_vec[j], is_prefix, q_syn_vec[j].size(), 0);
            }

            q_pos_synonyms.push_back(q_pos_syn);
            all_queries.push_back(q_pos_syn);

            if((int)q_syn_vec.size() > syn_orig_num_tokens) {
                syn_orig_num_tokens = (int) q_syn_vec.size();
            }
        }

        fuzzy_search_fields(the_fields, field_query_tokens[0].q_include_tokens, {}, match_type, excluded_result_ids,
                            excluded_result_ids_size, filter_result_iterator, curated_ids_sorted,
                            excluded_group_ids,
                            sort_fields_std, num_typos, searched_queries, qtoken_set, topster, groups_processed,
                            all_result_ids, all_result_ids_len, group_limit, group_by_fields, prioritize_exact_match,
                            prioritize_token_position, query_hashes, token_order, prefixes,
                            typo_tokens_threshold, exhaustive_search,
                            max_candidates, min_len_1typo, min_len_2typo, syn_orig_num_tokens, sort_order,
                            field_values, geopoint_indices);

        // try split/joining tokens if no results are found
        if(split_join_tokens == always || (all_result_ids_len == 0 && split_join_tokens == fallback)) {
            std::vector<std::vector<std::string>> space_resolved_queries;

            for (size_t i = 0; i < num_search_fields; i++) {
                std::vector<std::string> orig_q_include_tokens;
                for(auto& q_include_token: field_query_tokens[i].q_include_tokens) {
                    orig_q_include_tokens.push_back(q_include_token.value);
                }

                resolve_space_as_typos(orig_q_include_tokens, the_fields[i].name,space_resolved_queries);

                if (!space_resolved_queries.empty()) {
                    break;
                }
            }

            // only one query is resolved for now, so just use that
            if (!space_resolved_queries.empty()) {
                const auto& resolved_query = space_resolved_queries[0];
                std::vector<token_t> resolved_tokens;

                for(size_t j=0; j < resolved_query.size(); j++) {
                    bool is_prefix = (j == resolved_query.size()-1);
                    resolved_tokens.emplace_back(j, space_resolved_queries[0][j], is_prefix,
                                                 space_resolved_queries[0][j].size(), 0);
                }

                fuzzy_search_fields(the_fields, resolved_tokens, {}, match_type, excluded_result_ids,
                                    excluded_result_ids_size, filter_result_iterator, curated_ids_sorted,
                                    excluded_group_ids,
                                    sort_fields_std, num_typos, searched_queries, qtoken_set, topster, groups_processed,
                                    all_result_ids, all_result_ids_len, group_limit, group_by_fields, prioritize_exact_match,
                                    prioritize_token_position, query_hashes, token_order, prefixes, typo_tokens_threshold, exhaustive_search,
                                    max_candidates, min_len_1typo, min_len_2typo, syn_orig_num_tokens, sort_order, field_values, geopoint_indices);
            }
        }

        // do synonym based searches
        do_synonym_search(the_fields, match_type, filter_tree_root, included_ids_map, sort_fields_std,
                          curated_topster, token_order,
                          0, group_limit, group_by_fields, prioritize_exact_match, prioritize_token_position,
                          exhaustive_search, concurrency, prefixes,
                          min_len_1typo, min_len_2typo, max_candidates, curated_ids, curated_ids_sorted,
                          excluded_result_ids, excluded_result_ids_size, excluded_group_ids,
                          topster, q_pos_synonyms, syn_orig_num_tokens,
                          groups_processed, searched_queries, all_result_ids, all_result_ids_len,
                          filter_result_iterator, query_hashes,
                          sort_order, field_values, geopoint_indices,
                          qtoken_set);
        filter_result_iterator->reset();

        // gather up both original query and synonym queries and do drop tokens

        if (exhaustive_search || all_result_ids_len < drop_tokens_threshold) {
            for (size_t qi = 0; qi < all_queries.size(); qi++) {
                auto& orig_tokens = all_queries[qi];
                size_t num_tokens_dropped = 0;

                while(exhaustive_search || all_result_ids_len < drop_tokens_threshold) {
                    // When atleast two tokens from the query are available we can drop one
                    std::vector<token_t> truncated_tokens;
                    std::vector<token_t> dropped_tokens;

                    if(orig_tokens.size() > 1 && num_tokens_dropped < 2*(orig_tokens.size()-1)) {
                        bool prefix_search = false;

                        if (num_tokens_dropped < orig_tokens.size() - 1) {
                            // drop from right
                            size_t truncated_len = orig_tokens.size() - num_tokens_dropped - 1;
                            for (size_t i = 0; i < orig_tokens.size(); i++) {
                                if(i < truncated_len) {
                                    truncated_tokens.emplace_back(orig_tokens[i]);
                                } else {
                                    dropped_tokens.emplace_back(orig_tokens[i]);
                                }
                            }
                        } else {
                            // drop from left
                            prefix_search = true;
                            size_t start_index = (num_tokens_dropped + 1) - orig_tokens.size() + 1;
                            for(size_t i = 0; i < orig_tokens.size(); i++) {
                                if(i >= start_index) {
                                    truncated_tokens.emplace_back(orig_tokens[i]);
                                } else {
                                    dropped_tokens.emplace_back(orig_tokens[i]);
                                }
                            }
                        }

                        num_tokens_dropped++;
                        std::vector<bool> drop_token_prefixes;

                        for (const auto p : prefixes) {
                            drop_token_prefixes.push_back(p && prefix_search);
                        }

                        fuzzy_search_fields(the_fields, truncated_tokens, dropped_tokens, match_type,
                                            excluded_result_ids, excluded_result_ids_size,
                                            filter_result_iterator,
                                            curated_ids_sorted, excluded_group_ids, sort_fields_std, num_typos, searched_queries,
                                            qtoken_set, topster, groups_processed,
                                            all_result_ids, all_result_ids_len, group_limit, group_by_fields,
                                            prioritize_exact_match, prioritize_token_position, query_hashes,
                                            token_order, prefixes, typo_tokens_threshold,
                                            exhaustive_search, max_candidates, min_len_1typo,
                                            min_len_2typo, -1, sort_order, field_values, geopoint_indices);

                    } else {
                        break;
                    }
                }
            }
        }

        do_infix_search(num_search_fields, the_fields, infixes, sort_fields_std, searched_queries,
                        group_limit, group_by_fields,
                        max_extra_prefix, max_extra_suffix,
                        field_query_tokens[0].q_include_tokens,
                        topster, filter_result_iterator,
                        sort_order, field_values, geopoint_indices,
                        curated_ids_sorted, excluded_group_ids, all_result_ids, all_result_ids_len, groups_processed);

        filter_result_iterator->reset();

        if(!vector_query.field_name.empty()) {
            // check at least one of sort fields is text match
            bool has_text_match = false;
            for(auto& sort_field : sort_fields_std) {
                if(sort_field.name == sort_field_const::text_match) {
                    has_text_match = true;
                    break;
                }
            }

            if(has_text_match) {
                // For hybrid search, we need to give weight to text match and vector search
                constexpr float TEXT_MATCH_WEIGHT = 0.7;
                constexpr float VECTOR_SEARCH_WEIGHT = 1.0 - TEXT_MATCH_WEIGHT;

                VectorFilterFunctor filterFunctor(filter_result_iterator);
                auto& field_vector_index = vector_index.at(vector_query.field_name);
                std::vector<std::pair<float, size_t>> dist_labels;
                auto k = std::max<size_t>(vector_query.k, fetch_size);

                if(field_vector_index->distance_type == cosine) {
                    std::vector<float> normalized_q(vector_query.values.size());
                    hnsw_index_t::normalize_vector(vector_query.values, normalized_q);
                    dist_labels = field_vector_index->vecdex->searchKnnCloserFirst(normalized_q.data(), k, &filterFunctor);
                } else {
                    dist_labels = field_vector_index->vecdex->searchKnnCloserFirst(vector_query.values.data(), k, &filterFunctor);
                }
                filter_result_iterator->reset();

                std::vector<std::pair<uint32_t,float>> vec_results;
                for (const auto& dist_label : dist_labels) {
                    uint32_t seq_id = dist_label.second;

                    auto vec_dist_score = (field_vector_index->distance_type == cosine) ? std::abs(dist_label.first) :
                                            dist_label.first;
                    if(vec_dist_score > vector_query.distance_threshold) {
                        continue;
                    }
                    vec_results.emplace_back(seq_id, vec_dist_score);
                }
                
                std::sort(vec_results.begin(), vec_results.end(), [](const auto& a, const auto& b) {
                    return a.second < b.second;
                });

                topster->sort();
                // Reciprocal rank fusion
                // Score is  sum of (1 / rank_of_document) * WEIGHT from each list (text match and vector search)
                for(uint32_t i = 0; i < topster->size; i++) {
                    auto result = topster->getKV(i);
                    if(result->match_score_index < 0 || result->match_score_index > 2) {
                        continue;
                    }
                    // (1 / rank_of_document) * WEIGHT)
                    result->scores[result->match_score_index] = float_to_int64_t((1.0 / (i + 1)) * TEXT_MATCH_WEIGHT);
                }

                for(int i = 0; i < vec_results.size(); i++) {
                    auto& result = vec_results[i];
                    auto doc_id = result.first;

                    auto result_it = topster->kv_map.find(doc_id);

                    if(result_it != topster->kv_map.end()&& result_it->second->match_score_index >= 0 && result_it->second->match_score_index <= 2) {
                        auto result = result_it->second;
                        // old_score + (1 / rank_of_document) * WEIGHT)
                        result->scores[result->match_score_index] = float_to_int64_t((int64_t_to_float(result->scores[result->match_score_index]))  +  ((1.0 / (i + 1)) * VECTOR_SEARCH_WEIGHT));
                    } else {
                        int64_t scores[3] = {0};
                        // (1 / rank_of_document) * WEIGHT)
                        scores[0] = float_to_int64_t((1.0 / (i + 1)) * VECTOR_SEARCH_WEIGHT);
                        int64_t match_score_index = 0;
                        KV kv(searched_queries.size(), doc_id, doc_id, match_score_index, scores);
                        topster->add(&kv);
                        ++all_result_ids_len;
                    }
                }
            }
        }

        /*auto timeMillis0 = std::chrono::duration_cast<std::chrono::milliseconds>(
                 std::chrono::high_resolution_clock::now() - begin0).count();
         LOG(INFO) << "Time taken for multi-field aggregation: " << timeMillis0 << "ms";*/

    }

    //LOG(INFO) << "topster size: " << topster->size;

    process_search_results:

    delete [] exclude_token_ids;
    delete [] excluded_result_ids;

    bool estimate_facets = (facet_sample_percent < 100 && all_result_ids_len > facet_sample_threshold);

    if(!facets.empty()) {
        const size_t num_threads = std::min(concurrency, all_result_ids_len);
        const size_t window_size = (num_threads == 0) ? 0 :
                                   (all_result_ids_len + num_threads - 1) / num_threads;  // rounds up
        size_t num_processed = 0;
        std::mutex m_process;
        std::condition_variable cv_process;

        std::vector<facet_info_t> facet_infos(facets.size());
        compute_facet_infos(facets, facet_query, facet_query_num_typos, all_result_ids, all_result_ids_len,
                            group_by_fields, max_candidates, facet_infos);

        std::vector<std::vector<facet>> facet_batches(num_threads);
        for(size_t i = 0; i < num_threads; i++) {
            for(const auto& this_facet: facets) {
                facet_batches[i].emplace_back(facet(this_facet.field_name, this_facet.facet_range_map, this_facet.is_range_query));
            }
        }

        size_t num_queued = 0;
        size_t result_index = 0;

        const auto parent_search_begin = search_begin_us;
        const auto parent_search_stop_ms = search_stop_us;
        auto parent_search_cutoff = search_cutoff;

        //auto beginF = std::chrono::high_resolution_clock::now();

        for(size_t thread_id = 0; thread_id < num_threads && result_index < all_result_ids_len; thread_id++) {
            size_t batch_res_len = window_size;

            if(result_index + window_size > all_result_ids_len) {
                batch_res_len = all_result_ids_len - result_index;
            }

            uint32_t* batch_result_ids = all_result_ids + result_index;
            num_queued++;

            thread_pool->enqueue([this, thread_id, &facet_batches, &facet_query, group_limit, group_by_fields,
                                         batch_result_ids, batch_res_len, &facet_infos,
                                         estimate_facets, facet_sample_percent,
                                         &parent_search_begin, &parent_search_stop_ms, &parent_search_cutoff,
                                         &num_processed, &m_process, &cv_process]() {
                search_begin_us = parent_search_begin;
                search_stop_us = parent_search_stop_ms;
                search_cutoff = parent_search_cutoff;

                auto fq = facet_query;
                do_facets(facet_batches[thread_id], fq, estimate_facets, facet_sample_percent,
                          facet_infos, group_limit, group_by_fields,
                          batch_result_ids, batch_res_len);
                std::unique_lock<std::mutex> lock(m_process);
                num_processed++;
                parent_search_cutoff = parent_search_cutoff || search_cutoff;
                cv_process.notify_one();
            });

            result_index += batch_res_len;
        }

        std::unique_lock<std::mutex> lock_process(m_process);
        cv_process.wait(lock_process, [&](){ return num_processed == num_queued; });
        search_cutoff = parent_search_cutoff;

        for(auto& facet_batch: facet_batches) {
            for(size_t fi = 0; fi < facet_batch.size(); fi++) {
                auto& this_facet = facet_batch[fi];
                auto& acc_facet = facets[fi];

                for(auto & facet_kv: this_facet.result_map) {
                    if(group_limit) {
                        // we have to add all group sets
                        acc_facet.hash_groups[facet_kv.first].insert(
                            this_facet.hash_groups[facet_kv.first].begin(),
                            this_facet.hash_groups[facet_kv.first].end()
                        );
                    } else {
                        size_t count = 0;
                        if(acc_facet.result_map.count(facet_kv.first) == 0) {
                            // not found, so set it
                            count = facet_kv.second.count;
                        } else {
                            count = acc_facet.result_map[facet_kv.first].count + facet_kv.second.count;
                        }
                        acc_facet.result_map[facet_kv.first].count = count;
                    }

                    acc_facet.result_map[facet_kv.first].doc_id = facet_kv.second.doc_id;
                    acc_facet.result_map[facet_kv.first].array_pos = facet_kv.second.array_pos;
                    acc_facet.hash_tokens[facet_kv.first] = this_facet.hash_tokens[facet_kv.first];
                }

                if(this_facet.stats.fvcount != 0) {
                    acc_facet.stats.fvcount += this_facet.stats.fvcount;
                    acc_facet.stats.fvsum += this_facet.stats.fvsum;
                    acc_facet.stats.fvmax = std::max(acc_facet.stats.fvmax, this_facet.stats.fvmax);
                    acc_facet.stats.fvmin = std::min(acc_facet.stats.fvmin, this_facet.stats.fvmin);
                }
            }
        }

        for(auto & acc_facet: facets) {
            for(auto& facet_kv: acc_facet.result_map) {
                if(group_limit) {
                    facet_kv.second.count = acc_facet.hash_groups[facet_kv.first].size();
                }

                if(estimate_facets) {
                    facet_kv.second.count = size_t(double(facet_kv.second.count) * (100.0f / facet_sample_percent));
                }
            }

            if(estimate_facets) {
                acc_facet.sampled = true;
            }
        }

        /*long long int timeMillisF = std::chrono::duration_cast<std::chrono::milliseconds>(
                std::chrono::high_resolution_clock::now() - beginF).count();
        LOG(INFO) << "Time for faceting: " << timeMillisF;*/
    }

    std::vector<facet_info_t> facet_infos(facets.size());
    compute_facet_infos(facets, facet_query, facet_query_num_typos,
                        &included_ids_vec[0], included_ids_vec.size(), group_by_fields, max_candidates, facet_infos);
    do_facets(facets, facet_query, estimate_facets, facet_sample_percent,
              facet_infos, group_limit, group_by_fields, &included_ids_vec[0], included_ids_vec.size());

    all_result_ids_len += curated_topster->size;

    delete [] all_result_ids;

    //LOG(INFO) << "all_result_ids_len " << all_result_ids_len << " for index " << name;
    //long long int timeMillis = std::chrono::duration_cast<std::chrono::milliseconds>(std::chrono::high_resolution_clock::now() - begin).count();
    //LOG(INFO) << "Time taken for result calc: " << timeMillis << "ms";

    return Option(true);
}

void Index::process_curated_ids(const std::vector<std::pair<uint32_t, uint32_t>>& included_ids,
                                const std::vector<uint32_t>& excluded_ids,
                                const std::vector<std::string>& group_by_fields, const size_t group_limit,
                                const bool filter_curated_hits, filter_result_iterator_t* const filter_result_iterator,
                                std::set<uint32_t>& curated_ids,
                                std::map<size_t, std::map<size_t, uint32_t>>& included_ids_map,
                                std::vector<uint32_t>& included_ids_vec,
                                std::unordered_set<uint32_t>& excluded_group_ids) const {

    for(const auto& seq_id_pos: included_ids) {
        included_ids_vec.push_back(seq_id_pos.first);
    }

    if(group_limit != 0) {
        // if one `id` of a group is present in curated hits, we have to exclude that entire group from results
        for(auto seq_id: included_ids_vec) {
            uint64_t distinct_id = get_distinct_id(group_by_fields, seq_id);
            excluded_group_ids.emplace(distinct_id);
        }
    }

    std::sort(included_ids_vec.begin(), included_ids_vec.end());

    // if `filter_curated_hits` is enabled, we will remove curated hits that don't match filter condition
    std::set<uint32_t> included_ids_set;

    if(filter_result_iterator->is_valid && filter_curated_hits) {
        for (const auto &included_id: included_ids_vec) {
            auto result = filter_result_iterator->valid(included_id);

            if (result == -1) {
                break;
            }

            if (result == 1) {
                included_ids_set.insert(included_id);
            }
        }
    } else {
        included_ids_set.insert(included_ids_vec.begin(), included_ids_vec.end());
    }

    std::map<size_t, std::vector<uint32_t>> included_ids_grouped;  // pos -> seq_ids
    std::vector<uint32_t> all_positions;

    for(const auto& seq_id_pos: included_ids) {
        all_positions.push_back(seq_id_pos.second);
        if(included_ids_set.count(seq_id_pos.first) == 0) {
            continue;
        }
        included_ids_grouped[seq_id_pos.second].push_back(seq_id_pos.first);
    }


    for(const auto& pos_ids: included_ids_grouped) {
        size_t outer_pos = pos_ids.first;
        size_t ids_per_pos = std::max(size_t(1), group_limit);
        auto num_inner_ids = std::min(ids_per_pos, pos_ids.second.size());

        for(size_t inner_pos = 0; inner_pos < num_inner_ids; inner_pos++) {
            auto seq_id = pos_ids.second[inner_pos];
            included_ids_map[outer_pos][inner_pos] = seq_id;
            curated_ids.insert(seq_id);
        }
    }

    curated_ids.insert(excluded_ids.begin(), excluded_ids.end());

    if(all_positions.size() > included_ids_map.size()) {
        // Some curated IDs may have been removed via filtering or simply don't exist.
        // We have to shift lower placed hits upwards to fill those positions.
        std::sort(all_positions.begin(), all_positions.end());
        all_positions.erase(unique(all_positions.begin(), all_positions.end()), all_positions.end());

        size_t pos_count = 0;
        std::map<size_t, std::map<size_t, uint32_t>> new_included_ids_map;
        auto included_id_it = included_ids_map.begin();
        auto all_pos_it = all_positions.begin();

        while(included_id_it != included_ids_map.end()) {
            new_included_ids_map[*all_pos_it] = included_id_it->second;
            all_pos_it++;
            included_id_it++;
        }

        included_ids_map = new_included_ids_map;
    }
}

void Index::fuzzy_search_fields(const std::vector<search_field_t>& the_fields,
                                const std::vector<token_t>& query_tokens,
                                const std::vector<token_t>& dropped_tokens,
                                const text_match_type_t match_type,
                                const uint32_t* exclude_token_ids,
                                size_t exclude_token_ids_size,
                                filter_result_iterator_t* const filter_result_iterator,
                                const std::vector<uint32_t>& curated_ids,
                                const std::unordered_set<uint32_t>& excluded_group_ids,
                                const std::vector<sort_by> & sort_fields,
                                const std::vector<uint32_t>& num_typos,
                                std::vector<std::vector<art_leaf*>> & searched_queries,
                                tsl::htrie_map<char, token_leaf>& qtoken_set,
                                Topster* topster, spp::sparse_hash_map<uint64_t, uint32_t>& groups_processed,
                                uint32_t*& all_result_ids, size_t & all_result_ids_len,
                                const size_t group_limit, const std::vector<std::string>& group_by_fields,
                                bool prioritize_exact_match,
                                const bool prioritize_token_position,
                                std::set<uint64>& query_hashes,
                                const token_ordering token_order,
                                const std::vector<bool>& prefixes,
                                const size_t typo_tokens_threshold,
                                const bool exhaustive_search,
                                const size_t max_candidates,
                                size_t min_len_1typo,
                                size_t min_len_2typo,
                                int syn_orig_num_tokens,
                                const int* sort_order,
                                std::array<spp::sparse_hash_map<uint32_t, int64_t>*, 3>& field_values,
                                const std::vector<size_t>& geopoint_indices) const {

    // NOTE: `query_tokens` preserve original tokens, while `search_tokens` could be a result of dropped tokens

    // To prevent us from doing ART search repeatedly as we iterate through possible corrections
    spp::sparse_hash_map<std::string, std::vector<std::string>> token_cost_cache;

    std::vector<std::vector<int>> token_to_costs;

    for(size_t stoken_index=0; stoken_index < query_tokens.size(); stoken_index++) {
        const std::string& token = query_tokens[stoken_index].value;

        std::vector<int> all_costs;
        // This ensures that we don't end up doing a cost of 1 for a single char etc.
        int bounded_cost = get_bounded_typo_cost(2, token.length(), min_len_1typo, min_len_2typo);

        for(int cost = 0; cost <= bounded_cost; cost++) {
            all_costs.push_back(cost);
        }

        token_to_costs.push_back(all_costs);
    }

    // stores candidates for each token, i.e. i-th index would have all possible tokens with a cost of "c"
    std::vector<tok_candidates> token_candidates_vec;
    std::set<std::string> unique_tokens;

    const size_t num_search_fields = std::min(the_fields.size(), (size_t) FIELD_LIMIT_NUM);

    auto product = []( long long a, std::vector<int>& b ) { return a*b.size(); };
    long long n = 0;
    long long int N = token_to_costs.size() > 30 ? 1 :
                      std::accumulate(token_to_costs.begin(), token_to_costs.end(), 1LL, product);

    const long long combination_limit = exhaustive_search ? Index::COMBINATION_MAX_LIMIT : Index::COMBINATION_MIN_LIMIT;

    while(n < N && n < combination_limit) {
        RETURN_CIRCUIT_BREAKER

        //LOG(INFO) << "fuzzy_search_fields, n: " << n;

        // Outerloop generates combinations of [cost to max_cost] for each token
        // For e.g. for a 3-token query: [0, 0, 0], [0, 0, 1], [0, 1, 1] etc.
        std::vector<uint32_t> costs(token_to_costs.size());
        ldiv_t q { n, 0 };
        for(long long i = (token_to_costs.size() - 1); 0 <= i ; --i ) {
            q = ldiv(q.quot, token_to_costs[i].size());
            costs[i] = token_to_costs[i][q.rem];
        }

        unique_tokens.clear();
        token_candidates_vec.clear();
        size_t token_index = 0;

        while(token_index < query_tokens.size()) {
            // For each token, look up the generated cost for this iteration and search using that cost
            const std::string& token = query_tokens[token_index].value;
            const std::string token_cost_hash = token + std::to_string(costs[token_index]);

            std::vector<std::string> leaf_tokens;

            if(token_cost_cache.count(token_cost_hash) != 0) {
                leaf_tokens = token_cost_cache[token_cost_hash];
            } else {
                //auto begin = std::chrono::high_resolution_clock::now();

                // Prefix query with a preceding token should be handled in such a way that we give preference to
                // possible phrase continuation. Example: "steve j" for "steve jobs" name field query. To do this,
                // we will first attempt to match the prefix with the most "popular" fields of the preceding token.
                // Tokens matched from popular fields will also be searched across other query fields.
                // Only when we find *no results* for such an expansion, we will attempt cross field matching.
                bool last_token = query_tokens.size() > 1 && dropped_tokens.empty() &&
                                  (token_index == (query_tokens.size() - 1));

                std::vector<size_t> query_field_ids(num_search_fields);
                for(size_t field_id = 0; field_id < num_search_fields; field_id++) {
                    query_field_ids[field_id] = the_fields[field_id].orig_index;
                }

                std::vector<size_t> popular_field_ids; // fields containing the token most across documents

                if(last_token) {
                    popular_fields_of_token(search_index,
                                            token_candidates_vec.back().candidates[0],
                                            the_fields, num_search_fields, popular_field_ids);

                    if(popular_field_ids.empty()) {
                        break;
                    }
                }

                const std::vector<size_t>& field_ids = last_token ? popular_field_ids : query_field_ids;

                for(size_t field_id: field_ids) {
                    // NOTE: when accessing other field ordered properties like prefixes or num_typos we have to index
                    // them by `the_field.orig_index` since the original fields could be reordered on their weights.
                    auto& the_field = the_fields[field_id];
                    const bool field_prefix = (the_field.orig_index < prefixes.size()) ? prefixes[the_field.orig_index] : prefixes[0];;
                    const bool prefix_search = field_prefix && query_tokens[token_index].is_prefix_searched;
                    const size_t token_len = prefix_search ? (int) token.length() : (int) token.length() + 1;

                    /*LOG(INFO) << "Searching for field: " << the_field.name << ", token:"
                              << token << " - cost: " << costs[token_index] << ", prefix_search: " << prefix_search;*/

                    int64_t field_num_typos = (the_field.orig_index < num_typos.size()) ? num_typos[the_field.orig_index] : num_typos[0];

                    auto& locale = search_schema.at(the_field.name).locale;
                    if(locale != "" && (locale == "zh" || locale == "ko" || locale == "ja")) {
                        // disable fuzzy trie traversal for CJK locales
                        field_num_typos = 0;
                    }

                    if(costs[token_index] > field_num_typos) {
                        continue;
                    }

                    //LOG(INFO) << "Searching for field: " << the_field.name << ", found token:" << token;
                    const auto& prev_token = last_token ? token_candidates_vec.back().candidates[0] : "";

                    std::vector<art_leaf*> field_leaves;
                    art_fuzzy_search_i(search_index.at(the_field.name), (const unsigned char *) token.c_str(), token_len,
                                     costs[token_index], costs[token_index], max_candidates, token_order, prefix_search,
                                     last_token, prev_token, filter_result_iterator, field_leaves, unique_tokens);
                    filter_result_iterator->reset();

                    /*auto timeMillis = std::chrono::duration_cast<std::chrono::milliseconds>(
                                    std::chrono::high_resolution_clock::now() - begin).count();
                    LOG(INFO) << "Time taken for fuzzy search: " << timeMillis << "ms";*/

                    if(field_leaves.empty()) {
                        // look at the next field
                        continue;
                    }

                    for(size_t i = 0; i < field_leaves.size(); i++) {
                        auto leaf = field_leaves[i];
                        std::string tok(reinterpret_cast<char*>(leaf->key), leaf->key_len - 1);
                        leaf_tokens.push_back(tok);
                    }

                    token_cost_cache.emplace(token_cost_hash, leaf_tokens);

                    if(leaf_tokens.size() >= max_candidates) {
                        goto token_done;
                    }
                }

                if(last_token && leaf_tokens.size() < max_candidates) {
                    // field-wise matching with previous token has failed, have to look at cross fields matching docs
                    std::vector<uint32_t> prev_token_doc_ids;
                    find_across_fields(token_candidates_vec.back().token,
                                       token_candidates_vec.back().candidates[0],
                                       the_fields, num_search_fields, filter_result_iterator, exclude_token_ids,
                                       exclude_token_ids_size, prev_token_doc_ids, popular_field_ids);
                    filter_result_iterator->reset();

                    for(size_t field_id: query_field_ids) {
                        auto& the_field = the_fields[field_id];
                        const bool field_prefix = (the_field.orig_index < prefixes.size()) ? prefixes[the_field.orig_index] : prefixes[0];;
                        const bool prefix_search = field_prefix && query_tokens[token_index].is_prefix_searched;
                        const size_t token_len = prefix_search ? (int) token.length() : (int) token.length() + 1;
                        int64_t field_num_typos = (the_field.orig_index < num_typos.size()) ? num_typos[the_field.orig_index] : num_typos[0];

                        auto& locale = search_schema.at(the_field.name).locale;
                        if(locale != "" && locale != "en" && locale != "th" && !Tokenizer::is_cyrillic(locale)) {
                            // disable fuzzy trie traversal for non-english locales
                            field_num_typos = 0;
                        }

                        if(costs[token_index] > field_num_typos) {
                            continue;
                        }

                        std::vector<art_leaf*> field_leaves;
                        art_fuzzy_search_i(search_index.at(the_field.name), (const unsigned char *) token.c_str(), token_len,
                                         costs[token_index], costs[token_index], max_candidates, token_order, prefix_search,
                                         false, "", filter_result_iterator, field_leaves, unique_tokens);
                        filter_result_iterator->reset();

                        if(field_leaves.empty()) {
                            // look at the next field
                            continue;
                        }

                        for(size_t i = 0; i < field_leaves.size(); i++) {
                            auto leaf = field_leaves[i];
                            std::string tok(reinterpret_cast<char*>(leaf->key), leaf->key_len - 1);
                            leaf_tokens.push_back(tok);
                        }

                        token_cost_cache.emplace(token_cost_hash, leaf_tokens);

                        if(leaf_tokens.size() >= max_candidates) {
                            goto token_done;
                        }
                    }
                }
            }

            token_done:

            if(!leaf_tokens.empty()) {
                //log_leaves(costs[token_index], token, leaves);
                token_candidates_vec.push_back(tok_candidates{query_tokens[token_index], costs[token_index],
                                                              query_tokens[token_index].is_prefix_searched, leaf_tokens});
            } else {
                // No result at `cost = costs[token_index]`. Remove `cost` for token and re-do combinations
                auto it = std::find(token_to_costs[token_index].begin(), token_to_costs[token_index].end(), costs[token_index]);
                if(it != token_to_costs[token_index].end()) {
                    token_to_costs[token_index].erase(it);

                    // when no more costs are left for this token
                    if(token_to_costs[token_index].empty()) {
                        // we cannot proceed further, as this token is not found within cost limits
                        // and, dropping of tokens are done elsewhere.
                        return ;
                    }
                }

                // Continue outerloop on new cost combination
                n = -1;
                N = std::accumulate(token_to_costs.begin(), token_to_costs.end(), 1LL, product);
                goto resume_typo_loop;
            }

            token_index++;
        }

        if(token_candidates_vec.size() == query_tokens.size()) {
            std::vector<uint32_t> id_buff;

            search_all_candidates(num_search_fields, match_type, the_fields, filter_result_iterator,
                                  exclude_token_ids, exclude_token_ids_size, excluded_group_ids,
                                  sort_fields, token_candidates_vec, searched_queries, qtoken_set,
                                  dropped_tokens, topster,
                                  groups_processed, all_result_ids, all_result_ids_len,
                                  typo_tokens_threshold, group_limit, group_by_fields, query_tokens,
                                  num_typos, prefixes, prioritize_exact_match, prioritize_token_position,
                                  exhaustive_search, max_candidates,
                                  syn_orig_num_tokens, sort_order, field_values, geopoint_indices,
                                  query_hashes, id_buff);

            if(id_buff.size() > 1) {
                gfx::timsort(id_buff.begin(), id_buff.end());
                id_buff.erase(std::unique( id_buff.begin(), id_buff.end() ), id_buff.end());
            }

            uint32_t* new_all_result_ids = nullptr;
            all_result_ids_len = ArrayUtils::or_scalar(all_result_ids, all_result_ids_len, &id_buff[0],
                                                       id_buff.size(), &new_all_result_ids);
            delete[] all_result_ids;
            all_result_ids = new_all_result_ids;
        }

        resume_typo_loop:

        if(!exhaustive_search && all_result_ids_len >= typo_tokens_threshold) {
            // if typo threshold is breached, we are done
            return ;
        }

        n++;
    }
}

void Index::popular_fields_of_token(const spp::sparse_hash_map<std::string, art_tree*>& search_index,
                                    const std::string& previous_token,
                                    const std::vector<search_field_t>& the_fields,
                                    const size_t num_search_fields,
                                    std::vector<size_t>& popular_field_ids) {

    const auto token_c_str = (const unsigned char*) previous_token.c_str();
    const int token_len = (int) previous_token.size() + 1;

    std::vector<std::pair<size_t, size_t>> field_id_doc_counts;

    for(size_t i = 0; i < num_search_fields; i++) {
        const std::string& field_name = the_fields[i].name;
        auto leaf = static_cast<art_leaf*>(art_search(search_index.at(field_name), token_c_str, token_len));

        if(!leaf) {
            continue;
        }

        auto num_docs = posting_t::num_ids(leaf->values);
        field_id_doc_counts.emplace_back(i, num_docs);
    }

    std::sort(field_id_doc_counts.begin(), field_id_doc_counts.end(), [](const auto& p1, const auto& p2) {
        return p1.second > p2.second;
    });

    for(const auto& field_id_doc_count: field_id_doc_counts) {
        popular_field_ids.push_back(field_id_doc_count.first);
    }
}

void Index::find_across_fields(const token_t& previous_token,
                               const std::string& previous_token_str,
                               const std::vector<search_field_t>& the_fields,
                               const size_t num_search_fields,
                               filter_result_iterator_t* const filter_result_iterator,
                               const uint32_t* exclude_token_ids, size_t exclude_token_ids_size,
                               std::vector<uint32_t>& prev_token_doc_ids,
                               std::vector<size_t>& top_prefix_field_ids) const {

    // one iterator for each token, each underlying iterator contains results of token across multiple fields
    std::vector<or_iterator_t> token_its;

    // used to track plists that must be destructed once done
    std::vector<posting_list_t*> expanded_plists;

    result_iter_state_t istate(exclude_token_ids, exclude_token_ids_size, filter_result_iterator);

    const bool prefix_search = previous_token.is_prefix_searched;
    const uint32_t token_num_typos = previous_token.num_typos;
    const bool token_prefix = previous_token.is_prefix_searched;

    auto& token_str = previous_token_str;
    auto token_c_str = (const unsigned char*) token_str.c_str();
    const size_t token_len = token_str.size() + 1;
    std::vector<posting_list_t::iterator_t> its;

    std::vector<std::pair<size_t, size_t>> field_id_doc_counts;

    for(size_t i = 0; i < num_search_fields; i++) {
        const std::string& field_name = the_fields[i].name;

        art_tree* tree = search_index.at(field_name);
        art_leaf* leaf = static_cast<art_leaf*>(art_search(tree, token_c_str, token_len));

        if(!leaf) {
            continue;
        }

        /*LOG(INFO) << "Token: " << token_str << ", field_name: " << field_name
                  << ", num_ids: " << posting_t::num_ids(leaf->values);*/

        if(IS_COMPACT_POSTING(leaf->values)) {
            auto compact_posting_list = COMPACT_POSTING_PTR(leaf->values);
            posting_list_t* full_posting_list = compact_posting_list->to_full_posting_list();
            expanded_plists.push_back(full_posting_list);
            its.push_back(full_posting_list->new_iterator(nullptr, nullptr, i)); // moved, not copied
        } else {
            posting_list_t* full_posting_list = (posting_list_t*)(leaf->values);
            its.push_back(full_posting_list->new_iterator(nullptr, nullptr, i)); // moved, not copied
        }

        field_id_doc_counts.emplace_back(i, posting_t::num_ids(leaf->values));
    }

    if(its.empty()) {
        // this token does not have any match across *any* field: probably a typo
        LOG(INFO) << "No matching field found for token: " << token_str;
        return;
    }

    std::sort(field_id_doc_counts.begin(), field_id_doc_counts.end(), [](const auto& p1, const auto& p2) {
        return p1.second > p2.second;
    });

    for(auto& field_id_doc_count: field_id_doc_counts) {
        top_prefix_field_ids.push_back(field_id_doc_count.first);
    }

    or_iterator_t token_fields(its);
    token_its.push_back(std::move(token_fields));

    or_iterator_t::intersect(token_its, istate, [&](uint32_t seq_id, const std::vector<or_iterator_t>& its) {
        prev_token_doc_ids.push_back(seq_id);
    });

    for(posting_list_t* plist: expanded_plists) {
        delete plist;
    }
}

void Index::search_across_fields(const std::vector<token_t>& query_tokens,
                                 const std::vector<uint32_t>& num_typos,
                                 const std::vector<bool>& prefixes,
                                 const std::vector<search_field_t>& the_fields,
                                 const size_t num_search_fields,
                                 const text_match_type_t match_type,
                                 const std::vector<sort_by>& sort_fields,
                                 Topster* topster,
                                 spp::sparse_hash_map<uint64_t, uint32_t>& groups_processed,
                                 std::vector<std::vector<art_leaf*>>& searched_queries,
                                 tsl::htrie_map<char, token_leaf>& qtoken_set,
                                 const std::vector<token_t>& dropped_tokens,
                                 const size_t group_limit,
                                 const std::vector<std::string>& group_by_fields,
                                 const bool prioritize_exact_match,
                                 const bool prioritize_token_position,
                                 filter_result_iterator_t* const filter_result_iterator,
                                 const uint32_t total_cost, const int syn_orig_num_tokens,
                                 const uint32_t* exclude_token_ids, size_t exclude_token_ids_size,
                                 const std::unordered_set<uint32_t>& excluded_group_ids,
                                 const int* sort_order,
                                 std::array<spp::sparse_hash_map<uint32_t, int64_t>*, 3>& field_values,
                                 const std::vector<size_t>& geopoint_indices,
                                 std::vector<uint32_t>& id_buff,
                                 uint32_t*& all_result_ids, size_t& all_result_ids_len) const {

    std::vector<art_leaf*> query_suggestion;

    // one or_iterator for each token (across multiple fields)
    std::vector<or_iterator_t> dropped_token_its;

    // used to track plists that must be destructed once done
    std::vector<posting_list_t*> expanded_dropped_plists;

    for(auto& dropped_token: dropped_tokens) {
        auto& token = dropped_token.value;
        auto token_c_str = (const unsigned char*) token.c_str();

        // convert token from each field into an or_iterator
        std::vector<posting_list_t::iterator_t> its;

        for(size_t i = 0; i < the_fields.size(); i++) {
            const std::string& field_name = the_fields[i].name;

            art_tree* tree = search_index.at(field_name);
            art_leaf* leaf = static_cast<art_leaf*>(art_search(tree, token_c_str, token.size()+1));

            if(!leaf) {
                continue;
            }

            /*LOG(INFO) << "Token: " << token << ", field_name: " << field_name
                        << ", num_ids: " << posting_t::num_ids(leaf->values);*/

            if(IS_COMPACT_POSTING(leaf->values)) {
                auto compact_posting_list = COMPACT_POSTING_PTR(leaf->values);
                posting_list_t* full_posting_list = compact_posting_list->to_full_posting_list();
                expanded_dropped_plists.push_back(full_posting_list);
                its.push_back(full_posting_list->new_iterator(nullptr, nullptr, i)); // moved, not copied
            } else {
                posting_list_t* full_posting_list = (posting_list_t*)(leaf->values);
                its.push_back(full_posting_list->new_iterator(nullptr, nullptr, i)); // moved, not copied
            }
        }

        or_iterator_t token_fields(its);
        dropped_token_its.push_back(std::move(token_fields));
    }



    // one iterator for each token, each underlying iterator contains results of token across multiple fields
    std::vector<or_iterator_t> token_its;

    // used to track plists that must be destructed once done
    std::vector<posting_list_t*> expanded_plists;

    result_iter_state_t istate(exclude_token_ids, exclude_token_ids_size, filter_result_iterator);

    // for each token, find the posting lists across all query_by fields
    for(size_t ti = 0; ti < query_tokens.size(); ti++) {
        const bool prefix_search = query_tokens[ti].is_prefix_searched;
        const uint32_t token_num_typos = query_tokens[ti].num_typos;
        const bool token_prefix = query_tokens[ti].is_prefix_searched;

        auto& token_str = query_tokens[ti].value;
        auto token_c_str = (const unsigned char*) token_str.c_str();
        const size_t token_len = token_str.size() + 1;
        std::vector<posting_list_t::iterator_t> its;

        for(size_t i = 0; i < num_search_fields; i++) {
            const std::string& field_name = the_fields[i].name;
            const uint32_t field_num_typos = (the_fields[i].orig_index < num_typos.size())
                                             ? num_typos[the_fields[i].orig_index] : num_typos[0];
            const bool field_prefix = (the_fields[i].orig_index < prefixes.size()) ? prefixes[the_fields[i].orig_index]
                                                                                   : prefixes[0];

            if(token_num_typos > field_num_typos) {
                // since the token can come from any field, we still have to respect per-field num_typos
                continue;
            }

            if(token_prefix && !field_prefix) {
                // even though this token is an outcome of prefix search, we can't use it for this field, since
                // this field has prefix search disabled.
                continue;
            }

            art_tree* tree = search_index.at(field_name);
            art_leaf* leaf = static_cast<art_leaf*>(art_search(tree, token_c_str, token_len));

            if(!leaf) {
                continue;
            }

            query_suggestion.push_back(leaf);

            /*LOG(INFO) << "Token: " << token_str << ", field_name: " << field_name
                      << ", num_ids: " << posting_t::num_ids(leaf->values);*/

            if(IS_COMPACT_POSTING(leaf->values)) {
                auto compact_posting_list = COMPACT_POSTING_PTR(leaf->values);
                posting_list_t* full_posting_list = compact_posting_list->to_full_posting_list();
                expanded_plists.push_back(full_posting_list);
                its.push_back(full_posting_list->new_iterator(nullptr, nullptr, i)); // moved, not copied
            } else {
                posting_list_t* full_posting_list = (posting_list_t*)(leaf->values);
                its.push_back(full_posting_list->new_iterator(nullptr, nullptr, i)); // moved, not copied
            }
        }

        if(its.empty()) {
            // this token does not have any match across *any* field: probably a typo
            LOG(INFO) << "No matching field found for token: " << token_str;
            continue;
        }

        or_iterator_t token_fields(its);
        token_its.push_back(std::move(token_fields));
    }

    std::vector<uint32_t> result_ids;
    size_t filter_index = 0;

    or_iterator_t::intersect(token_its, istate, [&](uint32_t seq_id, const std::vector<or_iterator_t>& its) {
        //LOG(INFO) << "seq_id: " << seq_id;
        // Convert [token -> fields] orientation to [field -> tokens] orientation
        std::vector<std::vector<posting_list_t::iterator_t>> field_to_tokens(num_search_fields);

        for(size_t ti = 0; ti < its.size(); ti++) {
            const or_iterator_t& token_fields_iters = its[ti];
            const std::vector<posting_list_t::iterator_t>& field_iters = token_fields_iters.get_its();

            for(size_t fi = 0; fi < field_iters.size(); fi++) {
                const posting_list_t::iterator_t& field_iter = field_iters[fi];
                if(field_iter.id() == seq_id) {
                    // not all fields might contain a given token
                    field_to_tokens[field_iter.get_field_id()].push_back(field_iter.clone());
                }
            }
        }

        int64_t best_field_match_score = 0, best_field_weight = 0;
        uint32_t num_matching_fields = 0;

        for(size_t fi = 0; fi < field_to_tokens.size(); fi++) {
            const std::vector<posting_list_t::iterator_t>& token_postings = field_to_tokens[fi];
            if(token_postings.empty()) {
                continue;
            }

            const int64_t field_weight = the_fields[fi].weight;
            const bool field_is_array = search_schema.at(the_fields[fi].name).is_array();

            int64_t field_match_score = 0;
            bool single_exact_query_token = false;

            if(total_cost == 0 && query_tokens.size() == 1) {
                // does this candidate suggestion token match query token exactly?
                single_exact_query_token = true;
            }

            score_results2(sort_fields, searched_queries.size(), fi, field_is_array,
                           total_cost, field_match_score,
                           seq_id, sort_order,
                           prioritize_exact_match, single_exact_query_token, prioritize_token_position,
                           query_tokens.size(), syn_orig_num_tokens, token_postings);

            if(match_type == max_score && field_match_score > best_field_match_score) {
                best_field_match_score = field_match_score;
                best_field_weight = field_weight;
            }

            if(match_type == max_weight && field_weight > best_field_weight) {
                best_field_weight = field_weight;
                best_field_match_score = field_match_score;
            }

            num_matching_fields++;
        }

        uint64_t distinct_id = seq_id;
        if(group_limit != 0) {
            distinct_id = get_distinct_id(group_by_fields, seq_id);
            if(excluded_group_ids.count(distinct_id) != 0) {
                return;
            }
        }

        int64_t scores[3] = {0};
        int64_t match_score_index = -1;

        compute_sort_scores(sort_fields, sort_order, field_values, geopoint_indices, seq_id, filter_index,
                            best_field_match_score, scores, match_score_index);

        size_t query_len = query_tokens.size();

        // check if seq_id exists in any of the dropped_token iters and increment matching fields accordingly
        for(auto& dropped_token_it: dropped_token_its) {
            if(dropped_token_it.skip_to(seq_id) && dropped_token_it.id() == seq_id) {
                query_len++;
            }
        }

        if(syn_orig_num_tokens != -1) {
            query_len = syn_orig_num_tokens;
        }
        query_len = std::min<size_t>(15, query_len);

        // NOTE: `query_len` is total tokens matched across fields.
        // Within a field, only a subset can match

        // MAX_SCORE
        // [ sign | tokens_matched | max_field_score | max_field_weight | num_matching_fields ]
        // [   1  |        4       |        48       |       8          |         3           ]  (64 bits)

        // MAX_WEIGHT
        // [ sign | tokens_matched | max_field_weight | max_field_score  | num_matching_fields ]
        // [   1  |        4       |        8         |      48          |         3           ]  (64 bits)

        auto max_field_weight = std::min<size_t>(FIELD_MAX_WEIGHT, best_field_weight);
        num_matching_fields = std::min<size_t>(7, num_matching_fields);

        uint64_t aggregated_score = match_type == max_score ?
                                    ((int64_t(query_len) << 59) |
                                    (int64_t(best_field_match_score) << 11) |
                                    (int64_t(max_field_weight) << 3) |
                                    (int64_t(num_matching_fields) << 0))

                                    :

                                    ((int64_t(query_len) << 59) |
                                     (int64_t(max_field_weight) << 51) |
                                     (int64_t(best_field_match_score) << 3) |
                                     (int64_t(num_matching_fields) << 0))
                                    ;

        /*LOG(INFO) << "seq_id: " << seq_id << ", query_len: " << query_len
                  << ", syn_orig_num_tokens: " << syn_orig_num_tokens
                  << ", best_field_match_score: " << best_field_match_score
                  << ", max_field_weight: " << max_field_weight
                  << ", num_matching_fields: " << num_matching_fields
                  << ", aggregated_score: " << aggregated_score;*/

        KV kv(searched_queries.size(), seq_id, distinct_id, match_score_index, scores);
        if(match_score_index != -1) {
            kv.scores[match_score_index] = aggregated_score;
        }

        int ret = topster->add(&kv);
        if(group_limit != 0 && ret < 2) {
            groups_processed[distinct_id]++;
        }
        result_ids.push_back(seq_id);
    });

    id_buff.insert(id_buff.end(), result_ids.begin(), result_ids.end());

    if(id_buff.size() > 100000) {
        // prevents too many ORs during exhaustive searching
        gfx::timsort(id_buff.begin(), id_buff.end());
        id_buff.erase(std::unique( id_buff.begin(), id_buff.end() ), id_buff.end());

        uint32_t* new_all_result_ids = nullptr;
        all_result_ids_len = ArrayUtils::or_scalar(all_result_ids, all_result_ids_len, &id_buff[0],
                                                   id_buff.size(), &new_all_result_ids);
        delete[] all_result_ids;
        all_result_ids = new_all_result_ids;
        id_buff.clear();
    }

    if(!result_ids.empty()) {
        searched_queries.push_back(query_suggestion);
        for(const auto& qtoken: query_tokens) {
            qtoken_set.insert(qtoken.value, token_leaf(nullptr, qtoken.root_len, qtoken.num_typos, qtoken.is_prefix_searched));
        }
    }

    for(posting_list_t* plist: expanded_plists) {
        delete plist;
    }

    for(posting_list_t* plist: expanded_dropped_plists) {
        delete plist;
    }
}

void Index::compute_sort_scores(const std::vector<sort_by>& sort_fields, const int* sort_order,
                                std::array<spp::sparse_hash_map<uint32_t, int64_t>*, 3> field_values,
                                const std::vector<size_t>& geopoint_indices,
                                uint32_t seq_id, size_t filter_index, int64_t max_field_match_score,
                                int64_t* scores, int64_t& match_score_index) const {

    int64_t geopoint_distances[3];

    for(auto& i: geopoint_indices) {
        spp::sparse_hash_map<uint32_t, int64_t>* geopoints = field_values[i];
        int64_t dist = INT32_MAX;

        S2LatLng reference_lat_lng;
        GeoPoint::unpack_lat_lng(sort_fields[i].geopoint, reference_lat_lng);

        if(geopoints != nullptr) {
            auto it = geopoints->find(seq_id);

            if(it != geopoints->end()) {
                int64_t packed_latlng = it->second;
                S2LatLng s2_lat_lng;
                GeoPoint::unpack_lat_lng(packed_latlng, s2_lat_lng);
                dist = GeoPoint::distance(s2_lat_lng, reference_lat_lng);
            }
        } else {
            // indicates geo point array
            auto field_it = geo_array_index.at(sort_fields[i].name);
            auto it = field_it->find(seq_id);

            if(it != field_it->end()) {
                int64_t* latlngs = it->second;
                for(size_t li = 0; li < latlngs[0]; li++) {
                    S2LatLng s2_lat_lng;
                    int64_t packed_latlng = latlngs[li + 1];
                    GeoPoint::unpack_lat_lng(packed_latlng, s2_lat_lng);
                    int64_t this_dist = GeoPoint::distance(s2_lat_lng, reference_lat_lng);
                    if(this_dist < dist) {
                        dist = this_dist;
                    }
                }
            }
        }

        if(dist < sort_fields[i].exclude_radius) {
            dist = 0;
        }

        if(sort_fields[i].geo_precision > 0) {
            dist = dist + sort_fields[i].geo_precision - 1 -
                   (dist + sort_fields[i].geo_precision - 1) % sort_fields[i].geo_precision;
        }

        geopoint_distances[i] = dist;

        // Swap (id -> latlong) index to (id -> distance) index
        field_values[i] = &geo_sentinel_value;
    }

    const int64_t default_score = INT64_MIN;  // to handle field that doesn't exist in document (e.g. optional)

    // avoiding loop
    if (sort_fields.size() > 0) {
        if (field_values[0] == &text_match_sentinel_value) {
            scores[0] = int64_t(max_field_match_score);
            match_score_index = 0;
        } else if (field_values[0] == &seq_id_sentinel_value) {
            scores[0] = seq_id;
        } else if(field_values[0] == &geo_sentinel_value) {
            scores[0] = geopoint_distances[0];
        } else if(field_values[0] == &str_sentinel_value) {
            scores[0] = str_sort_index.at(sort_fields[0].name)->rank(seq_id);
            if(scores[0] == adi_tree_t::NOT_FOUND) {
                if(sort_fields[0].order == sort_field_const::asc &&
                   sort_fields[0].missing_values == sort_by::missing_values_t::first) {
                    scores[0] = -scores[0];
                }

                else if(sort_fields[0].order == sort_field_const::desc &&
                        sort_fields[0].missing_values == sort_by::missing_values_t::last) {
                    scores[0] = -scores[0];
                }
            }
        } else if(field_values[0] == &eval_sentinel_value) {
            // Returns iterator to the first element that is >= to value or last if no such element is found.
            bool found = false;
            if (filter_index == 0 || filter_index < sort_fields[0].eval.size) {
                size_t found_index = std::lower_bound(sort_fields[0].eval.ids + filter_index,
                                                      sort_fields[0].eval.ids + sort_fields[0].eval.size, seq_id) -
                                     sort_fields[0].eval.ids;

                if (found_index != sort_fields[0].eval.size && sort_fields[0].eval.ids[found_index] == seq_id) {
                    filter_index = found_index + 1;
                    found = true;
                }

                filter_index = found_index;
            }

            scores[0] = int64_t(found);
        } else {
            auto it = field_values[0]->find(seq_id);
            scores[0] = (it == field_values[0]->end()) ? default_score : it->second;

            if(scores[0] == INT64_MIN && sort_fields[0].missing_values == sort_by::missing_values_t::first) {
                // By default, missing numerical value are always going to be sorted to be at the end
                // because: -INT64_MIN == INT64_MIN. To account for missing values config, we will have to change
                // the default for missing value based on whether it's asc or desc sort.
                bool is_asc = (sort_order[0] == -1);
                scores[0] = is_asc ? (INT64_MIN + 1) : INT64_MAX;
            }
        }

        if (sort_order[0] == -1) {
            scores[0] = -scores[0];
        }
    }

    if(sort_fields.size() > 1) {
        if (field_values[1] == &text_match_sentinel_value) {
            scores[1] = int64_t(max_field_match_score);
            match_score_index = 1;
        } else if (field_values[1] == &seq_id_sentinel_value) {
            scores[1] = seq_id;
        } else if(field_values[1] == &geo_sentinel_value) {
            scores[1] = geopoint_distances[1];
        } else if(field_values[1] == &str_sentinel_value) {
            scores[1] = str_sort_index.at(sort_fields[1].name)->rank(seq_id);
            if(scores[1] == adi_tree_t::NOT_FOUND) {
                if(sort_fields[1].order == sort_field_const::asc &&
                   sort_fields[1].missing_values == sort_by::missing_values_t::first) {
                    scores[1] = -scores[1];
                }

                else if(sort_fields[1].order == sort_field_const::desc &&
                        sort_fields[1].missing_values == sort_by::missing_values_t::last) {
                    scores[1] = -scores[1];
                }
            }
        } else if(field_values[1] == &eval_sentinel_value) {
            // Returns iterator to the first element that is >= to value or last if no such element is found.
            bool found = false;
            if (filter_index == 0 || filter_index < sort_fields[1].eval.size) {
                size_t found_index = std::lower_bound(sort_fields[1].eval.ids + filter_index,
                                                      sort_fields[1].eval.ids + sort_fields[1].eval.size, seq_id) -
                                     sort_fields[1].eval.ids;

                if (found_index != sort_fields[1].eval.size && sort_fields[1].eval.ids[found_index] == seq_id) {
                    filter_index = found_index + 1;
                    found = true;
                }

                filter_index = found_index;
            }

            scores[1] = int64_t(found);
        } else {
            auto it = field_values[1]->find(seq_id);
            scores[1] = (it == field_values[1]->end()) ? default_score : it->second;
            if(scores[1] == INT64_MIN && sort_fields[1].missing_values == sort_by::missing_values_t::first) {
                bool is_asc = (sort_order[1] == -1);
                scores[1] = is_asc ? (INT64_MIN + 1) : INT64_MAX;
            }
        }

        if (sort_order[1] == -1) {
            scores[1] = -scores[1];
        }
    }

    if(sort_fields.size() > 2) {
        if (field_values[2] == &text_match_sentinel_value) {
            scores[2] = int64_t(max_field_match_score);
            match_score_index = 2;
        } else if (field_values[2] == &seq_id_sentinel_value) {
            scores[2] = seq_id;
        } else if(field_values[2] == &geo_sentinel_value) {
            scores[2] = geopoint_distances[2];
        } else if(field_values[2] == &str_sentinel_value) {
            scores[2] = str_sort_index.at(sort_fields[2].name)->rank(seq_id);
            if(scores[2] == adi_tree_t::NOT_FOUND) {
                if(sort_fields[2].order == sort_field_const::asc &&
                   sort_fields[2].missing_values == sort_by::missing_values_t::first) {
                    scores[2] = -scores[2];
                }

                else if(sort_fields[2].order == sort_field_const::desc &&
                        sort_fields[2].missing_values == sort_by::missing_values_t::last) {
                    scores[2] = -scores[2];
                }
            }
        } else if(field_values[2] == &eval_sentinel_value) {
            // Returns iterator to the first element that is >= to value or last if no such element is found.
            bool found = false;
            if (filter_index == 0 || filter_index < sort_fields[2].eval.size) {
                size_t found_index = std::lower_bound(sort_fields[2].eval.ids + filter_index,
                                                      sort_fields[2].eval.ids + sort_fields[2].eval.size, seq_id) -
                                     sort_fields[2].eval.ids;

                if (found_index != sort_fields[2].eval.size && sort_fields[2].eval.ids[found_index] == seq_id) {
                    filter_index = found_index + 1;
                    found = true;
                }

                filter_index = found_index;
            }

            scores[2] = int64_t(found);
        } else {
            auto it = field_values[2]->find(seq_id);
            scores[2] = (it == field_values[2]->end()) ? default_score : it->second;
            if(scores[2] == INT64_MIN && sort_fields[2].missing_values == sort_by::missing_values_t::first) {
                bool is_asc = (sort_order[2] == -1);
                scores[2] = is_asc ? (INT64_MIN + 1) : INT64_MAX;
            }
        }

        if (sort_order[2] == -1) {
            scores[2] = -scores[2];
        }
    }
}

void Index::do_phrase_search(const size_t num_search_fields, const std::vector<search_field_t>& search_fields,
                             std::vector<query_tokens_t>& field_query_tokens,
                             const std::vector<sort_by>& sort_fields,
                             std::vector<std::vector<art_leaf*>>& searched_queries, const size_t group_limit,
                             const std::vector<std::string>& group_by_fields,
                             Topster* actual_topster,
                             const int sort_order[3],
                             std::array<spp::sparse_hash_map<uint32_t, int64_t>*, 3> field_values,
                             const std::vector<size_t>& geopoint_indices,
                             const std::vector<uint32_t>& curated_ids_sorted,
                             filter_result_iterator_t*& filter_result_iterator,
                             uint32_t*& all_result_ids, size_t& all_result_ids_len,
                             spp::sparse_hash_map<uint64_t, uint32_t>& groups_processed,
                             const std::set<uint32_t>& curated_ids,
                             const uint32_t* excluded_result_ids, size_t excluded_result_ids_size,
                             const std::unordered_set<uint32_t>& excluded_group_ids,
                             Topster* curated_topster,
                             const std::map<size_t, std::map<size_t, uint32_t>>& included_ids_map,
                             bool is_wildcard_query) const {

    uint32_t* phrase_result_ids = nullptr;
    uint32_t phrase_result_count = 0;
    std::map<uint32_t, size_t> phrase_match_id_scores;

    for(size_t i = 0; i < num_search_fields; i++) {
        const std::string& field_name = search_fields[i].name;
        const size_t field_weight = search_fields[i].weight;
        bool is_array = search_schema.at(field_name).is_array();

        uint32_t* field_phrase_match_ids = nullptr;
        size_t field_phrase_match_ids_size = 0;

        for(const auto& phrase: field_query_tokens[i].q_phrases) {
            std::vector<void*> posting_lists;

            for(const std::string& token: phrase) {
                art_leaf* leaf = (art_leaf *) art_search(search_index.at(field_name),
                                                         (const unsigned char *) token.c_str(),
                                                         token.size() + 1);
                if(leaf) {
                    posting_lists.push_back(leaf->values);
                }
            }

            if(posting_lists.size() != phrase.size()) {
                // unmatched length means no matches will be found for this phrase, so skip to next phrase
                continue;
            }

            std::vector<uint32_t> contains_ids;
            posting_t::intersect(posting_lists, contains_ids);

            uint32_t* this_phrase_ids = new uint32_t[contains_ids.size()];
            size_t this_phrase_ids_size = 0;
            posting_t::get_phrase_matches(posting_lists, is_array, &contains_ids[0], contains_ids.size(),
                                          this_phrase_ids, this_phrase_ids_size);

            if(this_phrase_ids_size == 0) {
                // no results found for this phrase, but other phrases can find results
                delete [] this_phrase_ids;
                continue;
            }

            // results of multiple phrases must be ANDed

            if(field_phrase_match_ids_size == 0) {
                field_phrase_match_ids_size = this_phrase_ids_size;
                field_phrase_match_ids = this_phrase_ids;
            } else {
                uint32_t* phrase_ids_merged = nullptr;
                field_phrase_match_ids_size = ArrayUtils::and_scalar(this_phrase_ids, this_phrase_ids_size, field_phrase_match_ids,
                                                                     field_phrase_match_ids_size, &phrase_ids_merged);
                delete [] field_phrase_match_ids;
                delete [] this_phrase_ids;
                field_phrase_match_ids = phrase_ids_merged;
            }
        }

        if(field_phrase_match_ids_size == 0) {
            continue;
        }

        // upto 10K phrase match IDs per field will be weighted so that phrase match against a higher weighted field
        // is returned earlier in the results
        const size_t weight_score_base = 100000;  // just to make score be a large number
        for(size_t pi = 0; pi < std::min<size_t>(10000, field_phrase_match_ids_size); pi++) {
            auto this_field_score = (weight_score_base + field_weight);
            auto existing_score = phrase_match_id_scores[field_phrase_match_ids[pi]];
            phrase_match_id_scores[field_phrase_match_ids[pi]] = std::max(this_field_score, existing_score);
        }

        // across fields, we have to OR phrase match ids
        if(phrase_result_count == 0) {
            phrase_result_ids = field_phrase_match_ids;
            phrase_result_count = field_phrase_match_ids_size;
        } else {
            uint32_t* phrase_ids_merged = nullptr;
            phrase_result_count = ArrayUtils::or_scalar(phrase_result_ids, phrase_result_count, field_phrase_match_ids,
                                                          field_phrase_match_ids_size, &phrase_ids_merged);

            delete [] phrase_result_ids;
            delete [] field_phrase_match_ids;
            phrase_result_ids = phrase_ids_merged;
        }
    }

    curate_filtered_ids(curated_ids, excluded_result_ids,
                        excluded_result_ids_size, phrase_result_ids, phrase_result_count, curated_ids_sorted);
    collate_included_ids({}, included_ids_map, curated_topster, searched_queries);

    // AND phrase id matches with filter ids
    if(filter_result_iterator->is_valid) {
        filter_result_iterator_t::add_phrase_ids(filter_result_iterator, phrase_result_ids, phrase_result_count);
    } else {
        delete filter_result_iterator;
        filter_result_iterator = new filter_result_iterator_t(phrase_result_ids, phrase_result_count);
    }

    size_t filter_index = 0;

    if(is_wildcard_query) {
        all_result_ids_len = filter_result_iterator->to_filter_id_array(all_result_ids);
        filter_result_iterator->reset();
    } else {
        // this means that the there are non-phrase tokens in the query
        // so we cannot directly copy to the all_result_ids array
        return ;
    }

    // populate topster
    for(size_t i = 0; i < std::min<size_t>(10000, all_result_ids_len); i++) {
        auto seq_id = all_result_ids[i];

        int64_t match_score = phrase_match_id_scores[seq_id];
        int64_t scores[3] = {0};
        int64_t match_score_index = -1;

        compute_sort_scores(sort_fields, sort_order, field_values, geopoint_indices, seq_id, filter_index,
                            match_score, scores, match_score_index);

        uint64_t distinct_id = seq_id;
        if(group_limit != 0) {
            distinct_id = get_distinct_id(group_by_fields, seq_id);
            if(excluded_group_ids.count(distinct_id) != 0) {
                continue;
            }
        }

        KV kv(searched_queries.size(), seq_id, distinct_id, match_score_index, scores);
        int ret = actual_topster->add(&kv);
        if(group_limit != 0 && ret < 2) {
            groups_processed[distinct_id]++;
        }

        if(((i + 1) % (1 << 12)) == 0) {
            BREAK_CIRCUIT_BREAKER
        }
    }

    searched_queries.push_back({});
}

void Index::do_synonym_search(const std::vector<search_field_t>& the_fields,
                              const text_match_type_t match_type,
                              filter_node_t const* const& filter_tree_root,
                              const std::map<size_t, std::map<size_t, uint32_t>>& included_ids_map,
                              const std::vector<sort_by>& sort_fields_std, Topster* curated_topster,
                              const token_ordering& token_order,
                              const size_t typo_tokens_threshold, const size_t group_limit,
                              const std::vector<std::string>& group_by_fields, bool prioritize_exact_match,
                              const bool prioritize_token_position,
                              const bool exhaustive_search, const size_t concurrency,
                              const std::vector<bool>& prefixes,
                              size_t min_len_1typo,
                              size_t min_len_2typo, const size_t max_candidates, const std::set<uint32_t>& curated_ids,
                              const std::vector<uint32_t>& curated_ids_sorted, const uint32_t* exclude_token_ids,
                              size_t exclude_token_ids_size,
                              const std::unordered_set<uint32_t>& excluded_group_ids,
                              Topster* actual_topster,
                              std::vector<std::vector<token_t>>& q_pos_synonyms,
                              int syn_orig_num_tokens,
                              spp::sparse_hash_map<uint64_t, uint32_t>& groups_processed,
                              std::vector<std::vector<art_leaf*>>& searched_queries,
                              uint32_t*& all_result_ids, size_t& all_result_ids_len,
                              filter_result_iterator_t* const filter_result_iterator,
                              std::set<uint64>& query_hashes,
                              const int* sort_order,
                              std::array<spp::sparse_hash_map<uint32_t, int64_t>*, 3>& field_values,
                              const std::vector<size_t>& geopoint_indices,
                              tsl::htrie_map<char, token_leaf>& qtoken_set) const {

    for (const auto& syn_tokens : q_pos_synonyms) {
        query_hashes.clear();
        fuzzy_search_fields(the_fields, syn_tokens, {}, match_type, exclude_token_ids,
                            exclude_token_ids_size, filter_result_iterator, curated_ids_sorted, excluded_group_ids,
                            sort_fields_std, {0}, searched_queries, qtoken_set, actual_topster, groups_processed,
                            all_result_ids, all_result_ids_len, group_limit, group_by_fields, prioritize_exact_match,
                            prioritize_token_position, query_hashes, token_order, prefixes, typo_tokens_threshold,
                            exhaustive_search, max_candidates, min_len_1typo,
                            min_len_2typo, syn_orig_num_tokens, sort_order, field_values, geopoint_indices);
    }

    collate_included_ids({}, included_ids_map, curated_topster, searched_queries);
}

void Index::do_infix_search(const size_t num_search_fields, const std::vector<search_field_t>& the_fields,
                            const std::vector<enable_t>& infixes,
                            const std::vector<sort_by>& sort_fields,
                            std::vector<std::vector<art_leaf*>>& searched_queries, const size_t group_limit,
                            const std::vector<std::string>& group_by_fields, const size_t max_extra_prefix,
                            const size_t max_extra_suffix,
                            const std::vector<token_t>& query_tokens, Topster* actual_topster,
                            filter_result_iterator_t* const filter_result_iterator,
                            const int sort_order[3],
                            std::array<spp::sparse_hash_map<uint32_t, int64_t>*, 3> field_values,
                            const std::vector<size_t>& geopoint_indices,
                            const std::vector<uint32_t>& curated_ids_sorted,
                            const std::unordered_set<uint32_t>& excluded_group_ids,
                            uint32_t*& all_result_ids, size_t& all_result_ids_len,
                            spp::sparse_hash_map<uint64_t, uint32_t>& groups_processed) const {

    for(size_t field_id = 0; field_id < num_search_fields; field_id++) {
        auto& field_name = the_fields[field_id].name;
        enable_t field_infix = (the_fields[field_id].orig_index < infixes.size())
                               ? infixes[the_fields[field_id].orig_index] : infixes[0];

        if(field_infix == always || (field_infix == fallback && all_result_ids_len == 0)) {
            std::vector<uint32_t> infix_ids;
            search_infix(query_tokens[0].value, field_name, infix_ids, max_extra_prefix, max_extra_suffix);

            if(!infix_ids.empty()) {
                gfx::timsort(infix_ids.begin(), infix_ids.end());
                infix_ids.erase(std::unique( infix_ids.begin(), infix_ids.end() ), infix_ids.end());

                uint32_t *raw_infix_ids = nullptr;
                size_t raw_infix_ids_length = 0;

                if(curated_ids_sorted.size() != 0) {
                    raw_infix_ids_length = ArrayUtils::exclude_scalar(&infix_ids[0], infix_ids.size(), &curated_ids_sorted[0],
                                                                      curated_ids_sorted.size(), &raw_infix_ids);
                    infix_ids.clear();
                } else {
                    raw_infix_ids = &infix_ids[0];
                    raw_infix_ids_length = infix_ids.size();
                }

                if(filter_result_iterator->is_valid) {
                    uint32_t *filtered_raw_infix_ids = nullptr;

                    raw_infix_ids_length = filter_result_iterator->and_scalar(raw_infix_ids, raw_infix_ids_length,
                                                                             filtered_raw_infix_ids);
                    if(raw_infix_ids != &infix_ids[0]) {
                        delete [] raw_infix_ids;
                    }

                    raw_infix_ids = filtered_raw_infix_ids;
                }

                bool field_is_array = search_schema.at(the_fields[field_id].name).is_array();
                size_t filter_index = 0;

                for(size_t i = 0; i < raw_infix_ids_length; i++) {
                    auto seq_id = raw_infix_ids[i];

                    int64_t match_score = 0;
                    score_results2(sort_fields, searched_queries.size(), field_id, field_is_array,
                                   0, match_score, seq_id, sort_order, false, false, false, 1, -1, {});

                    int64_t scores[3] = {0};
                    int64_t match_score_index = -1;

                    compute_sort_scores(sort_fields, sort_order, field_values, geopoint_indices, seq_id, filter_index,
                                        100, scores, match_score_index);

                    uint64_t distinct_id = seq_id;
                    if(group_limit != 0) {
                        distinct_id = get_distinct_id(group_by_fields, seq_id);
                        if(excluded_group_ids.count(distinct_id) != 0) {
                            continue;
                        }
                    }

                    KV kv(searched_queries.size(), seq_id, distinct_id, match_score_index, scores);
                    int ret = actual_topster->add(&kv);
                    if(group_limit != 0 && ret < 2) {
                        groups_processed[distinct_id]++;
                    }

                    if(((i + 1) % (1 << 12)) == 0) {
                        BREAK_CIRCUIT_BREAKER
                    }
                }

                uint32_t* new_all_result_ids = nullptr;
                all_result_ids_len = ArrayUtils::or_scalar(all_result_ids, all_result_ids_len, raw_infix_ids,
                                                           raw_infix_ids_length, &new_all_result_ids);
                delete[] all_result_ids;
                all_result_ids = new_all_result_ids;

                if(raw_infix_ids != &infix_ids[0]) {
                    delete [] raw_infix_ids;
                }

                searched_queries.push_back({});
            }
        }
    }
}

void Index::handle_exclusion(const size_t num_search_fields, std::vector<query_tokens_t>& field_query_tokens,
                             const std::vector<search_field_t>& search_fields, uint32_t*& exclude_token_ids,
                             size_t& exclude_token_ids_size) const {
    for(size_t i = 0; i < num_search_fields; i++) {
        const std::string & field_name = search_fields[i].name;
        bool is_array = search_schema.at(field_name).is_array();

        for(const auto& q_exclude_phrase: field_query_tokens[i].q_exclude_tokens) {
            // if phrase has multiple words, then we have to do exclusion of phrase match results
            std::vector<void*> posting_lists;
            for(const std::string& exclude_token: q_exclude_phrase) {
                art_leaf* leaf = (art_leaf *) art_search(search_index.at(field_name),
                                                         (const unsigned char *) exclude_token.c_str(),
                                                         exclude_token.size() + 1);
                if(leaf) {
                    posting_lists.push_back(leaf->values);
                }
            }

            if(posting_lists.size() != q_exclude_phrase.size()) {
                continue;
            }

            std::vector<uint32_t> contains_ids;
            posting_t::intersect(posting_lists, contains_ids);

            if(posting_lists.size() == 1) {
                uint32_t *exclude_token_ids_merged = nullptr;
                exclude_token_ids_size = ArrayUtils::or_scalar(exclude_token_ids, exclude_token_ids_size,
                                                               &contains_ids[0], contains_ids.size(),
                                                               &exclude_token_ids_merged);
                delete [] exclude_token_ids;
                exclude_token_ids = exclude_token_ids_merged;
            } else {
                uint32_t* phrase_ids = new uint32_t[contains_ids.size()];
                size_t phrase_ids_size = 0;

                posting_t::get_phrase_matches(posting_lists, is_array, &contains_ids[0], contains_ids.size(),
                                              phrase_ids, phrase_ids_size);

                uint32_t *exclude_token_ids_merged = nullptr;
                exclude_token_ids_size = ArrayUtils::or_scalar(exclude_token_ids, exclude_token_ids_size,
                                                               phrase_ids, phrase_ids_size,
                                                               &exclude_token_ids_merged);
                delete [] phrase_ids;
                delete [] exclude_token_ids;
                exclude_token_ids = exclude_token_ids_merged;
            }
        }
    }
}

void Index::compute_facet_infos(const std::vector<facet>& facets, facet_query_t& facet_query,
                                const size_t facet_query_num_typos,
                                const uint32_t* all_result_ids, const size_t& all_result_ids_len,
                                const std::vector<std::string>& group_by_fields,
                                const size_t max_candidates,
                                std::vector<facet_info_t>& facet_infos) const {

    if(all_result_ids_len == 0) {
        return;
    }

    for(size_t findex=0; findex < facets.size(); findex++) {
        const auto& a_facet = facets[findex];

        const auto field_facet_mapping_it = facet_index_v3.find(a_facet.field_name);
        const auto field_single_val_facet_mapping_it = single_val_facet_index_v3.find(a_facet.field_name);
        
        if((field_facet_mapping_it == facet_index_v3.end()) 
            && (field_single_val_facet_mapping_it == single_val_facet_index_v3.end())) {
            continue;
        }

        facet_infos[findex].use_facet_query = false;

        const field &facet_field = search_schema.at(a_facet.field_name);
        facet_infos[findex].facet_field = facet_field;

        facet_infos[findex].should_compute_stats = (facet_field.type != field_types::STRING &&
                                                    facet_field.type != field_types::BOOL &&
                                                    facet_field.type != field_types::STRING_ARRAY &&
                                                    facet_field.type != field_types::BOOL_ARRAY);

        if(a_facet.field_name == facet_query.field_name && !facet_query.query.empty()) {
            facet_infos[findex].use_facet_query = true;

            if (facet_field.is_bool()) {
                if (facet_query.query == "true") {
                    facet_query.query = "1";
                } else if (facet_query.query == "false") {
                    facet_query.query = "0";
                }
            }

            //LOG(INFO) << "facet_query.query: " << facet_query.query;

            std::vector<std::string> query_tokens;
            Tokenizer(facet_query.query, true, !facet_field.is_string(),
                      facet_field.locale, symbols_to_index, token_separators).tokenize(query_tokens);

            std::vector<token_t> qtokens;

            for (size_t qtoken_index = 0; qtoken_index < query_tokens.size(); qtoken_index++) {
                bool is_prefix = (qtoken_index == query_tokens.size()-1);
                qtokens.emplace_back(qtoken_index, query_tokens[qtoken_index], is_prefix,
                                     query_tokens[qtoken_index].size(), 0);
            }

            std::vector<std::vector<art_leaf*>> searched_queries;
            Topster* topster = nullptr;
            spp::sparse_hash_map<uint64_t, uint32_t> groups_processed;
            uint32_t* field_result_ids = nullptr;
            size_t field_result_ids_len = 0;
            size_t field_num_results = 0;
            std::set<uint64> query_hashes;
            size_t num_toks_dropped = 0;
            std::vector<sort_by> sort_fields;

            search_field(0, qtokens, nullptr, 0, num_toks_dropped,
                         facet_field, facet_field.faceted_name(),
                         all_result_ids, all_result_ids_len, {}, sort_fields, -1, facet_query_num_typos, searched_queries, topster,
                         groups_processed, &field_result_ids, field_result_ids_len, field_num_results, 0, group_by_fields,
                         false, 4, query_hashes, MAX_SCORE, true, 0, 1, false, -1, 3, 1000, max_candidates);

            //LOG(INFO) << "searched_queries.size: " << searched_queries.size();

            // NOTE: `field_result_ids` will consists of IDs across ALL queries in searched_queries

            for(size_t si = 0; si < searched_queries.size(); si++) {
                const auto& searched_query = searched_queries[si];
                std::vector<std::string> searched_tokens;

                std::vector<void*> posting_lists;
                for(auto leaf: searched_query) {
                    posting_lists.push_back(leaf->values);
                    std::string tok(reinterpret_cast<char*>(leaf->key), leaf->key_len - 1);
                    searched_tokens.push_back(tok);
                    //LOG(INFO) << "tok: " << tok;
                }

                //LOG(INFO) << "si: " << si << ", field_result_ids_len: " << field_result_ids_len;

                for(size_t i = 0; i < field_result_ids_len; i++) {
                    uint32_t seq_id = field_result_ids[i];

                    
                        

                    bool id_matched = true;

                    for(auto pl: posting_lists) {
                        if(!posting_t::contains(pl, seq_id)) {
                            // need to ensure that document ID actually contains searched_query tokens
                            // since `field_result_ids` contains documents matched across all queries
                            id_matched = false;
                            break;
                        }
                    }

                    if(!id_matched) {
                        continue;
                    }

                    if(facet_field.is_array()) {
                        const auto doc_fvalues_it = field_facet_mapping_it->second[seq_id % ARRAY_FACET_DIM]->find(seq_id);
                        if(doc_fvalues_it == field_facet_mapping_it->second[seq_id % ARRAY_FACET_DIM]->end()) {
                            continue;
                        }

                        std::vector<size_t> array_indices;
                        posting_t::get_matching_array_indices(posting_lists, seq_id, array_indices);

                        for(size_t array_index: array_indices) {
                            if(array_index < doc_fvalues_it->second.length) {
                                uint64_t hash = doc_fvalues_it->second.hashes[array_index];

                                /*LOG(INFO) << "seq_id: " << seq_id << ", hash: " << hash << ", array index: "
                                          << array_index;*/

                                if(facet_infos[findex].hashes.count(hash) == 0) {
                                    facet_infos[findex].hashes.emplace(hash, searched_tokens);
                                }
                            }
                        }
                    } else {
                        const auto doc_single_fvalues_it = field_single_val_facet_mapping_it->second[seq_id % ARRAY_FACET_DIM]->find(seq_id);
                        if(doc_single_fvalues_it == field_single_val_facet_mapping_it->second[seq_id % ARRAY_FACET_DIM]->end()) {
                            continue;
                        }
                        
                        uint64_t hash = doc_single_fvalues_it->second;
                        if(facet_infos[findex].hashes.count(hash) == 0) {
                            facet_infos[findex].hashes.emplace(hash, searched_tokens);
                        }
                    }
                }
            }

            delete [] field_result_ids;
        }
    }
}

void Index::curate_filtered_ids(const std::set<uint32_t>& curated_ids,
                                const uint32_t* exclude_token_ids, size_t exclude_token_ids_size,
                                uint32_t*& filter_ids, uint32_t& filter_ids_length,
                                const std::vector<uint32_t>& curated_ids_sorted) const {
    if(!curated_ids.empty()) {
        uint32_t *excluded_result_ids = nullptr;
        filter_ids_length = ArrayUtils::exclude_scalar(filter_ids, filter_ids_length, &curated_ids_sorted[0],
                                                       curated_ids_sorted.size(), &excluded_result_ids);
        delete [] filter_ids;
        filter_ids = excluded_result_ids;
    }

    // Exclude document IDs associated with excluded tokens from the result set
    if(exclude_token_ids_size != 0) {
        uint32_t *excluded_result_ids = nullptr;
        filter_ids_length = ArrayUtils::exclude_scalar(filter_ids, filter_ids_length, exclude_token_ids,
                                                       exclude_token_ids_size, &excluded_result_ids);
        delete[] filter_ids;
        filter_ids = excluded_result_ids;
    }
}

void Index::search_wildcard(filter_node_t const* const& filter_tree_root,
                            const std::map<size_t, std::map<size_t, uint32_t>>& included_ids_map,
                            const std::vector<sort_by>& sort_fields, Topster* topster, Topster* curated_topster,
                            spp::sparse_hash_map<uint64_t, uint32_t>& groups_processed,
                            std::vector<std::vector<art_leaf*>>& searched_queries, const size_t group_limit,
                            const std::vector<std::string>& group_by_fields, const std::set<uint32_t>& curated_ids,
                            const std::vector<uint32_t>& curated_ids_sorted, const uint32_t* exclude_token_ids,
                            size_t exclude_token_ids_size, const std::unordered_set<uint32_t>& excluded_group_ids,
                            uint32_t*& all_result_ids, size_t& all_result_ids_len,
                            filter_result_iterator_t* const filter_result_iterator,
                            const size_t concurrency,
                            const int* sort_order,
                            std::array<spp::sparse_hash_map<uint32_t, int64_t>*, 3>& field_values,
                            const std::vector<size_t>& geopoint_indices) const {

    auto const& approx_filter_ids_length = filter_result_iterator->approx_filter_ids_length;
<<<<<<< HEAD

=======
>>>>>>> b30ba602
    uint32_t token_bits = 0;
    const bool check_for_circuit_break = (approx_filter_ids_length > 1000000);

    //auto beginF = std::chrono::high_resolution_clock::now();

    const size_t num_threads = std::min<size_t>(concurrency, approx_filter_ids_length);
    const size_t window_size = (num_threads == 0) ? 0 :
                               (approx_filter_ids_length + num_threads - 1) / num_threads;  // rounds up

    spp::sparse_hash_map<uint64_t, uint64_t> tgroups_processed[num_threads];
    Topster* topsters[num_threads];
    std::vector<posting_list_t::iterator_t> plists;

    size_t num_processed = 0;
    std::mutex m_process;
    std::condition_variable cv_process;

    size_t num_queued = 0;

    const auto parent_search_begin = search_begin_us;
    const auto parent_search_stop_ms = search_stop_us;
    auto parent_search_cutoff = search_cutoff;
    uint32_t excluded_result_index = 0;

    for(size_t thread_id = 0; thread_id < num_threads && filter_result_iterator->is_valid; thread_id++) {
        std::vector<uint32_t> batch_result_ids;
        batch_result_ids.reserve(window_size);

        filter_result_iterator->get_n_ids(window_size, excluded_result_index, exclude_token_ids, exclude_token_ids_size,
                                         batch_result_ids);

        num_queued++;

        searched_queries.push_back({});

        topsters[thread_id] = new Topster(topster->MAX_SIZE, topster->distinct);

        thread_pool->enqueue([this, &parent_search_begin, &parent_search_stop_ms, &parent_search_cutoff,
                                     thread_id, &sort_fields, &searched_queries,
                                     &group_limit, &group_by_fields, &topsters, &tgroups_processed, &excluded_group_ids,
                                     &sort_order, field_values, &geopoint_indices, &plists,
                                     check_for_circuit_break,
                                     batch_result_ids,
                                     &num_processed, &m_process, &cv_process]() {

            search_begin_us = parent_search_begin;
            search_stop_us = parent_search_stop_ms;
            search_cutoff = parent_search_cutoff;

            size_t filter_index = 0;

            for(size_t i = 0; i < batch_result_ids.size(); i++) {
                const uint32_t seq_id = batch_result_ids[i];
                int64_t match_score = 0;

                score_results2(sort_fields, (uint16_t) searched_queries.size(), 0, false, 0,
                               match_score, seq_id, sort_order, false, false, false, 1, -1, plists);

                int64_t scores[3] = {0};
                int64_t match_score_index = -1;

                compute_sort_scores(sort_fields, sort_order, field_values, geopoint_indices, seq_id, filter_index,
                                    100, scores, match_score_index);

                uint64_t distinct_id = seq_id;
                if(group_limit != 0) {
                    distinct_id = get_distinct_id(group_by_fields, seq_id);
                    if(excluded_group_ids.count(distinct_id) != 0) {
                        continue;
                    }
                }

                KV kv(searched_queries.size(), seq_id, distinct_id, match_score_index, scores);
                int ret = topsters[thread_id]->add(&kv);

                if(group_limit != 0 && ret < 2) {
                    tgroups_processed[thread_id][distinct_id]++;
                }

                if(check_for_circuit_break && ((i + 1) % (1 << 15)) == 0) {
                    // check only once every 2^15 docs to reduce overhead
                    BREAK_CIRCUIT_BREAKER
                }
            }

            std::unique_lock<std::mutex> lock(m_process);
            num_processed++;
            parent_search_cutoff = parent_search_cutoff || search_cutoff;
            cv_process.notify_one();
        });
    }

    std::unique_lock<std::mutex> lock_process(m_process);
    cv_process.wait(lock_process, [&](){ return num_processed == num_queued; });

    search_cutoff = parent_search_cutoff;

    for(size_t thread_id = 0; thread_id < num_processed; thread_id++) {
        //groups_processed.insert(tgroups_processed[thread_id].begin(), tgroups_processed[thread_id].end());
        for(const auto& it : tgroups_processed[thread_id]) {
            groups_processed[it.first]+= it.second;
        }
        aggregate_topster(topster, topsters[thread_id]);
        delete topsters[thread_id];
    }

    /*long long int timeMillisF = std::chrono::duration_cast<std::chrono::milliseconds>(
            std::chrono::high_resolution_clock::now() - beginF).count();
    LOG(INFO) << "Time for raw scoring: " << timeMillisF;*/

    filter_result_iterator->reset();
    all_result_ids_len = filter_result_iterator->to_filter_id_array(all_result_ids);
}

void Index::populate_sort_mapping(int* sort_order, std::vector<size_t>& geopoint_indices,
                                  std::vector<sort_by>& sort_fields_std,
                                  std::array<spp::sparse_hash_map<uint32_t, int64_t>*, 3>& field_values) const {
    for (size_t i = 0; i < sort_fields_std.size(); i++) {
        sort_order[i] = 1;
        if (sort_fields_std[i].order == sort_field_const::asc) {
            sort_order[i] = -1;
        }

        if (sort_fields_std[i].name == sort_field_const::text_match) {
            field_values[i] = &text_match_sentinel_value;
        } else if (sort_fields_std[i].name == sort_field_const::seq_id || 
            sort_fields_std[i].name == sort_field_const::group_found) {
            field_values[i] = &seq_id_sentinel_value;
        } else if (sort_fields_std[i].name == sort_field_const::eval) {
            field_values[i] = &eval_sentinel_value;

            auto filter_result_iterator = filter_result_iterator_t("", this, sort_fields_std[i].eval.filter_tree_root);
            auto filter_init_op = filter_result_iterator.init_status();
            if (!filter_init_op.ok()) {
                return;
            }

            sort_fields_std[i].eval.size = filter_result_iterator.to_filter_id_array(sort_fields_std[i].eval.ids);

        } else if (search_schema.count(sort_fields_std[i].name) != 0 && search_schema.at(sort_fields_std[i].name).sort) {
            if (search_schema.at(sort_fields_std[i].name).type == field_types::GEOPOINT_ARRAY) {
                geopoint_indices.push_back(i);
                field_values[i] = nullptr; // GEOPOINT_ARRAY uses a multi-valued index
            } else if(search_schema.at(sort_fields_std[i].name).type == field_types::STRING) {
                field_values[i] = &str_sentinel_value;
            } else {
                field_values[i] = sort_index.at(sort_fields_std[i].name);

                if (search_schema.at(sort_fields_std[i].name).is_geopoint()) {
                    geopoint_indices.push_back(i);
                }
            }
        }
    }
}

void Index::search_field(const uint8_t & field_id,
                         const std::vector<token_t>& query_tokens,
                         const uint32_t* exclude_token_ids,
                         size_t exclude_token_ids_size,
                         size_t& num_tokens_dropped,
                         const field& the_field, const std::string& field_name, // to handle faceted index
                         const uint32_t *filter_ids, size_t filter_ids_length,
                         const std::vector<uint32_t>& curated_ids,
                         std::vector<sort_by> & sort_fields,
                         const int last_typo,
                         const int max_typos,
                         std::vector<std::vector<art_leaf*>> & searched_queries,
                         Topster* topster, spp::sparse_hash_map<uint64_t, uint32_t>& groups_processed,
                         uint32_t** all_result_ids, size_t & all_result_ids_len, size_t& field_num_results,
                         const size_t group_limit, const std::vector<std::string>& group_by_fields,
                         bool prioritize_exact_match,
                         const size_t concurrency,
                         std::set<uint64>& query_hashes,
                         const token_ordering token_order, const bool prefix,
                         const size_t drop_tokens_threshold,
                         const size_t typo_tokens_threshold,
                         const bool exhaustive_search,
                         int syn_orig_num_tokens,
                         size_t min_len_1typo,
                         size_t min_len_2typo,
                         const size_t max_candidates) const {

    // NOTE: `query_tokens` preserve original tokens, while `search_tokens` could be a result of dropped tokens

    size_t max_cost = (max_typos < 0 || max_typos > 2) ? 2 : max_typos;

    if(the_field.locale != "" && the_field.locale != "en" && !Tokenizer::is_cyrillic(the_field.locale)) {
        // disable fuzzy trie traversal for certain non-english locales
        max_cost = 0;
    }

    // To prevent us from doing ART search repeatedly as we iterate through possible corrections
    spp::sparse_hash_map<std::string, std::vector<art_leaf*>> token_cost_cache;

    std::vector<std::vector<int>> token_to_costs;

    for(size_t stoken_index=0; stoken_index < query_tokens.size(); stoken_index++) {
        const std::string& token = query_tokens[stoken_index].value;

        std::vector<int> all_costs;
        // This ensures that we don't end up doing a cost of 1 for a single char etc.
        int bounded_cost = get_bounded_typo_cost(max_cost, token.length(), min_len_1typo, min_len_2typo);

        for(int cost = 0; cost <= bounded_cost; cost++) {
            all_costs.push_back(cost);
        }

        token_to_costs.push_back(all_costs);
    }

    // stores candidates for each token, i.e. i-th index would have all possible tokens with a cost of "c"
    std::vector<token_candidates> token_candidates_vec;

    std::set<std::string> unique_tokens;

    auto product = []( long long a, std::vector<int>& b ) { return a*b.size(); };
    long long n = 0;
    long long int N = std::accumulate(token_to_costs.begin(), token_to_costs.end(), 1LL, product);

    const size_t combination_limit = exhaustive_search ? Index::COMBINATION_MAX_LIMIT : Index::COMBINATION_MIN_LIMIT;

    while(n < N && n < combination_limit) {
        RETURN_CIRCUIT_BREAKER

        // Outerloop generates combinations of [cost to max_cost] for each token
        // For e.g. for a 3-token query: [0, 0, 0], [0, 0, 1], [0, 1, 1] etc.
        std::vector<uint32_t> costs(token_to_costs.size());
        ldiv_t q { n, 0 };
        bool valid_combo = false;

        for(long long i = (token_to_costs.size() - 1); 0 <= i ; --i ) {
            q = ldiv(q.quot, token_to_costs[i].size());
            costs[i] = token_to_costs[i][q.rem];
            if(costs[i] == uint32_t(last_typo+1)) {
                // to support progressive typo searching, there must be atleast one typo that's greater than last_typo
                valid_combo = true;
            }
        }

        if(last_typo != -1 && !valid_combo) {
            n++;
            continue;
        }

        unique_tokens.clear();
        token_candidates_vec.clear();
        size_t token_index = 0;

        while(token_index < query_tokens.size()) {
            // For each token, look up the generated cost for this iteration and search using that cost
            const std::string& token = query_tokens[token_index].value;
            const std::string token_cost_hash = token + std::to_string(costs[token_index]);

            std::vector<art_leaf*> leaves;
            const bool prefix_search = prefix && query_tokens[token_index].is_prefix_searched;

            /*LOG(INFO) << "Searching for field: " << the_field.name << ", token:"
                      << token << " - cost: " << costs[token_index] << ", prefix_search: " << prefix_search;*/

            if(token_cost_cache.count(token_cost_hash) != 0) {
                leaves = token_cost_cache[token_cost_hash];
            } else {
                const size_t token_len = prefix_search ? (int) token.length() : (int) token.length() + 1;

                //auto begin = std::chrono::high_resolution_clock::now();

                // need less candidates for filtered searches since we already only pick tokens with results
                art_fuzzy_search(search_index.at(field_name), (const unsigned char *) token.c_str(), token_len,
                                 costs[token_index], costs[token_index], max_candidates, token_order, prefix_search,
                                 false, "", filter_ids, filter_ids_length, leaves, unique_tokens);

                /*auto timeMillis = std::chrono::duration_cast<std::chrono::milliseconds>(
                                std::chrono::high_resolution_clock::now() - begin).count();
                LOG(INFO) << "Time taken for fuzzy search: " << timeMillis << "ms";*/

                if(!leaves.empty()) {
                    token_cost_cache.emplace(token_cost_hash, leaves);
                    for(auto leaf: leaves) {
                        std::string tok(reinterpret_cast<char*>(leaf->key), leaf->key_len - 1);
                        unique_tokens.emplace(tok);
                    }
                }
            }

            if(!leaves.empty()) {
                //log_leaves(costs[token_index], token, leaves);
                token_candidates_vec.push_back(
                        token_candidates{query_tokens[token_index], costs[token_index], prefix_search, leaves});
            }

            token_index++;
        }

        if(token_candidates_vec.size() == query_tokens.size()) {
            std::vector<uint32_t> id_buff;

            // If all tokens are, go ahead and search for candidates
            search_candidates(field_id, the_field.is_array(), filter_ids, filter_ids_length,
                              exclude_token_ids, exclude_token_ids_size,
                              curated_ids, sort_fields, token_candidates_vec, searched_queries, topster,
                              groups_processed, all_result_ids, all_result_ids_len, field_num_results,
                              typo_tokens_threshold, group_limit, group_by_fields, query_tokens,
                              prioritize_exact_match, exhaustive_search, syn_orig_num_tokens,
                              concurrency, query_hashes, id_buff);

            if(id_buff.size() > 1) {
                std::sort(id_buff.begin(), id_buff.end());
                id_buff.erase(std::unique( id_buff.begin(), id_buff.end() ), id_buff.end());
            }

            uint32_t* new_all_result_ids = nullptr;
            all_result_ids_len = ArrayUtils::or_scalar(*all_result_ids, all_result_ids_len, &id_buff[0],
                                                       id_buff.size(), &new_all_result_ids);
            delete[] *all_result_ids;
            *all_result_ids = new_all_result_ids;
        }

        if(!exhaustive_search && field_num_results >= typo_tokens_threshold) {
            // if typo threshold is breached, we are done
            return ;
        }

        n++;
    }
}

int Index::get_bounded_typo_cost(const size_t max_cost, const size_t token_len,
                                 const size_t min_len_1typo, const size_t min_len_2typo) {
    if(token_len < min_len_1typo) {
        // typo correction is disabled for small tokens
        return 0;
    }

    if(token_len < min_len_2typo) {
        // 2-typos are enabled only at token length of 7 chars
        return std::min<int>(max_cost, 1);
    }

    return std::min<int>(max_cost, 2);
}

void Index::log_leaves(const int cost, const std::string &token, const std::vector<art_leaf *> &leaves) const {
    LOG(INFO) << "Index: " << name << ", token: " << token << ", cost: " << cost;

    for(size_t i=0; i < leaves.size(); i++) {
        std::string key((char*)leaves[i]->key, leaves[i]->key_len);
        LOG(INFO) << key << " - " << posting_t::num_ids(leaves[i]->values);
        LOG(INFO) << "frequency: " << posting_t::num_ids(leaves[i]->values) << ", max_score: " << leaves[i]->max_score;
        /*for(auto j=0; j<leaves[i]->values->ids.getLength(); j++) {
            LOG(INFO) << "id: " << leaves[i]->values->ids.at(j);
        }*/
    }
}

int64_t Index::score_results2(const std::vector<sort_by> & sort_fields, const uint16_t & query_index,
                              const size_t field_id,
                              const bool field_is_array,
                              const uint32_t total_cost,
                              int64_t& match_score,
                              const uint32_t seq_id, const int sort_order[3],
                              const bool prioritize_exact_match,
                              const bool single_exact_query_token,
                              const bool prioritize_token_position,
                              size_t num_query_tokens,
                              int syn_orig_num_tokens,
                              const std::vector<posting_list_t::iterator_t>& posting_lists) const {

    //auto begin = std::chrono::high_resolution_clock::now();
    //const std::string first_token((const char*)query_suggestion[0]->key, query_suggestion[0]->key_len-1);

    if (posting_lists.size() <= 1) {
        const uint8_t is_verbatim_match = uint8_t(
                prioritize_exact_match && single_exact_query_token &&
                posting_list_t::is_single_token_verbatim_match(posting_lists[0], field_is_array)
        );
        size_t words_present = (num_query_tokens == 1 && syn_orig_num_tokens != -1) ? syn_orig_num_tokens : 1;
        size_t distance = (num_query_tokens == 1 && syn_orig_num_tokens != -1) ? syn_orig_num_tokens-1 : 0;
        size_t max_offset = prioritize_token_position ? posting_list_t::get_last_offset(posting_lists[0],
                                                                                        field_is_array) : 255;
        Match single_token_match = Match(words_present, distance, max_offset, is_verbatim_match);
        match_score = single_token_match.get_match_score(total_cost, words_present);

        /*auto this_words_present = ((match_score >> 32) & 0xFF);
        auto unique_words = ((match_score >> 40) & 0xFF);
        auto typo_score = ((match_score >> 24) & 0xFF);
        auto proximity = ((match_score >> 16) & 0xFF);
        auto verbatim = ((match_score >> 8) & 0xFF);
        auto offset_score = ((match_score >> 0) & 0xFF);
        LOG(INFO) << "seq_id: " << seq_id
                  << ", words_present: " << this_words_present
                  << ", unique_words: " << unique_words
                  << ", typo_score: " << typo_score
                  << ", proximity: " << proximity
                  << ", verbatim: " << verbatim
                  << ", offset_score: " << offset_score
                  << ", match_score: " << match_score;*/

    } else {
        std::map<size_t, std::vector<token_positions_t>> array_token_positions;
        posting_list_t::get_offsets(posting_lists, array_token_positions);

        for (const auto& kv: array_token_positions) {
            const std::vector<token_positions_t>& token_positions = kv.second;
            if (token_positions.empty()) {
                continue;
            }

            const Match &match = Match(seq_id, token_positions, false, prioritize_exact_match);
            uint64_t this_match_score = match.get_match_score(total_cost, posting_lists.size());

            // Within a field, only a subset of query tokens can match (unique_words), but even a smaller set
            // might be available within the window used for proximity calculation (this_words_present)

            auto this_words_present = ((this_match_score >> 32) & 0xFF);
            auto unique_words = field_is_array ? this_words_present : ((this_match_score >> 40) & 0xFF);
            auto typo_score = ((this_match_score >> 24) & 0xFF);
            auto proximity = ((this_match_score >> 16) & 0xFF);
            auto verbatim = ((this_match_score >> 8) & 0xFF);
            auto offset_score = prioritize_token_position ? ((this_match_score >> 0) & 0xFF) : 0;

            if(syn_orig_num_tokens != -1 && num_query_tokens == posting_lists.size()) {
                unique_words = syn_orig_num_tokens;
                this_words_present = syn_orig_num_tokens;
                proximity = 100 - (syn_orig_num_tokens - 1);
            }

            uint64_t mod_match_score = (
                    (int64_t(this_words_present) << 40) |
                    (int64_t(unique_words) << 32) |
                    (int64_t(typo_score) << 24) |
                    (int64_t(proximity) << 16) |
                    (int64_t(verbatim) << 8) |
                    (int64_t(offset_score) << 0)
            );

            if(mod_match_score > match_score) {
                match_score = mod_match_score;
            }

            /*std::ostringstream os;
            os << "seq_id: " << seq_id << ", field_id: " << field_id
               << ", this_words_present: " << this_words_present
               << ", unique_words: " << unique_words
               << ", typo_score: " << typo_score
               << ", proximity: " << proximity
               << ", verbatim: " << verbatim
               << ", offset_score: " << offset_score
               << ", mod_match_score: " << mod_match_score
               << ", token_positions: " << token_positions.size()
               << ", num_query_tokens: " << num_query_tokens
               << ", posting_lists.size: " << posting_lists.size()
               << ", array_index: " << kv.first
               << std::endl;
            LOG(INFO) << os.str();*/
        }
    }

    //long long int timeNanos = std::chrono::duration_cast<std::chrono::milliseconds>(std::chrono::high_resolution_clock::now() - begin).count();
    //LOG(INFO) << "Time taken for results iteration: " << timeNanos << "ms";

    return 0;
}

void Index::score_results(const std::vector<sort_by> & sort_fields, const uint16_t & query_index,
                          const uint8_t & field_id, const bool field_is_array, const uint32_t total_cost,
                          Topster* topster,
                          const std::vector<art_leaf *> &query_suggestion,
                          spp::sparse_hash_map<uint64_t, uint32_t>& groups_processed,
                          const uint32_t seq_id, const int sort_order[3],
                          std::array<spp::sparse_hash_map<uint32_t, int64_t>*, 3> field_values,
                          const std::vector<size_t>& geopoint_indices,
                          const size_t group_limit, const std::vector<std::string>& group_by_fields,
                          const uint32_t token_bits,
                          const bool prioritize_exact_match,
                          const bool single_exact_query_token,
                          int syn_orig_num_tokens,
                          const std::vector<posting_list_t::iterator_t>& posting_lists) const {

    int64_t geopoint_distances[3];

    for(auto& i: geopoint_indices) {
        spp::sparse_hash_map<uint32_t, int64_t>* geopoints = field_values[i];
        int64_t dist = INT32_MAX;

        S2LatLng reference_lat_lng;
        GeoPoint::unpack_lat_lng(sort_fields[i].geopoint, reference_lat_lng);

        if(geopoints != nullptr) {
            auto it = geopoints->find(seq_id);

            if(it != geopoints->end()) {
                int64_t packed_latlng = it->second;
                S2LatLng s2_lat_lng;
                GeoPoint::unpack_lat_lng(packed_latlng, s2_lat_lng);
                dist = GeoPoint::distance(s2_lat_lng, reference_lat_lng);
            }
        } else {
            // indicates geo point array
            auto field_it = geo_array_index.at(sort_fields[i].name);
            auto it = field_it->find(seq_id);

            if(it != field_it->end()) {
                int64_t* latlngs = it->second;
                for(size_t li = 0; li < latlngs[0]; li++) {
                    S2LatLng s2_lat_lng;
                    int64_t packed_latlng = latlngs[li + 1];
                    GeoPoint::unpack_lat_lng(packed_latlng, s2_lat_lng);
                    int64_t this_dist = GeoPoint::distance(s2_lat_lng, reference_lat_lng);
                    if(this_dist < dist) {
                        dist = this_dist;
                    }
                }
            }
        }

        if(dist < sort_fields[i].exclude_radius) {
            dist = 0;
        }

        if(sort_fields[i].geo_precision > 0) {
            dist = dist + sort_fields[i].geo_precision - 1 -
                   (dist + sort_fields[i].geo_precision - 1) % sort_fields[i].geo_precision;
        }

        geopoint_distances[i] = dist;

        // Swap (id -> latlong) index to (id -> distance) index
        field_values[i] = &geo_sentinel_value;
    }

    //auto begin = std::chrono::high_resolution_clock::now();
    //const std::string first_token((const char*)query_suggestion[0]->key, query_suggestion[0]->key_len-1);

    uint64_t match_score = 0;

    if (posting_lists.size() <= 1) {
        const uint8_t is_verbatim_match = uint8_t(
                prioritize_exact_match && single_exact_query_token &&
                posting_list_t::is_single_token_verbatim_match(posting_lists[0], field_is_array)
        );
        size_t words_present = (syn_orig_num_tokens == -1) ? 1 : syn_orig_num_tokens;
        size_t distance = (syn_orig_num_tokens == -1) ? 0 : syn_orig_num_tokens-1;
        Match single_token_match = Match(words_present, distance, is_verbatim_match);
        match_score = single_token_match.get_match_score(total_cost, words_present);
    } else {
        std::map<size_t, std::vector<token_positions_t>> array_token_positions;
        posting_list_t::get_offsets(posting_lists, array_token_positions);

        // NOTE: tokens found returned by matcher is only within the best matched window, so we have to still consider
        // unique tokens found if they are spread across the text.
        uint32_t unique_tokens_found = __builtin_popcount(token_bits);
        if(syn_orig_num_tokens != -1) {
            unique_tokens_found = syn_orig_num_tokens;
        }

        for (const auto& kv: array_token_positions) {
            const std::vector<token_positions_t>& token_positions = kv.second;
            if (token_positions.empty()) {
                continue;
            }

            const Match &match = Match(seq_id, token_positions, false, prioritize_exact_match);
            uint64_t this_match_score = match.get_match_score(total_cost, unique_tokens_found);

            auto this_words_present = ((this_match_score >> 24) & 0xFF);
            auto typo_score = ((this_match_score >> 16) & 0xFF);
            auto proximity = ((this_match_score >> 8) & 0xFF);
            auto verbatim = (this_match_score & 0xFF);

            if(syn_orig_num_tokens != -1) {
                this_words_present = syn_orig_num_tokens;
                proximity = 100 - (syn_orig_num_tokens - 1);
            }

            uint64_t mod_match_score = (
                    (int64_t(unique_tokens_found) << 32) |
                    (int64_t(this_words_present) << 24) |
                    (int64_t(typo_score) << 16) |
                    (int64_t(proximity) << 8) |
                    (int64_t(verbatim) << 0)
            );

            if(mod_match_score > match_score) {
                match_score = mod_match_score;
            }

            /*std::ostringstream os;
            os << name << ", total_cost: " << (255 - total_cost)
               << ", words_present: " << match.words_present
               << ", match_score: " << match_score
               << ", match.distance: " << match.distance
               << ", seq_id: " << seq_id << std::endl;
            LOG(INFO) << os.str();*/
        }
    }

    const int64_t default_score = INT64_MIN;  // to handle field that doesn't exist in document (e.g. optional)
    int64_t scores[3] = {0};
    size_t match_score_index = 0;

    // avoiding loop
    if (sort_fields.size() > 0) {
        if (field_values[0] == &text_match_sentinel_value) {
            scores[0] = int64_t(match_score);
            match_score_index = 0;
        } else if (field_values[0] == &seq_id_sentinel_value) {
            scores[0] = seq_id;
        } else if(field_values[0] == &geo_sentinel_value) {
            scores[0] = geopoint_distances[0];
        } else if(field_values[0] == &str_sentinel_value) {
            scores[0] = str_sort_index.at(sort_fields[0].name)->rank(seq_id);
        } else {
            auto it = field_values[0]->find(seq_id);
            scores[0] = (it == field_values[0]->end()) ? default_score : it->second;
        }

        if (sort_order[0] == -1) {
            scores[0] = -scores[0];
        }
    }

    if(sort_fields.size() > 1) {
        if (field_values[1] == &text_match_sentinel_value) {
            scores[1] = int64_t(match_score);
            match_score_index = 1;
        } else if (field_values[1] == &seq_id_sentinel_value) {
            scores[1] = seq_id;
        } else if(field_values[1] == &geo_sentinel_value) {
            scores[1] = geopoint_distances[1];
        } else if(field_values[1] == &str_sentinel_value) {
            scores[1] = str_sort_index.at(sort_fields[1].name)->rank(seq_id);
        } else {
            auto it = field_values[1]->find(seq_id);
            scores[1] = (it == field_values[1]->end()) ? default_score : it->second;
        }

        if (sort_order[1] == -1) {
            scores[1] = -scores[1];
        }
    }

    if(sort_fields.size() > 2) {
        if (field_values[2] == &text_match_sentinel_value) {
            scores[2] = int64_t(match_score);
            match_score_index = 2;
        } else if (field_values[2] == &seq_id_sentinel_value) {
            scores[2] = seq_id;
        } else if(field_values[2] == &geo_sentinel_value) {
            scores[2] = geopoint_distances[2];
        } else if(field_values[2] == &str_sentinel_value) {
            scores[2] = str_sort_index.at(sort_fields[2].name)->rank(seq_id);
        } else {
            auto it = field_values[2]->find(seq_id);
            scores[2] = (it == field_values[2]->end()) ? default_score : it->second;
        }

        if (sort_order[2] == -1) {
            scores[2] = -scores[2];
        }
    }

    uint64_t distinct_id = seq_id;

    if(group_limit != 0) {
        distinct_id = get_distinct_id(group_by_fields, seq_id);
    }

    //LOG(INFO) << "Seq id: " << seq_id << ", match_score: " << match_score;
    KV kv(query_index, seq_id, distinct_id, match_score_index, scores);
    int ret = topster->add(&kv);
    if(group_limit != 0 && ret < 2) {
        groups_processed[distinct_id]++;
    }

    //long long int timeNanos = std::chrono::duration_cast<std::chrono::milliseconds>(std::chrono::high_resolution_clock::now() - begin).count();
    //LOG(INFO) << "Time taken for results iteration: " << timeNanos << "ms";
}

// pre-filter group_by_fields such that we can avoid the find() check
uint64_t Index::get_distinct_id(const std::vector<std::string>& group_by_fields,
                                const uint32_t seq_id) const {
    uint64_t distinct_id = 1; // some constant initial value

    // calculate hash from group_by_fields
    for(const auto& field: group_by_fields) {
        const auto& field_facet_mapping_it = facet_index_v3.find(field);
        const auto& field_single_val_facet_mapping_it = single_val_facet_index_v3.find(field);
        if((field_facet_mapping_it == facet_index_v3.end()) 
            && (field_single_val_facet_mapping_it == single_val_facet_index_v3.end())) {
            continue;
        }

        if(search_schema.at(field).is_array()) {
            const auto& field_facet_mapping = field_facet_mapping_it->second;
            const auto& facet_hashes_it = field_facet_mapping[seq_id % ARRAY_FACET_DIM]->find(seq_id);

            if(facet_hashes_it == field_facet_mapping[seq_id % ARRAY_FACET_DIM]->end()) {
                continue;
            }

            const auto& facet_hashes = facet_hashes_it->second;

            for(size_t i = 0; i < facet_hashes.size(); i++) {
                distinct_id = StringUtils::hash_combine(distinct_id, facet_hashes.hashes[i]);
            }
        } else {
            const auto& field_facet_mapping = field_single_val_facet_mapping_it->second;
            const auto& facet_hashes_it = field_facet_mapping[seq_id % ARRAY_FACET_DIM]->find(seq_id);

            if(facet_hashes_it == field_facet_mapping[seq_id % ARRAY_FACET_DIM]->end()) {
                continue;
            }

            const auto& facet_hash = facet_hashes_it->second;

            distinct_id = StringUtils::hash_combine(distinct_id, facet_hash);
        }
    }

    return distinct_id;
}

inline uint32_t Index::next_suggestion2(const std::vector<tok_candidates>& token_candidates_vec,
                                        long long int n,
                                        std::vector<token_t>& query_suggestion,
                                        uint64& qhash) {
    uint32_t total_cost = 0;
    qhash = 1;

    // generate the next combination from `token_leaves` and store it in `query_suggestion`
    ldiv_t q { n, 0 };
    for(size_t i = 0 ; i < token_candidates_vec.size(); i++) {
        size_t token_size = token_candidates_vec[i].token.value.size();
        q = ldiv(q.quot, token_candidates_vec[i].candidates.size());
        const auto& candidate = token_candidates_vec[i].candidates[q.rem];
        size_t typo_cost = token_candidates_vec[i].cost;

        if (candidate.size() > 1 && !Tokenizer::is_ascii_char(candidate[0])) {
            icu::UnicodeString ustr = icu::UnicodeString::fromUTF8(candidate);
            auto code_point = ustr.char32At(0);
            if(code_point >= 0x600 && code_point <= 0x6ff) {
                // adjust typo cost for Arabic strings, since 1 byte difference makes no sense
                if(typo_cost == 1) {
                    typo_cost = 2;
                }
            }
        }

        // we assume that toke was found via prefix search if candidate is longer than token's typo tolerance
        bool is_prefix_searched = token_candidates_vec[i].prefix_search &&
                                  (candidate.size() > (token_size + typo_cost));

        size_t actual_cost = (2 * typo_cost) + uint32_t(is_prefix_searched);
        total_cost += actual_cost;

        query_suggestion[i] = token_t(i, candidate, is_prefix_searched, token_size, typo_cost);

        uint64_t this_hash = StringUtils::hash_wy(query_suggestion[i].value.c_str(), query_suggestion[i].value.size());
        qhash = StringUtils::hash_combine(qhash, this_hash);

        /*LOG(INFO) << "suggestion key: " << actual_query_suggestion[i]->key << ", token: "
                  << token_candidates_vec[i].token.value << ", actual_cost: " << actual_cost;
        LOG(INFO) << ".";*/
    }

    return total_cost;
}

inline uint32_t Index::next_suggestion(const std::vector<token_candidates> &token_candidates_vec,
                                       long long int n,
                                       std::vector<art_leaf *>& actual_query_suggestion,
                                       std::vector<art_leaf *>& query_suggestion,
                                       const int syn_orig_num_tokens,
                                       uint32_t& token_bits,
                                       uint64& qhash) {
    uint32_t total_cost = 0;
    qhash = 1;

    // generate the next combination from `token_leaves` and store it in `query_suggestion`
    ldiv_t q { n, 0 };
    for(long long i = 0 ; i < (long long) token_candidates_vec.size(); i++) {
        size_t token_size = token_candidates_vec[i].token.value.size();
        q = ldiv(q.quot, token_candidates_vec[i].candidates.size());
        actual_query_suggestion[i] = token_candidates_vec[i].candidates[q.rem];
        query_suggestion[i] = token_candidates_vec[i].candidates[q.rem];

        bool exact_match = token_candidates_vec[i].cost == 0 && token_size == actual_query_suggestion[i]->key_len-1;
        bool incr_for_prefix_search = token_candidates_vec[i].prefix_search && !exact_match;

        size_t actual_cost = (2 * token_candidates_vec[i].cost) + uint32_t(incr_for_prefix_search);

        total_cost += actual_cost;

        token_bits |= 1UL << token_candidates_vec[i].token.position; // sets n-th bit

        uintptr_t addr_val = (uintptr_t) query_suggestion[i];
        qhash = StringUtils::hash_combine(qhash, addr_val);

        /*LOG(INFO) << "suggestion key: " << actual_query_suggestion[i]->key << ", token: "
                  << token_candidates_vec[i].token.value << ", actual_cost: " << actual_cost;
        LOG(INFO) << ".";*/
    }

    if(syn_orig_num_tokens != -1) {
        token_bits = 0;
        for(size_t i = 0; i < size_t(syn_orig_num_tokens); i++) {
            token_bits |= 1UL << i;
        }
    }

    return total_cost;
}

void Index::remove_facet_token(const field& search_field, spp::sparse_hash_map<std::string, art_tree*>& search_index,
                               const std::string& token, uint32_t seq_id) {
    const unsigned char *key = (const unsigned char *) token.c_str();
    int key_len = (int) (token.length() + 1);
    const std::string& field_name = search_field.faceted_name();

    art_leaf* leaf = (art_leaf *) art_search(search_index.at(field_name), key, key_len);
    if(leaf != nullptr) {
        posting_t::erase(leaf->values, seq_id);
        if (posting_t::num_ids(leaf->values) == 0) {
            void* values = art_delete(search_index.at(field_name), key, key_len);
            posting_t::destroy_list(values);
        }
    }
}

void Index::remove_field(uint32_t seq_id, const nlohmann::json& document, const std::string& field_name) {
    const auto& search_field_it = search_schema.find(field_name);
    if(search_field_it == search_schema.end()) {
        return;
    }

    const auto& search_field = search_field_it.value();

    if(!search_field.index) {
        return;
    }

    // Go through all the field names and find the keys+values so that they can be removed from in-memory index
    if(search_field.type == field_types::STRING_ARRAY || search_field.type == field_types::STRING) {
        std::vector<std::string> tokens;
        tokenize_string_field(document, search_field, tokens, search_field.locale, symbols_to_index, token_separators);

        for(size_t i = 0; i < tokens.size(); i++) {
            const auto& token = tokens[i];
            const unsigned char *key = (const unsigned char *) token.c_str();
            int key_len = (int) (token.length() + 1);

            art_leaf* leaf = (art_leaf *) art_search(search_index.at(field_name), key, key_len);
            if(leaf != nullptr) {
                posting_t::erase(leaf->values, seq_id);
                if (posting_t::num_ids(leaf->values) == 0) {
                    void* values = art_delete(search_index.at(field_name), key, key_len);
                    posting_t::destroy_list(values);
                }
            }

            if(search_field.infix) {
                auto strhash = StringUtils::hash_wy(key, token.size());
                const auto& infix_sets = infix_index.at(search_field.name);
                infix_sets[strhash % 4]->erase(token);
            }
        }
    } else if(search_field.is_int32()) {
        const std::vector<int32_t>& values = search_field.is_single_integer() ?
                                             std::vector<int32_t>{document[field_name].get<int32_t>()} :
                                             document[field_name].get<std::vector<int32_t>>();
        for(int32_t value: values) {
            num_tree_t* num_tree = numerical_index.at(field_name);
            num_tree->remove(value, seq_id);
            if(search_field.facet) {
                remove_facet_token(search_field, search_index, std::to_string(value), seq_id);
            }
        }
    } else if(search_field.is_int64()) {
        const std::vector<int64_t>& values = search_field.is_single_integer() ?
                                             std::vector<int64_t>{document[field_name].get<int64_t>()} :
                                             document[field_name].get<std::vector<int64_t>>();
        for(int64_t value: values) {
            num_tree_t* num_tree = numerical_index.at(field_name);
            num_tree->remove(value, seq_id);
            if(search_field.facet) {
                remove_facet_token(search_field, search_index, std::to_string(value), seq_id);
            }
        }
    } else if(search_field.num_dim) {
        vector_index[search_field.name]->vecdex->markDelete(seq_id);
    } else if(search_field.is_float()) {
        const std::vector<float>& values = search_field.is_single_float() ?
                                           std::vector<float>{document[field_name].get<float>()} :
                                           document[field_name].get<std::vector<float>>();

        for(float value: values) {
            num_tree_t* num_tree = numerical_index.at(field_name);
            int64_t fintval = float_to_int64_t(value);
            num_tree->remove(fintval, seq_id);
            if(search_field.facet) {
                remove_facet_token(search_field, search_index, StringUtils::float_to_str(value), seq_id);
            }
        }
    } else if(search_field.is_bool()) {

        const std::vector<bool>& values = search_field.is_single_bool() ?
                                          std::vector<bool>{document[field_name].get<bool>()} :
                                          document[field_name].get<std::vector<bool>>();
        for(bool value: values) {
            num_tree_t* num_tree = numerical_index.at(field_name);
            int64_t bool_int64 = value ? 1 : 0;
            num_tree->remove(bool_int64, seq_id);
            if(search_field.facet) {
                remove_facet_token(search_field, search_index, std::to_string(value), seq_id);
            }
        }
    } else if(search_field.is_geopoint()) {
        auto geo_index = geopoint_index[field_name];
        S2RegionTermIndexer::Options options;
        options.set_index_contains_points_only(true);
        S2RegionTermIndexer indexer(options);

        const std::vector<std::vector<double>>& latlongs = search_field.is_single_geopoint() ?
                                                           std::vector<std::vector<double>>{document[field_name].get<std::vector<double>>()} :
                                                           document[field_name].get<std::vector<std::vector<double>>>();

        for(const std::vector<double>& latlong: latlongs) {
            S2Point point = S2LatLng::FromDegrees(latlong[0], latlong[1]).ToPoint();
            for(const auto& term: indexer.GetIndexTerms(point, "")) {
                auto term_it = geo_index->find(term);
                if(term_it == geo_index->end()) {
                    continue;
                }
                std::vector<uint32_t>& ids = term_it->second;
                ids.erase(std::remove(ids.begin(), ids.end(), seq_id), ids.end());
                if(ids.empty()) {
                    geo_index->erase(term);
                }
            }
        }

        if(!search_field.is_single_geopoint()) {
            spp::sparse_hash_map<uint32_t, int64_t*>*& field_geo_array_map = geo_array_index.at(field_name);
            auto geo_array_it = field_geo_array_map->find(seq_id);
            if(geo_array_it != field_geo_array_map->end()) {
                delete [] geo_array_it->second;
                field_geo_array_map->erase(seq_id);
            }
        }
    }

    // remove facets
    const auto& field_facets_it = facet_index_v3.find(field_name);
    if(field_facets_it != facet_index_v3.end()) {
        const auto& fvalues_it = field_facets_it->second[seq_id % ARRAY_FACET_DIM]->find(seq_id);
        if(fvalues_it != field_facets_it->second[seq_id % ARRAY_FACET_DIM]->end()) {
            field_facets_it->second[seq_id % ARRAY_FACET_DIM]->erase(fvalues_it);
        }
    }

    const auto& field_single_val_facets_it = single_val_facet_index_v3.find(field_name);
    if(field_single_val_facets_it != single_val_facet_index_v3.end()) {
        const auto& fvalues_it = field_single_val_facets_it->second[seq_id % ARRAY_FACET_DIM]->find(seq_id);
        if(fvalues_it != field_single_val_facets_it->second[seq_id % ARRAY_FACET_DIM]->end()) {
            field_single_val_facets_it->second[seq_id % ARRAY_FACET_DIM]->erase(fvalues_it);
        }
    }

    // remove sort field
    if(sort_index.count(field_name) != 0) {
        sort_index[field_name]->erase(seq_id);
    }

    if(str_sort_index.count(field_name) != 0) {
        str_sort_index[field_name]->remove(seq_id);
    }
}

Option<uint32_t> Index::remove(const uint32_t seq_id, const nlohmann::json & document,
                               const std::vector<field>& del_fields, const bool is_update) {
    std::unique_lock lock(mutex);

    // The exception during removal is mostly because of an edge case with auto schema detection:
    // Value indexed as Type T but later if field is dropped and reindexed in another type X,
    // the on-disk data will differ from the newly detected type on schema. We've to log the error,
    // but have to ignore the field and proceed because there's no leak caused here.

    if(!del_fields.empty()) {
        for(auto& the_field: del_fields) {
            if(!document.contains(the_field.name)) {
                // could be an optional field
                continue;
            }

            try {
                remove_field(seq_id, document, the_field.name);
            } catch(const std::exception& e) {
                LOG(WARNING) << "Error while removing field `" << the_field.name << "` from document, message: "
                             << e.what();
            }
        }
    } else {
        for(auto it = document.begin(); it != document.end(); ++it) {
            const std::string& field_name = it.key();
            try {
                remove_field(seq_id, document, field_name);
            } catch(const std::exception& e) {
                LOG(WARNING) << "Error while removing field `" << field_name << "` from document, message: "
                             << e.what();
            }
        }
    }

    if(!is_update) {
        seq_ids->erase(seq_id);
    }

    return Option<uint32_t>(seq_id);
}

void Index::tokenize_string_field(const nlohmann::json& document, const field& search_field,
                                  std::vector<std::string>& tokens, const std::string& locale,
                                  const std::vector<char>& symbols_to_index,
                                  const std::vector<char>& token_separators) {

    const std::string& field_name = search_field.name;

    if(search_field.type == field_types::STRING) {
        Tokenizer(document[field_name], true, false, locale, symbols_to_index, token_separators).tokenize(tokens);
    } else if(search_field.type == field_types::STRING_ARRAY) {
        const std::vector<std::string>& values = document[field_name].get<std::vector<std::string>>();
        for(const std::string & value: values) {
            Tokenizer(value, true, false, locale, symbols_to_index, token_separators).tokenize(tokens);
        }
    }
}

art_leaf* Index::get_token_leaf(const std::string & field_name, const unsigned char* token, uint32_t token_len) {
    std::shared_lock lock(mutex);
    const art_tree *t = search_index.at(field_name);
    return (art_leaf*) art_search(t, token, (int) token_len);
}

const spp::sparse_hash_map<std::string, art_tree *> &Index::_get_search_index() const {
    return search_index;
}

const spp::sparse_hash_map<std::string, num_tree_t*>& Index::_get_numerical_index() const {
    return numerical_index;
}

const spp::sparse_hash_map<std::string, array_mapped_infix_t>& Index::_get_infix_index() const {
    return infix_index;
};

const spp::sparse_hash_map<std::string, hnsw_index_t*>& Index::_get_vector_index() const {
    return vector_index;
}

void Index::refresh_schemas(const std::vector<field>& new_fields, const std::vector<field>& del_fields) {
    std::unique_lock lock(mutex);

    for(const auto & new_field: new_fields) {
        if(!new_field.index || new_field.is_dynamic()) {
            continue;
        }

        search_schema.emplace(new_field.name, new_field);

        if(new_field.type == field_types::FLOAT_ARRAY && new_field.num_dim > 0) {
            auto hnsw_index = new hnsw_index_t(new_field.num_dim, 1024, new_field.vec_dist);
            vector_index.emplace(new_field.name, hnsw_index);
            continue;
        }

        if(new_field.is_sortable()) {
            if(new_field.is_num_sortable()) {
                spp::sparse_hash_map<uint32_t, int64_t> * doc_to_score = new spp::sparse_hash_map<uint32_t, int64_t>();
                sort_index.emplace(new_field.name, doc_to_score);
            } else if(new_field.is_str_sortable()) {
                str_sort_index.emplace(new_field.name, new adi_tree_t);
            }
        }

        if(search_index.count(new_field.name) == 0) {
            if(new_field.is_string() || field_types::is_string_or_array(new_field.type)) {
                art_tree *t = new art_tree;
                art_tree_init(t);
                search_index.emplace(new_field.name, t);
            } else if(new_field.is_geopoint()) {
                auto field_geo_index = new spp::sparse_hash_map<std::string, std::vector<uint32_t>>();
                geopoint_index.emplace(new_field.name, field_geo_index);
                if(!new_field.is_single_geopoint()) {
                    auto geo_array_map = new spp::sparse_hash_map<uint32_t, int64_t*>();
                    geo_array_index.emplace(new_field.name, geo_array_map);
                }
            } else {
                num_tree_t* num_tree = new num_tree_t;
                numerical_index.emplace(new_field.name, num_tree);
            }
        }

        if(new_field.is_facet()) {

            initialize_facet_indexes(new_field);

            // initialize for non-string facet fields
            if(!new_field.is_string()) {
                art_tree *ft = new art_tree;
                art_tree_init(ft);
                search_index.emplace(new_field.faceted_name(), ft);
            }
        }

        if(new_field.infix) {
            array_mapped_infix_t infix_sets(ARRAY_INFIX_DIM);
            for(auto& infix_set: infix_sets) {
                infix_set = new tsl::htrie_set<char>();
            }

            infix_index.emplace(new_field.name, infix_sets);
        }
    }

    for(const auto & del_field: del_fields) {
        if(search_schema.count(del_field.name) == 0) {
            // could be a dynamic field
            continue;
        }

        search_schema.erase(del_field.name);

        if(!del_field.index) {
            continue;
        }

        if(del_field.is_string() || field_types::is_string_or_array(del_field.type)) {
            art_tree_destroy(search_index[del_field.name]);
            delete search_index[del_field.name];
            search_index.erase(del_field.name);
        } else if(del_field.is_geopoint()) {
            delete geopoint_index[del_field.name];
            geopoint_index.erase(del_field.name);

            if(!del_field.is_single_geopoint()) {
                spp::sparse_hash_map<uint32_t, int64_t*>* geo_array_map = geo_array_index[del_field.name];
                for(auto& kv: *geo_array_map) {
                    delete kv.second;
                }
                delete geo_array_map;
                geo_array_index.erase(del_field.name);
            }
        } else {
            delete numerical_index[del_field.name];
            numerical_index.erase(del_field.name);
        }

        if(del_field.is_sortable()) {
            if(del_field.is_num_sortable()) {
                delete sort_index[del_field.name];
                sort_index.erase(del_field.name);
            } else if(del_field.is_str_sortable()) {
                delete str_sort_index[del_field.name];
                str_sort_index.erase(del_field.name);
            }
        }

        if(del_field.is_facet()) {
            if(del_field.is_array()) {
                auto& arr = facet_index_v3[del_field.name];
                for(size_t i = 0; i < ARRAY_FACET_DIM; i++) {
                    delete arr[i];
                }
                
                facet_index_v3.erase(del_field.name);
            } else {
                auto& arr = single_val_facet_index_v3[del_field.name];
                for(size_t i = 0; i < ARRAY_FACET_DIM; i++) {
                    delete arr[i];
                }

                single_val_facet_index_v3.erase(del_field.name);
            }

            if(!del_field.is_string()) {
                art_tree_destroy(search_index[del_field.faceted_name()]);
                delete search_index[del_field.faceted_name()];
                search_index.erase(del_field.faceted_name());
            }
        }

        if(del_field.infix) {
            auto& infix_set = infix_index[del_field.name];
            for(size_t i = 0; i < infix_set.size(); i++) {
                delete infix_set[i];
            }

            infix_index.erase(del_field.name);
        }

        if(del_field.num_dim) {
            auto hnsw_index = vector_index[del_field.name];
            delete hnsw_index;
            vector_index.erase(del_field.name);
        }
    }
}

void Index::handle_doc_ops(const tsl::htrie_map<char, field>& search_schema,
                           nlohmann::json& update_doc, const nlohmann::json& old_doc) {

    /*
        {
           "$operations": {
              "increment": {"likes": 1, "views": 20}
           }
        }
    */

    auto ops_it = update_doc.find("$operations");
    if(ops_it != update_doc.end()) {
        const auto& operations = ops_it.value();
        if(operations.contains("increment") && operations["increment"].is_object()) {
            for(const auto& item: operations["increment"].items()) {
                auto field_it = search_schema.find(item.key());
                if(field_it != search_schema.end()) {
                    if(field_it->type == field_types::INT32 && item.value().is_number_integer()) {
                        int32_t existing_value = 0;
                        if(old_doc.contains(item.key())) {
                            existing_value = old_doc[item.key()].get<int32_t>();
                        }

                        auto updated_value = existing_value + item.value().get<int32>();
                        update_doc[item.key()] = updated_value;
                    }
                }
            }
        }

        update_doc.erase("$operations");
    }
}

void Index::get_doc_changes(const index_operation_t op, const tsl::htrie_map<char, field>& search_schema,
                            nlohmann::json& update_doc, const nlohmann::json& old_doc, nlohmann::json& new_doc,
                            nlohmann::json& del_doc) {

    if(op == UPSERT) {
        new_doc = update_doc;
    } else {
        new_doc = old_doc;

        handle_doc_ops(search_schema, update_doc, old_doc);

        new_doc.merge_patch(update_doc);

        if(old_doc.contains(".flat")) {
            new_doc[".flat"] = old_doc[".flat"];
            for(auto& fl: update_doc[".flat"]) {
                new_doc[".flat"].push_back(fl);
            }
        }
    }

    for(auto it = old_doc.begin(); it != old_doc.end(); ++it) {
        if(it.value().is_object() || (it.value().is_array() && (it.value().empty() || it.value()[0].is_object()))) {
            continue;
        }

        if(op == UPSERT && !update_doc.contains(it.key())) {
            del_doc[it.key()] = it.value();
        }
    }

    auto it = update_doc.begin();
    for(; it != update_doc.end(); ) {
        if(it.value().is_object() || (it.value().is_array() && (it.value().empty() || it.value()[0].is_object()))) {
            ++it;
            continue;
        }

        // if the update doc contains a field that exists in old, we record that (for delete + reindex)
        bool field_exists_in_old_doc = (old_doc.count(it.key()) != 0);
        if(field_exists_in_old_doc) {
            // key exists in the stored doc, so it must be reindexed
            // we need to check for this because a field can be optional
            del_doc[it.key()] = old_doc[it.key()];
        }

        // adds new key or overrides existing key from `old_doc`
        if(it.value().is_null()) {
            // null values should not indexed
            new_doc.erase(it.key());
            it = update_doc.erase(it);
        } else {
            ++it;
        }
    }
}

void Index::scrub_reindex_doc(const tsl::htrie_map<char, field>& search_schema,
                              nlohmann::json& update_doc,
                              nlohmann::json& del_doc,
                              const nlohmann::json& old_doc) {

    /*LOG(INFO) << "update_doc: " << update_doc;
    LOG(INFO) << "old_doc: " << old_doc;
    LOG(INFO) << "del_doc: " << del_doc;*/

    // del_doc contains fields that exist in both update doc and old doc
    // But we will only remove fields that are different

    std::vector<std::string> unchanged_keys;

    for(auto it = del_doc.cbegin(); it != del_doc.cend(); it++) {
        const std::string& field_name = it.key();

        const auto& search_field_it = search_schema.find(field_name);
        if(search_field_it == search_schema.end()) {
            continue;
        }

        if(it.value().is_object() || (it.value().is_array() && (it.value().empty() || it.value()[0].is_object()))) {
            continue;
        }

        const auto search_field = search_field_it.value();  // copy, don't use reference!

        // compare values between old and update docs:
        // if they match, we will remove them from both del and update docs

        if(update_doc.contains(search_field.name)) {
            if(update_doc[search_field.name].is_null()) {
                // we don't allow null values to be stored or indexed but need to be removed from stored doc
                update_doc.erase(search_field.name);
            }
            else if(update_doc[search_field.name] == old_doc[search_field.name]) {
                unchanged_keys.push_back(field_name);
            }
        }
    }

    for(const auto& unchanged_key: unchanged_keys) {
        del_doc.erase(unchanged_key);
        update_doc.erase(unchanged_key);
    }
}

size_t Index::num_seq_ids() const {
    std::shared_lock lock(mutex);
    return seq_ids->num_ids();
}

Option<bool> Index::seq_ids_outside_top_k(const std::string& field_name, size_t k,
                                          std::vector<uint32_t>& outside_seq_ids) {
    auto field_it = numerical_index.find(field_name);

    if(field_it == sort_index.end()) {
        return Option<bool>(400, "Field not found in numerical index.");
    }

    field_it->second->seq_ids_outside_top_k(k, outside_seq_ids);
    return Option<bool>(true);
}

void Index::resolve_space_as_typos(std::vector<std::string>& qtokens, const string& field_name,
                                   std::vector<std::vector<std::string>>& resolved_queries) const {

    auto tree_it = search_index.find(field_name);

    if(tree_it == search_index.end()) {
        return ;
    }

    // we will try to find a verbatim match first

    art_tree* t = tree_it->second;
    std::vector<art_leaf*> leaves;

    for(const std::string& token: qtokens) {
        art_leaf* leaf = (art_leaf *) art_search(t, (const unsigned char*) token.c_str(),
                                                 token.length()+1);
        if(leaf == nullptr) {
            break;
        }

        leaves.push_back(leaf);
    }

    // When we cannot find verbatim match, we can try concatting and splitting query tokens for alternatives.

    // Concatenation:

    size_t qtokens_size = std::min<size_t>(5, qtokens.size());  // only first 5 tokens will be considered

    if(qtokens.size() > 1) {
        // a) join all tokens to form a single string
        const string& all_tokens_query = StringUtils::join(qtokens, "");
        if(art_search(t, (const unsigned char*) all_tokens_query.c_str(), all_tokens_query.length()+1) != nullptr) {
            resolved_queries.push_back({all_tokens_query});
            return;
        }

        // b) join 2 adjacent tokens in a sliding window (provided they are atleast 2 tokens in size)

        for(size_t i = 0; i < qtokens_size-1 && qtokens_size > 2; i++) {
            std::vector<std::string> candidate_tokens;

            for(size_t j = 0; j < i; j++) {
                candidate_tokens.push_back(qtokens[j]);
            }

            std::string joined_tokens = qtokens[i] + qtokens[i+1];
            candidate_tokens.push_back(joined_tokens);

            for(size_t j = i+2; j < qtokens.size(); j++) {
                candidate_tokens.push_back(qtokens[j]);
            }

            leaves.clear();

            for(auto& token: candidate_tokens) {
                art_leaf* leaf = static_cast<art_leaf*>(art_search(t, (const unsigned char*) token.c_str(),
                                                                   token.length() + 1));
                if(leaf == nullptr) {
                    break;
                }

                leaves.push_back(leaf);
            }

            if(candidate_tokens.size() == leaves.size() && common_results_exist(leaves, false)) {
                resolved_queries.push_back(candidate_tokens);
                return;
            }
        }
    }

    // concats did not work, we will try splitting individual tokens
    for(size_t i = 0; i < qtokens_size; i++) {
        std::vector<std::string> candidate_tokens;

        for(size_t j = 0; j < i; j++) {
            candidate_tokens.push_back(qtokens[j]);
        }

        const std::string& token = qtokens[i];
        bool found_split = false;

        for(size_t ci = 1; ci < token.size(); ci++) {
            std::string first_part = token.substr(0, token.size()-ci);
            art_leaf* first_leaf = static_cast<art_leaf*>(art_search(t, (const unsigned char*) first_part.c_str(),
                                                                     first_part.length() + 1));

            if(first_leaf != nullptr) {
                // check if rest of the string is also a valid token
                std::string second_part = token.substr(token.size()-ci, ci);
                art_leaf* second_leaf = static_cast<art_leaf*>(art_search(t, (const unsigned char*) second_part.c_str(),
                                                                          second_part.length() + 1));

                std::vector<art_leaf*> part_leaves = {first_leaf, second_leaf};
                if(second_leaf != nullptr && common_results_exist(part_leaves, true)) {
                    candidate_tokens.push_back(first_part);
                    candidate_tokens.push_back(second_part);
                    found_split = true;
                    break;
                }
            }
        }

        if(!found_split) {
            continue;
        }

        for(size_t j = i+1; j < qtokens.size(); j++) {
            candidate_tokens.push_back(qtokens[j]);
        }

        leaves.clear();

        for(auto& candidate_token: candidate_tokens) {
            art_leaf* leaf = static_cast<art_leaf*>(art_search(t, (const unsigned char*) candidate_token.c_str(),
                                                               candidate_token.length() + 1));
            if(leaf == nullptr) {
                break;
            }

            leaves.push_back(leaf);
        }

        if(common_results_exist(leaves, false)) {
            resolved_queries.push_back(candidate_tokens);
            return;
        }
    }
}

bool Index::common_results_exist(std::vector<art_leaf*>& leaves, bool must_match_phrase) const {
    std::vector<uint32_t> result_ids;
    std::vector<void*> leaf_vals;

    for(auto leaf: leaves) {
        leaf_vals.push_back(leaf->values);
    }

    posting_t::intersect(leaf_vals, result_ids);

    if(result_ids.empty()) {
        return false;
    }

    if(!must_match_phrase) {
        return !result_ids.empty();
    }

    uint32_t* phrase_ids = new uint32_t[result_ids.size()];
    size_t num_phrase_ids;

    posting_t::get_phrase_matches(leaf_vals, false, &result_ids[0], result_ids.size(),
                                  phrase_ids, num_phrase_ids);
    bool phrase_exists = (num_phrase_ids != 0);
    delete [] phrase_ids;
    return phrase_exists;
}


Option<bool> Index::batch_embed_fields(std::vector<nlohmann::json*>& documents, 
                                       const tsl::htrie_map<char, field>& embedding_fields,
                                       const tsl::htrie_map<char, field> & search_schema) {
    for(const auto& field : embedding_fields) {
        std::vector<std::pair<nlohmann::json*, std::string>> texts_to_embed;
        auto indexing_prefix = TextEmbedderManager::get_instance().get_indexing_prefix(field.embed[fields::model_config]);
        for(auto& document : documents) {
            std::string text = indexing_prefix;
            auto embed_from = field.embed[fields::from].get<std::vector<std::string>>();
            for(const auto& field_name : embed_from) {
                auto field_it = search_schema.find(field_name);
                if(field_it.value().type == field_types::STRING) {
                    text += (*document)[field_name].get<std::string>() + " ";
                } else if(field_it.value().type == field_types::STRING_ARRAY) {
                    for(const auto& val : (*document)[field_name]) {
                        text += val.get<std::string>() + " ";
                    }
                }
            }
            texts_to_embed.push_back(std::make_pair(document, text));
        }
        TextEmbedderManager& embedder_manager = TextEmbedderManager::get_instance();
        auto embedder_op = embedder_manager.get_text_embedder(field.embed[fields::model_config]);

        if(!embedder_op.ok()) {
            return Option<bool>(400, embedder_op.error());
        }

        // sort texts by length
        std::sort(texts_to_embed.begin(), texts_to_embed.end(),
                  [](const std::pair<nlohmann::json*, std::string>& a,
                     const std::pair<nlohmann::json*, std::string>& b) {
                      return a.second.size() < b.second.size();
                  });
        
        // get vector of texts
        std::vector<std::string> texts;
        for(const auto& text_to_embed : texts_to_embed) {
            texts.push_back(text_to_embed.second);
        }

        auto embedding_op = embedder_op.get()->batch_embed(texts);

        if(!embedding_op.ok()) {
            return Option<bool>(400, embedding_op.error());
        }

        auto embeddings = embedding_op.get();
        for(size_t i = 0; i < embeddings.size(); i++) {
            auto& embedding = embeddings[i];
            auto& document = texts_to_embed[i].first;
            (*document)[field.name] = embedding;
        }
    }
    return Option<bool>(true);
}

/*
// https://stackoverflow.com/questions/924171/geo-fencing-point-inside-outside-polygon
// NOTE: polygon and point should have been transformed with `transform_for_180th_meridian`
bool Index::is_point_in_polygon(const Geofence& poly, const GeoCoord &point) {
    int i, j;
    bool c = false;
    for (i = 0, j = poly.numVerts - 1; i < poly.numVerts; j = i++) {
        if ((((poly.verts[i].lat <= point.lat) && (point.lat < poly.verts[j].lat))
             || ((poly.verts[j].lat <= point.lat) && (point.lat < poly.verts[i].lat)))
            && (point.lon < (poly.verts[j].lon - poly.verts[i].lon) * (point.lat - poly.verts[i].lat)
                            / (poly.verts[j].lat - poly.verts[i].lat) + poly.verts[i].lon)) {
            c = !c;
        }
    }
    return c;
}
double Index::transform_for_180th_meridian(Geofence &poly) {
    double offset = 0.0;
    double maxLon = -1000, minLon = 1000;
    for(int v=0; v < poly.numVerts; v++) {
        if(poly.verts[v].lon < minLon) {
            minLon = poly.verts[v].lon;
        }
        if(poly.verts[v].lon > maxLon) {
            maxLon = poly.verts[v].lon;
        }
        if(std::abs(minLon - maxLon) > 180) {
            offset = 360.0;
        }
    }
    int i, j;
    for (i = 0, j = poly.numVerts - 1; i < poly.numVerts; j = i++) {
        if (poly.verts[i].lon < 0.0) {
            poly.verts[i].lon += offset;
        }
        if (poly.verts[j].lon < 0.0) {
            poly.verts[j].lon += offset;
        }
    }
    return offset;
}
void Index::transform_for_180th_meridian(GeoCoord &point, double offset) {
    point.lon = point.lon < 0.0 ? point.lon + offset : point.lon;
}
*/
<|MERGE_RESOLUTION|>--- conflicted
+++ resolved
@@ -4549,10 +4549,7 @@
                             const std::vector<size_t>& geopoint_indices) const {
 
     auto const& approx_filter_ids_length = filter_result_iterator->approx_filter_ids_length;
-<<<<<<< HEAD
-
-=======
->>>>>>> b30ba602
+
     uint32_t token_bits = 0;
     const bool check_for_circuit_break = (approx_filter_ids_length > 1000000);
 
