--- conflicted
+++ resolved
@@ -1116,8 +1116,6 @@
                                   const std::vector<char>& token_separators,
                                   std::unordered_map<std::string, std::vector<uint32_t>>& token_to_offsets) {
 
-    std::set<uint64_t> facet_hash_set;  // required to deal with repeating phrases
-
     for(size_t array_index = 0; array_index < strings.size(); array_index++) {
         const std::string& str = strings[array_index];
         std::set<std::string> token_set;  // required to deal with repeating tokens
@@ -1139,23 +1137,6 @@
             token_to_offsets[token].push_back(token_index + 1);
             token_set.insert(token);
             last_token = token;
-<<<<<<< HEAD
-=======
-
-            if(is_facet) {
-                uint64_t token_hash = Index::facet_token_hash(a_field, token);
-                if(token_index == 0) {
-                    facet_hash = token_hash;
-                } else {
-                    facet_hash = StringUtils::hash_combine(facet_hash, token_hash);
-                }
-            }
-        }
-
-        if(is_facet && facet_hash_set.count(facet_hash) == 0) {
-            facet_hashes.push_back(facet_hash);
-            facet_hash_set.insert(facet_hash);
->>>>>>> 06b64d88
         }
 
         if(token_set.empty()) {
@@ -1174,6 +1155,7 @@
         token_to_offsets[last_token].push_back(0);
     }
 }
+
 void Index::initialize_facet_indexes(const field& facet_field) {
     facet_index_v4->initialize(facet_field.name);
 }
