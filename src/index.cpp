--- conflicted
+++ resolved
@@ -2196,7 +2196,6 @@
                                const std::vector<facet_index_type_t>& facet_index_types, bool enable_typos_for_numerical_tokens,
                                bool enable_synonyms, bool synonym_prefix, uint32_t synonym_num_typos,
                                bool enable_typos_for_alpha_numerical_tokens) {
-<<<<<<< HEAD
     if(search_params->group_limit != 0) {
         search(search_params->field_query_tokens,
                search_params->field_query_tokens_non_stemmed,
@@ -2250,8 +2249,6 @@
         search_params->curated_topster->set_first_pass_complete();
 
     }
-=======
->>>>>>> 4c8a3f18
     auto res = search(search_params->field_query_tokens,
                   search_params->field_query_tokens_non_stemmed,
                   search_params->search_fields,
