#include "index.h"

#include <memory>
#include <numeric>
#include <chrono>
#include <set>
#include <unordered_map>
#include <random>
#include <art.h>
#include <array_utils.h>
#include <match_score.h>
#include <string_utils.h>
#include <tokenizer.h>
#include <s2/s2point.h>
#include <s2/s2latlng.h>
#include <s2/s2region_term_indexer.h>
#include <s2/s2cap.h>
#include <s2/s2loop.h>
#include <posting.h>
#include <thread_local_vars.h>
#include <unordered_set>
#include <or_iterator.h>
#include <timsort.hpp>
#include "logger.h"
#include "validator.h"
#include <collection_manager.h>

#define RETURN_CIRCUIT_BREAKER if((std::chrono::duration_cast<std::chrono::microseconds>( \
                  std::chrono::system_clock::now().time_since_epoch()).count() - search_begin_us) > search_stop_us) { \
                    search_cutoff = true; \
                    return ;\
            }

#define RETURN_CIRCUIT_BREAKER_OP if((std::chrono::duration_cast<std::chrono::microseconds>( \
                  std::chrono::system_clock::now().time_since_epoch()).count() - search_begin_us) > search_stop_us) { \
                    search_cutoff = true; \
                    return Option<bool>(true);\
            }

#define BREAK_CIRCUIT_BREAKER if((std::chrono::duration_cast<std::chrono::microseconds>( \
                 std::chrono::system_clock::now().time_since_epoch()).count() - search_begin_us) > search_stop_us) { \
                    search_cutoff = true; \
                    break;\
                }
#define FACET_INDEX_THRESHOLD 1000000000

spp::sparse_hash_map<uint32_t, int64_t, Hasher32> Index::text_match_sentinel_value;
spp::sparse_hash_map<uint32_t, int64_t, Hasher32> Index::seq_id_sentinel_value;
spp::sparse_hash_map<uint32_t, int64_t, Hasher32> Index::eval_sentinel_value;
spp::sparse_hash_map<uint32_t, int64_t, Hasher32> Index::geo_sentinel_value;
spp::sparse_hash_map<uint32_t, int64_t, Hasher32> Index::str_sentinel_value;
spp::sparse_hash_map<uint32_t, int64_t, Hasher32> Index::vector_distance_sentinel_value;
spp::sparse_hash_map<uint32_t, int64_t, Hasher32> Index::vector_query_sentinel_value;

Index::Index(const std::string& name, const uint32_t collection_id, const Store* store,
             SynonymIndex* synonym_index, ThreadPool* thread_pool,
             const tsl::htrie_map<char, field> & search_schema,
             const std::vector<char>& symbols_to_index, const std::vector<char>& token_separators):
        name(name), collection_id(collection_id), store(store), synonym_index(synonym_index), thread_pool(thread_pool),
        search_schema(search_schema),
        seq_ids(new id_list_t(256)), symbols_to_index(symbols_to_index), token_separators(token_separators) {

    facet_index_v4 = new facet_index_t();

    for(const auto& a_field: search_schema) {
        if(!a_field.index) {
            continue;
        }

        if(a_field.num_dim > 0) {
            auto hnsw_index = new hnsw_index_t(a_field.num_dim, 1024, a_field.vec_dist, a_field.hnsw_params["M"].get<uint32_t>(), a_field.hnsw_params["ef_construction"].get<uint32_t>());
            vector_index.emplace(a_field.name, hnsw_index);
            continue;
        }

        if(a_field.is_string()) {
            art_tree *t = new art_tree;
            art_tree_init(t);
            search_index.emplace(a_field.name, t);
        } else if(a_field.is_geopoint()) {
            geo_range_index.emplace(a_field.name, new NumericTrie(32));

            if(!a_field.is_single_geopoint()) {
                spp::sparse_hash_map<uint32_t, int64_t*> * doc_to_geos = new spp::sparse_hash_map<uint32_t, int64_t*>();
                geo_array_index.emplace(a_field.name, doc_to_geos);
            }
        } else {
            if (a_field.range_index) {
                auto trie = a_field.is_bool() ? new NumericTrie(8) :
                            a_field.is_int32() ? new NumericTrie(32) : new NumericTrie(64);
                range_index.emplace(a_field.name, trie);
            } else {
                num_tree_t* num_tree = new num_tree_t;
                numerical_index.emplace(a_field.name, num_tree);
            }
        }

        if(a_field.sort) {
            if(a_field.type == field_types::STRING) {
                adi_tree_t* tree = new adi_tree_t();
                str_sort_index.emplace(a_field.name, tree);
            } else if(a_field.type != field_types::GEOPOINT_ARRAY) {
                auto doc_to_score = new spp::sparse_hash_map<uint32_t, int64_t, Hasher32>();
                sort_index.emplace(a_field.name, doc_to_score);
            }
        }

        if(a_field.facet) {
            initialize_facet_indexes(a_field);
        }

        // initialize for non-string facet fields
        if(a_field.facet && !a_field.is_string()) {
            art_tree *ft = new art_tree;
            art_tree_init(ft);
            search_index.emplace(a_field.faceted_name(), ft);
        }

        if(a_field.infix) {
            array_mapped_infix_t infix_sets(ARRAY_INFIX_DIM);

            for(auto& infix_set: infix_sets) {
                infix_set = new tsl::htrie_set<char>();
            }

            infix_index.emplace(a_field.name, infix_sets);
        }

        if (a_field.is_reference_helper && a_field.is_array()) {
            auto num_tree = new num_tree_t;
            reference_index.emplace(a_field.name, num_tree);

            if (a_field.nested) {
                std::vector<std::string> keys;
                StringUtils::split(a_field.name, keys, ".");

                // `object_array_reference_index` only includes the reference fields that are part of an object array.
                if (search_schema.count(keys[0]) != 0 && search_schema.at(keys[0]).is_array()) {
                    auto index = new spp::sparse_hash_map<std::pair<uint32_t, uint32_t>, uint32_t, pair_hash>();
                    object_array_reference_index.emplace(a_field.name, index);
                }
            }
        }
    }

    num_documents = 0;
}

Index::~Index() {
    std::unique_lock lock(mutex);

    for(auto & name_tree: search_index) {
        art_tree_destroy(name_tree.second);
        delete name_tree.second;
        name_tree.second = nullptr;
    }

    search_index.clear();

    for(auto & name_index: geo_range_index) {
        delete name_index.second;
        name_index.second = nullptr;
    }

    geo_range_index.clear();

    for(auto& name_index: geo_array_index) {
        for(auto& kv: *name_index.second) {
            delete [] kv.second;
        }

        delete name_index.second;
        name_index.second = nullptr;
    }

    geo_array_index.clear();

    for(auto & name_tree: numerical_index) {
        delete name_tree.second;
        name_tree.second = nullptr;
    }

    numerical_index.clear();

    for(auto & name_tree: range_index) {
        delete name_tree.second;
        name_tree.second = nullptr;
    }

    range_index.clear();

    for(auto & name_map: sort_index) {
        delete name_map.second;
        name_map.second = nullptr;
    }

    sort_index.clear();

    for(auto& kv: infix_index) {
        for(auto& infix_set: kv.second) {
            delete infix_set;
            infix_set = nullptr;
        }
    }

    infix_index.clear();

    for(auto& name_tree: str_sort_index) {
        delete name_tree.second;
        name_tree.second = nullptr;
    }

    str_sort_index.clear();

    delete facet_index_v4;
    
    delete seq_ids;

    for(auto& vec_index_kv: vector_index) {
        std::unique_lock lock(vec_index_kv.second->repair_m);
        delete vec_index_kv.second;
    }

    for(auto & name_tree: reference_index) {
        delete name_tree.second;
        name_tree.second = nullptr;
    }

    reference_index.clear();

    for(auto & name_tree: object_array_reference_index) {
        delete name_tree.second;
        name_tree.second = nullptr;
    }

    object_array_reference_index.clear();
}

int64_t Index::get_points_from_doc(const nlohmann::json &document, const std::string & default_sorting_field) {
    int64_t points = 0;

    if(document[default_sorting_field].is_number_float()) {
        // serialize float to an integer and reverse the inverted range
        float n = document[default_sorting_field];
        memcpy(&points, &n, sizeof(int32_t));
        points ^= ((points >> (std::numeric_limits<int32_t>::digits - 1)) | INT32_MIN);
        points = -1 * (INT32_MAX - points);
    } else if(document[default_sorting_field].is_string()) {
        // not much value in supporting default sorting field as string, so we will just dummy it out
        points = 0;
    } else {
        points = document[default_sorting_field].is_boolean() ? int64_t(document[default_sorting_field].get<bool>()) :
                 document[default_sorting_field].get<int64_t>();
    }

    return points;
}

int64_t Index::float_to_int64_t(float f) {
    // https://stackoverflow.com/questions/60530255/convert-float-to-int64-t-while-preserving-ordering
    int32_t i;
    memcpy(&i, &f, sizeof i);
    if (i < 0) {
        i ^= INT32_MAX;
    }
    return i;
}

float Index::int64_t_to_float(int64_t n) {
    int32_t i = (int32_t) n;

    if(i < 0) {
        i ^= INT32_MAX;
    }

    float f;
    memcpy(&f, &i, sizeof f);
    return f;
}

void Index::compute_token_offsets_facets(index_record& record,
                                         const tsl::htrie_map<char, field>& search_schema,
                                         const std::vector<char>& local_token_separators,
                                         const std::vector<char>& local_symbols_to_index) {

    const auto& document = record.doc;

    for(const auto& the_field: search_schema) {
        const std::string& field_name = the_field.name;
        if(document.count(field_name) == 0 || !the_field.index) {
            continue;
        }

        offsets_facet_hashes_t offset_facet_hashes;

        bool is_facet = search_schema.at(field_name).facet;

        // non-string, non-geo faceted field should be indexed as faceted string field as well
        if(the_field.facet && !the_field.is_string() && !the_field.is_geopoint()) {
            if(the_field.is_array()) {
                std::vector<std::string> strings;

                if(the_field.type == field_types::INT32_ARRAY) {
                    for(int32_t value: document[field_name]){
                        auto str = std::to_string(value);
                        strings.emplace_back(std::move(str));
                    }
                } else if(the_field.type == field_types::INT64_ARRAY) {
                    for(int64_t value: document[field_name]){
                        auto str = std::to_string(value);
                        strings.emplace_back(std::move(str));
                    }
                } else if(the_field.type == field_types::FLOAT_ARRAY) {
                    for(float value: document[field_name]){
                        auto str = StringUtils::float_to_str(value);
                        strings.emplace_back(std::move(str));
                    }
                } else if(the_field.type == field_types::BOOL_ARRAY) {
                    for(bool value: document[field_name]){
                        auto str = std::to_string(value);
                        strings.emplace_back(std::move(str));
                    }
                }

                tokenize_string_array(strings, the_field,
                                      local_symbols_to_index, local_token_separators,
                                      offset_facet_hashes.offsets);
            } else {
                std::string text;

                if(the_field.type == field_types::INT32) {
                    auto val = document[field_name].get<int32_t>();
                    text = std::to_string(val);
                } else if(the_field.type == field_types::INT64) {
                    auto val = document[field_name].get<int64_t>();
                    text = std::to_string(val);
                } else if(the_field.type == field_types::FLOAT) {
                    auto val = document[field_name].get<float>();
                    text = StringUtils::float_to_str(val);
                } else if(the_field.type == field_types::BOOL) {
                    auto val = document[field_name].get<bool>();
                    text = std::to_string(val);
                }

                tokenize_string(text, the_field,
                                local_symbols_to_index, local_token_separators,
                                offset_facet_hashes.offsets);
            }
        }

        if(the_field.is_string()) {
            if(the_field.type == field_types::STRING) {
                tokenize_string(document[field_name], the_field,
                                local_symbols_to_index, local_token_separators,
                                offset_facet_hashes.offsets);
            } else {
                tokenize_string_array(document[field_name], the_field,
                                      local_symbols_to_index, local_token_separators,
                                      offset_facet_hashes.offsets);
            }
        }

        if(!offset_facet_hashes.offsets.empty()) {
            record.field_index.emplace(field_name, std::move(offset_facet_hashes));
        }
    }
}

bool doc_contains_field(const nlohmann::json& doc, const field& a_field,
                        const tsl::htrie_map<char, field> & search_schema) {

    if(doc.count(a_field.name)) {
        return true;
    }

    // check for a nested field, e.g. `foo.bar.baz` indexed but `foo.bar` present in schema
    if(a_field.is_object()) {
        auto prefix_it = search_schema.equal_prefix_range(a_field.name);
        std::string nested_field_name;
        for(auto kv = prefix_it.first; kv != prefix_it.second; kv++) {
            kv.key(nested_field_name);
            bool is_child_field = (nested_field_name.size() > a_field.name.size() &&
                                   nested_field_name[a_field.name.size()] == '.');
            if(is_child_field && doc.count(nested_field_name) != 0) {
                return true;
            }
        }
    }

    return false;
}

bool validate_object_field(nlohmann::json& doc, const field& a_field) {
    auto field_it = doc.find(a_field.name);
    if(field_it != doc.end()) {
        if(a_field.type == field_types::OBJECT && doc[a_field.name].is_object()) {
            return true;
        } else if(a_field.type == field_types::OBJECT_ARRAY && doc[a_field.name].is_array()) {
            return true;
        }

        return false;
    }

    std::vector<std::string> field_parts;
    StringUtils::split(a_field.name, field_parts, ".");

    nlohmann::json* obj = &doc;
    bool has_array = false;

    for(auto& field_part: field_parts) {
        if(obj->is_array()) {
            has_array = true;

            if(obj->empty()) {
                return false;
            }

            obj = &obj->at(0);
            if(!obj->is_object()) {
                return false;
            }
        }

        auto obj_it = obj->find(field_part);
        if(obj_it == obj->end()) {
            return false;
        }

        obj = &obj_it.value();
    }

    LOG(INFO) << "obj: " << *obj;
    LOG(INFO) << "doc: " << doc;

    if(a_field.type == field_types::OBJECT && obj->is_object()) {
        return true;
    } else if(a_field.type == field_types::OBJECT_ARRAY && (obj->is_array() || (has_array && obj->is_object()))) {
        return true;
    }

    return false;
}

void Index::validate_and_preprocess(Index *index,
                                    std::vector<index_record>& iter_batch,
                                    const size_t batch_start_index, const size_t batch_size,
                                    const std::string& default_sorting_field,
                                    const tsl::htrie_map<char, field>& search_schema,
                                    const tsl::htrie_map<char, field>& embedding_fields,
                                    const std::string& fallback_field_type,
                                    const std::vector<char>& token_separators,
                                    const std::vector<char>& symbols_to_index,
                                    const bool do_validation, const size_t remote_embedding_batch_size,
                                    const size_t remote_embedding_timeout_ms, const size_t remote_embedding_num_tries, const bool generate_embeddings) {

    // runs in a partitioned thread
    std::vector<index_record*> records_to_embed;

    for(size_t i = 0; i < batch_size; i++) {
        index_record& index_rec = iter_batch[batch_start_index + i];

        try {
            if(!index_rec.indexed.ok()) {
                // some records could have been invalidated upstream
                continue;
            }

            if(index_rec.operation == DELETE) {
                continue;
            }

            handle_doc_ops(search_schema, index_rec.doc, index_rec.old_doc);

            if(do_validation) {
                Option<uint32_t> validation_op = validator_t::validate_index_in_memory(index_rec.doc, index_rec.seq_id,
                                                                          default_sorting_field,
                                                                          search_schema,
                                                                          embedding_fields,
                                                                          index_rec.operation,
                                                                          index_rec.is_update,
                                                                          fallback_field_type,
                                                                          index_rec.dirty_values, generate_embeddings);

                if(!validation_op.ok()) {
                    index_rec.index_failure(validation_op.code(), validation_op.error());
                    continue;
                }
            }

            if(index_rec.is_update) {
                // scrub string fields to reduce delete ops
                get_doc_changes(index_rec.operation, embedding_fields, index_rec.doc, index_rec.old_doc,
                                index_rec.new_doc, index_rec.del_doc);

                if(generate_embeddings) {
                    for(auto& field: index_rec.doc.items()) {
                        for(auto& embedding_field : embedding_fields) {
                            if(!embedding_field.embed[fields::from].is_null()) {
                                auto embed_from_vector = embedding_field.embed[fields::from].get<std::vector<std::string>>();
                                for(auto& embed_from: embed_from_vector) {
                                    if(embed_from == field.key()) {
                                        records_to_embed.push_back(&index_rec);
                                        break;
                                    }
                                }
                            }
                        }
                    }
                }
            } else {
                if(generate_embeddings) {
                    records_to_embed.push_back(&index_rec);
                }
            }

            compute_token_offsets_facets(index_rec, search_schema, token_separators, symbols_to_index);

            int64_t points = 0;

            if(index_rec.doc.count(default_sorting_field) == 0) {
                auto default_sorting_field_it = index->sort_index.find(default_sorting_field);
                if(default_sorting_field_it != index->sort_index.end()) {
                    auto seq_id_it = default_sorting_field_it->second->find(index_rec.seq_id);
                    if(seq_id_it != default_sorting_field_it->second->end()) {
                        points = seq_id_it->second;
                    } else {
                        points = INT64_MIN;
                    }
                } else {
                    points = INT64_MIN;
                }
            } else {
                points = get_points_from_doc(index_rec.doc, default_sorting_field);
            }

            index_rec.points = points;
            index_rec.index_success();
        } catch(const std::exception &e) {
            LOG(INFO) << "Error while validating document: " << e.what();
            index_rec.index_failure(400, e.what());
        }
    }

    if(generate_embeddings) {
        batch_embed_fields(records_to_embed, embedding_fields, search_schema, remote_embedding_batch_size, remote_embedding_timeout_ms, remote_embedding_num_tries);
    }
}

size_t Index::
batch_memory_index(Index *index,
                                 std::vector<index_record>& iter_batch,
                                 const std::string & default_sorting_field,
                                 const tsl::htrie_map<char, field> & actual_search_schema,
                                 const tsl::htrie_map<char, field> & embedding_fields,
                                 const std::string& fallback_field_type,
                                 const std::vector<char>& token_separators,
                                 const std::vector<char>& symbols_to_index,
                                 const bool do_validation, const size_t remote_embedding_batch_size,
                                 const size_t remote_embedding_timeout_ms, const size_t remote_embedding_num_tries, const bool generate_embeddings, 
                                 const bool use_addition_fields, const tsl::htrie_map<char, field>& addition_fields) {
    const size_t concurrency = 4;
    const size_t num_threads = std::min(concurrency, iter_batch.size());
    const size_t window_size = (num_threads == 0) ? 0 :
                               (iter_batch.size() + num_threads - 1) / num_threads;  // rounds up
    const auto& indexable_schema = use_addition_fields ? addition_fields : actual_search_schema;
    

    size_t num_indexed = 0;
    size_t num_processed = 0;
    std::mutex m_process;
    std::condition_variable cv_process;

    size_t num_queued = 0;
    size_t batch_index = 0;

    // local is need to propogate the thread local inside threads launched below
    auto local_write_log_index = write_log_index;

    for(size_t thread_id = 0; thread_id < num_threads && batch_index < iter_batch.size(); thread_id++) {
        size_t batch_len = window_size;

        if(batch_index + window_size > iter_batch.size()) {
            batch_len = iter_batch.size() - batch_index;
        }

        num_queued++;

        index->thread_pool->enqueue([&, batch_index, batch_len]() {
            write_log_index = local_write_log_index;
            validate_and_preprocess(index, iter_batch, batch_index, batch_len, default_sorting_field, actual_search_schema,
                                    embedding_fields, fallback_field_type, token_separators, symbols_to_index, do_validation, remote_embedding_batch_size, remote_embedding_timeout_ms, remote_embedding_num_tries, generate_embeddings);

            std::unique_lock<std::mutex> lock(m_process);
            num_processed++;

            cv_process.notify_one();
        });

        batch_index += batch_len;
    }

    {
        std::unique_lock<std::mutex> lock_process(m_process);
        cv_process.wait(lock_process, [&](){ return num_processed == num_queued; });
    }

    std::unordered_set<std::string> found_fields;

    for(size_t i = 0; i < iter_batch.size(); i++) {
        auto& index_rec = iter_batch[i];

        if(!index_rec.indexed.ok()) {
            // some records could have been invalidated upstream
            continue;
        }

        if(index_rec.is_update) {
            index->remove(index_rec.seq_id, index_rec.del_doc, {}, index_rec.is_update);
        } else if(index_rec.indexed.ok()) {
            num_indexed++;
        }

        for(const auto& kv: index_rec.doc.items()) {
            found_fields.insert(kv.key());
        }
    }

    num_queued = num_processed = 0;
    std::unique_lock ulock(index->mutex);

    for(const auto& field_name: found_fields) {
        //LOG(INFO) << "field name: " << field_name;
        if(field_name != "id" && indexable_schema.count(field_name) == 0) {
            continue;
        }

        num_queued++;

        index->thread_pool->enqueue([&]() {
            write_log_index = local_write_log_index;

            const field& f = (field_name == "id") ?
                             field("id", field_types::STRING, false) : indexable_schema.at(field_name);
            try {
                index->index_field_in_memory(f, iter_batch);
            } catch(std::exception& e) {
                LOG(ERROR) << "Unhandled Typesense error: " << e.what();
                for(auto& record: iter_batch) {
                    record.index_failure(500, "Unhandled Typesense error in index batch, check logs for details.");
                }
            }

            std::unique_lock<std::mutex> lock(m_process);
            num_processed++;
            cv_process.notify_one();
        });
    }

    {
        std::unique_lock<std::mutex> lock_process(m_process);
        cv_process.wait(lock_process, [&](){ return num_processed == num_queued; });
    }

    return num_indexed;
}

void Index::index_field_in_memory(const field& afield, std::vector<index_record>& iter_batch) {
    // indexes a given field of all documents in the batch

    if(afield.name == "id") {
        for(const auto& record: iter_batch) {
            if(!record.indexed.ok()) {
                // some records could have been invalidated upstream
                continue;
            }
            if(!record.is_update && record.indexed.ok()) {
                // for updates, the seq_id will already exist
                seq_ids->upsert(record.seq_id);
            }
        }

        return;
    }

    if(!afield.index) {
        return;
    }

    // We have to handle both these edge cases:
    // a) `afield` might not exist in the document (optional field)
    // b) `afield` value could be empty

    // non-geo faceted field should be indexed as faceted string field as well
    bool is_facet_field = (afield.facet && !afield.is_geopoint());

    if(afield.is_string() || is_facet_field) {
        std::unordered_map<std::string, std::vector<art_document>> token_to_doc_offsets;
        int64_t max_score = INT64_MIN;

        std::unordered_map<facet_value_id_t, std::vector<uint32_t>, facet_value_id_t::Hash> fvalue_to_seq_ids;
        std::unordered_map<uint32_t, std::vector<facet_value_id_t>> seq_id_to_fvalues;

        size_t total_num_docs = seq_ids->num_ids();
        if(afield.facet && total_num_docs > 10*1000 && search_schema.size() > 100) {
            facet_index_v4->check_for_high_cardinality(afield.name, total_num_docs);
        }

        for(const auto& record: iter_batch) {
            if(!record.indexed.ok()) {
                // some records could have been invalidated upstream
                continue;
            }

            const auto& document = record.doc;
            const auto seq_id = record.seq_id;

            if(document.count(afield.name) == 0 || !record.indexed.ok()) {
                continue;
            }

            auto field_index_it = record.field_index.find(afield.name);
            if(field_index_it == record.field_index.end()) {
                continue;
            }

            if(afield.facet) {
                if(afield.is_array()) {
                    const auto& field_values = document[afield.name];
                    for(size_t i = 0; i < field_values.size(); i++) {
                        if(afield.type == field_types::INT32_ARRAY) {
                            int32_t raw_val = field_values[i].get<int32_t>();
                            auto fhash = reinterpret_cast<uint32_t&>(raw_val);
                            facet_value_id_t facet_value_id(std::to_string(raw_val), fhash);
                            fvalue_to_seq_ids[facet_value_id].push_back(seq_id);
                            seq_id_to_fvalues[seq_id].push_back(facet_value_id);
                        } else if(afield.type == field_types::INT64_ARRAY) {
                            int64_t raw_val = field_values[i].get<int64_t>();
                            facet_value_id_t facet_value_id(std::to_string(raw_val));
                            fvalue_to_seq_ids[facet_value_id].push_back(seq_id);
                            seq_id_to_fvalues[seq_id].push_back(facet_value_id);
                        } else if(afield.type == field_types::STRING_ARRAY) {
                            const std::string& raw_val = field_values[i].get<std::string>().substr(0, 100);
                            facet_value_id_t facet_value_id(raw_val);
                            fvalue_to_seq_ids[facet_value_id].push_back(seq_id);
                            seq_id_to_fvalues[seq_id].push_back(facet_value_id);
                        } else if(afield.type == field_types::FLOAT_ARRAY) {
                            float raw_val = field_values[i].get<float>();
                            auto fhash = reinterpret_cast<uint32_t&>(raw_val);
                            facet_value_id_t facet_value_id(StringUtils::float_to_str(raw_val), fhash);
                            fvalue_to_seq_ids[facet_value_id].push_back(seq_id);
                            seq_id_to_fvalues[seq_id].push_back(facet_value_id);
                        } else if(afield.type == field_types::BOOL_ARRAY) {
                            bool raw_val = field_values[i].get<bool>();
                            auto fhash = (uint32_t)raw_val;
                            auto str_val = (raw_val == 1) ? "true" : "false";
                            facet_value_id_t facet_value_id(str_val, fhash);
                            fvalue_to_seq_ids[facet_value_id].push_back(seq_id);
                            seq_id_to_fvalues[seq_id].push_back(facet_value_id);
                        }
                    }
                } else {
                    if(afield.type == field_types::INT32) {
                        int32_t raw_val = document[afield.name].get<int32_t>();
                        auto fhash = reinterpret_cast<uint32_t&>(raw_val);
                        facet_value_id_t facet_value_id(std::to_string(raw_val), fhash);
                        fvalue_to_seq_ids[facet_value_id].push_back(seq_id);
                        seq_id_to_fvalues[seq_id].push_back(facet_value_id);
                    }
                    else if(afield.type == field_types::INT64) {
                        int64_t raw_val = document[afield.name].get<int64_t>();
                        facet_value_id_t facet_value_id(std::to_string(raw_val));
                        fvalue_to_seq_ids[facet_value_id].push_back(seq_id);
                        seq_id_to_fvalues[seq_id].push_back(facet_value_id);
                    }
                    else if(afield.type == field_types::STRING) {
                        const std::string& raw_val = document[afield.name].get<std::string>().substr(0, 100);
                        facet_value_id_t facet_value_id(raw_val);
                        fvalue_to_seq_ids[facet_value_id].push_back(seq_id);
                        seq_id_to_fvalues[seq_id].push_back(facet_value_id);
                    }
                    else if(afield.type == field_types::FLOAT) {
                        float raw_val = document[afield.name].get<float>();
                        const std::string& float_str_val = StringUtils::float_to_str(raw_val);
                        float normalized_raw_val = std::stof(float_str_val);
                        auto fhash = reinterpret_cast<uint32_t&>(normalized_raw_val);
                        facet_value_id_t facet_value_id(float_str_val, fhash);
                        fvalue_to_seq_ids[facet_value_id].push_back(seq_id);
                        seq_id_to_fvalues[seq_id].push_back(facet_value_id);
                    }
                    else if(afield.type == field_types::BOOL) {
                        bool raw_val = document[afield.name].get<bool>();
                        auto fhash = (uint32_t)raw_val;
                        auto str_val = (raw_val == 1) ? "true" : "false";
                        facet_value_id_t facet_value_id(str_val, fhash);
                        fvalue_to_seq_ids[facet_value_id].push_back(seq_id);
                        seq_id_to_fvalues[seq_id].push_back(facet_value_id);
                    }
                }
            }

            if(record.points > max_score) {
                max_score = record.points;
            }

            for(auto& token_offsets: field_index_it->second.offsets) {
                token_to_doc_offsets[token_offsets.first].emplace_back(seq_id, record.points, token_offsets.second);

                if(afield.infix) {
                    auto strhash = StringUtils::hash_wy(token_offsets.first.c_str(), token_offsets.first.size());
                    const auto& infix_sets = infix_index.at(afield.name);
                    infix_sets[strhash % 4]->insert(token_offsets.first);
                }
            }
        }

        facet_index_v4->insert(afield.name, fvalue_to_seq_ids, seq_id_to_fvalues, afield.is_string());

        auto tree_it = search_index.find(afield.faceted_name());
        if(tree_it == search_index.end()) {
            return;
        }

        art_tree *t = tree_it->second;

        for(auto& token_to_doc: token_to_doc_offsets) {
            const std::string& token = token_to_doc.first;
            std::vector<art_document>& documents = token_to_doc.second;

            const auto *key = (const unsigned char *) token.c_str();
            int key_len = (int) token.length() + 1;  // for the terminating \0 char

            //LOG(INFO) << "key: " << key << ", art_doc.id: " << art_doc.id;
            art_inserts(t, key, key_len, max_score, documents);
        }
    }

    if(!afield.is_string()) {
        if (afield.type == field_types::INT32) {
            auto num_tree = afield.range_index ? nullptr : numerical_index.at(afield.name);
            auto trie = afield.range_index ? range_index.at(afield.name) : nullptr;
            iterate_and_index_numerical_field(iter_batch, afield, [&afield, num_tree, trie]
                    (const index_record& record, uint32_t seq_id) {
                int32_t value = record.doc[afield.name].get<int32_t>();
                if (afield.range_index) {
                    trie->insert(value, seq_id);
                } else {
                    num_tree->insert(value, seq_id);
                }
            });
        }

        else if(afield.type == field_types::INT64) {
            auto num_tree = afield.range_index ? nullptr : numerical_index.at(afield.name);
            auto trie = afield.range_index ? range_index.at(afield.name) : nullptr;
            iterate_and_index_numerical_field(iter_batch, afield, [&afield, num_tree, trie]
                    (const index_record& record, uint32_t seq_id) {
                int64_t value = record.doc[afield.name].get<int64_t>();
                if (afield.range_index) {
                    trie->insert(value, seq_id);
                } else {
                    num_tree->insert(value, seq_id);
                }
            });
        }

        else if(afield.type == field_types::FLOAT) {
            auto num_tree = afield.range_index ? nullptr : numerical_index.at(afield.name);
            auto trie = afield.range_index ? range_index.at(afield.name) : nullptr;
            iterate_and_index_numerical_field(iter_batch, afield, [&afield, num_tree, trie]
                    (const index_record& record, uint32_t seq_id) {
                float fvalue = record.doc[afield.name].get<float>();
                int64_t value = float_to_int64_t(fvalue);
                if (afield.range_index) {
                    trie->insert(value, seq_id);
                } else {
                    num_tree->insert(value, seq_id);
                }
            });
        } else if(afield.type == field_types::BOOL) {
            auto num_tree = afield.range_index ? nullptr : numerical_index.at(afield.name);
            auto trie = afield.range_index ? range_index.at(afield.name) : nullptr;
            iterate_and_index_numerical_field(iter_batch, afield, [&afield, num_tree, trie]
                    (const index_record& record, uint32_t seq_id) {
                bool value = record.doc[afield.name].get<bool>();
                if (afield.range_index) {
                    trie->insert(value, seq_id);
                } else {
                    num_tree->insert(value, seq_id);
                }
            });
        } else if(afield.type == field_types::GEOPOINT || afield.type == field_types::GEOPOINT_ARRAY) {
            auto geopoint_range_index = geo_range_index.at(afield.name);

            iterate_and_index_numerical_field(iter_batch, afield,
            [&afield, &geo_array_index=geo_array_index, geopoint_range_index](const index_record& record, uint32_t seq_id) {
                // nested geopoint value inside an array of object will be a simple array so must be treated as geopoint
                bool nested_obj_arr_geopoint = (afield.nested && afield.type == field_types::GEOPOINT_ARRAY &&
                                    !record.doc[afield.name].empty() && record.doc[afield.name][0].is_number());

                if(afield.type == field_types::GEOPOINT || nested_obj_arr_geopoint) {
                    // this could be a nested gepoint array so can have more than 2 array values
                    const std::vector<double>& latlongs = record.doc[afield.name];
                    for(size_t li = 0; li < latlongs.size(); li+=2) {
                        S2RegionTermIndexer::Options options;
                        options.set_index_contains_points_only(true);
                        S2RegionTermIndexer indexer(options);
                        S2Point point = S2LatLng::FromDegrees(latlongs[li], latlongs[li+1]).ToPoint();

                        auto cell = S2CellId(point);
                        geopoint_range_index->insert_geopoint(cell.id(), seq_id);
                    }

                    if(nested_obj_arr_geopoint) {
                        int64_t* packed_latlongs = new int64_t[(latlongs.size()/2) + 1];
                        packed_latlongs[0] = latlongs.size()/2;
                        size_t j_packed_latlongs = 0;

                        for(size_t li = 0; li < latlongs.size(); li+=2) {
                            int64_t packed_latlong = GeoPoint::pack_lat_lng(latlongs[li], latlongs[li+1]);
                            packed_latlongs[j_packed_latlongs + 1] = packed_latlong;
                            j_packed_latlongs++;
                        }

                        geo_array_index.at(afield.name)->emplace(seq_id, packed_latlongs);
                    }
                } else {
                    const std::vector<std::vector<double>>& latlongs = record.doc[afield.name];
                    S2RegionTermIndexer::Options options;
                    options.set_index_contains_points_only(true);
                    S2RegionTermIndexer indexer(options);

                    int64_t* packed_latlongs = new int64_t[latlongs.size() + 1];
                    packed_latlongs[0] = latlongs.size();

                    for(size_t li = 0; li < latlongs.size(); li++) {
                        auto& latlong = latlongs[li];
                        S2Point point = S2LatLng::FromDegrees(latlong[0], latlong[1]).ToPoint();

                        auto cell = S2CellId(point);
                        geopoint_range_index->insert_geopoint(cell.id(), seq_id);

                        int64_t packed_latlong = GeoPoint::pack_lat_lng(latlong[0], latlong[1]);
                        packed_latlongs[li + 1] = packed_latlong;
                    }

                    geo_array_index.at(afield.name)->emplace(seq_id, packed_latlongs);
                }
            });
        } else if(afield.is_array()) {
            // handle vector index first
            if(afield.type == field_types::FLOAT_ARRAY && afield.num_dim > 0) {
                auto vec_index = vector_index[afield.name]->vecdex;
                size_t curr_ele_count = vec_index->getCurrentElementCount();
                if(curr_ele_count + iter_batch.size() > vec_index->getMaxElements()) {
                    vec_index->resizeIndex((curr_ele_count + iter_batch.size()) * 1.3);
                }

                const size_t num_threads = std::min<size_t>(4, iter_batch.size());
                const size_t window_size = (num_threads == 0) ? 0 :
                                           (iter_batch.size() + num_threads - 1) / num_threads;  // rounds up
                size_t num_processed = 0;
                std::mutex m_process;
                std::condition_variable cv_process;

                size_t num_queued = 0;
                size_t result_index = 0;

                for(size_t thread_id = 0; thread_id < num_threads && result_index < iter_batch.size(); thread_id++) {
                    size_t batch_len = window_size;

                    if(result_index + window_size > iter_batch.size()) {
                        batch_len = iter_batch.size() - result_index;
                    }

                    num_queued++;

                    thread_pool->enqueue([thread_id, &afield, &vec_index, &records = iter_batch,
                                          result_index, batch_len, &num_processed, &m_process, &cv_process]() {

                        size_t batch_counter = 0;
                        while(batch_counter < batch_len) {
                            auto& record = records[result_index + batch_counter];
                            if(record.doc.count(afield.name) == 0 || !record.indexed.ok()) {
                                batch_counter++;
                                continue;
                            }

                            try {
                                const std::vector<float>& float_vals = record.doc[afield.name].get<std::vector<float>>();
                                if(float_vals.size() != afield.num_dim) {
                                    record.index_failure(400, "Vector size mismatch.");
                                } else {
                                    if(afield.vec_dist == cosine) {
                                        std::vector<float> normalized_vals(afield.num_dim);
                                        hnsw_index_t::normalize_vector(float_vals, normalized_vals);
                                        vec_index->addPoint(normalized_vals.data(), (size_t)record.seq_id, true);
                                    } else {
                                        vec_index->addPoint(float_vals.data(), (size_t)record.seq_id, true);
                                    }
                                }
                            } catch(const std::exception &e) {
                                record.index_failure(400, e.what());
                            }

                            batch_counter++;
                        }

                        std::unique_lock<std::mutex> lock(m_process);
                        num_processed++;
                        cv_process.notify_one();
                    });

                    result_index += batch_len;
                }

                std::unique_lock<std::mutex> lock_process(m_process);
                cv_process.wait(lock_process, [&](){ return num_processed == num_queued; });
                return;
            }

            // all other numerical arrays
            auto num_tree = afield.range_index ? nullptr : numerical_index.at(afield.name);
            auto trie = afield.range_index ? range_index.at(afield.name) : nullptr;
            auto reference = reference_index.count(afield.name) != 0 ? reference_index.at(afield.name) : nullptr;
            auto object_array_reference = object_array_reference_index.count(afield.name) != 0 ?
                                                                object_array_reference_index.at(afield.name) : nullptr;
            iterate_and_index_numerical_field(iter_batch, afield, [&afield, num_tree, trie, reference, object_array_reference]
                    (const index_record& record, uint32_t seq_id) {
                for(size_t arr_i = 0; arr_i < record.doc[afield.name].size(); arr_i++) {
                    const auto& arr_value = record.doc[afield.name][arr_i];

                    if(afield.type == field_types::INT32_ARRAY) {
                        const int32_t value = arr_value;
                        if (afield.range_index) {
                            trie->insert(value, seq_id);
                        } else {
                            num_tree->insert(value, seq_id);
                        }
                    }

                    else if(afield.type == field_types::INT64_ARRAY) {
                        int64_t value;
                        if (object_array_reference != nullptr) { // arr_value is an array [object_index, value]
                            value = arr_value.at(1);
                        } else {
                            value = arr_value;
                        }

                        if (afield.range_index) {
                            trie->insert(value, seq_id);
                        } else {
                            num_tree->insert(value, seq_id);
                        }
                        if (reference != nullptr) {
                            reference->insert(seq_id, value);
                        }
                        if (object_array_reference != nullptr) {
                            (*object_array_reference)[std::make_pair(seq_id, arr_value.at(0))] = value;
                        }
                    }

                    else if(afield.type == field_types::FLOAT_ARRAY) {
                        const float fvalue = arr_value;
                        int64_t value = float_to_int64_t(fvalue);
                        if (afield.range_index) {
                            trie->insert(value, seq_id);
                        } else {
                            num_tree->insert(value, seq_id);
                        }
                    }

                    else if(afield.type == field_types::BOOL_ARRAY) {
                        const bool value = record.doc[afield.name][arr_i];
                        if (afield.range_index) {
                            trie->insert(value, seq_id);
                        } else {
                            num_tree->insert(value, seq_id);
                        }
                    }
                }
            });
        }

        // add numerical values automatically into sort index if sorting is enabled
        if(afield.is_num_sortable() && afield.type != field_types::GEOPOINT_ARRAY) {
            auto doc_to_score = sort_index.at(afield.name);

            bool is_integer = afield.is_integer();
            bool is_float = afield.is_float();
            bool is_bool = afield.is_bool();
            bool is_geopoint = afield.is_geopoint();

            for(const auto& record: iter_batch) {
                if(!record.indexed.ok()) {
                    continue;
                }

                const auto& document = record.doc;
                const auto seq_id = record.seq_id;

                if (document.count(afield.name) == 0 || !afield.index) {
                    continue;
                }

                if(is_integer) {
                    doc_to_score->emplace(seq_id, document[afield.name].get<int64_t>());
                } else if(is_float) {
                    int64_t ifloat = float_to_int64_t(document[afield.name].get<float>());
                    doc_to_score->emplace(seq_id, ifloat);
                } else if(is_bool) {
                    doc_to_score->emplace(seq_id, (int64_t) document[afield.name].get<bool>());
                } else if(is_geopoint) {
                    const std::vector<double>& latlong = document[afield.name];
                    int64_t lat_lng = GeoPoint::pack_lat_lng(latlong[0], latlong[1]);
                    doc_to_score->emplace(seq_id, lat_lng);
                }
            }
        }
    } else if(afield.is_str_sortable()) {
        adi_tree_t* str_tree = str_sort_index.at(afield.name);

        for(const auto& record: iter_batch) {
            if(!record.indexed.ok()) {
                continue;
            }

            const auto& document = record.doc;
            const auto seq_id = record.seq_id;

            if (document.count(afield.name) == 0 || !afield.index) {
                continue;
            }

            std::string raw_str = document[afield.name].get<std::string>();
            Tokenizer str_tokenizer("", true, false, "", {' '});
            str_tokenizer.tokenize(raw_str);

            if(!raw_str.empty()) {
                str_tree->index(seq_id, raw_str.substr(0, 2000));
            }
        }
    }
}

void Index::tokenize_string(const std::string& text, const field& a_field,
                            const std::vector<char>& symbols_to_index,
                            const std::vector<char>& token_separators,
                            std::unordered_map<std::string, std::vector<uint32_t>>& token_to_offsets) {

    Tokenizer tokenizer(text, true, !a_field.is_string(), a_field.locale, symbols_to_index, token_separators);
    std::string token;
    std::string last_token;
    size_t token_index = 0;

    while(tokenizer.next(token, token_index)) {
        if(token.empty()) {
            continue;
        }

        if(token.size() > 100) {
            token.erase(100);
        }
        
        if(a_field.is_stem()) {
            auto stemmer = a_field.get_stemmer();
            if(stemmer) {
                token = stemmer->stem(token);
            } else {
                LOG(INFO) << "Stemmer couldn't be initialized for field: " << a_field.name;
            }
        }

        token_to_offsets[token].push_back(token_index + 1);
        last_token = token;
    }

    if(!token_to_offsets.empty()) {
        // push 0 for the last occurring token (used for exact match ranking)
        token_to_offsets[last_token].push_back(0);
    }
}

void Index::tokenize_string_array(const std::vector<std::string>& strings,
                                  const field& a_field,
                                  const std::vector<char>& symbols_to_index,
                                  const std::vector<char>& token_separators,
                                  std::unordered_map<std::string, std::vector<uint32_t>>& token_to_offsets) {

    for(size_t array_index = 0; array_index < strings.size(); array_index++) {
        const std::string& str = strings[array_index];
        std::set<std::string> token_set;  // required to deal with repeating tokens

        Tokenizer tokenizer(str, true, !a_field.is_string(), a_field.locale, symbols_to_index, token_separators);
        std::string token, last_token;
        size_t token_index = 0;

        // iterate and append offset positions
        while(tokenizer.next(token, token_index)) {
            if(token.empty()) {
                continue;
            }

            if(token.size() > 100) {
                token.erase(100);
            }

            if(a_field.is_stem()) {
                auto stemmer = a_field.get_stemmer();
                if(stemmer) {
                    token = stemmer->stem(token);
                } else {
                    LOG(INFO) << "Stemmer couldn't be initialized for field: " << a_field.name;
                }
            }

            token_to_offsets[token].push_back(token_index + 1);
            token_set.insert(token);
            last_token = token;
        }

        if(token_set.empty()) {
            continue;
        }

        for(auto& the_token: token_set) {
            // repeat last element to indicate end of offsets for this array index
            token_to_offsets[the_token].push_back(token_to_offsets[the_token].back());

            // iterate and append this array index to all tokens
            token_to_offsets[the_token].push_back(array_index);
        }

        // push 0 for the last occurring token (used for exact match ranking)
        token_to_offsets[last_token].push_back(0);
    }
}

void Index::initialize_facet_indexes(const field& facet_field) {
    facet_index_v4->initialize(facet_field.name);
}

void Index::compute_facet_stats(facet &a_facet, const std::string& raw_value, const std::string & field_type,
                                const size_t count) {
    if(field_type == field_types::INT32 || field_type == field_types::INT32_ARRAY) {
        int32_t val = std::stoi(raw_value);
        if (val < a_facet.stats.fvmin) {
            a_facet.stats.fvmin = val;
        }
        if (val > a_facet.stats.fvmax) {
            a_facet.stats.fvmax = val;
        }
        a_facet.stats.fvsum += (count * val);
        a_facet.stats.fvcount += count;
    } else if(field_type == field_types::INT64 || field_type == field_types::INT64_ARRAY) {
        int64_t val = std::stoll(raw_value);
        if(val < a_facet.stats.fvmin) {
            a_facet.stats.fvmin = val;
        }
        if(val > a_facet.stats.fvmax) {
            a_facet.stats.fvmax = val;
        }
        a_facet.stats.fvsum += (count * val);
        a_facet.stats.fvcount += count;
    } else if(field_type == field_types::FLOAT || field_type == field_types::FLOAT_ARRAY) {
        float val = std::stof(raw_value);
        if(val < a_facet.stats.fvmin) {
            a_facet.stats.fvmin = val;
        }
        if(val > a_facet.stats.fvmax) {
            a_facet.stats.fvmax = val;
        }
        a_facet.stats.fvsum += (count * val);
        a_facet.stats.fvcount += count;
    }
}

void Index::compute_facet_stats(facet &a_facet, int64_t raw_value, const std::string & field_type) {
    if(field_type == field_types::INT32 || field_type == field_types::INT32_ARRAY) {
        int32_t val = raw_value;
        if (val < a_facet.stats.fvmin) {
            a_facet.stats.fvmin = val;
        }
        if (val > a_facet.stats.fvmax) {
            a_facet.stats.fvmax = val;
        }
        a_facet.stats.fvsum += val;
        a_facet.stats.fvcount++;
    } else if(field_type == field_types::INT64 || field_type == field_types::INT64_ARRAY) {
        int64_t val = raw_value;
        if(val < a_facet.stats.fvmin) {
            a_facet.stats.fvmin = val;
        }
        if(val > a_facet.stats.fvmax) {
            a_facet.stats.fvmax = val;
        }
        a_facet.stats.fvsum += val;
        a_facet.stats.fvcount++;
    } else if(field_type == field_types::FLOAT || field_type == field_types::FLOAT_ARRAY) {
        float val = reinterpret_cast<float&>(raw_value);
        if(val < a_facet.stats.fvmin) {
            a_facet.stats.fvmin = val;
        }
        if(val > a_facet.stats.fvmax) {
            a_facet.stats.fvmax = val;
        }
        a_facet.stats.fvsum += val;
        a_facet.stats.fvcount++;
    }
}

int64_t Index::get_doc_val_from_sort_index(sort_index_iterator sort_index_it, uint32_t doc_seq_id) const {

    if(sort_index_it != sort_index.end()){
        auto doc_id_val_map = sort_index_it->second;
        auto doc_seq_id_it = doc_id_val_map->find(doc_seq_id);

        if(doc_seq_id_it != doc_id_val_map->end()){
            return doc_seq_id_it->second;
        }
    }

    return INT64_MAX;
}

std::vector<group_by_field_it_t> Index::get_group_by_field_iterators(const std::vector<std::string>& group_by_fields,
                                                                     bool is_reverse) const {
    std::vector<group_by_field_it_t> group_by_field_it_vec;
    for (const auto &field_name: group_by_fields) {
        if (!facet_index_v4->has_hash_index(field_name)) {
            continue;
        }
        auto facet_index = facet_index_v4->get_facet_hash_index(field_name);
        auto facet_index_it = is_reverse ? facet_index->new_rev_iterator() : facet_index->new_iterator();

        group_by_field_it_t group_by_field_it_struct {field_name, std::move(facet_index_it),
                                                      search_schema.at(field_name).is_array()};
        group_by_field_it_vec.emplace_back(std::move(group_by_field_it_struct));
    }
    return group_by_field_it_vec;
}

void Index::do_facets(std::vector<facet> & facets, facet_query_t & facet_query,
                      bool estimate_facets, size_t facet_sample_percent,
                      const std::vector<facet_info_t>& facet_infos,
                      const size_t group_limit, const std::vector<std::string>& group_by_fields,
                      const bool group_missing_values,
                      const uint32_t* result_ids, size_t results_size, 
                      int max_facet_count, bool is_wildcard_no_filter_query,
                      facet_index_type_t facet_index_type) const {

    if(results_size == 0) {
        return ;
    }

    std::vector<group_by_field_it_t> group_by_field_it_vec;

    size_t total_docs = seq_ids->num_ids();
    // assumed that facet fields have already been validated upstream
    for(auto& a_facet : facets) {
        auto findex = a_facet.orig_index;
        const auto& facet_field = facet_infos[findex].facet_field;
        const bool use_facet_query = facet_infos[findex].use_facet_query;
        const auto& fquery_hashes = facet_infos[findex].hashes;
        const bool should_compute_stats = facet_infos[findex].should_compute_stats;
        const bool use_value_index = facet_infos[findex].use_value_index;

        auto sort_index_it = sort_index.find(a_facet.field_name);
        auto facet_sort_index_it = sort_index.find(a_facet.sort_field);

        if(facet_sample_percent == 0) {
            facet_sample_percent = 1;
        }

        size_t mod_value = 100 / facet_sample_percent;

        auto num_facet_values = facet_index_v4->get_facet_count(facet_field.name);
        if(num_facet_values == 0) {
            continue;
        }

        bool facet_value_index_exists = facet_index_v4->has_value_index(facet_field.name);

#ifdef TEST_BUILD
        if(facet_index_type == VALUE) {
#else
        if(facet_value_index_exists && use_value_index) {
#endif
            // LOG(INFO) << "Using intersection to find facets";
            a_facet.is_intersected = true;

            std::map<std::string, docid_count_t> facet_results;
            std::string sort_order = a_facet.is_sort_by_alpha ? a_facet.sort_order : "";

            facet_index_v4->intersect(a_facet, facet_field,use_facet_query,
                                      facet_infos[findex].fvalue_searched_tokens,
                                      symbols_to_index, token_separators,
                                      result_ids, results_size, max_facet_count, facet_results,
                                      is_wildcard_no_filter_query, sort_order);

            for(const auto& kv : facet_results) {
                //range facet processing
                if(a_facet.is_range_query) {
                    int64_t doc_val = std::stoll(kv.first);
                    std::pair<int64_t , std::string> range_pair {};

                    if(facet_field.is_float()) {
                        float val = std::stof(kv.first);
                        doc_val = Index::float_to_int64_t(val);
                    }

                    if(a_facet.get_range(doc_val, range_pair)) {
                        const auto& range_id = range_pair.first;
                        facet_count_t& facet_count = a_facet.result_map[range_id];
                        facet_count.count += kv.second.count;
                    }
                } else { 
                    facet_count_t& facet_count = a_facet.value_result_map[kv.first];
                    facet_count.count = kv.second.count;
                    facet_count.doc_id = kv.second.doc_id;
                }

                if(should_compute_stats) {
                    //LOG(INFO) << "Computing facet stats for facet value" << kv.first;
                    compute_facet_stats(a_facet, kv.first, facet_field.type, kv.second.count);
                }
            }

            if(should_compute_stats) {
                auto numerical_index_it = numerical_index.find(a_facet.field_name);
                if(numerical_index_it != numerical_index.end()) {
                    auto min_max_pair = numerical_index_it->second->get_min_max(result_ids,
                                                                                results_size);
                    if(facet_field.is_float()) {
                        a_facet.stats.fvmin = int64_t_to_float(min_max_pair.first);
                        a_facet.stats.fvmax = int64_t_to_float(min_max_pair.second);
                    } else {
                        a_facet.stats.fvmin = min_max_pair.first;
                        a_facet.stats.fvmax = min_max_pair.second;
                    }
                }
            }
        } else {
            //LOG(INFO) << "Using hashing to find facets";
            bool facet_hash_index_exists = facet_index_v4->has_hash_index(facet_field.name);
            if(!facet_hash_index_exists) {
                continue;
            }

            const auto& fhash_int64_map = facet_index_v4->get_fhash_int64_map(a_facet.field_name);

            const auto facet_field_is_array = facet_field.is_array();
            const auto facet_field_is_int64 = facet_field.is_int64();

            const auto& facet_index = facet_index_v4->get_facet_hash_index(facet_field.name);
            posting_list_t::iterator_t facet_index_it = facet_index->new_iterator();
            std::vector<uint32_t> facet_hashes(1);

            if (group_limit != 0) {
                group_by_field_it_vec = get_group_by_field_iterators(group_by_fields);
            }

            for(size_t i = 0; i < results_size; i++) {
                // if sampling is enabled, we will skip a portion of the results to speed up things
                if(estimate_facets) {
                    if(i % mod_value != 0) {
                        continue;
                    }
                }

                uint32_t doc_seq_id = result_ids[i];
                facet_index_it.skip_to(doc_seq_id);

                if(!facet_index_it.valid()) {
                    break;
                }

                if(facet_index_it.id() != doc_seq_id) {
                    continue;
                }

                facet_hashes.clear();
                if(facet_field_is_array) {
                    posting_list_t::get_offsets(facet_index_it, facet_hashes);
                } else {
                    facet_hashes.push_back(facet_index_it.offset());
                }

                uint64_t distinct_id = 0;
                if(group_limit) {
                    distinct_id = 1;
                    for(auto& kv : group_by_field_it_vec) {
                        get_distinct_id(kv.it, doc_seq_id, kv.is_array, group_missing_values, distinct_id, false);
                    }
                }
                //LOG(INFO) << "facet_hash_count " << facet_hash_count;
                if(((i + 1) % 16384) == 0) {
                    RETURN_CIRCUIT_BREAKER
                }

                std::set<uint32_t> unique_facet_hashes;

                for(size_t j = 0; j < facet_hashes.size(); j++) {
                    const auto& fhash = facet_hashes[j];

                    // explicitly check for value of facet_hashes to avoid set lookup/insert for non-array faceting
                    if(facet_hashes.size() > 1) {
                        if(unique_facet_hashes.count(fhash) != 0) {
                            continue;
                        } else {
                            unique_facet_hashes.insert(fhash);
                        }
                    }

                    if(should_compute_stats) {
                        int64_t val = fhash;
                        if(facet_field_is_int64) {
                            if(fhash_int64_map.find(fhash) != fhash_int64_map.end()) {
                                val = fhash_int64_map.at(fhash);
                            } else {
                                val = INT64_MAX;
                            }
                        }

                        compute_facet_stats(a_facet, val, facet_field.type);
                    }

                    if(a_facet.is_range_query) {
                        int64_t doc_val = get_doc_val_from_sort_index(sort_index_it, doc_seq_id);

                        std::pair<int64_t , std::string> range_pair {};
                        if(a_facet.get_range(doc_val, range_pair)) {
                            const auto& range_id = range_pair.first;
                            facet_count_t& facet_count = a_facet.result_map[range_id];
                            facet_count.count += 1;

                            if(group_limit) {
                                a_facet.hash_groups[range_id].emplace(distinct_id);
                            }
                        }
                    } else if(!use_facet_query || fquery_hashes.find(fhash) != fquery_hashes.end()) {
                        facet_count_t& facet_count = a_facet.result_map[fhash];
                        //LOG(INFO) << "field: " << a_facet.field_name << ", doc id: " << doc_seq_id << ", hash: " <<  fhash;
                        facet_count.doc_id = doc_seq_id;
                        facet_count.array_pos = j;
                        if(group_limit) {
                            a_facet.hash_groups[fhash].emplace(distinct_id);
                        } else {
                            facet_count.count += 1;
                        }
                        if(use_facet_query) {
                            //LOG (INFO) << "adding hash tokens for hash " << fhash;
                            a_facet.hash_tokens[fhash] = fquery_hashes.at(fhash);
                        }
                        if(!a_facet.sort_field.empty()) {
                            facet_count.sort_field_val = get_doc_val_from_sort_index(facet_sort_index_it, doc_seq_id);
                            //LOG(INFO) << "found sort_field val " << facet_count.sort_field;
                        }
                    }
                }
            }
        }
    }
}

void Index::aggregate_topster(Topster* agg_topster, Topster* index_topster) {
    if(index_topster->distinct) {
        for(auto &group_topster_entry: index_topster->group_kv_map) {
            Topster* group_topster = group_topster_entry.second;
            for(const auto& map_kv: group_topster->kv_map) {
                agg_topster->add(map_kv.second);
            }
        }
    } else {
        for(const auto& map_kv: index_topster->kv_map) {
            agg_topster->add(map_kv.second);
        }
    }
}

Option<bool> Index::search_all_candidates(const size_t num_search_fields,
                                          const text_match_type_t match_type,
                                          const std::vector<search_field_t>& the_fields,
                                          filter_result_iterator_t* const filter_result_iterator,
                                          const uint32_t* exclude_token_ids, size_t exclude_token_ids_size,
                                          const std::unordered_set<uint32_t>& excluded_group_ids,
                                          const std::vector<sort_by>& sort_fields,
                                          std::vector<tok_candidates>& token_candidates_vec,
                                          std::vector<std::vector<art_leaf*>>& searched_queries,
                                          tsl::htrie_map<char, token_leaf>& qtoken_set,
                                          const std::vector<token_t>& dropped_tokens,
                                          Topster* topster,
                                          spp::sparse_hash_map<uint64_t, uint32_t>& groups_processed,
                                          uint32_t*& all_result_ids, size_t& all_result_ids_len,
                                          const size_t typo_tokens_threshold,
                                          const size_t group_limit,
                                          const std::vector<std::string>& group_by_fields,
                                          const bool group_missing_values,
                                          const std::vector<token_t>& query_tokens,
                                          const std::vector<uint32_t>& num_typos,
                                          const std::vector<bool>& prefixes,
                                          bool prioritize_exact_match,
                                          const bool prioritize_token_position,
                                          const bool prioritize_num_matching_fields,
                                          const bool exhaustive_search,
                                          const size_t max_candidates,
                                          int syn_orig_num_tokens,
                                          const int* sort_order,
                                          std::array<spp::sparse_hash_map<uint32_t, int64_t, Hasher32>*, 3>& field_values,
                                          const std::vector<size_t>& geopoint_indices,
                                          std::set<uint64>& query_hashes,
                                          std::vector<uint32_t>& id_buff, const std::string& collection_name) const {

    /*if(!token_candidates_vec.empty()) {
        LOG(INFO) << "Prefix candidates size: " << token_candidates_vec.back().candidates.size();
        LOG(INFO) << "max_candidates: " << max_candidates;
        LOG(INFO) << "token_candidates_vec.size(): " << token_candidates_vec.size();
    }*/

    auto product = []( long long a, tok_candidates & b ) { return a*b.candidates.size(); };
    long long int N = std::accumulate(token_candidates_vec.begin(), token_candidates_vec.end(), 1LL, product);

    // escape hatch to prevent too much looping but subject to being overriden explicitly via `max_candidates`
    long long combination_limit = (num_search_fields == 1 && prefixes[0]) ? max_candidates :
                                  std::max<size_t>(Index::COMBINATION_MIN_LIMIT, max_candidates);

    for(long long n = 0; n < N && n < combination_limit; ++n) {
        RETURN_CIRCUIT_BREAKER_OP

        std::vector<token_t> query_suggestion(token_candidates_vec.size());

        uint64 qhash;
        uint32_t total_cost = next_suggestion2(token_candidates_vec, n, query_suggestion, qhash);

        /*LOG(INFO) << "n: " << n;
        std::stringstream fullq;
        for(const auto& qtok : query_suggestion) {
            fullq << qtok.value << " ";
        }
        LOG(INFO) << "query: " << fullq.str() << ", total_cost: " << total_cost
                  << ", all_result_ids_len: " << all_result_ids_len << ", bufsiz: " << id_buff.size();*/

        if(query_hashes.find(qhash) != query_hashes.end()) {
            // skip this query since it has already been processed before
            //LOG(INFO) << "Skipping qhash " << qhash;
            continue;
        }

        //LOG(INFO) << "field_num_results: " << field_num_results << ", typo_tokens_threshold: " << typo_tokens_threshold;

        auto search_across_fields_op =  search_across_fields(query_suggestion, num_typos, prefixes, the_fields,
                                                             num_search_fields, match_type,
                                                             sort_fields, topster,groups_processed,
                                                             searched_queries, qtoken_set, dropped_tokens,
                                                             group_limit, group_by_fields, group_missing_values,
                                                             prioritize_exact_match, prioritize_token_position,
                                                             prioritize_num_matching_fields,
                                                             filter_result_iterator,
                                                             total_cost, syn_orig_num_tokens,
                                                             exclude_token_ids, exclude_token_ids_size, excluded_group_ids,
                                                             sort_order, field_values, geopoint_indices,
                                                             id_buff, all_result_ids, all_result_ids_len,
                                                             collection_name);
        if (!search_across_fields_op.ok()) {
            return search_across_fields_op;
        }

        query_hashes.insert(qhash);
        filter_result_iterator->reset();
        search_cutoff = search_cutoff || filter_result_iterator->validity == filter_result_iterator_t::timed_out;
    }

    return Option<bool>(true);
}

bool Index::field_is_indexed(const std::string& field_name) const {
    return search_index.count(field_name) != 0 ||
    numerical_index.count(field_name) != 0 ||
    range_index.count(field_name) != 0 ||
    geo_range_index.count(field_name) != 0;
}

Option<bool> Index::do_filtering_with_lock(filter_node_t* const filter_tree_root,
                                           filter_result_t& filter_result,
                                           const std::string& collection_name) const {
    std::shared_lock lock(mutex);

    auto filter_result_iterator = filter_result_iterator_t(collection_name, this, filter_tree_root,
                                                           search_begin_us, search_stop_us);
    auto filter_init_op = filter_result_iterator.init_status();
    if (!filter_init_op.ok()) {
        return filter_init_op;
    }

    filter_result_iterator.compute_iterators();
    if (filter_result_iterator.approx_filter_ids_length == 0) {
        return Option(true);
    }

    if (filter_result_iterator.reference.empty()) {
        filter_result.count = filter_result_iterator.to_filter_id_array(filter_result.docs);
        return Option(true);
    }

    uint32_t count = filter_result_iterator.approx_filter_ids_length, dummy;
    auto ref_filter_result = new filter_result_t();
    std::unique_ptr<filter_result_t> ref_filter_result_guard(ref_filter_result);
    filter_result_iterator.get_n_ids(count, dummy, nullptr, 0, ref_filter_result);

    if (filter_result_iterator.validity == filter_result_iterator_t::timed_out) {
        return Option<bool>(true);
    }

    filter_result = std::move(*ref_filter_result);
    return Option(true);
}

void aggregate_nested_references(single_filter_result_t *const reference_result,
                                 reference_filter_result_t& ref_filter_result) {
    // Add reference doc id in result.
    auto temp_docs = new uint32_t[ref_filter_result.count + 1];
    std::copy(ref_filter_result.docs, ref_filter_result.docs + ref_filter_result.count, temp_docs);
    temp_docs[ref_filter_result.count] = reference_result->seq_id;

    delete[] ref_filter_result.docs;
    ref_filter_result.docs = temp_docs;
    ref_filter_result.count++;
    ref_filter_result.is_reference_array_field = false;

    // Add references of the reference doc id in result.
    auto& references = ref_filter_result.coll_to_references;
    auto temp_references = new std::map<std::string, reference_filter_result_t>[ref_filter_result.count] {};
    for (uint32_t i = 0; i < ref_filter_result.count - 1; i++) {
        temp_references[i] = std::move(references[i]);
    }
    temp_references[ref_filter_result.count - 1] = std::move(reference_result->reference_filter_results);

    delete[] references;
    references = temp_references;
}

Option<bool> Index::do_reference_filtering_with_lock(filter_node_t* const filter_tree_root,
                                                     filter_result_t& filter_result,
                                                     const std::string& ref_collection_name,
                                                     const std::string& reference_helper_field_name) const {
    std::shared_lock lock(mutex);

    auto ref_filter_result_iterator = filter_result_iterator_t(ref_collection_name, this, filter_tree_root,
                                                               search_begin_us, search_stop_us);
    auto filter_init_op = ref_filter_result_iterator.init_status();
    if (!filter_init_op.ok()) {
        return filter_init_op;
    }

    ref_filter_result_iterator.compute_iterators();
    if (ref_filter_result_iterator.approx_filter_ids_length == 0) {
        return Option(true);
    }

    uint32_t count = ref_filter_result_iterator.approx_filter_ids_length, dummy;
    auto ref_filter_result = new filter_result_t();
    std::unique_ptr<filter_result_t> ref_filter_result_guard(ref_filter_result);
    ref_filter_result_iterator.get_n_ids(count, dummy, nullptr, 0, ref_filter_result);

    if (ref_filter_result_iterator.validity == filter_result_iterator_t::timed_out) {
        return Option<bool>(true);
    }

    uint32_t* reference_docs = ref_filter_result->docs;
    ref_filter_result->docs = nullptr;
    std::unique_ptr<uint32_t[]> docs_guard(reference_docs);

    auto const is_nested_join = !ref_filter_result_iterator.reference.empty();
    if (search_schema.at(reference_helper_field_name).is_singular()) { // Only one reference per doc.
        if (sort_index.count(reference_helper_field_name) == 0) {
            return Option<bool>(400, "`" + reference_helper_field_name + "` is not present in sort index.");
        }
        auto const& ref_index = *sort_index.at(reference_helper_field_name);

        if (is_nested_join) {
            // In case of nested join, we need to collect all the doc ids from the reference ids along with their references.
            std::vector<std::pair<uint32_t, single_filter_result_t*>> id_pairs;
            std::unordered_set<uint32_t> unique_doc_ids;

            for (uint32_t i = 0; i < count; i++) {
                auto& reference_doc_id = reference_docs[i];
                auto reference_doc_references = std::move(ref_filter_result->coll_to_references[i]);
                if (ref_index.count(reference_doc_id) == 0) { // Reference field might be optional.
                    continue;
                }
                auto doc_id = ref_index.at(reference_doc_id);

                id_pairs.emplace_back(std::make_pair(doc_id, new single_filter_result_t(reference_doc_id,
                                                                                        std::move(reference_doc_references),
                                                                                        false)));
                unique_doc_ids.insert(doc_id);
            }

            if (id_pairs.empty()) {
                return Option(true);
            }

            std::sort(id_pairs.begin(), id_pairs.end(), [](auto const& left, auto const& right) {
                return left.first < right.first;
            });

            filter_result.count = unique_doc_ids.size();
            filter_result.docs = new uint32_t[unique_doc_ids.size()];
            filter_result.coll_to_references = new std::map<std::string, reference_filter_result_t>[unique_doc_ids.size()] {};

            reference_filter_result_t previous_doc_references;
            for (uint32_t i = 0, previous_doc = id_pairs[0].first + 1, result_index = 0; i < id_pairs.size(); i++) {
                auto const& current_doc = id_pairs[i].first;
                auto& reference_result = id_pairs[i].second;

                if (current_doc != previous_doc) {
                    filter_result.docs[result_index] = current_doc;
                    if (result_index > 0) {
                        std::map<std::string, reference_filter_result_t> references;
                        references[ref_collection_name] = std::move(previous_doc_references);
                        filter_result.coll_to_references[result_index - 1] = std::move(references);
                    }

                    result_index++;
                    previous_doc = current_doc;
                    aggregate_nested_references(reference_result, previous_doc_references);
                } else {
                    aggregate_nested_references(reference_result, previous_doc_references);
                }
            }

            if (previous_doc_references.count != 0) {
                std::map<std::string, reference_filter_result_t> references;
                references[ref_collection_name] = std::move(previous_doc_references);
                filter_result.coll_to_references[filter_result.count - 1] = std::move(references);
            }

            for (auto &item: id_pairs) {
                delete item.second;
            }

            return Option(true);
        }

        // Collect all the doc ids from the reference ids.
        std::vector<std::pair<uint32_t, uint32_t>> id_pairs;
        std::unordered_set<uint32_t> unique_doc_ids;

        for (uint32_t i = 0; i < count; i++) {
            auto& reference_doc_id = reference_docs[i];
            if (ref_index.count(reference_doc_id) == 0) { // Reference field might be optional.
                continue;
            }
            auto doc_id = ref_index.at(reference_doc_id);

            id_pairs.emplace_back(std::make_pair(doc_id, reference_doc_id));
            unique_doc_ids.insert(doc_id);
        }

        if (id_pairs.empty()) {
            return Option(true);
        }

        std::sort(id_pairs.begin(), id_pairs.end(), [](auto const& left, auto const& right) {
            return left.first < right.first;
        });

        filter_result.count = unique_doc_ids.size();
        filter_result.docs = new uint32_t[unique_doc_ids.size()];
        filter_result.coll_to_references = new std::map<std::string, reference_filter_result_t>[unique_doc_ids.size()] {};

        std::vector<uint32_t> previous_doc_references;
        for (uint32_t i = 0, previous_doc = id_pairs[0].first + 1, result_index = 0; i < id_pairs.size(); i++) {
            auto const& current_doc = id_pairs[i].first;
            auto const& reference_doc_id = id_pairs[i].second;

            if (current_doc != previous_doc) {
                filter_result.docs[result_index] = current_doc;
                if (result_index > 0) {
                    auto& reference_result = filter_result.coll_to_references[result_index - 1];

                    auto r = reference_filter_result_t(previous_doc_references.size(),
                                                       new uint32_t[previous_doc_references.size()],
                                                       false);
                    std::copy(previous_doc_references.begin(), previous_doc_references.end(), r.docs);
                    reference_result[ref_collection_name] = std::move(r);

                    previous_doc_references.clear();
                }

                result_index++;
                previous_doc = current_doc;
                previous_doc_references.push_back(reference_doc_id);
            } else {
                previous_doc_references.push_back(reference_doc_id);
            }
        }

        if (!previous_doc_references.empty()) {
            auto& reference_result = filter_result.coll_to_references[filter_result.count - 1];

            auto r = reference_filter_result_t(previous_doc_references.size(),
                                               new uint32_t[previous_doc_references.size()],
                                               false);
            std::copy(previous_doc_references.begin(), previous_doc_references.end(), r.docs);
            reference_result[ref_collection_name] = std::move(r);
        }

        return Option(true);
    }

    // Multiple references per doc.
    if (reference_index.count(reference_helper_field_name) == 0) {
        return Option<bool>(400, "`" + reference_helper_field_name + "` is not present in reference index.");
    }
    auto& ref_index = *reference_index.at(reference_helper_field_name);

    if (is_nested_join) {
        // In case of nested join, we need to collect all the doc ids from the reference ids along with their references.
        std::vector<std::pair<uint32_t, single_filter_result_t*>> id_pairs;
        std::unordered_set<uint32_t> unique_doc_ids;

        for (uint32_t i = 0; i < count; i++) {
            auto& reference_doc_id = reference_docs[i];
            auto reference_doc_references = std::move(ref_filter_result->coll_to_references[i]);
            size_t doc_ids_len = 0;
            uint32_t* doc_ids = nullptr;

            ref_index.search(EQUALS, reference_doc_id, &doc_ids, doc_ids_len);

            for (size_t j = 0; j < doc_ids_len; j++) {
                auto doc_id = doc_ids[j];
                auto reference_doc_references_copy = reference_doc_references;
                id_pairs.emplace_back(std::make_pair(doc_id, new single_filter_result_t(reference_doc_id,
                                                                                        std::move(reference_doc_references_copy),
                                                                                        false)));
                unique_doc_ids.insert(doc_id);
            }
            delete[] doc_ids;
        }

        if (id_pairs.empty()) {
            return Option(true);
        }

        std::sort(id_pairs.begin(), id_pairs.end(), [](auto const& left, auto const& right) {
            return left.first < right.first;
        });

        filter_result.count = unique_doc_ids.size();
        filter_result.docs = new uint32_t[unique_doc_ids.size()];
        filter_result.coll_to_references = new std::map<std::string, reference_filter_result_t>[unique_doc_ids.size()] {};

        reference_filter_result_t previous_doc_references;
        for (uint32_t i = 0, previous_doc = id_pairs[0].first + 1, result_index = 0; i < id_pairs.size(); i++) {
            auto const& current_doc = id_pairs[i].first;
            auto& reference_result = id_pairs[i].second;

            if (current_doc != previous_doc) {
                filter_result.docs[result_index] = current_doc;
                if (result_index > 0) {
                    std::map<std::string, reference_filter_result_t> references;
                    references[ref_collection_name] = std::move(previous_doc_references);
                    filter_result.coll_to_references[result_index - 1] = std::move(references);
                }

                result_index++;
                previous_doc = current_doc;
                aggregate_nested_references(reference_result, previous_doc_references);
            } else {
                aggregate_nested_references(reference_result, previous_doc_references);
            }
        }

        if (previous_doc_references.count != 0) {
            std::map<std::string, reference_filter_result_t> references;
            references[ref_collection_name] = std::move(previous_doc_references);
            filter_result.coll_to_references[filter_result.count - 1] = std::move(references);
        }

        for (auto &item: id_pairs) {
            delete item.second;
        }

        return Option<bool>(true);
    }

    std::vector<std::pair<uint32_t, uint32_t>> id_pairs;
    std::unordered_set<uint32_t> unique_doc_ids;

    for (uint32_t i = 0; i < count; i++) {
        auto& reference_doc_id = reference_docs[i];
        size_t doc_ids_len = 0;
        uint32_t* doc_ids = nullptr;

        ref_index.search(EQUALS, reference_doc_id, &doc_ids, doc_ids_len);

        for (size_t j = 0; j < doc_ids_len; j++) {
            auto doc_id = doc_ids[j];
            id_pairs.emplace_back(std::make_pair(doc_id, reference_doc_id));
            unique_doc_ids.insert(doc_id);
        }
        delete[] doc_ids;
    }

    if (id_pairs.empty()) {
        return Option(true);
    }

    std::sort(id_pairs.begin(), id_pairs.end(), [](auto const& left, auto const& right) {
        return left.first < right.first;
    });

    filter_result.count = unique_doc_ids.size();
    filter_result.docs = new uint32_t[unique_doc_ids.size()];
    filter_result.coll_to_references = new std::map<std::string, reference_filter_result_t>[unique_doc_ids.size()] {};

    std::vector<uint32_t> previous_doc_references;
    for (uint32_t i = 0, previous_doc = id_pairs[0].first + 1, result_index = 0; i < id_pairs.size(); i++) {
        auto const& current_doc = id_pairs[i].first;
        auto const& reference_doc_id = id_pairs[i].second;

        if (current_doc != previous_doc) {
            filter_result.docs[result_index] = current_doc;
            if (result_index > 0) {
                auto& reference_result = filter_result.coll_to_references[result_index - 1];

                auto r = reference_filter_result_t(previous_doc_references.size(), new uint32_t[previous_doc_references.size()]);
                std::copy(previous_doc_references.begin(), previous_doc_references.end(), r.docs);
                reference_result[ref_collection_name] = std::move(r);

                previous_doc_references.clear();
            }

            result_index++;
            previous_doc = current_doc;
            previous_doc_references.push_back(reference_doc_id);
        } else {
            previous_doc_references.push_back(reference_doc_id);
        }
    }

    if (!previous_doc_references.empty()) {
        auto& reference_result = filter_result.coll_to_references[filter_result.count - 1];

        auto r = reference_filter_result_t(previous_doc_references.size(), new uint32_t[previous_doc_references.size()]);
        std::copy(previous_doc_references.begin(), previous_doc_references.end(), r.docs);
        reference_result[ref_collection_name] = std::move(r);
    }

    return Option(true);
}

Option<filter_result_t> Index::do_filtering_with_reference_ids(const std::string& reference_helper_field_name,
                                                               const std::string& ref_collection_name,
                                                               filter_result_t&& ref_filter_result) const {
    filter_result_t filter_result;
    auto const& count = ref_filter_result.count;
    auto const& reference_docs = ref_filter_result.docs;
    auto const is_nested_join = ref_filter_result.coll_to_references != nullptr;

    if (count == 0) {
        return Option<filter_result_t>(filter_result);
    }

    if (numerical_index.count(reference_helper_field_name) == 0) {
        return Option<filter_result_t>(400, "`" + reference_helper_field_name + "` is not present in index.");
    }
    auto num_tree = numerical_index.at(reference_helper_field_name);

    if (is_nested_join) {
        // In case of nested join, we need to collect all the doc ids from the reference ids along with their references.
        std::vector<std::pair<uint32_t, single_filter_result_t*>> id_pairs;
        std::unordered_set<uint32_t> unique_doc_ids;

        for (uint32_t i = 0; i < count; i++) {
            auto& reference_doc_id = reference_docs[i];
            auto reference_doc_references = std::move(ref_filter_result.coll_to_references[i]);
            size_t doc_ids_len = 0;
            uint32_t* doc_ids = nullptr;

            num_tree->search(NUM_COMPARATOR::EQUALS, reference_doc_id, &doc_ids, doc_ids_len);

            for (size_t j = 0; j < doc_ids_len; j++) {
                auto doc_id = doc_ids[j];
                auto reference_doc_references_copy = reference_doc_references;
                id_pairs.emplace_back(std::make_pair(doc_id, new single_filter_result_t(reference_doc_id,
                                                                                        std::move(reference_doc_references_copy),
                                                                                        false)));
                unique_doc_ids.insert(doc_id);
            }

            delete[] doc_ids;
        }

        if (id_pairs.empty()) {
            return Option(filter_result);
        }

        std::sort(id_pairs.begin(), id_pairs.end(), [](auto const& left, auto const& right) {
            return left.first < right.first;
        });

        filter_result.count = unique_doc_ids.size();
        filter_result.docs = new uint32_t[unique_doc_ids.size()];
        filter_result.coll_to_references = new std::map<std::string, reference_filter_result_t>[unique_doc_ids.size()] {};

        reference_filter_result_t previous_doc_references;
        for (uint32_t i = 0, previous_doc = id_pairs[0].first + 1, result_index = 0; i < id_pairs.size(); i++) {
            auto const& current_doc = id_pairs[i].first;
            auto& reference_result = id_pairs[i].second;

            if (current_doc != previous_doc) {
                filter_result.docs[result_index] = current_doc;
                if (result_index > 0) {
                    std::map<std::string, reference_filter_result_t> references;
                    references[ref_collection_name] = std::move(previous_doc_references);
                    filter_result.coll_to_references[result_index - 1] = std::move(references);
                }

                result_index++;
                previous_doc = current_doc;
                aggregate_nested_references(reference_result, previous_doc_references);
            } else {
                aggregate_nested_references(reference_result, previous_doc_references);
            }
        }

        if (previous_doc_references.count != 0) {
            std::map<std::string, reference_filter_result_t> references;
            references[ref_collection_name] = std::move(previous_doc_references);
            filter_result.coll_to_references[filter_result.count - 1] = std::move(references);
        }

        for (auto &item: id_pairs) {
            delete item.second;
        }

        return Option<filter_result_t>(filter_result);
    }

    // Collect all the doc ids from the reference ids.
    std::vector<std::pair<uint32_t, uint32_t>> id_pairs;
    std::unordered_set<uint32_t> unique_doc_ids;

    for (uint32_t i = 0; i < count; i++) {
        auto& reference_doc_id = reference_docs[i];
        size_t doc_ids_len = 0;
        uint32_t* doc_ids = nullptr;

        num_tree->search(NUM_COMPARATOR::EQUALS, reference_doc_id, &doc_ids, doc_ids_len);

        for (size_t j = 0; j < doc_ids_len; j++) {
            auto doc_id = doc_ids[j];
            id_pairs.emplace_back(std::make_pair(doc_id, reference_doc_id));
            unique_doc_ids.insert(doc_id);
        }
        delete[] doc_ids;
    }

    if (id_pairs.empty()) {
        return Option(filter_result);
    }

    std::sort(id_pairs.begin(), id_pairs.end(), [](auto const& left, auto const& right) {
        return left.first < right.first;
    });

    filter_result.count = unique_doc_ids.size();
    filter_result.docs = new uint32_t[unique_doc_ids.size()];
    filter_result.coll_to_references = new std::map<std::string, reference_filter_result_t>[unique_doc_ids.size()] {};

    std::vector<uint32_t> previous_doc_references;
    for (uint32_t i = 0, previous_doc = id_pairs[0].first + 1, result_index = 0; i < id_pairs.size(); i++) {
        auto const& current_doc = id_pairs[i].first;
        auto const& reference_doc_id = id_pairs[i].second;

        if (current_doc != previous_doc) {
            filter_result.docs[result_index] = current_doc;
            if (result_index > 0) {
                auto& reference_result = filter_result.coll_to_references[result_index - 1];

                auto r = reference_filter_result_t(previous_doc_references.size(),
                                                   new uint32_t[previous_doc_references.size()],
                                                   false);
                std::copy(previous_doc_references.begin(), previous_doc_references.end(), r.docs);
                reference_result[ref_collection_name] = std::move(r);

                previous_doc_references.clear();
            }

            result_index++;
            previous_doc = current_doc;
            previous_doc_references.push_back(reference_doc_id);
        } else {
            previous_doc_references.push_back(reference_doc_id);
        }
    }

    if (!previous_doc_references.empty()) {
        auto& reference_result = filter_result.coll_to_references[filter_result.count - 1];

        auto r = reference_filter_result_t(previous_doc_references.size(),
                                           new uint32_t[previous_doc_references.size()],
                                           false);
        std::copy(previous_doc_references.begin(), previous_doc_references.end(), r.docs);
        reference_result[ref_collection_name] = std::move(r);
    }

    return Option<filter_result_t>(filter_result);
}

Option<bool> Index::run_search(search_args* search_params, const std::string& collection_name,
                               facet_index_type_t facet_index_type, bool enable_typos_for_numerical_tokens) {
    return search(search_params->field_query_tokens,
           search_params->search_fields,
           search_params->match_type,
           search_params->filter_tree_root, search_params->facets, search_params->facet_query,
           search_params->max_facet_values,
           search_params->included_ids, search_params->excluded_ids,
           search_params->sort_fields_std, search_params->num_typos,
           search_params->topster, search_params->curated_topster,
           search_params->per_page, search_params->offset, search_params->token_order,
           search_params->prefixes, search_params->drop_tokens_threshold,
           search_params->all_result_ids_len, search_params->groups_processed,
           search_params->searched_queries,
           search_params->qtoken_set,
           search_params->raw_result_kvs, search_params->override_result_kvs,
           search_params->typo_tokens_threshold,
           search_params->group_limit,
           search_params->group_by_fields,
           search_params->group_missing_values,
           search_params->default_sorting_field,
           search_params->prioritize_exact_match,
           search_params->prioritize_token_position,
           search_params->prioritize_num_matching_fields,
           search_params->exhaustive_search,
           search_params->concurrency,
           search_params->search_cutoff_ms,
           search_params->min_len_1typo,
           search_params->min_len_2typo,
           search_params->max_candidates,
           search_params->infixes,
           search_params->max_extra_prefix,
           search_params->max_extra_suffix,
           search_params->facet_query_num_typos,
           search_params->filter_curated_hits,
           search_params->split_join_tokens,
           search_params->vector_query,
           search_params->facet_sample_percent,
           search_params->facet_sample_threshold,
           collection_name,
           search_params->drop_tokens_mode,
           facet_index_type,
           enable_typos_for_numerical_tokens
           );
}

void Index::collate_included_ids(const std::vector<token_t>& q_included_tokens,
                                 const std::map<size_t, std::map<size_t, uint32_t>> & included_ids_map,
                                 Topster* curated_topster,
                                 std::vector<std::vector<art_leaf*>> & searched_queries) const {

    if(included_ids_map.empty()) {
        return;
    }

    for(const auto& pos_ids: included_ids_map) {
        const size_t outer_pos = pos_ids.first;

        for(const auto& index_seq_id: pos_ids.second) {
            uint32_t inner_pos = index_seq_id.first;
            uint32_t seq_id = index_seq_id.second;

            uint64_t distinct_id = outer_pos;                           // outer pos is the group distinct key
            uint64_t match_score = (64000 - outer_pos - inner_pos);    // both outer pos and inner pos inside group

            // LOG(INFO) << "seq_id: " << seq_id << " - " << match_score;

            int64_t scores[3];
            scores[0] = match_score;
            scores[1] = int64_t(1);
            scores[2] = int64_t(1);

            KV kv(0, seq_id, distinct_id, 0, scores);
            curated_topster->add(&kv);
        }
    }
}

void Index::concat_topster_ids(Topster* topster, spp::sparse_hash_map<uint64_t, std::vector<KV*>>& topster_ids) {
    if(topster->distinct) {
        for(auto &group_topster_entry: topster->group_kv_map) {
            Topster* group_topster = group_topster_entry.second;
            for(const auto& map_kv: group_topster->kv_map) {
                topster_ids[map_kv.first].push_back(map_kv.second);
            }
        }
    } else {
        for(const auto& map_kv: topster->kv_map) {
            //LOG(INFO) << "map_kv.second.key: " << map_kv.second->key;
            //LOG(INFO) << "map_kv.first: " << map_kv.first;
            topster_ids[map_kv.first].push_back(map_kv.second);
        }
    }
}

bool Index::static_filter_query_eval(const override_t* override,
                                     std::vector<std::string>& tokens,
                                     filter_node_t*& filter_tree_root) const {
    std::string query = StringUtils::join(tokens, " ");
    bool tag_matched = (!override->rule.tags.empty() && override->rule.filter_by.empty() &&
                         override->rule.query.empty());

    bool wildcard_tag_matched = (override->rule.tags.size() == 1 && *override->rule.tags.begin() == "*");

    if (tag_matched || wildcard_tag_matched ||
        (override->rule.match == override_t::MATCH_EXACT && override->rule.normalized_query == query) ||
        (override->rule.match == override_t::MATCH_CONTAINS &&
         StringUtils::contains_word(query, override->rule.normalized_query))) {
        filter_node_t* new_filter_tree_root = nullptr;
        Option<bool> filter_op = filter::parse_filter_query(override->filter_by, search_schema,
                                                            store, "", new_filter_tree_root);
        if (filter_op.ok()) {
            if (filter_tree_root == nullptr) {
                filter_tree_root = new_filter_tree_root;
            } else {
                auto root = new filter_node_t(AND, filter_tree_root,
                                                        new_filter_tree_root);
                filter_tree_root = root;
            }
            return true;
        } else {
            delete new_filter_tree_root;
        }
    }

    return false;
}

bool Index::resolve_override(const std::vector<std::string>& rule_tokens, const bool exact_rule_match,
                             const std::vector<std::string>& query_tokens,
                             token_ordering token_order, std::set<std::string>& absorbed_tokens,
                             std::string& filter_by_clause, bool enable_typos_for_numerical_tokens) const {

    bool resolved_override = false;
    size_t i = 0, j = 0;

    std::unordered_map<std::string, std::vector<std::string>> field_placeholder_tokens;

    while(i < rule_tokens.size()) {
        if(rule_tokens[i].front() == '{' && rule_tokens[i].back() == '}') {
            // found a field placeholder
            std::vector<std::string> field_names;
            std::string rule_part = rule_tokens[i];
            field_names.emplace_back(rule_part.erase(0, 1).erase(rule_part.size() - 1));

            // skip until we find a non-placeholder token
            i++;

            while(i < rule_tokens.size() && (rule_tokens[i].front() == '{' && rule_tokens[i].back() == '}')) {
                rule_part = rule_tokens[i];
                field_names.emplace_back(rule_part.erase(0, 1).erase(rule_part.size() - 1));
                i++;
            }

            std::vector<std::string> matched_tokens;

            // `i` now points to either end of array or at a non-placeholder rule token
            // end of array: add remaining query tokens as matched tokens
            // non-placeholder: skip query tokens until it matches a rule token

            while(j < query_tokens.size() && (i == rule_tokens.size() || rule_tokens[i] != query_tokens[j])) {
                matched_tokens.emplace_back(query_tokens[j]);
                j++;
            }

            resolved_override = true;

            // we try to map `field_names` against `matched_tokens` now
            for(size_t findex = 0; findex < field_names.size(); findex++) {
                const auto& field_name = field_names[findex];
                bool slide_window = (findex == 0);  // fields following another field should match exactly
                std::vector<std::string> field_absorbed_tokens;
                resolved_override &= check_for_overrides(token_order, field_name, slide_window,
                                                         exact_rule_match, matched_tokens, absorbed_tokens,
                                                         field_absorbed_tokens, enable_typos_for_numerical_tokens);

                if(!resolved_override) {
                    goto RETURN_EARLY;
                }

                field_placeholder_tokens[field_name] = field_absorbed_tokens;
            }
        } else {
            // rule token is not a placeholder, so we have to skip the query tokens until it matches rule token
            while(j < query_tokens.size() && query_tokens[j] != rule_tokens[i]) {
                if(exact_rule_match) {
                    // a single mismatch is enough to fail exact match
                    return false;
                }
                j++;
            }

            // either we have exhausted all query tokens
            if(j == query_tokens.size()) {
                return false;
            }

            //  or query token matches rule token, so we can proceed

            i++;
            j++;
        }
    }

    RETURN_EARLY:

    if(!resolved_override || (exact_rule_match && query_tokens.size() != absorbed_tokens.size())) {
        return false;
    }

    // replace placeholder with field_absorbed_tokens in rule_tokens
    for(const auto& kv: field_placeholder_tokens) {
        std::string pattern = "{" + kv.first + "}";
        std::string replacement = StringUtils::join(kv.second, " ");
        StringUtils::replace_all(filter_by_clause, pattern, replacement);
    }

    return true;
}

void Index::process_filter_overrides(const std::vector<const override_t*>& filter_overrides,
                                     std::vector<std::string>& query_tokens,
                                     token_ordering token_order,
                                     filter_node_t*& filter_tree_root,
                                     std::vector<const override_t*>& matched_dynamic_overrides,
                                     nlohmann::json& override_metadata,
                                     bool enable_typos_for_numerical_tokens) const {
    std::shared_lock lock(mutex);

    for (auto& override : filter_overrides) {
        if (!override->rule.dynamic_query) {
            // Simple static filtering: add to filter_by and rewrite query if needed.
            // Check the original query and then the synonym variants until a rule matches.
            bool resolved_override = static_filter_query_eval(override, query_tokens, filter_tree_root);

            if (resolved_override) {
                if(override_metadata.empty()) {
                    override_metadata = override->metadata;
                }
                if (override->remove_matched_tokens) {
                    std::vector<std::string> rule_tokens;
                    Tokenizer(override->rule.query, true).tokenize(rule_tokens);
                    std::set<std::string> rule_token_set(rule_tokens.begin(), rule_tokens.end());
                    remove_matched_tokens(query_tokens, rule_token_set);
                }

                if (override->stop_processing) {
                    return;
                }
            }
        } else {
            // need to extract placeholder field names from the search query, filter on them and rewrite query
            // we will cover both original query and synonyms

            std::vector<std::string> rule_parts;
            StringUtils::split(override->rule.normalized_query, rule_parts, " ");

            bool exact_rule_match = override->rule.match == override_t::MATCH_EXACT;
            std::string filter_by_clause = override->filter_by;

            std::set<std::string> absorbed_tokens;
            bool resolved_override = resolve_override(rule_parts, exact_rule_match, query_tokens,
                                                      token_order, absorbed_tokens, filter_by_clause,
                                                      enable_typos_for_numerical_tokens);

            if (resolved_override) {
                if(override_metadata.empty()) {
                    override_metadata = override->metadata;
                }

                filter_node_t* new_filter_tree_root = nullptr;
                Option<bool> filter_op = filter::parse_filter_query(filter_by_clause, search_schema,
                                                                    store, "", new_filter_tree_root);
                if (filter_op.ok()) {
                    // have to ensure that dropped hits take precedence over added hits
                    matched_dynamic_overrides.push_back(override);

                    if (override->remove_matched_tokens) {
                        std::vector<std::string>& tokens = query_tokens;
                        remove_matched_tokens(tokens, absorbed_tokens);
                    }

                    if (filter_tree_root == nullptr) {
                        filter_tree_root = new_filter_tree_root;
                    } else {
                        filter_node_t* root = new filter_node_t(AND, filter_tree_root,
                                                                new_filter_tree_root);
                        filter_tree_root = root;
                    }
                } else {
                    delete new_filter_tree_root;
                }

                if (override->stop_processing) {
                    return;
                }
            }
        }
    }
}

void Index::remove_matched_tokens(std::vector<std::string>& tokens, const std::set<std::string>& rule_token_set) {
    std::vector<std::string> new_tokens;

    for(std::string& token: tokens) {
        if(rule_token_set.count(token) == 0) {
            new_tokens.push_back(token);
        }
    }

    if(new_tokens.empty()) {
        tokens = {"*"};
    } else {
        tokens = new_tokens;
    }
}

bool Index::check_for_overrides(const token_ordering& token_order, const string& field_name, const bool slide_window,
                                bool exact_rule_match, std::vector<std::string>& tokens,
                                std::set<std::string>& absorbed_tokens,
                                std::vector<std::string>& field_absorbed_tokens,
                                bool enable_typos_for_numerical_tokens) const {

    for(size_t window_len = tokens.size(); window_len > 0; window_len--) {
        for(size_t start_index = 0; start_index+window_len-1 < tokens.size(); start_index++) {
            std::vector<token_t> window_tokens;
            std::set<std::string> window_tokens_set;
            for (size_t i = start_index; i < start_index + window_len; i++) {
                bool is_prefix = (i == (start_index + window_len - 1));
                window_tokens.emplace_back(i, tokens[i], is_prefix, tokens[i].size(), 0);
                window_tokens_set.emplace(tokens[i]);
            }

            std::vector<facet> facets;
            std::vector<std::vector<art_leaf*>> searched_queries;
            Topster* topster = nullptr;
            spp::sparse_hash_map<uint64_t, uint32_t> groups_processed;
            uint32_t* result_ids = nullptr;
            size_t result_ids_len = 0;
            size_t field_num_results = 0;
            std::vector<std::string> group_by_fields;
            std::set<uint64> query_hashes;

            size_t num_toks_dropped = 0;

            auto field_it = search_schema.find(field_name);
            if(field_it == search_schema.end()) {
                continue;
            }

            std::vector<sort_by> sort_fields;
            std::vector<search_field_t> fq_fields;
            fq_fields.emplace_back(field_name, field_it.value().faceted_name(), 1, 0, true, enable_t::off);

            uint32_t* filter_ids = nullptr;
            filter_result_iterator_t filter_result_it(filter_ids, 0);
            std::array<spp::sparse_hash_map<uint32_t, int64_t, Hasher32>*, 3> field_values{};
            const std::vector<size_t> geopoint_indices;
            tsl::htrie_map<char, token_leaf> qtoken_set;

            auto fuzzy_search_fields_op = fuzzy_search_fields(
                    fq_fields, window_tokens, {}, text_match_type_t::max_score, nullptr, 0,
                    &filter_result_it, {}, {}, sort_fields, {0}, searched_queries,
                    qtoken_set, topster, groups_processed, result_ids, result_ids_len,
                    0, group_by_fields, false, true, false, false, query_hashes, MAX_SCORE, {true}, 1,
                    false, 4, 3, 7, 0, nullptr, field_values, geopoint_indices, "", true);

            if(!fuzzy_search_fields_op.ok()) {
                continue;
            }

            if(result_ids_len != 0) {
                // we need to narrow onto the exact matches
                std::vector<void*> posting_lists;
                art_tree* t = search_index.at(field_name);

                for(auto& w_token: window_tokens) {
                    art_leaf* leaf = (art_leaf *) art_search(t, (const unsigned char*) w_token.value.c_str(),
                                                             w_token.value.length()+1);
                    if(leaf == nullptr) {
                        continue;
                    }

                    posting_lists.push_back(leaf->values);
                }

                uint32_t* exact_strt_ids = new uint32_t[result_ids_len];
                size_t exact_strt_size = 0;

                posting_t::get_exact_matches(posting_lists, field_it.value().is_array(), result_ids, result_ids_len,
                                             exact_strt_ids, exact_strt_size);

                delete [] result_ids;
                delete [] exact_strt_ids;

                if(exact_strt_size != 0) {
                    // remove window_tokens from `tokens`
                    std::vector<std::string> new_tokens;
                    for(size_t new_i = start_index; new_i < tokens.size(); new_i++) {
                        const auto& token = tokens[new_i];
                        if(window_tokens_set.count(token) == 0) {
                            new_tokens.emplace_back(token);
                        } else {
                            absorbed_tokens.insert(token);
                            field_absorbed_tokens.emplace_back(token);
                        }
                    }

                    tokens = new_tokens;
                    return true;
                }
            }

            if(!slide_window) {
                break;
            }
        }
    }

    return false;
}

Option<bool> Index::search_infix(const std::string& query, const std::string& field_name, std::vector<uint32_t>& ids,
                                 const size_t max_extra_prefix, const size_t max_extra_suffix) const {

    auto infix_maps_it = infix_index.find(field_name);

    if(infix_maps_it == infix_index.end()) {
        return Option<bool>(400, "Could not find `" + field_name + "` in the infix index. Make sure to enable infix "
                                                                   "search by specifying `\"infix\": true` in the schema.");
    }

    auto infix_sets = infix_maps_it->second;
    std::vector<art_leaf*> leaves;

    size_t num_processed = 0;
    std::mutex m_process;
    std::condition_variable cv_process;

    auto search_tree = search_index.at(field_name);

    const auto parent_search_begin = search_begin_us;
    const auto parent_search_stop_ms = search_stop_us;
    auto parent_search_cutoff = search_cutoff;

    for(auto infix_set: infix_sets) {
        thread_pool->enqueue([infix_set, &leaves, search_tree, &query, max_extra_prefix, max_extra_suffix,
                                     &num_processed, &m_process, &cv_process,
                                     &parent_search_begin, &parent_search_stop_ms, &parent_search_cutoff]() {

            search_begin_us = parent_search_begin;
            search_cutoff = false;
            auto op_search_stop_ms = parent_search_stop_ms/2;

            std::vector<art_leaf*> this_leaves;
            std::string key_buffer;
            size_t num_iterated = 0;

            for(auto it = infix_set->begin(); it != infix_set->end(); it++) {
                it.key(key_buffer);
                num_iterated++;

                auto start_index = key_buffer.find(query);
                if(start_index != std::string::npos && start_index <= max_extra_prefix &&
                   (key_buffer.size() - (start_index + query.size())) <= max_extra_suffix) {
                    art_leaf* l = (art_leaf *) art_search(search_tree,
                                                          (const unsigned char *) key_buffer.c_str(),
                                                          key_buffer.size()+1);
                    if(l != nullptr) {
                        this_leaves.push_back(l);
                    }
                }

                // check for search cutoff but only once every 2^10 docs to reduce overhead
                if(((num_iterated + 1) % (1 << 12)) == 0) {
                    if ((std::chrono::duration_cast<std::chrono::microseconds>(std::chrono::system_clock::now().
                        time_since_epoch()).count() - search_begin_us) > op_search_stop_ms) {
                        search_cutoff = true;
                        break;
                    }
                }
            }

            std::unique_lock<std::mutex> lock(m_process);
            leaves.insert(leaves.end(), this_leaves.begin(), this_leaves.end());
            num_processed++;
            parent_search_cutoff = parent_search_cutoff || search_cutoff;
            cv_process.notify_one();
        });
    }

    std::unique_lock<std::mutex> lock_process(m_process);
    cv_process.wait(lock_process, [&](){ return num_processed == infix_sets.size(); });
    search_cutoff = parent_search_cutoff;

    for(auto leaf: leaves) {
        posting_t::merge({leaf->values}, ids);
    }

    return Option<bool>(true);
}

Option<bool> Index::search(std::vector<query_tokens_t>& field_query_tokens, const std::vector<search_field_t>& the_fields,
                   const text_match_type_t match_type,
                   filter_node_t*& filter_tree_root, std::vector<facet>& facets, facet_query_t& facet_query,
                   const int max_facet_values,
                   const std::vector<std::pair<uint32_t, uint32_t>>& included_ids,
                   const std::vector<uint32_t>& excluded_ids, std::vector<sort_by>& sort_fields_std,
                   const std::vector<uint32_t>& num_typos, Topster* topster, Topster* curated_topster,
                   const size_t per_page,
                   const size_t offset, const token_ordering token_order, const std::vector<bool>& prefixes,
                   const size_t drop_tokens_threshold, size_t& all_result_ids_len,
                   spp::sparse_hash_map<uint64_t, uint32_t>& groups_processed,
                   std::vector<std::vector<art_leaf*>>& searched_queries,
                   tsl::htrie_map<char, token_leaf>& qtoken_set,
                   std::vector<std::vector<KV*>>& raw_result_kvs, std::vector<std::vector<KV*>>& override_result_kvs,
                   const size_t typo_tokens_threshold, const size_t group_limit,
                   const std::vector<std::string>& group_by_fields,
                   const bool group_missing_values,
                   const string& default_sorting_field, bool prioritize_exact_match,
                   const bool prioritize_token_position, const bool prioritize_num_matching_fields, bool exhaustive_search,
                   size_t concurrency, size_t search_cutoff_ms, size_t min_len_1typo, size_t min_len_2typo,
                   size_t max_candidates, const std::vector<enable_t>& infixes, const size_t max_extra_prefix,
                   const size_t max_extra_suffix, const size_t facet_query_num_typos,
                   const bool filter_curated_hits, const enable_t split_join_tokens,
                   const vector_query_t& vector_query,
                   size_t facet_sample_percent, size_t facet_sample_threshold,
                   const std::string& collection_name,
                   const drop_tokens_param_t drop_tokens_mode,
                   facet_index_type_t facet_index_type,
                   bool enable_typos_for_numerical_tokens) const {
    std::shared_lock lock(mutex);

    auto filter_result_iterator = new filter_result_iterator_t(collection_name, this, filter_tree_root,
                                                               search_begin_us, search_stop_us);
    std::unique_ptr<filter_result_iterator_t> filter_iterator_guard(filter_result_iterator);

    auto filter_init_op = filter_result_iterator->init_status();
    if (!filter_init_op.ok()) {
        return filter_init_op;
    }

    if (filter_tree_root != nullptr && filter_result_iterator->validity != filter_result_iterator_t::valid) {
        return Option(true);
    }

#ifdef TEST_BUILD

    if (filter_result_iterator->approx_filter_ids_length > 20) {
        filter_result_iterator->compute_iterators();
    }
#else

    if (filter_result_iterator->approx_filter_ids_length < 25'000) {
        filter_result_iterator->compute_iterators();
    }
#endif

    size_t fetch_size = offset + per_page;

    std::set<uint32_t> curated_ids;
    std::map<size_t, std::map<size_t, uint32_t>> included_ids_map;  // outer pos => inner pos => list of IDs
    std::vector<uint32_t> included_ids_vec;
    std::unordered_set<uint32_t> excluded_group_ids;

    process_curated_ids(included_ids, excluded_ids, group_by_fields, group_limit, 
                        group_missing_values, filter_curated_hits,
                        filter_result_iterator, curated_ids, included_ids_map,
                        included_ids_vec, excluded_group_ids);
    filter_result_iterator->reset();
    search_cutoff = search_cutoff || filter_result_iterator->validity == filter_result_iterator_t::timed_out;

    std::vector<uint32_t> curated_ids_sorted(curated_ids.begin(), curated_ids.end());
    std::sort(curated_ids_sorted.begin(), curated_ids_sorted.end());

    // Order of `fields` are used to sort results
    // auto begin = std::chrono::high_resolution_clock::now();
    uint32_t* all_result_ids = nullptr;

    const size_t num_search_fields = std::min(the_fields.size(), (size_t) FIELD_LIMIT_NUM);

    // handle exclusion of tokens/phrases
    uint32_t* exclude_token_ids = nullptr;
    size_t exclude_token_ids_size = 0;
    handle_exclusion(num_search_fields, field_query_tokens, the_fields, exclude_token_ids, exclude_token_ids_size);

    int sort_order[3];  // 1 or -1 based on DESC or ASC respectively
    std::array<spp::sparse_hash_map<uint32_t, int64_t, Hasher32>*, 3> field_values;
    std::vector<size_t> geopoint_indices;
    populate_sort_mapping(sort_order, geopoint_indices, sort_fields_std, field_values);

    // Prepare excluded document IDs that we can later remove from the result set
    uint32_t* excluded_result_ids = nullptr;
    size_t excluded_result_ids_size = ArrayUtils::or_scalar(exclude_token_ids, exclude_token_ids_size,
                                                            &curated_ids_sorted[0], curated_ids_sorted.size(),
                                                            &excluded_result_ids);

    auto is_wildcard_query = !field_query_tokens.empty() && !field_query_tokens[0].q_include_tokens.empty() &&
                             field_query_tokens[0].q_include_tokens[0].value == "*";

    // phrase queries are handled as a filtering query
    bool is_wildcard_non_phrase_query = is_wildcard_query && field_query_tokens[0].q_phrases.empty();
    
    bool no_filters_provided = (filter_tree_root == nullptr && !filter_result_iterator->validity == filter_result_iterator_t::valid);

    // handle phrase searches
    if (!field_query_tokens[0].q_phrases.empty()) {
        auto do_phrase_search_op = do_phrase_search(num_search_fields, the_fields, field_query_tokens,
                                                    sort_fields_std, searched_queries, group_limit, group_by_fields,
                                                    group_missing_values,
                                                    topster, sort_order, field_values, geopoint_indices, curated_ids_sorted,
                                                    filter_result_iterator, all_result_ids, all_result_ids_len,
                                                    groups_processed, curated_ids,
                                                    excluded_result_ids, excluded_result_ids_size, excluded_group_ids,
                                                    curated_topster, included_ids_map, is_wildcard_query,
                                                    collection_name);

        filter_iterator_guard.release();
        filter_iterator_guard.reset(filter_result_iterator);

        if (!do_phrase_search_op.ok()) {
            delete [] all_result_ids;
            return do_phrase_search_op;
        }

        if (filter_result_iterator->approx_filter_ids_length == 0) {
            goto process_search_results;
        }
    }
    // for phrase query, parser will set field_query_tokens to "*", need to handle that
    if (is_wildcard_non_phrase_query) {
        if(no_filters_provided && facets.empty() && curated_ids.empty() && vector_query.field_name.empty() &&
           sort_fields_std.size() == 1 && sort_fields_std[0].name == sort_field_const::seq_id &&
           sort_fields_std[0].order == sort_field_const::desc) {
            // optimize for this path specifically
            std::vector<uint32_t> result_ids;
            auto it = seq_ids->new_rev_iterator();

            std::vector<group_by_field_it_t> group_by_field_it_vec;
            if (group_limit != 0) {
                group_by_field_it_vec = get_group_by_field_iterators(group_by_fields, true);
            }

            while (it.valid()) {
                uint32_t seq_id = it.id();
                uint64_t distinct_id = seq_id;
                if (group_limit != 0) {
                    distinct_id = 1;
                    for(auto& kv : group_by_field_it_vec) {
                        get_distinct_id(kv.it, seq_id, kv.is_array, group_missing_values, distinct_id, true);
                    }
                    if(excluded_group_ids.count(distinct_id) != 0) {
                       continue;
                   }
                }

                int64_t scores[3] = {0};
                scores[0] = seq_id;
                int64_t match_score_index = -1;

                result_ids.push_back(seq_id);
                KV kv(searched_queries.size(), seq_id, distinct_id, match_score_index, scores);
                int ret = topster->add(&kv);

                if(group_limit != 0 && ret < 2) {
                    groups_processed[distinct_id]++;
                }

                if (result_ids.size() == fetch_size) {
                    break;
                }

                it.previous();
            }

            all_result_ids_len = seq_ids->num_ids();
            goto process_search_results;
        }

        collate_included_ids({}, included_ids_map, curated_topster, searched_queries);

        if (!vector_query.field_name.empty()) {
            auto k = vector_query.k == 0 ? std::max<size_t>(vector_query.k, fetch_size) : vector_query.k;

            if(vector_query.query_doc_given) {
                // since we will omit the query doc from results
                k++;
            }

            VectorFilterFunctor filterFunctor(filter_result_iterator, excluded_result_ids, excluded_result_ids_size);
            auto& field_vector_index = vector_index.at(vector_query.field_name);

            std::vector<std::pair<float, single_filter_result_t>> dist_results;

            uint32_t filter_id_count = 0;
            while (!no_filters_provided &&
                    filter_id_count < vector_query.flat_search_cutoff && filter_result_iterator->validity == filter_result_iterator_t::valid) {
                auto& seq_id = filter_result_iterator->seq_id;
                auto filter_result = single_filter_result_t(seq_id, std::move(filter_result_iterator->reference));
                filter_result_iterator->next();
                std::vector<float> values;

                try {
                    values = field_vector_index->vecdex->getDataByLabel<float>(seq_id);
                } catch(...) {
                    // likely not found
                    continue;
                }

                float dist;
                if(field_vector_index->distance_type == cosine) {
                    std::vector<float> normalized_q(vector_query.values.size());
                    hnsw_index_t::normalize_vector(vector_query.values, normalized_q);
                    dist = field_vector_index->space->get_dist_func()(normalized_q.data(), values.data(),
                                                                      &field_vector_index->num_dim);
                } else {
                    dist = field_vector_index->space->get_dist_func()(vector_query.values.data(), values.data(),
                                                                      &field_vector_index->num_dim);
                }

                dist_results.emplace_back(dist, filter_result);
                filter_id_count++;
            }
            filter_result_iterator->reset();
            search_cutoff = search_cutoff || filter_result_iterator->validity == filter_result_iterator_t::timed_out;

            if(no_filters_provided ||
                (filter_id_count >= vector_query.flat_search_cutoff && filter_result_iterator->validity == filter_result_iterator_t::valid)) {
                dist_results.clear();

                VectorFilterFunctor filterFunctor(filter_result_iterator);

                std::vector<std::pair<float, size_t>> pairs;
                if(field_vector_index->distance_type == cosine) {
                    std::vector<float> normalized_q(vector_query.values.size());
                    hnsw_index_t::normalize_vector(vector_query.values, normalized_q);
                    pairs = field_vector_index->vecdex->searchKnnCloserFirst(normalized_q.data(), k, vector_query.ef, &filterFunctor);
                } else {
                    pairs = field_vector_index->vecdex->searchKnnCloserFirst(vector_query.values.data(), k, vector_query.ef, &filterFunctor);
                }

                std::sort(pairs.begin(), pairs.end(), [](auto& x, auto& y) {
                    return x.second < y.second;
                });

                filter_result_iterator->reset();

                if (!filter_result_iterator->reference.empty()) {
                    // We'll have to get the references of each document.
                    for (auto pair: pairs) {
                        if (filter_result_iterator->validity == filter_result_iterator_t::timed_out) {
                            // Overriding timeout since we need to get the references of matched docs.
                            filter_result_iterator->reset(true);
                            search_cutoff = true;
                        }

                        // The doc_id must be valid otherwise it would've been filtered out upstream.
                        filter_result_iterator->skip_to(pair.second, search_cutoff);
                        auto filter_result = single_filter_result_t(pair.second,
                                                                    std::move(filter_result_iterator->reference));
                        dist_results.emplace_back(pair.first, filter_result);
                    }
                } else {
                    for (const auto &pair: pairs) {
                        auto filter_result = single_filter_result_t(pair.second, {});
                        dist_results.emplace_back(pair.first, filter_result);
                    }
                }
            }

            std::vector<uint32_t> nearest_ids;
            std::vector<uint32_t> eval_filter_indexes;

            std::vector<group_by_field_it_t> group_by_field_it_vec;
            if (group_limit != 0) {
                group_by_field_it_vec = get_group_by_field_iterators(group_by_fields);
            }

            for (auto& dist_result : dist_results) {
                auto& seq_id = dist_result.second.seq_id;
                auto references = std::move(dist_result.second.reference_filter_results);

                if(vector_query.query_doc_given && vector_query.seq_id == seq_id) {
                    continue;
                }

                uint64_t distinct_id = seq_id;
                if (group_limit != 0) {
                    distinct_id = 1;
                    for(auto &kv : group_by_field_it_vec) {
                        get_distinct_id(kv.it, seq_id, kv.is_array, group_missing_values, distinct_id);
                    }

                    if(excluded_group_ids.count(distinct_id) != 0) {
                       continue;
                   }
                }

                auto vec_dist_score = (field_vector_index->distance_type == cosine) ? std::abs(dist_result.first) :
                                      dist_result.first;
                                      
                if(vec_dist_score > vector_query.distance_threshold) {
                    continue;
                }

                int64_t scores[3] = {0};
                int64_t match_score_index = -1;

                auto compute_sort_scores_op = compute_sort_scores(sort_fields_std, sort_order, field_values,
                                                                  geopoint_indices, seq_id, references, eval_filter_indexes,
                                                                  0, scores, match_score_index, vec_dist_score,
                                                                  collection_name);
                if (!compute_sort_scores_op.ok()) {
                    return compute_sort_scores_op;
                }

                KV kv(searched_queries.size(), seq_id, distinct_id, match_score_index, scores, std::move(references));
                kv.vector_distance = vec_dist_score;
                int ret = topster->add(&kv);

                if(group_limit != 0 && ret < 2) {
                    groups_processed[distinct_id]++;
                }
                nearest_ids.push_back(seq_id);
            }

            if(!nearest_ids.empty()) {
                std::sort(nearest_ids.begin(), nearest_ids.end());  // seq_ids should be in ascending order
                all_result_ids = new uint32[nearest_ids.size()];
                std::copy(nearest_ids.begin(), nearest_ids.end(), all_result_ids);
                all_result_ids_len = nearest_ids.size();
            }
        } else {
            // if filters were not provided, use the seq_ids index to generate the list of all document ids
            if (no_filters_provided) {
                filter_result_iterator = new filter_result_iterator_t(seq_ids->uncompress(), seq_ids->num_ids(),
                                                                      search_begin_us, search_stop_us);
                filter_iterator_guard.reset(filter_result_iterator);
            }

            auto search_wildcard_op = search_wildcard(filter_tree_root, included_ids_map, sort_fields_std, topster,
                                                      curated_topster, groups_processed, searched_queries, group_limit, group_by_fields,
                                                      group_missing_values,
                                                      curated_ids, curated_ids_sorted,
                                                      excluded_result_ids, excluded_result_ids_size, excluded_group_ids,
                                                      all_result_ids, all_result_ids_len,
                                                      filter_result_iterator, concurrency,
                                                      sort_order, field_values, geopoint_indices, collection_name);
            if (!search_wildcard_op.ok()) {
                return search_wildcard_op;
            }
        }

        uint32_t _all_result_ids_len = all_result_ids_len;
        curate_filtered_ids(curated_ids, excluded_result_ids,
                            excluded_result_ids_size, all_result_ids, _all_result_ids_len, curated_ids_sorted);
        all_result_ids_len = _all_result_ids_len;
    } else {
        // Non-wildcard
        // In multi-field searches, a record can be matched across different fields, so we use this for aggregation
        //begin = std::chrono::high_resolution_clock::now();

        // FIXME: needed?
        std::set<uint64> query_hashes;

        // resolve synonyms so that we can compute `syn_orig_num_tokens`
        std::vector<std::vector<token_t>> all_queries = {field_query_tokens[0].q_include_tokens};
        std::vector<std::vector<token_t>> q_pos_synonyms;
        std::vector<std::string> q_include_tokens;
        int syn_orig_num_tokens = -1;
        for(size_t j = 0; j < field_query_tokens[0].q_include_tokens.size(); j++) {
            q_include_tokens.push_back(field_query_tokens[0].q_include_tokens[j].value);
        }
        synonym_index->synonym_reduction(q_include_tokens, field_query_tokens[0].q_synonyms);

        if (search_schema.find(the_fields[0].name) != search_schema.end() && search_schema.at(the_fields[0].name).stem) {
            auto stemmer = search_schema.at(the_fields[0].name).get_stemmer();
            for(auto& q_include_token: q_include_tokens) {
                q_include_token = stemmer->stem(q_include_token);
            }

            for(auto& q_token: field_query_tokens[0].q_include_tokens) {
                q_token.value = stemmer->stem(q_token.value);
            }
        }

        if(!field_query_tokens[0].q_synonyms.empty()) {
            syn_orig_num_tokens = field_query_tokens[0].q_include_tokens.size();
        }

        for(const auto& q_syn_vec: field_query_tokens[0].q_synonyms) {
            std::vector<token_t> q_pos_syn;
            for(size_t j=0; j < q_syn_vec.size(); j++) {
                bool is_prefix = (j == q_syn_vec.size()-1);
                q_pos_syn.emplace_back(j, q_syn_vec[j], is_prefix, q_syn_vec[j].size(), 0);
            }

            q_pos_synonyms.push_back(q_pos_syn);
            all_queries.push_back(q_pos_syn);

            if((int)q_syn_vec.size() > syn_orig_num_tokens) {
                syn_orig_num_tokens = (int) q_syn_vec.size();
            }
        }

        auto fuzzy_search_fields_op = fuzzy_search_fields(the_fields, field_query_tokens[0].q_include_tokens, {}, match_type,
                                                          excluded_result_ids, excluded_result_ids_size,
                                                          filter_result_iterator, curated_ids_sorted,
                                                          excluded_group_ids, sort_fields_std, num_typos,
                                                          searched_queries, qtoken_set, topster, groups_processed,
                                                          all_result_ids, all_result_ids_len,
                                                          group_limit, group_by_fields, group_missing_values, prioritize_exact_match,
                                                          prioritize_token_position, prioritize_num_matching_fields,
                                                          query_hashes, token_order, prefixes,
                                                          typo_tokens_threshold, exhaustive_search,
                                                          max_candidates, min_len_1typo, min_len_2typo,
                                                          syn_orig_num_tokens, sort_order, field_values, geopoint_indices,
                                                          collection_name, enable_typos_for_numerical_tokens);
        if (!fuzzy_search_fields_op.ok()) {
            return fuzzy_search_fields_op;
        }

        // try split/joining tokens if no results are found
        if(split_join_tokens == always || (all_result_ids_len == 0 && split_join_tokens == fallback)) {
            std::vector<std::vector<std::string>> space_resolved_queries;

            for (size_t i = 0; i < num_search_fields; i++) {
                std::vector<std::string> orig_q_include_tokens;
                for(auto& q_include_token: field_query_tokens[i].q_include_tokens) {
                    orig_q_include_tokens.push_back(q_include_token.value);
                }

                resolve_space_as_typos(orig_q_include_tokens, the_fields[i].name,space_resolved_queries);

                if (!space_resolved_queries.empty()) {
                    break;
                }
            }

            // only one query is resolved for now, so just use that
            if (!space_resolved_queries.empty()) {
                const auto& resolved_query = space_resolved_queries[0];
                std::vector<token_t> resolved_tokens;

                for(size_t j=0; j < resolved_query.size(); j++) {
                    bool is_prefix = (j == resolved_query.size()-1);
                    resolved_tokens.emplace_back(j, space_resolved_queries[0][j], is_prefix,
                                                 space_resolved_queries[0][j].size(), 0);
                }

                auto fuzzy_search_fields_op = fuzzy_search_fields(the_fields, resolved_tokens, {}, match_type, excluded_result_ids,
                                                                  excluded_result_ids_size, filter_result_iterator, curated_ids_sorted,
                                                                  excluded_group_ids,
                                                                  sort_fields_std, num_typos, searched_queries,
                                                                  qtoken_set, topster, groups_processed,
                                                                  all_result_ids, all_result_ids_len,
                                                                  group_limit, group_by_fields, group_missing_values, 
                                                                  prioritize_exact_match, prioritize_token_position, 
                                                                  prioritize_num_matching_fields, 
                                                                  query_hashes, token_order,
                                                                  prefixes, typo_tokens_threshold, exhaustive_search,
                                                                  max_candidates, min_len_1typo, min_len_2typo,
                                                                  syn_orig_num_tokens, sort_order, field_values, geopoint_indices,
                                                                  collection_name);
                if (!fuzzy_search_fields_op.ok()) {
                    return fuzzy_search_fields_op;
                }
            }
        }

        // do synonym based searches
       auto do_synonym_search_op = do_synonym_search(the_fields, match_type, filter_tree_root, included_ids_map,
                                                     sort_fields_std, curated_topster, token_order, 0, group_limit,
                                                     group_by_fields, group_missing_values, prioritize_exact_match, prioritize_token_position,
                                                     prioritize_num_matching_fields, exhaustive_search, concurrency, prefixes,
                                                     min_len_1typo, min_len_2typo, max_candidates, curated_ids, curated_ids_sorted,
                                                     excluded_result_ids, excluded_result_ids_size, excluded_group_ids,
                                                     topster, q_pos_synonyms, syn_orig_num_tokens,
                                                     groups_processed, searched_queries, all_result_ids, all_result_ids_len,
                                                     filter_result_iterator, query_hashes,
                                                     sort_order, field_values, geopoint_indices,
                                                     qtoken_set, collection_name);
        if (!do_synonym_search_op.ok()) {
            return do_synonym_search_op;
        }

        filter_result_iterator->reset();
        search_cutoff = search_cutoff || filter_result_iterator->validity == filter_result_iterator_t::timed_out;

        // gather up both original query and synonym queries and do drop tokens

        if (exhaustive_search || all_result_ids_len < drop_tokens_threshold) {
            for (size_t qi = 0; qi < all_queries.size(); qi++) {
                auto& orig_tokens = all_queries[qi];
                size_t num_tokens_dropped = 0;
                size_t total_dirs_done = 0;

                // NOTE: when dropping both sides we will ignore exhaustive search

                auto curr_direction = drop_tokens_mode.mode;
                bool drop_both_sides = false;

                if(drop_tokens_mode.mode == both_sides) {
                    if(orig_tokens.size() <= drop_tokens_mode.token_limit) {
                        drop_both_sides = true;
                    } else {
                        curr_direction = right_to_left;
                    }
                }

                while(exhaustive_search || all_result_ids_len < drop_tokens_threshold || drop_both_sides) {
                    // When atleast two tokens from the query are available we can drop one
                    std::vector<token_t> truncated_tokens;
                    std::vector<token_t> dropped_tokens;

                    if(num_tokens_dropped >= orig_tokens.size() - 1) {
                        // swap direction and reset counter
                        curr_direction = (curr_direction == right_to_left) ? left_to_right : right_to_left;
                        num_tokens_dropped = 0;
                        total_dirs_done++;
                    }

                    if(orig_tokens.size() > 1 && total_dirs_done < 2) {
                        bool prefix_search = false;
                        if (curr_direction == right_to_left) {
                            // drop from right
                            size_t truncated_len = orig_tokens.size() - num_tokens_dropped - 1;
                            for (size_t i = 0; i < orig_tokens.size(); i++) {
                                if(i < truncated_len) {
                                    truncated_tokens.emplace_back(orig_tokens[i]);
                                } else {
                                    dropped_tokens.emplace_back(orig_tokens[i]);
                                }
                            }
                        } else {
                            // drop from left
                            prefix_search = true;
                            size_t start_index = (num_tokens_dropped + 1);
                            for(size_t i = 0; i < orig_tokens.size(); i++) {
                                if(i >= start_index) {
                                    truncated_tokens.emplace_back(orig_tokens[i]);
                                } else {
                                    dropped_tokens.emplace_back(orig_tokens[i]);
                                }
                            }
                        }

                        num_tokens_dropped++;
                        std::vector<bool> drop_token_prefixes;

                        for (const auto p : prefixes) {
                            drop_token_prefixes.push_back(p && prefix_search);
                        }

                        auto fuzzy_search_fields_op = fuzzy_search_fields(the_fields, truncated_tokens, dropped_tokens, match_type,
                                                                          excluded_result_ids, excluded_result_ids_size,
                                                                          filter_result_iterator,
                                                                          curated_ids_sorted, excluded_group_ids,
                                                                          sort_fields_std, num_typos, searched_queries,
                                                                          qtoken_set, topster, groups_processed, 
                                                                          all_result_ids, all_result_ids_len,
                                                                          group_limit, group_by_fields, group_missing_values,
                                                                          prioritize_exact_match, prioritize_token_position, 
                                                                          prioritize_num_matching_fields, query_hashes,
                                                                          token_order, prefixes, typo_tokens_threshold,
                                                                          exhaustive_search, max_candidates, min_len_1typo,
                                                                          min_len_2typo, -1, sort_order, field_values, geopoint_indices,
                                                                          collection_name);
                        if (!fuzzy_search_fields_op.ok()) {
                            return fuzzy_search_fields_op;
                        }

                    } else {
                        break;
                    }
                }
            }
        }

        auto do_infix_search_op =  do_infix_search(num_search_fields, the_fields, infixes, sort_fields_std,
                                                   searched_queries,
                                                   group_limit, group_by_fields, group_missing_values,
                                                   max_extra_prefix, max_extra_suffix,
                                                   field_query_tokens[0].q_include_tokens,
                                                   topster, filter_result_iterator,
                                                   sort_order, field_values, geopoint_indices,
                                                   curated_ids_sorted, excluded_group_ids,
                                                   all_result_ids, all_result_ids_len, groups_processed,
                                                   collection_name);
        if (!do_infix_search_op.ok()) {
            return do_infix_search_op;
        }

        filter_result_iterator->reset();
        search_cutoff = search_cutoff || filter_result_iterator->validity == filter_result_iterator_t::timed_out;

        if(!vector_query.field_name.empty()) {
            // check at least one of sort fields is text match
            bool has_text_match = false;
            for(auto& sort_field : sort_fields_std) {
                if(sort_field.name == sort_field_const::text_match) {
                    has_text_match = true;
                    break;
                }
            }

            if(has_text_match) {
                // For hybrid search, we need to give weight to text match and vector search
                const float VECTOR_SEARCH_WEIGHT = vector_query.alpha;
                const float TEXT_MATCH_WEIGHT = 1.0 - VECTOR_SEARCH_WEIGHT;

                VectorFilterFunctor filterFunctor(filter_result_iterator, excluded_result_ids, excluded_result_ids_size);
                auto& field_vector_index = vector_index.at(vector_query.field_name);

                std::vector<std::pair<float, size_t>> dist_labels;
                // use k as 100 by default for ensuring results stability in pagination
                size_t default_k = 100;
                auto k = vector_query.k == 0 ? std::max<size_t>(fetch_size, default_k) : vector_query.k;
                if(field_vector_index->distance_type == cosine) {
                    std::vector<float> normalized_q(vector_query.values.size());
                    hnsw_index_t::normalize_vector(vector_query.values, normalized_q);
                    dist_labels = field_vector_index->vecdex->searchKnnCloserFirst(normalized_q.data(), k, vector_query.ef, &filterFunctor);
                } else {
                    dist_labels = field_vector_index->vecdex->searchKnnCloserFirst(vector_query.values.data(), k, vector_query.ef, &filterFunctor);
                }
                filter_result_iterator->reset();
                search_cutoff = search_cutoff || filter_result_iterator->validity == filter_result_iterator_t::timed_out;

                std::vector<std::pair<uint32_t,float>> vec_results;
                for (const auto& dist_label : dist_labels) {
                    uint32_t seq_id = dist_label.second;

                    auto vec_dist_score = (field_vector_index->distance_type == cosine) ? std::abs(dist_label.first) :
                                            dist_label.first;
                    if(vec_dist_score > vector_query.distance_threshold) {
                        continue;
                    }
                    vec_results.emplace_back(seq_id, vec_dist_score);
                }
                
                std::sort(vec_results.begin(), vec_results.end(), [](const auto& a, const auto& b) {
                    return a.second < b.second;
                });

                std::vector<KV*> kvs;
                if(group_limit != 0) {
                    for(auto& kv_map : topster->group_kv_map) {
                        for(int i = 0; i < kv_map.second->size; i++) {
                            kvs.push_back(kv_map.second->getKV(i));
                        }
                    }
                    
                    std::sort(kvs.begin(), kvs.end(), Topster::is_greater);
                } else {
                    topster->sort();
                }

                

                // Reciprocal rank fusion
                // Score is  sum of (1 / rank_of_document) * WEIGHT from each list (text match and vector search)
                auto size = (group_limit != 0) ? kvs.size() : topster->size;
                for(uint32_t i = 0; i < size; i++) {
                    auto result = (group_limit != 0) ? kvs[i] : topster->getKV(i);
                    if(result->match_score_index < 0 || result->match_score_index > 2) {
                        continue;
                    }
                    // (1 / rank_of_document) * WEIGHT)

                    result->text_match_score = result->scores[result->match_score_index];
                    result->scores[result->match_score_index] = float_to_int64_t((1.0 / (i + 1)) * TEXT_MATCH_WEIGHT);
                }

                std::vector<uint32_t> vec_search_ids;  // list of IDs found only in vector search
                std::vector<uint32_t> eval_filter_indexes;

                std::vector<group_by_field_it_t> group_by_field_it_vec;
                if (group_limit != 0) {
                    group_by_field_it_vec = get_group_by_field_iterators(group_by_fields);
                }

                for(size_t res_index = 0; res_index < vec_results.size() &&
                                filter_result_iterator->validity != filter_result_iterator_t::timed_out; res_index++) {
                    auto& vec_result = vec_results[res_index];
                    auto seq_id = vec_result.first;

                    filter_result_iterator->skip_to(seq_id);
                    auto references = std::move(filter_result_iterator->reference);
                    filter_result_iterator->reset();

                    KV* found_kv = nullptr;
                    if(group_limit != 0) {
                        for(auto& kv : kvs) {
                            if(kv->key == seq_id) {
                                found_kv = kv;
                                break;
                            }
                        }
                    } else {
                        auto result_it = topster->kv_map.find(seq_id);
                        if(result_it != topster->kv_map.end()) {
                            found_kv = result_it->second;
                        }
                    }
                    if(found_kv) {
                        if(found_kv->match_score_index < 0 || found_kv->match_score_index > 2) {
                            continue;
                        }

                        // result overlaps with keyword search: we have to combine the scores

                        // old_score + (1 / rank_of_document) * WEIGHT)
                        found_kv->vector_distance = vec_result.second;
                        found_kv->text_match_score  = found_kv->scores[found_kv->match_score_index];
                        int64_t match_score = float_to_int64_t(
                                (int64_t_to_float(found_kv->scores[found_kv->match_score_index])) +
                                ((1.0 / (res_index + 1)) * VECTOR_SEARCH_WEIGHT));
                        int64_t match_score_index = -1;
                        int64_t scores[3] = {0};

                        auto compute_sort_scores_op = compute_sort_scores(sort_fields_std, sort_order, field_values,
                                                                          geopoint_indices, seq_id, references, eval_filter_indexes,
                                                                          match_score, scores, match_score_index,
                                                                          vec_result.second, collection_name);
                        if (!compute_sort_scores_op.ok()) {
                            return compute_sort_scores_op;
                        }

                        for(int i = 0; i < 3; i++) {
                            found_kv->scores[i] = scores[i];
                        }

                        found_kv->match_score_index = match_score_index;

                    } else {
                        // Result has been found only in vector search: we have to add it to both KV and result_ids
                        // (1 / rank_of_document) * WEIGHT)
                        int64_t scores[3] = {0};
                        int64_t match_score = float_to_int64_t((1.0 / (res_index + 1)) * VECTOR_SEARCH_WEIGHT);
                        int64_t match_score_index = -1;

                        auto compute_sort_scores_op = compute_sort_scores(sort_fields_std, sort_order, field_values,
                                                                          geopoint_indices, seq_id, references, eval_filter_indexes,
                                                                          match_score, scores, match_score_index,
                                                                          vec_result.second, collection_name);
                        if (!compute_sort_scores_op.ok()) {
                            return compute_sort_scores_op;
                        }

                        uint64_t distinct_id = seq_id;
                        if (group_limit != 0) {
                            distinct_id = 1;

                            for(auto& kv : group_by_field_it_vec) {
                                get_distinct_id(kv.it, seq_id, kv.is_array, group_missing_values, distinct_id);
                            }

                            if(excluded_group_ids.count(distinct_id) != 0) {
                                continue;
                            }
                        }
                        KV kv(searched_queries.size(), seq_id, distinct_id, match_score_index, scores, std::move(references));
                        kv.text_match_score = 0;
                        kv.vector_distance = vec_result.second;

                        auto ret = topster->add(&kv);
                        vec_search_ids.push_back(seq_id);

                        if(group_limit != 0 && ret < 2) {
                            groups_processed[distinct_id]++;
                        }
                    }
                }
                search_cutoff = search_cutoff || filter_result_iterator->validity == filter_result_iterator_t::timed_out;

                if(!vec_search_ids.empty()) {
                    uint32_t* new_all_result_ids = nullptr;
                    all_result_ids_len = ArrayUtils::or_scalar(all_result_ids, all_result_ids_len, &vec_search_ids[0],
                                                               vec_search_ids.size(), &new_all_result_ids);
                    delete[] all_result_ids;
                    all_result_ids = new_all_result_ids;
                }
            }
        }

        /*auto timeMillis0 = std::chrono::duration_cast<std::chrono::milliseconds>(
                 std::chrono::high_resolution_clock::now() - begin0).count();
         LOG(INFO) << "Time taken for multi-field aggregation: " << timeMillis0 << "ms";*/

    }

    //LOG(INFO) << "topster size: " << topster->size;

    process_search_results:

    delete [] exclude_token_ids;
    delete [] excluded_result_ids;

    bool estimate_facets = (facet_sample_percent > 0 && facet_sample_percent < 100 &&
                            all_result_ids_len > facet_sample_threshold);
    bool is_wildcard_no_filter_query = is_wildcard_non_phrase_query && no_filters_provided;

    if(!facets.empty()) {
        const size_t num_threads = std::min(concurrency, all_result_ids_len);

        const size_t window_size = (num_threads == 0) ? 0 :
                                   (all_result_ids_len + num_threads - 1) / num_threads;  // rounds up
        size_t num_processed = 0;
        std::mutex m_process;
        std::condition_variable cv_process;

        // We have to choose between hash and value index:
        // 1. Group queries -> requires hash index
        // 2. Wildcard + no filters -> use value index
        // 3. Very few unique facet values (< 250) -> use value index
        // 4. Result match > 50%

        std::vector<facet_info_t> facet_infos(facets.size());
        compute_facet_infos(facets, facet_query, facet_query_num_typos, all_result_ids, all_result_ids_len,
                            group_by_fields, group_limit, is_wildcard_no_filter_query,
                            max_candidates, facet_infos, facet_index_type);

        std::vector<std::vector<facet>> facet_batches(num_threads);
        std::vector<facet> value_facets;

        for(size_t i = 0; i < facets.size(); i++) {
            const auto& this_facet = facets[i];
#ifdef TEST_BUILD
            if(facet_index_type == VALUE) {
#else
            if(facet_infos[i].use_value_index) {
#endif
                // value based faceting on a single thread
                value_facets.emplace_back(this_facet.field_name, this_facet.orig_index, this_facet.facet_range_map,
                                          this_facet.is_range_query, this_facet.is_sort_by_alpha,
                                          this_facet.sort_order, this_facet.sort_field);
                continue;
            }

            for(size_t j = 0; j < num_threads; j++) {
                facet_batches[j].emplace_back(this_facet.field_name, this_facet.orig_index, this_facet.facet_range_map,
                                              this_facet.is_range_query, this_facet.is_sort_by_alpha,
                                              this_facet.sort_order, this_facet.sort_field);
            }
        }

        size_t num_queued = 0;
        size_t result_index = 0;

        const auto parent_search_begin = search_begin_us;
        const auto parent_search_stop_ms = search_stop_us;
        auto parent_search_cutoff = search_cutoff;

        //auto beginF = std::chrono::high_resolution_clock::now();

        for(size_t thread_id = 0; thread_id < num_threads && result_index < all_result_ids_len; thread_id++) {
            size_t batch_res_len = window_size;

            if(result_index + window_size > all_result_ids_len) {
                batch_res_len = all_result_ids_len - result_index;
            }

            if(facet_batches[thread_id].empty()) {
                continue;
            }

            uint32_t* batch_result_ids = all_result_ids + result_index;
            num_queued++;

            thread_pool->enqueue([this, thread_id, &facet_batches, &facet_query, group_limit, group_by_fields,
                                         batch_result_ids, batch_res_len, &facet_infos, max_facet_values,
                                         is_wildcard_no_filter_query, no_filters_provided, estimate_facets,
                                         facet_sample_percent, group_missing_values,
                                         &parent_search_begin, &parent_search_stop_ms, &parent_search_cutoff,
                                         &num_processed, &m_process, &cv_process, facet_index_type]() {
                search_begin_us = parent_search_begin;
                search_stop_us = parent_search_stop_ms;
                search_cutoff = false;

                auto fq = facet_query;
                do_facets(facet_batches[thread_id], fq, estimate_facets, facet_sample_percent,
                          facet_infos, group_limit, group_by_fields, group_missing_values,
                          batch_result_ids, batch_res_len, max_facet_values,
                          is_wildcard_no_filter_query, facet_index_type);

                std::unique_lock<std::mutex> lock(m_process);
                num_processed++;
                parent_search_cutoff = parent_search_cutoff || search_cutoff;
                cv_process.notify_one();
            });

            result_index += batch_res_len;
        }

        std::unique_lock<std::mutex> lock_process(m_process);
        cv_process.wait(lock_process, [&](){ return num_processed == num_queued; });
        search_cutoff = parent_search_cutoff;

        // use `num_processed` since < `facet_batches.size()` batches could be processed (uneven splitting of records)
        for(size_t batch_index = 0; batch_index < num_processed; batch_index++) {
            auto& facet_batch = facet_batches[batch_index];
            for(auto& this_facet : facet_batch) {
                auto& acc_facet = facets[this_facet.orig_index];
                aggregate_facet(group_limit, this_facet, acc_facet);
            }
        }

        // do value based faceting which must be single thread on the entire resultset (without batching)
        do_facets(value_facets, facet_query, estimate_facets, facet_sample_percent,
                  facet_infos, group_limit, group_by_fields, group_missing_values,
                  all_result_ids, all_result_ids_len, max_facet_values,
                  is_wildcard_no_filter_query, facet_index_type);

        for(auto& this_facet : value_facets) {
            auto& acc_facet = facets[this_facet.orig_index];
            aggregate_facet(group_limit, this_facet, acc_facet);
        }

        for(auto & acc_facet: facets) {
            for(auto& facet_kv: acc_facet.result_map) {
                if(group_limit) {
                    facet_kv.second.count = acc_facet.hash_groups[facet_kv.first].size();
                }

                if(estimate_facets) {
                    facet_kv.second.count = size_t(double(facet_kv.second.count) * (100.0f / facet_sample_percent));
                }
            }

            for(auto& facet_kv: acc_facet.value_result_map) {
                if(estimate_facets) {
                    facet_kv.second.count = size_t(double(facet_kv.second.count) * (100.0f / facet_sample_percent));
                }
            }

            if(estimate_facets) {
                acc_facet.sampled = true;
            }
        }

        /*long long int timeMillisF = std::chrono::duration_cast<std::chrono::milliseconds>(
                std::chrono::high_resolution_clock::now() - beginF).count();
        LOG(INFO) << "Time for faceting: " << timeMillisF;*/
    }

    std::vector<facet_info_t> facet_infos(facets.size());
    compute_facet_infos(facets, facet_query, facet_query_num_typos,
                        &included_ids_vec[0], included_ids_vec.size(), group_by_fields,
                        group_limit, is_wildcard_no_filter_query,
                        max_candidates, facet_infos, facet_index_type);
    do_facets(facets, facet_query, estimate_facets, facet_sample_percent,
              facet_infos, group_limit, group_by_fields, group_missing_values, &included_ids_vec[0], 
              included_ids_vec.size(), max_facet_values, is_wildcard_no_filter_query,
              facet_index_type);

    all_result_ids_len += curated_topster->size;

    if(!included_ids_map.empty() && group_limit != 0) {
        for (auto &acc_facet: facets) {
            for (auto &facet_kv: acc_facet.result_map) {
                facet_kv.second.count = acc_facet.hash_groups[facet_kv.first].size();

                if (estimate_facets) {
                    facet_kv.second.count = size_t(double(facet_kv.second.count) * (100.0f / facet_sample_percent));
                }
            }

            if (estimate_facets) {
                acc_facet.sampled = true;
            }
        }
    }

    delete [] all_result_ids;

    //LOG(INFO) << "all_result_ids_len " << all_result_ids_len << " for index " << name;
    //long long int timeMillis = std::chrono::duration_cast<std::chrono::milliseconds>(std::chrono::high_resolution_clock::now() - begin).count();
    //LOG(INFO) << "Time taken for result calc: " << timeMillis << "ms";

    return Option(true);
}

void Index::aggregate_facet(const size_t group_limit, facet& this_facet, facet& acc_facet) const {
    acc_facet.is_intersected = this_facet.is_intersected;
    acc_facet.is_sort_by_alpha = this_facet.is_sort_by_alpha;
    acc_facet.sort_order = this_facet.sort_order;
    acc_facet.sort_field = this_facet.sort_field;

    for(auto & facet_kv: this_facet.result_map) {
        uint32_t fhash = 0;
        if(group_limit) {
            fhash = facet_kv.first;
            // we have to add all group sets
            acc_facet.hash_groups[fhash].insert(
                this_facet.hash_groups[fhash].begin(),
                this_facet.hash_groups[fhash].end()
            );
        } else {
            size_t count = 0;
            if (acc_facet.result_map.count(facet_kv.first) == 0) {
                // not found, so set it
                count = facet_kv.second.count;
            } else {
                count = acc_facet.result_map[facet_kv.first].count + facet_kv.second.count;
            }
            acc_facet.result_map[facet_kv.first].count = count;
        }

        acc_facet.result_map[facet_kv.first].doc_id = facet_kv.second.doc_id;
        acc_facet.result_map[facet_kv.first].array_pos = facet_kv.second.array_pos;
        acc_facet.result_map[facet_kv.first].sort_field_val = facet_kv.second.sort_field_val;

        acc_facet.hash_tokens[facet_kv.first] = this_facet.hash_tokens[facet_kv.first];
    }

    for(auto& facet_kv: this_facet.value_result_map) {
        size_t count = 0;
        if(acc_facet.value_result_map.count(facet_kv.first) == 0) {
            // not found, so set it
            count = facet_kv.second.count;
        } else {
            count = acc_facet.value_result_map[facet_kv.first].count + facet_kv.second.count;
        }

        acc_facet.value_result_map[facet_kv.first].count = count;

        acc_facet.value_result_map[facet_kv.first].doc_id = facet_kv.second.doc_id;
        acc_facet.value_result_map[facet_kv.first].array_pos = facet_kv.second.array_pos;

        acc_facet.fvalue_tokens[facet_kv.first] = this_facet.fvalue_tokens[facet_kv.first];
    }

    if(this_facet.stats.fvcount != 0) {
        acc_facet.stats.fvcount += this_facet.stats.fvcount;
        acc_facet.stats.fvsum += this_facet.stats.fvsum;
        acc_facet.stats.fvmax = std::max(acc_facet.stats.fvmax, this_facet.stats.fvmax);
        acc_facet.stats.fvmin = std::min(acc_facet.stats.fvmin, this_facet.stats.fvmin);
    }
}

void Index::process_curated_ids(const std::vector<std::pair<uint32_t, uint32_t>>& included_ids,
                                const std::vector<uint32_t>& excluded_ids,
                                const std::vector<std::string>& group_by_fields, const size_t group_limit, 
                                const bool group_missing_values,
                                const bool filter_curated_hits, filter_result_iterator_t* const filter_result_iterator,
                                std::set<uint32_t>& curated_ids,
                                std::map<size_t, std::map<size_t, uint32_t>>& included_ids_map,
                                std::vector<uint32_t>& included_ids_vec,
                                std::unordered_set<uint32_t>& excluded_group_ids) const {

    for(const auto& seq_id_pos: included_ids) {
        included_ids_vec.push_back(seq_id_pos.first);
    }

    if(group_limit != 0) {
        // if one `id` of a group is present in curated hits, we have to exclude that entire group from results
        auto group_by_field_it_vec = get_group_by_field_iterators(group_by_fields);

        for(auto seq_id: included_ids_vec) {
            uint64_t distinct_id = 1;
            for(auto& kv : group_by_field_it_vec) {
                get_distinct_id(kv.it, seq_id, kv.is_array, group_missing_values, distinct_id);
            }

            excluded_group_ids.emplace(distinct_id);
        }
    }

    std::sort(included_ids_vec.begin(), included_ids_vec.end());

    // if `filter_curated_hits` is enabled, we will remove curated hits that don't match filter condition
    std::set<uint32_t> included_ids_set;

    if(filter_result_iterator->validity == filter_result_iterator_t::valid && filter_curated_hits) {
        for (const auto &included_id: included_ids_vec) {
            auto result = filter_result_iterator->is_valid(included_id);

            if (result == -1) {
                break;
            }

            if (result == 1) {
                included_ids_set.insert(included_id);
            }
        }
    } else {
        included_ids_set.insert(included_ids_vec.begin(), included_ids_vec.end());
    }

    std::map<size_t, std::vector<uint32_t>> included_ids_grouped;  // pos -> seq_ids
    std::vector<uint32_t> all_positions;

    for(const auto& seq_id_pos: included_ids) {
        all_positions.push_back(seq_id_pos.second);
        if(included_ids_set.count(seq_id_pos.first) == 0) {
            continue;
        }
        included_ids_grouped[seq_id_pos.second].push_back(seq_id_pos.first);
    }


    for(const auto& pos_ids: included_ids_grouped) {
        size_t outer_pos = pos_ids.first;
        size_t ids_per_pos = std::max(size_t(1), group_limit);
        auto num_inner_ids = std::min(ids_per_pos, pos_ids.second.size());

        for(size_t inner_pos = 0; inner_pos < num_inner_ids; inner_pos++) {
            auto seq_id = pos_ids.second[inner_pos];
            included_ids_map[outer_pos][inner_pos] = seq_id;
            curated_ids.insert(seq_id);
        }
    }

    curated_ids.insert(excluded_ids.begin(), excluded_ids.end());

    if(all_positions.size() > included_ids_map.size()) {
        // Some curated IDs may have been removed via filtering or simply don't exist.
        // We have to shift lower placed hits upwards to fill those positions.
        std::sort(all_positions.begin(), all_positions.end());
        all_positions.erase(unique(all_positions.begin(), all_positions.end()), all_positions.end());

        std::map<size_t, std::map<size_t, uint32_t>> new_included_ids_map;
        auto included_id_it = included_ids_map.begin();
        auto all_pos_it = all_positions.begin();

        while(included_id_it != included_ids_map.end()) {
            new_included_ids_map[*all_pos_it] = included_id_it->second;
            all_pos_it++;
            included_id_it++;
        }

        included_ids_map = new_included_ids_map;
    }
}

Option<bool> Index::fuzzy_search_fields(const std::vector<search_field_t>& the_fields,
                                        const std::vector<token_t>& query_tokens,
                                        const std::vector<token_t>& dropped_tokens,
                                        const text_match_type_t match_type,
                                        const uint32_t* exclude_token_ids,
                                        size_t exclude_token_ids_size,
                                        filter_result_iterator_t* const filter_result_iterator,
                                        const std::vector<uint32_t>& curated_ids,
                                        const std::unordered_set<uint32_t>& excluded_group_ids,
                                        const std::vector<sort_by> & sort_fields,
                                        const std::vector<uint32_t>& num_typos,
                                        std::vector<std::vector<art_leaf*>> & searched_queries,
                                        tsl::htrie_map<char, token_leaf>& qtoken_set,
                                        Topster* topster, spp::sparse_hash_map<uint64_t, uint32_t>& groups_processed,
                                        uint32_t*& all_result_ids, size_t & all_result_ids_len,
                                        const size_t group_limit, const std::vector<std::string>& group_by_fields,
                                        const bool group_missing_values,
                                        bool prioritize_exact_match,
                                        const bool prioritize_token_position,
                                        const bool prioritize_num_matching_fields,
                                        std::set<uint64>& query_hashes,
                                        const token_ordering token_order,
                                        const std::vector<bool>& prefixes,
                                        const size_t typo_tokens_threshold,
                                        const bool exhaustive_search,
                                        const size_t max_candidates,
                                        size_t min_len_1typo,
                                        size_t min_len_2typo,
                                        int syn_orig_num_tokens,
                                        const int* sort_order,
                                        std::array<spp::sparse_hash_map<uint32_t, int64_t, Hasher32>*, 3>& field_values,
                                        const std::vector<size_t>& geopoint_indices,
                                        const std::string& collection_name,
                                        bool enable_typos_for_numerical_tokens) const {

    // NOTE: `query_tokens` preserve original tokens, while `search_tokens` could be a result of dropped tokens

    // To prevent us from doing ART search repeatedly as we iterate through possible corrections
    spp::sparse_hash_map<std::string, std::vector<std::string>> token_cost_cache;

    std::vector<std::vector<int>> token_to_costs;

    for(size_t stoken_index=0; stoken_index < query_tokens.size(); stoken_index++) {
        const std::string& token = query_tokens[stoken_index].value;

        std::vector<int> all_costs;
        // This ensures that we don't end up doing a cost of 1 for a single char etc.
        int bounded_cost = get_bounded_typo_cost(2, token , token.length(), min_len_1typo, min_len_2typo,
                                                 enable_typos_for_numerical_tokens);

        for(int cost = 0; cost <= bounded_cost; cost++) {
            all_costs.push_back(cost);
        }

        token_to_costs.push_back(all_costs);
    }

    // stores candidates for each token, i.e. i-th index would have all possible tokens with a cost of "c"
    std::vector<tok_candidates> token_candidates_vec;
    std::set<std::string> unique_tokens;

    const size_t num_search_fields = std::min(the_fields.size(), (size_t) FIELD_LIMIT_NUM);

    auto product = []( long long a, std::vector<int>& b ) { return a*b.size(); };
    long long n = 0;
    long long int N = token_to_costs.size() > 30 ? 1 :
                      std::accumulate(token_to_costs.begin(), token_to_costs.end(), 1LL, product);

    const long long combination_limit = exhaustive_search ? Index::COMBINATION_MAX_LIMIT : Index::COMBINATION_MIN_LIMIT;

    while(n < N && n < combination_limit) {
        RETURN_CIRCUIT_BREAKER_OP

        //LOG(INFO) << "fuzzy_search_fields, n: " << n;

        // Outerloop generates combinations of [cost to max_cost] for each token
        // For e.g. for a 3-token query: [0, 0, 0], [0, 0, 1], [0, 1, 1] etc.
        std::vector<uint32_t> costs(token_to_costs.size());
        ldiv_t q { n, 0 };
        for(long long i = (token_to_costs.size() - 1); 0 <= i ; --i ) {
            q = ldiv(q.quot, token_to_costs[i].size());
            costs[i] = token_to_costs[i][q.rem];
        }

        unique_tokens.clear();
        token_candidates_vec.clear();
        size_t token_index = 0;

        while(token_index < query_tokens.size()) {
            // For each token, look up the generated cost for this iteration and search using that cost
            const std::string& token = query_tokens[token_index].value;
            const std::string token_cost_hash = token + std::to_string(costs[token_index]);

            std::vector<std::string> leaf_tokens;

            if(token_cost_cache.count(token_cost_hash) != 0) {
                leaf_tokens = token_cost_cache[token_cost_hash];
            } else {
                //auto begin = std::chrono::high_resolution_clock::now();

                // Prefix query with a preceding token should be handled in such a way that we give preference to
                // possible phrase continuation. Example: "steve j" for "steve jobs" name field query. To do this,
                // we will first attempt to match the prefix with the most "popular" fields of the preceding token.
                // Tokens matched from popular fields will also be searched across other query fields.
                // Only when we find *no results* for such an expansion, we will attempt cross field matching.
                bool last_token = query_tokens.size() > 1 && dropped_tokens.empty() &&
                                  (token_index == (query_tokens.size() - 1));

                std::vector<size_t> query_field_ids(num_search_fields);
                for(size_t field_id = 0; field_id < num_search_fields; field_id++) {
                    query_field_ids[field_id] = field_id;
                }

                std::vector<size_t> popular_field_ids; // fields containing the token most across documents

                if(last_token) {
                    popular_fields_of_token(search_index,
                                            token_candidates_vec.back().candidates[0],
                                            the_fields, num_search_fields, popular_field_ids);

                    if(popular_field_ids.empty()) {
                        break;
                    }
                }

                const std::vector<size_t>& field_ids = last_token ? popular_field_ids : query_field_ids;

                for(size_t field_id: field_ids) {
                    // NOTE: when accessing other field ordered properties like prefixes or num_typos we have to index
                    // them by `the_field.orig_index` since the original fields could be reordered on their weights.
                    auto& the_field = the_fields[field_id];
                    const bool field_prefix = the_fields[field_id].prefix;
                    const bool prefix_search = field_prefix && query_tokens[token_index].is_prefix_searched;
                    const size_t token_len = prefix_search ? (int) token.length() : (int) token.length() + 1;

                    /*LOG(INFO) << "Searching for field: " << the_field.name << ", token:"
                              << token << " - cost: " << costs[token_index] << ", prefix_search: " << prefix_search;*/

                    int64_t field_num_typos = the_fields[field_id].num_typos;

                    const auto& search_field = search_schema.at(the_field.name);
                    auto& locale = search_field.locale;
                    if(locale != "" && (locale == "zh" || locale == "ko" || locale == "ja")) {
                        // disable fuzzy trie traversal for CJK locales
                        field_num_typos = 0;
                    }

                    if(costs[token_index] > field_num_typos) {
                        continue;
                    }

                    //LOG(INFO) << "Searching for field: " << the_field.name << ", found token:" << token;
                    const auto& prev_token = last_token ? token_candidates_vec.back().candidates[0] : "";

                    std::vector<art_leaf*> field_leaves;
                    art_fuzzy_search_i(search_index.at(search_field.faceted_name()),
                                       (const unsigned char *) token.c_str(), token_len,
                                     costs[token_index], costs[token_index], max_candidates, token_order, prefix_search,
                                     last_token, prev_token, filter_result_iterator, field_leaves, unique_tokens);
                    filter_result_iterator->reset();
                    if (filter_result_iterator->validity == filter_result_iterator_t::timed_out) {
                        search_cutoff = true;
                        return Option<bool>(true);
                    }

                    /*auto timeMillis = std::chrono::duration_cast<std::chrono::milliseconds>(
                                    std::chrono::high_resolution_clock::now() - begin).count();
                    LOG(INFO) << "Time taken for fuzzy search: " << timeMillis << "ms";*/

                    if(field_leaves.empty()) {
                        // look at the next field
                        continue;
                    }

                    for(size_t i = 0; i < field_leaves.size(); i++) {
                        auto leaf = field_leaves[i];
                        std::string tok(reinterpret_cast<char*>(leaf->key), leaf->key_len - 1);
                        leaf_tokens.push_back(tok);
                    }

                    token_cost_cache.emplace(token_cost_hash, leaf_tokens);

                    if(leaf_tokens.size() >= max_candidates) {
                        goto token_done;
                    }
                }

                if(last_token && leaf_tokens.size() < max_candidates) {
                    // field-wise matching with previous token has failed, have to look at cross fields matching docs
                    std::vector<uint32_t> prev_token_doc_ids;
                    find_across_fields(token_candidates_vec.back().token,
                                       token_candidates_vec.back().candidates[0],
                                       the_fields, num_search_fields, filter_result_iterator, exclude_token_ids,
                                       exclude_token_ids_size, prev_token_doc_ids, popular_field_ids);
                    filter_result_iterator->reset();
                    search_cutoff = search_cutoff || filter_result_iterator->validity == filter_result_iterator_t::timed_out;

                    for(size_t field_id: query_field_ids) {
                        auto& the_field = the_fields[field_id];
                        const bool field_prefix = the_fields[field_id].prefix;
                        const bool prefix_search = field_prefix && query_tokens[token_index].is_prefix_searched;
                        const size_t token_len = prefix_search ? (int) token.length() : (int) token.length() + 1;
                        int64_t field_num_typos = the_fields[field_id].num_typos;

                        const auto& search_field = search_schema.at(the_field.name);
                        auto& locale = search_field.locale;
                        if(locale != "" && locale != "en" && locale != "th" && !Tokenizer::is_cyrillic(locale)) {
                            // disable fuzzy trie traversal for non-english locales
                            field_num_typos = 0;
                        }

                        if(costs[token_index] > field_num_typos) {
                            continue;
                        }

                        std::vector<art_leaf*> field_leaves;
                        art_fuzzy_search_i(search_index.at(the_field.name), (const unsigned char *) token.c_str(), token_len,
                                         costs[token_index], costs[token_index], max_candidates, token_order, prefix_search,
                                         false, "", filter_result_iterator, field_leaves, unique_tokens);
                        filter_result_iterator->reset();
                        if (filter_result_iterator->validity == filter_result_iterator_t::timed_out) {
                            search_cutoff = true;
                            return Option<bool>(true);
                        }

                        if(field_leaves.empty()) {
                            // look at the next field
                            continue;
                        }

                        for(size_t i = 0; i < field_leaves.size(); i++) {
                            auto leaf = field_leaves[i];
                            std::string tok(reinterpret_cast<char*>(leaf->key), leaf->key_len - 1);
                            leaf_tokens.push_back(tok);
                        }

                        token_cost_cache.emplace(token_cost_hash, leaf_tokens);

                        if(leaf_tokens.size() >= max_candidates) {
                            goto token_done;
                        }
                    }
                }
            }

            token_done:

            if(!leaf_tokens.empty()) {
                //log_leaves(costs[token_index], token, leaves);
                token_candidates_vec.push_back(tok_candidates{query_tokens[token_index], costs[token_index],
                                                              query_tokens[token_index].is_prefix_searched, leaf_tokens});
            } else {
                // No result at `cost = costs[token_index]`. Remove `cost` for token and re-do combinations
                auto it = std::find(token_to_costs[token_index].begin(), token_to_costs[token_index].end(), costs[token_index]);
                if(it != token_to_costs[token_index].end()) {
                    token_to_costs[token_index].erase(it);

                    // when no more costs are left for this token
                    if(token_to_costs[token_index].empty()) {
                        // we cannot proceed further, as this token is not found within cost limits
                        // and, dropping of tokens are done elsewhere.
                        return Option<bool>(true);
                    }
                }

                // Continue outerloop on new cost combination
                n = -1;
                N = std::accumulate(token_to_costs.begin(), token_to_costs.end(), 1LL, product);
                goto resume_typo_loop;
            }

            token_index++;
        }

        if(token_candidates_vec.size() == query_tokens.size()) {
            std::vector<uint32_t> id_buff;
            auto search_all_candidates_op = search_all_candidates(num_search_fields, match_type, the_fields,
                                                                  filter_result_iterator,
                                                                  exclude_token_ids, exclude_token_ids_size, excluded_group_ids,
                                                                  sort_fields, token_candidates_vec, searched_queries, qtoken_set,
                                                                  dropped_tokens, topster,
                                                                  groups_processed, all_result_ids, all_result_ids_len,
                                                                  typo_tokens_threshold, group_limit, group_by_fields, 
                                                                  group_missing_values, query_tokens,
                                                                  num_typos, prefixes, prioritize_exact_match, prioritize_token_position,
                                                                  prioritize_num_matching_fields, exhaustive_search, max_candidates,
                                                                  syn_orig_num_tokens, sort_order, field_values, geopoint_indices,
                                                                  query_hashes, id_buff, collection_name);
            if (!search_all_candidates_op.ok()) {
                return search_all_candidates_op;
            }

            if(id_buff.size() > 1) {
                gfx::timsort(id_buff.begin(), id_buff.end());
                id_buff.erase(std::unique( id_buff.begin(), id_buff.end() ), id_buff.end());
            }

            uint32_t* new_all_result_ids = nullptr;
            all_result_ids_len = ArrayUtils::or_scalar(all_result_ids, all_result_ids_len, &id_buff[0],
                                                       id_buff.size(), &new_all_result_ids);
            delete[] all_result_ids;
            all_result_ids = new_all_result_ids;
        }

        resume_typo_loop:

        auto results_count = group_limit != 0 ? groups_processed.size() : all_result_ids_len;
        if(!exhaustive_search && results_count >= typo_tokens_threshold) {
            // if typo threshold is breached, we are done
            return Option<bool>(true);
        }

        n++;
    }

    return Option<bool>(true);
}

void Index::popular_fields_of_token(const spp::sparse_hash_map<std::string, art_tree*>& search_index,
                                    const std::string& previous_token,
                                    const std::vector<search_field_t>& the_fields,
                                    const size_t num_search_fields,
                                    std::vector<size_t>& popular_field_ids) {

    const auto token_c_str = (const unsigned char*) previous_token.c_str();
    const int token_len = (int) previous_token.size() + 1;

    std::vector<std::pair<size_t, size_t>> field_id_doc_counts;

    for(size_t i = 0; i < num_search_fields; i++) {
        const std::string& field_name = the_fields[i].name;
        auto leaf = static_cast<art_leaf*>(art_search(search_index.at(field_name), token_c_str, token_len));

        if(!leaf) {
            continue;
        }

        auto num_docs = posting_t::num_ids(leaf->values);
        field_id_doc_counts.emplace_back(i, num_docs);
    }

    std::sort(field_id_doc_counts.begin(), field_id_doc_counts.end(), [](const auto& p1, const auto& p2) {
        return p1.second > p2.second;
    });

    for(const auto& field_id_doc_count: field_id_doc_counts) {
        popular_field_ids.push_back(field_id_doc_count.first);
    }
}

void Index::find_across_fields(const token_t& previous_token,
                               const std::string& previous_token_str,
                               const std::vector<search_field_t>& the_fields,
                               const size_t num_search_fields,
                               filter_result_iterator_t* const filter_result_iterator,
                               const uint32_t* exclude_token_ids, size_t exclude_token_ids_size,
                               std::vector<uint32_t>& prev_token_doc_ids,
                               std::vector<size_t>& top_prefix_field_ids) const {

    // one iterator for each token, each underlying iterator contains results of token across multiple fields
    std::vector<or_iterator_t> token_its;

    // used to track plists that must be destructed once done
    std::vector<posting_list_t*> expanded_plists;

    result_iter_state_t istate(exclude_token_ids, exclude_token_ids_size, filter_result_iterator);

    const bool prefix_search = previous_token.is_prefix_searched;
    const uint32_t token_num_typos = previous_token.num_typos;
    const bool token_prefix = previous_token.is_prefix_searched;

    auto& token_str = previous_token_str;
    auto token_c_str = (const unsigned char*) token_str.c_str();
    const size_t token_len = token_str.size() + 1;
    std::vector<posting_list_t::iterator_t> its;

    std::vector<std::pair<size_t, size_t>> field_id_doc_counts;

    for(size_t i = 0; i < num_search_fields; i++) {
        const std::string& field_name = the_fields[i].name;

        art_tree* tree = search_index.at(field_name);
        art_leaf* leaf = static_cast<art_leaf*>(art_search(tree, token_c_str, token_len));

        if(!leaf) {
            continue;
        }

        /*LOG(INFO) << "Token: " << token_str << ", field_name: " << field_name
                  << ", num_ids: " << posting_t::num_ids(leaf->values);*/

        if(IS_COMPACT_POSTING(leaf->values)) {
            auto compact_posting_list = COMPACT_POSTING_PTR(leaf->values);
            posting_list_t* full_posting_list = compact_posting_list->to_full_posting_list();
            expanded_plists.push_back(full_posting_list);
            its.push_back(full_posting_list->new_iterator(nullptr, nullptr, i)); // moved, not copied
        } else {
            posting_list_t* full_posting_list = (posting_list_t*)(leaf->values);
            its.push_back(full_posting_list->new_iterator(nullptr, nullptr, i)); // moved, not copied
        }

        field_id_doc_counts.emplace_back(i, posting_t::num_ids(leaf->values));
    }

    if(its.empty()) {
        // this token does not have any match across *any* field: probably a typo
        LOG(INFO) << "No matching field found for token: " << token_str;
        return;
    }

    std::sort(field_id_doc_counts.begin(), field_id_doc_counts.end(), [](const auto& p1, const auto& p2) {
        return p1.second > p2.second;
    });

    for(auto& field_id_doc_count: field_id_doc_counts) {
        top_prefix_field_ids.push_back(field_id_doc_count.first);
    }

    or_iterator_t token_fields(its);
    token_its.push_back(std::move(token_fields));

    or_iterator_t::intersect(token_its, istate,
                             [&](const single_filter_result_t& filter_result, const std::vector<or_iterator_t>& its) {
        auto& seq_id = filter_result.seq_id;
        prev_token_doc_ids.push_back(seq_id);
    });

    for(posting_list_t* plist: expanded_plists) {
        delete plist;
    }
}

Option<bool> Index::search_across_fields(const std::vector<token_t>& query_tokens,
                                         const std::vector<uint32_t>& num_typos,
                                         const std::vector<bool>& prefixes,
                                         const std::vector<search_field_t>& the_fields,
                                         const size_t num_search_fields,
                                         const text_match_type_t match_type,
                                         const std::vector<sort_by>& sort_fields,
                                         Topster* topster,
                                         spp::sparse_hash_map<uint64_t, uint32_t>& groups_processed,
                                         std::vector<std::vector<art_leaf*>>& searched_queries,
                                         tsl::htrie_map<char, token_leaf>& qtoken_set,
                                         const std::vector<token_t>& dropped_tokens,
                                         const size_t group_limit,
                                         const std::vector<std::string>& group_by_fields,
                                         const bool group_missing_values,
                                         const bool prioritize_exact_match,
                                         const bool prioritize_token_position,
                                         const bool prioritize_num_matching_fields,
                                         filter_result_iterator_t* const filter_result_iterator,
                                         const uint32_t total_cost, const int syn_orig_num_tokens,
                                         const uint32_t* exclude_token_ids, size_t exclude_token_ids_size,
                                         const std::unordered_set<uint32_t>& excluded_group_ids,
                                         const int* sort_order,
                                         std::array<spp::sparse_hash_map<uint32_t, int64_t, Hasher32>*, 3>& field_values,
                                         const std::vector<size_t>& geopoint_indices,
                                         std::vector<uint32_t>& id_buff,
                                         uint32_t*& all_result_ids, size_t& all_result_ids_len,
                                         const std::string& collection_name) const {

    std::vector<art_leaf*> query_suggestion;

    // one or_iterator for each token (across multiple fields)
    std::vector<or_iterator_t> dropped_token_its;

    // used to track plists that must be destructed once done
    std::vector<posting_list_t*> expanded_dropped_plists;

    for(auto& dropped_token: dropped_tokens) {
        auto& token = dropped_token.value;
        auto token_c_str = (const unsigned char*) token.c_str();

        // convert token from each field into an or_iterator
        std::vector<posting_list_t::iterator_t> its;

        for(size_t i = 0; i < the_fields.size(); i++) {
            const std::string& field_name = the_fields[i].name;

            art_tree* tree = search_index.at(the_fields[i].str_name);
            art_leaf* leaf = static_cast<art_leaf*>(art_search(tree, token_c_str, token.size()+1));

            if(!leaf) {
                continue;
            }

            /*LOG(INFO) << "Token: " << token << ", field_name: " << field_name
                        << ", num_ids: " << posting_t::num_ids(leaf->values);*/

            if(IS_COMPACT_POSTING(leaf->values)) {
                auto compact_posting_list = COMPACT_POSTING_PTR(leaf->values);
                posting_list_t* full_posting_list = compact_posting_list->to_full_posting_list();
                expanded_dropped_plists.push_back(full_posting_list);
                its.push_back(full_posting_list->new_iterator(nullptr, nullptr, i)); // moved, not copied
            } else {
                posting_list_t* full_posting_list = (posting_list_t*)(leaf->values);
                its.push_back(full_posting_list->new_iterator(nullptr, nullptr, i)); // moved, not copied
            }
        }

        or_iterator_t token_fields(its);
        dropped_token_its.push_back(std::move(token_fields));
    }

    // one iterator for each token, each underlying iterator contains results of token across multiple fields
    std::vector<or_iterator_t> token_its;

    // used to track plists that must be destructed once done
    std::vector<posting_list_t*> expanded_plists;

    result_iter_state_t istate(exclude_token_ids, exclude_token_ids_size, filter_result_iterator);

    // for each token, find the posting lists across all query_by fields
    for(size_t ti = 0; ti < query_tokens.size(); ti++) {
        const uint32_t token_num_typos = query_tokens[ti].num_typos;
        const bool token_prefix = query_tokens[ti].is_prefix_searched;

        auto& token_str = query_tokens[ti].value;
        auto token_c_str = (const unsigned char*) token_str.c_str();
        const size_t token_len = token_str.size() + 1;
        std::vector<posting_list_t::iterator_t> its;

        for(size_t i = 0; i < num_search_fields; i++) {
            const std::string& field_name = the_fields[i].name;
            const uint32_t field_num_typos = the_fields[i].num_typos;
            const bool field_prefix = the_fields[i].prefix;

            if(token_num_typos > field_num_typos) {
                // since the token can come from any field, we still have to respect per-field num_typos
                continue;
            }

            if(token_prefix && !field_prefix) {
                // even though this token is an outcome of prefix search, we can't use it for this field, since
                // this field has prefix search disabled.
                continue;
            }

            art_tree* tree = search_index.at(the_fields[i].str_name);
            art_leaf* leaf = static_cast<art_leaf*>(art_search(tree, token_c_str, token_len));

            if(!leaf) {
                continue;
            }

            query_suggestion.push_back(leaf);

            /*LOG(INFO) << "Token: " << token_str << ", field_name: " << field_name
                      << ", num_ids: " << posting_t::num_ids(leaf->values);*/

            if(IS_COMPACT_POSTING(leaf->values)) {
                auto compact_posting_list = COMPACT_POSTING_PTR(leaf->values);
                posting_list_t* full_posting_list = compact_posting_list->to_full_posting_list();
                expanded_plists.push_back(full_posting_list);
                its.push_back(full_posting_list->new_iterator(nullptr, nullptr, i)); // moved, not copied
            } else {
                posting_list_t* full_posting_list = (posting_list_t*)(leaf->values);
                its.push_back(full_posting_list->new_iterator(nullptr, nullptr, i)); // moved, not copied
            }
        }

        if(its.empty()) {
            // this token does not have any match across *any* field: probably a typo
            LOG(INFO) << "No matching field found for token: " << token_str;
            continue;
        }

        or_iterator_t token_fields(its);
        token_its.push_back(std::move(token_fields));
    }

    std::vector<uint32_t> result_ids;
    std::vector<uint32_t> eval_filter_indexes;
    Option<bool> status(true);

    auto group_by_field_it_vec = get_group_by_field_iterators(group_by_fields);

    or_iterator_t::intersect(token_its, istate,
                             [&](single_filter_result_t& filter_result, const std::vector<or_iterator_t>& its) {
        auto& seq_id = filter_result.seq_id;

        if(topster == nullptr) {
            result_ids.push_back(seq_id);
            return ;
        }

        auto references = std::move(filter_result.reference_filter_results);
        //LOG(INFO) << "seq_id: " << seq_id;
        // Convert [token -> fields] orientation to [field -> tokens] orientation
        std::vector<std::vector<posting_list_t::iterator_t>> field_to_tokens(num_search_fields);

        for(size_t ti = 0; ti < its.size(); ti++) {
            const or_iterator_t& token_fields_iters = its[ti];
            const std::vector<posting_list_t::iterator_t>& field_iters = token_fields_iters.get_its();

            for(size_t fi = 0; fi < field_iters.size(); fi++) {
                const posting_list_t::iterator_t& field_iter = field_iters[fi];
                if(field_iter.id() == seq_id) {
                    // not all fields might contain a given token
                    field_to_tokens[field_iter.get_field_id()].push_back(field_iter.clone());
                }
            }
        }

        size_t query_len = query_tokens.size();

        // check if seq_id exists in any of the dropped_token iters
        for(size_t ti = 0; ti < dropped_token_its.size(); ti++) {
            or_iterator_t& token_fields_iters = dropped_token_its[ti];
            if(token_fields_iters.skip_to(seq_id) && token_fields_iters.id() == seq_id) {
                query_len++;
                const std::vector<posting_list_t::iterator_t>& field_iters = token_fields_iters.get_its();
                for(size_t fi = 0; fi < field_iters.size(); fi++) {
                    const posting_list_t::iterator_t& field_iter = field_iters[fi];
                    if(field_iter.id() == seq_id) {
                        // not all fields might contain a given token
                        field_to_tokens[field_iter.get_field_id()].push_back(field_iter.clone());
                    }
                }
            }
        }

        if(syn_orig_num_tokens != -1) {
            query_len = syn_orig_num_tokens;
        }

        int64_t best_field_match_score = 0, best_field_weight = 0;
        uint32_t num_matching_fields = 0;

        for(size_t fi = 0; fi < field_to_tokens.size(); fi++) {
            const std::vector<posting_list_t::iterator_t>& token_postings = field_to_tokens[fi];
            if(token_postings.empty()) {
                continue;
            }

            const int64_t field_weight = the_fields[fi].weight;
            const bool field_is_array = search_schema.at(the_fields[fi].name).is_array();

            int64_t field_match_score = 0;
            bool single_exact_query_token = false;

            if(total_cost == 0 && query_tokens.size() == 1) {
                // does this candidate suggestion token match query token exactly?
                single_exact_query_token = true;
            }

            score_results2(sort_fields, searched_queries.size(), fi, field_is_array,
                           total_cost, field_match_score,
                           seq_id, sort_order,
                           prioritize_exact_match, single_exact_query_token, prioritize_token_position,
                           query_tokens.size(), syn_orig_num_tokens, token_postings);

            if(match_type == max_score && field_match_score > best_field_match_score) {
                best_field_match_score = field_match_score;
                best_field_weight = field_weight;
            }

            if(match_type == max_weight && field_weight > best_field_weight) {
                best_field_weight = field_weight;
                best_field_match_score = field_match_score;
            }

            num_matching_fields++;
        }

        uint64_t distinct_id = seq_id;
        if(group_limit != 0) {
            distinct_id = 1;
            for(auto& kv : group_by_field_it_vec) {
                get_distinct_id(kv.it, seq_id, kv.is_array, group_missing_values, distinct_id);
            }

            if(excluded_group_ids.count(distinct_id) != 0) {
               return;
           }
        }

        int64_t scores[3] = {0};
        int64_t match_score_index = -1;

        auto compute_sort_scores_op = compute_sort_scores(sort_fields, sort_order, field_values, geopoint_indices,
                                                          seq_id, references, eval_filter_indexes, best_field_match_score,
                                                          scores, match_score_index, 0, collection_name);
        if (!compute_sort_scores_op.ok()) {
            status = Option<bool>(compute_sort_scores_op.code(), compute_sort_scores_op.error());
            return;
        }

        query_len = std::min<size_t>(15, query_len);

        // NOTE: `query_len` is total tokens matched across fields.
        // Within a field, only a subset can match

        // MAX_SCORE
        // [ sign | tokens_matched | max_field_score | max_field_weight | num_matching_fields ]
        // [   1  |        4       |        48       |       8          |         3           ]  (64 bits)

        // MAX_WEIGHT
        // [ sign | tokens_matched | max_field_weight | max_field_score  | num_matching_fields ]
        // [   1  |        4       |        8         |      48          |         3           ]  (64 bits)

        auto max_field_weight = std::min<size_t>(FIELD_MAX_WEIGHT, best_field_weight);
        num_matching_fields = std::min<size_t>(7, num_matching_fields);

        if(!prioritize_num_matching_fields) {
            num_matching_fields = 0;
        }

        uint64_t aggregated_score = match_type == max_score ?
                                    ((int64_t(query_len) << 59) |
                                    (int64_t(best_field_match_score) << 11) |
                                    (int64_t(max_field_weight) << 3) |
                                    (int64_t(num_matching_fields) << 0))

                                    :

                                    ((int64_t(query_len) << 59) |
                                     (int64_t(max_field_weight) << 51) |
                                     (int64_t(best_field_match_score) << 3) |
                                     (int64_t(num_matching_fields) << 0))
                                    ;

        /*LOG(INFO) << "seq_id: " << seq_id << ", query_len: " << query_len
                  << ", syn_orig_num_tokens: " << syn_orig_num_tokens
                  << ", best_field_match_score: " << best_field_match_score
                  << ", max_field_weight: " << max_field_weight
                  << ", num_matching_fields: " << num_matching_fields
                  << ", aggregated_score: " << aggregated_score;*/

        KV kv(searched_queries.size(), seq_id, distinct_id, match_score_index, scores, std::move(references));

        if(match_score_index != -1) {
            kv.scores[match_score_index] = aggregated_score;
            kv.text_match_score = aggregated_score;
        }

        int ret = topster->add(&kv);
        if(group_limit != 0 && ret < 2) {
            groups_processed[distinct_id]++;
        }
        result_ids.push_back(seq_id);
    });

    if (!status.ok()) {
        for(posting_list_t* plist: expanded_plists) {
            delete plist;
        }
        for(posting_list_t* plist: expanded_dropped_plists) {
            delete plist;
        }
        return status;
    }

    id_buff.insert(id_buff.end(), result_ids.begin(), result_ids.end());

    if(id_buff.size() > 100000) {
        // prevents too many ORs during exhaustive searching
        gfx::timsort(id_buff.begin(), id_buff.end());
        id_buff.erase(std::unique( id_buff.begin(), id_buff.end() ), id_buff.end());

        uint32_t* new_all_result_ids = nullptr;
        all_result_ids_len = ArrayUtils::or_scalar(all_result_ids, all_result_ids_len, &id_buff[0],
                                                   id_buff.size(), &new_all_result_ids);
        delete[] all_result_ids;
        all_result_ids = new_all_result_ids;
        id_buff.clear();
    }

    if(!result_ids.empty()) {
        searched_queries.push_back(query_suggestion);
        for(const auto& qtoken: query_tokens) {
            qtoken_set.insert(qtoken.value, token_leaf(nullptr, qtoken.root_len, qtoken.num_typos, qtoken.is_prefix_searched));
        }
    }

    for(posting_list_t* plist: expanded_plists) {
        delete plist;
    }

    for(posting_list_t* plist: expanded_dropped_plists) {
        delete plist;
    }

    return Option<bool>(true);
}

Option<bool> Index::compute_sort_scores(const std::vector<sort_by>& sort_fields, const int* sort_order,
                                        std::array<spp::sparse_hash_map<uint32_t, int64_t, Hasher32>*, 3> field_values,
                                        const std::vector<size_t>& geopoint_indices,
                                        uint32_t seq_id, const std::map<basic_string<char>, reference_filter_result_t>& references,
                                        std::vector<uint32_t>& filter_indexes, int64_t max_field_match_score, int64_t* scores,
                                        int64_t& match_score_index, float vector_distance,
                                        const std::string& collection_name) const {

    int64_t geopoint_distances[3];

    for(auto& i: geopoint_indices) {
        auto geopoints = field_values[i];
        int64_t dist = INT32_MAX;

        S2LatLng reference_lat_lng;
        GeoPoint::unpack_lat_lng(sort_fields[i].geopoint, reference_lat_lng);

        if(geopoints != nullptr) {
            auto it = geopoints->find(seq_id);

            if(it != geopoints->end()) {
                int64_t packed_latlng = it->second;
                S2LatLng s2_lat_lng;
                GeoPoint::unpack_lat_lng(packed_latlng, s2_lat_lng);
                dist = GeoPoint::distance(s2_lat_lng, reference_lat_lng);
            }
        } else {
            // indicates geo point array
            auto field_it = geo_array_index.at(sort_fields[i].name);
            auto it = field_it->find(seq_id);

            if(it != field_it->end()) {
                int64_t* latlngs = it->second;
                for(size_t li = 0; li < latlngs[0]; li++) {
                    S2LatLng s2_lat_lng;
                    int64_t packed_latlng = latlngs[li + 1];
                    GeoPoint::unpack_lat_lng(packed_latlng, s2_lat_lng);
                    int64_t this_dist = GeoPoint::distance(s2_lat_lng, reference_lat_lng);
                    if(this_dist < dist) {
                        dist = this_dist;
                    }
                }
            }
        }

        if(dist < sort_fields[i].exclude_radius) {
            dist = 0;
        }

        if(sort_fields[i].geo_precision > 0) {
            dist = dist + sort_fields[i].geo_precision - 1 -
                   (dist + sort_fields[i].geo_precision - 1) % sort_fields[i].geo_precision;
        }

        geopoint_distances[i] = dist;

        // Swap (id -> latlong) index to (id -> distance) index
        field_values[i] = &geo_sentinel_value;
    }

    const int64_t default_score = INT64_MIN;  // to handle field that doesn't exist in document (e.g. optional)
    uint32_t ref_seq_id;

    // avoiding loop
    if (sort_fields.size() > 0) {
        // In case of reference sort_by, we need to get the sort score of the reference doc id.
        if (!sort_fields[0].reference_collection_name.empty()) {
            auto& sort_field = sort_fields[0];
            auto const& ref_collection_name = sort_field.reference_collection_name;
            auto const& multiple_references_error_message = "Multiple references found to sort by on `" +
                                                            ref_collection_name + "." + sort_field.name + "`.";
            auto const& no_references_error_message = "No references found to sort by on `" +
                                                      ref_collection_name + "." + sort_field.name + "`.";

            // Joined on ref collection
            if (references.count(ref_collection_name) > 0) {
                if (references.at(ref_collection_name).count == 1) {
                    ref_seq_id = references.at(ref_collection_name).docs[0];
                } else {
                    return Option<bool>(400, references.at(ref_collection_name).count > 1 ?
                                                multiple_references_error_message : no_references_error_message);
                }
            } else {
                auto& cm = CollectionManager::get_instance();
                auto ref_collection = cm.get_collection(ref_collection_name);
                if (ref_collection == nullptr) {
                    return Option<bool>(400, "Referenced collection `" + ref_collection_name +
                                                "` in `sort_by` not found.");
                }

                // Current collection has a reference.
                if (ref_collection->is_referenced_in(collection_name)) {
                    auto get_reference_field_op = ref_collection->get_referenced_in_field_with_lock(collection_name);
                    if (!get_reference_field_op.ok()) {
                        return Option<bool>(get_reference_field_op.code(), get_reference_field_op.error());
                    }
                    auto const& field_name = get_reference_field_op.get();
                    if (sort_index.count(field_name) == 0 || sort_index.at(field_name)->count(seq_id) == 0) {
                        return Option<bool>(400, "Could not find a reference for doc " + std::to_string(seq_id));
                    }

                    ref_seq_id = sort_index.at(field_name)->at(seq_id);
                }
                // Joined collection has a reference
                else {
                    std::string joined_coll_having_reference;
                    for (const auto &reference: references) {
                        if (ref_collection->is_referenced_in(reference.first)) {
                            joined_coll_having_reference = reference.first;
                            break;
                        }
                    }

                    if (joined_coll_having_reference.empty()) {
                        return Option<bool>(400, no_references_error_message);
                    }

                    auto joined_collection = cm.get_collection(joined_coll_having_reference);
                    if (joined_collection == nullptr) {
                        return Option<bool>(400, "Referenced collection `" + joined_coll_having_reference +
                                                    "` in `sort_by` not found.");
                    }

                    auto reference_field_name_op = ref_collection->get_referenced_in_field_with_lock(joined_coll_having_reference);
                    if (!reference_field_name_op.ok()) {
                        return Option<bool>(reference_field_name_op.code(), reference_field_name_op.error());
                    }

                    auto const& reference_field_name = reference_field_name_op.get();
                    auto const& reference = references.at(joined_coll_having_reference);
                    auto const& count = reference.count;

                    if (count == 1) {
                        auto op = joined_collection->get_sort_index_value_with_lock(reference_field_name,
                                                                                    reference.docs[0]);
                        if (!op.ok()) {
                            return Option<bool>(op.code(), op.error());
                        }

                        ref_seq_id = op.get();
                    } else {
                        return Option<bool>(400, count > 1 ? multiple_references_error_message :
                                                                    no_references_error_message);
                    }
                }
            }
        }

        if (field_values[0] == &text_match_sentinel_value) {
            scores[0] = int64_t(max_field_match_score);
            match_score_index = 0;
        } else if (field_values[0] == &seq_id_sentinel_value) {
            scores[0] = seq_id;
        } else if(field_values[0] == &geo_sentinel_value) {
            scores[0] = geopoint_distances[0];
        } else if(field_values[0] == &str_sentinel_value) {
            if (sort_fields[0].reference_collection_name.empty()) {
                scores[0] = str_sort_index.at(sort_fields[0].name)->rank(seq_id);
            } else {
                auto& cm = CollectionManager::get_instance();
                auto ref_collection = cm.get_collection(sort_fields[0].reference_collection_name);
                if (ref_collection == nullptr) {
                    return Option<bool>(400, "Referenced collection `" + sort_fields[0].reference_collection_name +
                                                "` not found.");
                }

                scores[0] = ref_collection->reference_string_sort_score(sort_fields[0].name, ref_seq_id);
            }

            if(scores[0] == adi_tree_t::NOT_FOUND) {
                if(sort_fields[0].order == sort_field_const::asc &&
                   sort_fields[0].missing_values == sort_by::missing_values_t::first) {
                    scores[0] = -scores[0];
                }

                else if(sort_fields[0].order == sort_field_const::desc &&
                        sort_fields[0].missing_values == sort_by::missing_values_t::last) {
                    scores[0] = -scores[0];
                }
            }
        } else if(field_values[0] == &eval_sentinel_value) {
            auto const& count = sort_fields[0].eval_expressions.size();
            if (filter_indexes.empty()) {
                filter_indexes = std::vector<uint32_t>(count, 0);
            }

            bool found = false;
            uint32_t index = 0;
            auto const& eval = sort_fields[0].eval;
            for (; index < count; index++) {
                auto& filter_index = filter_indexes[index];
                auto const& eval_ids = eval.eval_ids_vec[index];
                auto const& eval_ids_count = eval.eval_ids_count_vec[index];
                if (filter_index == 0 || filter_index < eval_ids_count) {
                    // Returns iterator to the first element that is >= to value or last if no such element is found.
                    filter_index = std::lower_bound(eval_ids + filter_index, eval_ids + eval_ids_count, seq_id) -
                                                            eval_ids;

                    if (filter_index < eval_ids_count && eval_ids[filter_index] == seq_id) {
                        filter_index++;
                        found = true;
                        break;
                    }
                }
            }

            scores[0] = found ? eval.scores[index] : 0;
        } else if(field_values[0] == &vector_distance_sentinel_value) {
            scores[0] = float_to_int64_t(vector_distance);
        } else if(field_values[0] == &vector_query_sentinel_value) {
            scores[0] = float_to_int64_t(2.0f);
            try {
                const auto& values = sort_fields[0].vector_query.vector_index->vecdex->getDataByLabel<float>(seq_id);
                const auto& dist_func = sort_fields[0].vector_query.vector_index->space->get_dist_func();
                float dist = dist_func(sort_fields[0].vector_query.query.values.data(), values.data(), &sort_fields[0].vector_query.vector_index->num_dim);
                
                scores[0] = float_to_int64_t(dist);
            } catch(...) {
                // probably not found
                // do nothing
            }
        } else {
            auto it = field_values[0]->find(sort_fields[0].reference_collection_name.empty() ? seq_id : ref_seq_id);
            scores[0] = (it == field_values[0]->end()) ? default_score : it->second;

            if(scores[0] == INT64_MIN && sort_fields[0].missing_values == sort_by::missing_values_t::first) {
                // By default, missing numerical value are always going to be sorted to be at the end
                // because: -INT64_MIN == INT64_MIN. To account for missing values config, we will have to change
                // the default for missing value based on whether it's asc or desc sort.
                bool is_asc = (sort_order[0] == -1);
                scores[0] = is_asc ? (INT64_MIN + 1) : INT64_MAX;
            }
        }

        if (sort_order[0] == -1) {
            scores[0] = -scores[0];
        }
    }

    if(sort_fields.size() > 1) {
        // In case of reference sort_by, we need to get the sort score of the reference doc id.
        if (!sort_fields[1].reference_collection_name.empty()) {
            auto& sort_field = sort_fields[1];
            auto const& ref_collection_name = sort_field.reference_collection_name;
            auto const& multiple_references_error_message = "Multiple references found to sort by on `" +
                                                            ref_collection_name + "." + sort_field.name + "`.";
            auto const& no_references_error_message = "No references found to sort by on `" +
                                                      ref_collection_name + "." + sort_field.name + "`.";

            // Joined on ref collection
            if (references.count(ref_collection_name) > 0) {
                if (references.at(ref_collection_name).count == 1) {
                    ref_seq_id = references.at(ref_collection_name).docs[0];
                } else {
                    return Option<bool>(400, references.at(ref_collection_name).count > 1 ?
                                             multiple_references_error_message : no_references_error_message);
                }
            } else {
                auto& cm = CollectionManager::get_instance();
                auto ref_collection = cm.get_collection(ref_collection_name);
                if (ref_collection == nullptr) {
                    return Option<bool>(400, "Referenced collection `" + ref_collection_name +
                                             "` in `sort_by` not found.");
                }

                // Current collection has a reference.
                if (ref_collection->is_referenced_in(collection_name)) {
                    auto get_reference_field_op = ref_collection->get_referenced_in_field_with_lock(collection_name);
                    if (!get_reference_field_op.ok()) {
                        return Option<bool>(get_reference_field_op.code(), get_reference_field_op.error());
                    }
                    auto const& field_name = get_reference_field_op.get();
                    if (sort_index.count(field_name) == 0 || sort_index.at(field_name)->count(seq_id) == 0) {
                        return Option<bool>(400, "Could not find a reference for doc " + std::to_string(seq_id));
                    }

                    ref_seq_id = sort_index.at(field_name)->at(seq_id);
                }
                    // Joined collection has a reference
                else {
                    std::string joined_coll_having_reference;
                    for (const auto &reference: references) {
                        if (ref_collection->is_referenced_in(reference.first)) {
                            joined_coll_having_reference = reference.first;
                            break;
                        }
                    }

                    if (joined_coll_having_reference.empty()) {
                        return Option<bool>(400, no_references_error_message);
                    }

                    auto joined_collection = cm.get_collection(joined_coll_having_reference);
                    if (joined_collection == nullptr) {
                        return Option<bool>(400, "Referenced collection `" + joined_coll_having_reference +
                                                 "` in `sort_by` not found.");
                    }

                    auto reference_field_name_op = ref_collection->get_referenced_in_field_with_lock(joined_coll_having_reference);
                    if (!reference_field_name_op.ok()) {
                        return Option<bool>(reference_field_name_op.code(), reference_field_name_op.error());
                    }

                    auto const& reference_field_name = reference_field_name_op.get();
                    auto const& reference = references.at(joined_coll_having_reference);
                    auto const& count = reference.count;

                    if (count == 1) {
                        auto op = joined_collection->get_sort_index_value_with_lock(reference_field_name,
                                                                                    reference.docs[0]);
                        if (!op.ok()) {
                            return Option<bool>(op.code(), op.error());
                        }

                        ref_seq_id = op.get();
                    } else {
                        return Option<bool>(400, count > 1 ? multiple_references_error_message :
                                                 no_references_error_message);
                    }
                }
            }
        }

        if (field_values[1] == &text_match_sentinel_value) {
            scores[1] = int64_t(max_field_match_score);
            match_score_index = 1;
        } else if (field_values[1] == &seq_id_sentinel_value) {
            scores[1] = seq_id;
        } else if(field_values[1] == &geo_sentinel_value) {
            scores[1] = geopoint_distances[1];
        } else if(field_values[1] == &str_sentinel_value) {
            if (sort_fields[1].reference_collection_name.empty()) {
                scores[1] = str_sort_index.at(sort_fields[1].name)->rank(seq_id);
            } else {
                auto& cm = CollectionManager::get_instance();
                auto ref_collection = cm.get_collection(sort_fields[1].reference_collection_name);
                if (ref_collection == nullptr) {
                    return Option<bool>(400, "Referenced collection `" + sort_fields[1].reference_collection_name +
                                             "` not found.");
                }

                scores[1] = ref_collection->reference_string_sort_score(sort_fields[1].name, ref_seq_id);
            }

            if(scores[1] == adi_tree_t::NOT_FOUND) {
                if(sort_fields[1].order == sort_field_const::asc &&
                   sort_fields[1].missing_values == sort_by::missing_values_t::first) {
                    scores[1] = -scores[1];
                }

                else if(sort_fields[1].order == sort_field_const::desc &&
                        sort_fields[1].missing_values == sort_by::missing_values_t::last) {
                    scores[1] = -scores[1];
                }
            }
        } else if(field_values[1] == &eval_sentinel_value) {
            auto const& count = sort_fields[1].eval_expressions.size();
            if (filter_indexes.empty()) {
                filter_indexes = std::vector<uint32_t>(count, 0);
            }

            bool found = false;
            uint32_t index = 0;
            auto const& eval = sort_fields[1].eval;
            for (; index < count; index++) {
                auto& filter_index = filter_indexes[index];
                auto const& eval_ids = eval.eval_ids_vec[index];
                auto const& eval_ids_count = eval.eval_ids_count_vec[index];
                if (filter_index == 0 || filter_index < eval_ids_count) {
                    // Returns iterator to the first element that is >= to value or last if no such element is found.
                    filter_index = std::lower_bound(eval_ids + filter_index, eval_ids + eval_ids_count, seq_id) -
                                   eval_ids;

                    if (filter_index < eval_ids_count && eval_ids[filter_index] == seq_id) {
                        filter_index++;
                        found = true;
                        break;
                    }
                }
            }

            scores[1] = found ? eval.scores[index] : 0;
        }  else if(field_values[1] == &vector_distance_sentinel_value) {
            scores[1] = float_to_int64_t(vector_distance);
        } else if(field_values[1] == &vector_query_sentinel_value) {
            scores[1] = float_to_int64_t(2.0f);
            try {
                const auto& values = sort_fields[1].vector_query.vector_index->vecdex->getDataByLabel<float>(seq_id);
                const auto& dist_func = sort_fields[1].vector_query.vector_index->space->get_dist_func();
                float dist = dist_func(sort_fields[1].vector_query.query.values.data(), values.data(), &sort_fields[1].vector_query.vector_index->num_dim);
                
                scores[1] = float_to_int64_t(dist);
            } catch(...) {
                // probably not found
                // do nothing
            }

        } else {
            auto it = field_values[1]->find(sort_fields[1].reference_collection_name.empty() ? seq_id : ref_seq_id);
            scores[1] = (it == field_values[1]->end()) ? default_score : it->second;
            if(scores[1] == INT64_MIN && sort_fields[1].missing_values == sort_by::missing_values_t::first) {
                bool is_asc = (sort_order[1] == -1);
                scores[1] = is_asc ? (INT64_MIN + 1) : INT64_MAX;
            }
        }

        if (sort_order[1] == -1) {
            scores[1] = -scores[1];
        }
    }

    if(sort_fields.size() > 2) {
        // In case of reference sort_by, we need to get the sort score of the reference doc id.
        if (!sort_fields[2].reference_collection_name.empty()) {
            auto& sort_field = sort_fields[2];
            auto const& ref_collection_name = sort_field.reference_collection_name;
            auto const& multiple_references_error_message = "Multiple references found to sort by on `" +
                                                            ref_collection_name + "." + sort_field.name + "`.";
            auto const& no_references_error_message = "No references found to sort by on `" +
                                                      ref_collection_name + "." + sort_field.name + "`.";

            // Joined on ref collection
            if (references.count(ref_collection_name) > 0) {
                if (references.at(ref_collection_name).count == 1) {
                    ref_seq_id = references.at(ref_collection_name).docs[0];
                } else {
                    return Option<bool>(400, references.at(ref_collection_name).count > 1 ?
                                             multiple_references_error_message : no_references_error_message);
                }
            } else {
                auto& cm = CollectionManager::get_instance();
                auto ref_collection = cm.get_collection(ref_collection_name);
                if (ref_collection == nullptr) {
                    return Option<bool>(400, "Referenced collection `" + ref_collection_name +
                                             "` in `sort_by` not found.");
                }

                // Current collection has a reference.
                if (ref_collection->is_referenced_in(collection_name)) {
                    auto get_reference_field_op = ref_collection->get_referenced_in_field_with_lock(collection_name);
                    if (!get_reference_field_op.ok()) {
                        return Option<bool>(get_reference_field_op.code(), get_reference_field_op.error());
                    }
                    auto const& field_name = get_reference_field_op.get();
                    if (sort_index.count(field_name) == 0 || sort_index.at(field_name)->count(seq_id) == 0) {
                        return Option<bool>(400, "Could not find a reference for doc " + std::to_string(seq_id));
                    }

                    ref_seq_id = sort_index.at(field_name)->at(seq_id);
                }
                    // Joined collection has a reference
                else {
                    std::string joined_coll_having_reference;
                    for (const auto &reference: references) {
                        if (ref_collection->is_referenced_in(reference.first)) {
                            joined_coll_having_reference = reference.first;
                            break;
                        }
                    }

                    if (joined_coll_having_reference.empty()) {
                        return Option<bool>(400, no_references_error_message);
                    }

                    auto joined_collection = cm.get_collection(joined_coll_having_reference);
                    if (joined_collection == nullptr) {
                        return Option<bool>(400, "Referenced collection `" + joined_coll_having_reference +
                                                 "` in `sort_by` not found.");
                    }

                    auto reference_field_name_op = ref_collection->get_referenced_in_field_with_lock(joined_coll_having_reference);
                    if (!reference_field_name_op.ok()) {
                        return Option<bool>(reference_field_name_op.code(), reference_field_name_op.error());
                    }

                    auto const& reference_field_name = reference_field_name_op.get();
                    auto const& reference = references.at(joined_coll_having_reference);
                    auto const& count = reference.count;

                    if (count == 1) {
                        auto op = joined_collection->get_sort_index_value_with_lock(reference_field_name,
                                                                                    reference.docs[0]);
                        if (!op.ok()) {
                            return Option<bool>(op.code(), op.error());
                        }

                        ref_seq_id = op.get();
                    } else {
                        return Option<bool>(400, count > 1 ? multiple_references_error_message :
                                                 no_references_error_message);
                    }
                }
            }
        }

        if (field_values[2] == &text_match_sentinel_value) {
            scores[2] = int64_t(max_field_match_score);
            match_score_index = 2;
        } else if (field_values[2] == &seq_id_sentinel_value) {
            scores[2] = seq_id;
        } else if(field_values[2] == &geo_sentinel_value) {
            scores[2] = geopoint_distances[2];
        } else if(field_values[2] == &str_sentinel_value) {
            if (sort_fields[2].reference_collection_name.empty()) {
                scores[2] = str_sort_index.at(sort_fields[2].name)->rank(seq_id);
            } else {
                auto& cm = CollectionManager::get_instance();
                auto ref_collection = cm.get_collection(sort_fields[2].reference_collection_name);
                if (ref_collection == nullptr) {
                    return Option<bool>(400, "Referenced collection `" + sort_fields[2].reference_collection_name +
                                             "` not found.");
                }

                scores[2] = ref_collection->reference_string_sort_score(sort_fields[2].name, ref_seq_id);
            }

            if(scores[2] == adi_tree_t::NOT_FOUND) {
                if(sort_fields[2].order == sort_field_const::asc &&
                   sort_fields[2].missing_values == sort_by::missing_values_t::first) {
                    scores[2] = -scores[2];
                }

                else if(sort_fields[2].order == sort_field_const::desc &&
                        sort_fields[2].missing_values == sort_by::missing_values_t::last) {
                    scores[2] = -scores[2];
                }
            }
        } else if(field_values[2] == &eval_sentinel_value) {
            auto const& count = sort_fields[2].eval_expressions.size();
            if (filter_indexes.empty()) {
                filter_indexes = std::vector<uint32_t>(count, 0);
            }

            bool found = false;
            uint32_t index = 0;
            auto const& eval = sort_fields[2].eval;
            for (; index < count; index++) {
                auto& filter_index = filter_indexes[index];
                auto const& eval_ids = eval.eval_ids_vec[index];
                auto const& eval_ids_count = eval.eval_ids_count_vec[index];
                if (filter_index == 0 || filter_index < eval_ids_count) {
                    // Returns iterator to the first element that is >= to value or last if no such element is found.
                    filter_index = std::lower_bound(eval_ids + filter_index, eval_ids + eval_ids_count, seq_id) -
                                   eval_ids;

                    if (filter_index < eval_ids_count && eval_ids[filter_index] == seq_id) {
                        filter_index++;
                        found = true;
                        break;
                    }
                }
            }

            scores[2] = found ? eval.scores[index] : 0;
        } else if(field_values[2] == &vector_distance_sentinel_value) {
            scores[2] = float_to_int64_t(vector_distance);
        } else if(field_values[2] == &vector_query_sentinel_value) {
            scores[2] = float_to_int64_t(2.0f);
            try {
                const auto& values = sort_fields[2].vector_query.vector_index->vecdex->getDataByLabel<float>(seq_id);
                const auto& dist_func = sort_fields[2].vector_query.vector_index->space->get_dist_func();
                float dist = dist_func(sort_fields[2].vector_query.query.values.data(), values.data(), &sort_fields[2].vector_query.vector_index->num_dim);
                
                scores[2] = float_to_int64_t(dist);
            } catch(...) {
                // probably not found
                // do nothing
            }
        } else {
            auto it = field_values[2]->find(sort_fields[2].reference_collection_name.empty() ? seq_id : ref_seq_id);
            scores[2] = (it == field_values[2]->end()) ? default_score : it->second;
            if(scores[2] == INT64_MIN && sort_fields[2].missing_values == sort_by::missing_values_t::first) {
                bool is_asc = (sort_order[2] == -1);
                scores[2] = is_asc ? (INT64_MIN + 1) : INT64_MAX;
            }
        }

        if (sort_order[2] == -1) {
            scores[2] = -scores[2];
        }
    }

    return Option<bool>(true);
}

Option<bool> Index::do_phrase_search(const size_t num_search_fields, const std::vector<search_field_t>& search_fields,
                                     std::vector<query_tokens_t>& field_query_tokens,
                                     const std::vector<sort_by>& sort_fields,
                                     std::vector<std::vector<art_leaf*>>& searched_queries, const size_t group_limit,
                                     const std::vector<std::string>& group_by_fields,
                                     const bool group_missing_values,
                                     Topster* actual_topster,
                                     const int sort_order[3],
                                     std::array<spp::sparse_hash_map<uint32_t, int64_t, Hasher32>*, 3> field_values,
                                     const std::vector<size_t>& geopoint_indices,
                                     const std::vector<uint32_t>& curated_ids_sorted,
                                     filter_result_iterator_t*& filter_result_iterator,
                                     uint32_t*& all_result_ids, size_t& all_result_ids_len,
                                     spp::sparse_hash_map<uint64_t, uint32_t>& groups_processed,
                                     const std::set<uint32_t>& curated_ids,
                                     const uint32_t* excluded_result_ids, size_t excluded_result_ids_size,
                                     const std::unordered_set<uint32_t>& excluded_group_ids,
                                     Topster* curated_topster,
                                     const std::map<size_t, std::map<size_t, uint32_t>>& included_ids_map,
                                     bool is_wildcard_query, const std::string& collection_name) const {

    uint32_t* phrase_result_ids = nullptr;
    uint32_t phrase_result_count = 0;
    std::map<uint32_t, size_t> phrase_match_id_scores;

    for(size_t i = 0; i < num_search_fields; i++) {
        const std::string& field_name = search_fields[i].name;
        const size_t field_weight = search_fields[i].weight;
        bool is_array = search_schema.at(field_name).is_array();

        uint32_t* field_phrase_match_ids = nullptr;
        size_t field_phrase_match_ids_size = 0;

        for(const auto& phrase: field_query_tokens[i].q_phrases) {
            std::vector<void*> posting_lists;

            for(const std::string& token: phrase) {
                art_leaf* leaf = (art_leaf *) art_search(search_index.at(field_name),
                                                         (const unsigned char *) token.c_str(),
                                                         token.size() + 1);
                if(leaf) {
                    posting_lists.push_back(leaf->values);
                }
            }

            if(posting_lists.size() != phrase.size()) {
                // unmatched length means no matches will be found for this phrase, so skip to next phrase
                continue;
            }

            std::vector<uint32_t> contains_ids;
            posting_t::intersect(posting_lists, contains_ids);

            uint32_t* this_phrase_ids = new uint32_t[contains_ids.size()];
            size_t this_phrase_ids_size = 0;
            posting_t::get_phrase_matches(posting_lists, is_array, &contains_ids[0], contains_ids.size(),
                                          this_phrase_ids, this_phrase_ids_size);

            if(this_phrase_ids_size == 0) {
                // no results found for this phrase, but other phrases can find results
                delete [] this_phrase_ids;
                continue;
            }

            // results of multiple phrases must be ANDed

            if(field_phrase_match_ids_size == 0) {
                field_phrase_match_ids_size = this_phrase_ids_size;
                field_phrase_match_ids = this_phrase_ids;
            } else {
                uint32_t* phrase_ids_merged = nullptr;
                field_phrase_match_ids_size = ArrayUtils::and_scalar(this_phrase_ids, this_phrase_ids_size, field_phrase_match_ids,
                                                                     field_phrase_match_ids_size, &phrase_ids_merged);
                delete [] field_phrase_match_ids;
                delete [] this_phrase_ids;
                field_phrase_match_ids = phrase_ids_merged;
            }
        }

        if(field_phrase_match_ids_size == 0) {
            continue;
        }

        // upto 10K phrase match IDs per field will be weighted so that phrase match against a higher weighted field
        // is returned earlier in the results
        const size_t weight_score_base = 100000;  // just to make score be a large number
        for(size_t pi = 0; pi < std::min<size_t>(10000, field_phrase_match_ids_size); pi++) {
            auto this_field_score = (weight_score_base + field_weight);
            auto existing_score = phrase_match_id_scores[field_phrase_match_ids[pi]];
            phrase_match_id_scores[field_phrase_match_ids[pi]] = std::max(this_field_score, existing_score);
        }

        // across fields, we have to OR phrase match ids
        if(phrase_result_count == 0) {
            phrase_result_ids = field_phrase_match_ids;
            phrase_result_count = field_phrase_match_ids_size;
        } else {
            uint32_t* phrase_ids_merged = nullptr;
            phrase_result_count = ArrayUtils::or_scalar(phrase_result_ids, phrase_result_count, field_phrase_match_ids,
                                                          field_phrase_match_ids_size, &phrase_ids_merged);

            delete [] phrase_result_ids;
            delete [] field_phrase_match_ids;
            phrase_result_ids = phrase_ids_merged;
        }
    }

    curate_filtered_ids(curated_ids, excluded_result_ids,
                        excluded_result_ids_size, phrase_result_ids, phrase_result_count, curated_ids_sorted);
    collate_included_ids({}, included_ids_map, curated_topster, searched_queries);

    // AND phrase id matches with filter ids
    if(filter_result_iterator->validity) {
        filter_result_iterator_t::add_phrase_ids(filter_result_iterator, phrase_result_ids, phrase_result_count);
    } else {
        delete filter_result_iterator;
        filter_result_iterator = new filter_result_iterator_t(phrase_result_ids, phrase_result_count);
    }

    if (!is_wildcard_query) {
        // this means that the there are non-phrase tokens in the query
        // so we cannot directly copy to the all_result_ids array
        return Option<bool>(true);
    }

    all_result_ids_len = filter_result_iterator->to_filter_id_array(all_result_ids);
    filter_result_iterator->reset();

    std::vector<uint32_t> eval_filter_indexes;

    std::vector<group_by_field_it_t> group_by_field_it_vec;
    if (group_limit != 0) {
        group_by_field_it_vec = get_group_by_field_iterators(group_by_fields);
    }
    // populate topster
    for(size_t i = 0; i < all_result_ids_len && filter_result_iterator->validity == filter_result_iterator_t::valid; i++) {
        auto seq_id = filter_result_iterator->seq_id;
        auto references = std::move(filter_result_iterator->reference);
        filter_result_iterator->next();

        int64_t match_score = phrase_match_id_scores[seq_id];
        int64_t scores[3] = {0};
        int64_t match_score_index = -1;

        auto compute_sort_scores_op = compute_sort_scores(sort_fields, sort_order, field_values, geopoint_indices,
                                                          seq_id, references, eval_filter_indexes, match_score, scores,
                                                          match_score_index, 0, collection_name);
        if (!compute_sort_scores_op.ok()) {
            return compute_sort_scores_op;
        }

        uint64_t distinct_id = seq_id;
        if(group_limit != 0) {
            distinct_id = 1;
            for(auto& kv : group_by_field_it_vec) {
                get_distinct_id(kv.it, seq_id, kv.is_array, group_missing_values, distinct_id);
            }

            if(excluded_group_ids.count(distinct_id) != 0) {
                continue;
            }
        }

        KV kv(searched_queries.size(), seq_id, distinct_id, match_score_index, scores, std::move(references));

        int ret = actual_topster->add(&kv);
        if(group_limit != 0 && ret < 2) {
            groups_processed[distinct_id]++;
        }

        if(((i + 1) % (1 << 12)) == 0) {
            BREAK_CIRCUIT_BREAKER
        }
    }
    filter_result_iterator->reset();
    search_cutoff = search_cutoff || filter_result_iterator->validity == filter_result_iterator_t::timed_out;

    searched_queries.push_back({});
    return Option<bool>(true);
}

Option<bool> Index::do_synonym_search(const std::vector<search_field_t>& the_fields,
                                      const text_match_type_t match_type,
                                      filter_node_t const* const& filter_tree_root,
                                      const std::map<size_t, std::map<size_t, uint32_t>>& included_ids_map,
                                      const std::vector<sort_by>& sort_fields_std, Topster* curated_topster,
                                      const token_ordering& token_order,
                                      const size_t typo_tokens_threshold, const size_t group_limit,
                                      const std::vector<std::string>& group_by_fields, 
                                      const bool group_missing_values,
                                      bool prioritize_exact_match,
                                      const bool prioritize_token_position,
                                      const bool prioritize_num_matching_fields,
                                      const bool exhaustive_search, const size_t concurrency,
                                      const std::vector<bool>& prefixes,
                                      size_t min_len_1typo,
                                      size_t min_len_2typo, const size_t max_candidates, const std::set<uint32_t>& curated_ids,
                                      const std::vector<uint32_t>& curated_ids_sorted, const uint32_t* exclude_token_ids,
                                      size_t exclude_token_ids_size,
                                      const std::unordered_set<uint32_t>& excluded_group_ids,
                                      Topster* actual_topster,
                                      std::vector<std::vector<token_t>>& q_pos_synonyms,
                                      int syn_orig_num_tokens,
                                      spp::sparse_hash_map<uint64_t, uint32_t>& groups_processed,
                                      std::vector<std::vector<art_leaf*>>& searched_queries,
                                      uint32_t*& all_result_ids, size_t& all_result_ids_len,
                                      filter_result_iterator_t* const filter_result_iterator,
                                      std::set<uint64>& query_hashes,
                                      const int* sort_order,
                                      std::array<spp::sparse_hash_map<uint32_t, int64_t, Hasher32>*, 3>& field_values,
                                      const std::vector<size_t>& geopoint_indices,
                                      tsl::htrie_map<char, token_leaf>& qtoken_set,
                                      const std::string& collection_name) const {

    for (const auto& syn_tokens : q_pos_synonyms) {
        query_hashes.clear();
        auto fuzzy_search_fields_op = fuzzy_search_fields(the_fields, syn_tokens, {}, match_type, exclude_token_ids,
                                                          exclude_token_ids_size, filter_result_iterator,
                                                          curated_ids_sorted, excluded_group_ids, sort_fields_std, {0},
                                                          searched_queries, qtoken_set, actual_topster, groups_processed,
                                                          all_result_ids, all_result_ids_len, group_limit, group_by_fields,
                                                          group_missing_values,
                                                          prioritize_exact_match, prioritize_token_position,
                                                          prioritize_num_matching_fields,
                                                          query_hashes,
                                                          token_order, prefixes, typo_tokens_threshold, exhaustive_search,
                                                          max_candidates, min_len_1typo, min_len_2typo,
                                                          syn_orig_num_tokens, sort_order, field_values, geopoint_indices,
                                                          collection_name);
        if (!fuzzy_search_fields_op.ok()) {
            return fuzzy_search_fields_op;
        }
    }

    collate_included_ids({}, included_ids_map, curated_topster, searched_queries);
    return Option<bool>(true);
}

Option<bool> Index::do_infix_search(const size_t num_search_fields, const std::vector<search_field_t>& the_fields,
                                    const std::vector<enable_t>& infixes,
                                    const std::vector<sort_by>& sort_fields,
                                    std::vector<std::vector<art_leaf*>>& searched_queries, const size_t group_limit,
                                    const std::vector<std::string>& group_by_fields, 
                                    const bool group_missing_values,
                                    const size_t max_extra_prefix,
                                    const size_t max_extra_suffix,
                                    const std::vector<token_t>& query_tokens, Topster* actual_topster,
                                    filter_result_iterator_t* const filter_result_iterator,
                                    const int sort_order[3],
                                    std::array<spp::sparse_hash_map<uint32_t, int64_t, Hasher32>*, 3> field_values,
                                    const std::vector<size_t>& geopoint_indices,
                                    const std::vector<uint32_t>& curated_ids_sorted,
                                    const std::unordered_set<uint32_t>& excluded_group_ids,
                                    uint32_t*& all_result_ids, size_t& all_result_ids_len,
                                    spp::sparse_hash_map<uint64_t, uint32_t>& groups_processed,
                                    const std::string& collection_name) const {

    std::vector<group_by_field_it_t> group_by_field_it_vec;
    if (group_limit != 0) {
        group_by_field_it_vec = get_group_by_field_iterators(group_by_fields);
    }

    for(size_t field_id = 0; field_id < num_search_fields; field_id++) {
        auto& field_name = the_fields[field_id].name;
        enable_t field_infix = the_fields[field_id].infix;

        if(field_infix == always || (field_infix == fallback && all_result_ids_len == 0)) {
            std::vector<uint32_t> infix_ids;
            filter_result_t filtered_infix_ids;
            auto search_infix_op = search_infix(query_tokens[0].value, field_name, infix_ids,
                                                max_extra_prefix, max_extra_suffix);
            if (!search_infix_op.ok()) {
                return search_infix_op;
            }

            if(!infix_ids.empty()) {
                gfx::timsort(infix_ids.begin(), infix_ids.end());
                infix_ids.erase(std::unique( infix_ids.begin(), infix_ids.end() ), infix_ids.end());

                auto& raw_infix_ids = filtered_infix_ids.docs;
                auto& raw_infix_ids_length = filtered_infix_ids.count;

                if(!curated_ids_sorted.empty()) {
                    raw_infix_ids_length = ArrayUtils::exclude_scalar(&infix_ids[0], infix_ids.size(), &curated_ids_sorted[0],
                                                                      curated_ids_sorted.size(), &raw_infix_ids);
                    infix_ids.clear();
                } else {
                    raw_infix_ids = &infix_ids[0];
                    raw_infix_ids_length = infix_ids.size();
                }

                if(filter_result_iterator->validity == filter_result_iterator_t::valid) {
                    filter_result_t result;
                    filter_result_iterator->and_scalar(raw_infix_ids, raw_infix_ids_length, result);
                    if(raw_infix_ids != &infix_ids[0]) {
                        delete [] raw_infix_ids;
                    }

                    filtered_infix_ids = std::move(result);
                    filter_result_iterator->reset();
                }

                bool field_is_array = search_schema.at(the_fields[field_id].name).is_array();
                std::vector<uint32_t> eval_filter_indexes;
                for(size_t i = 0; i < raw_infix_ids_length; i++) {
                    auto seq_id = raw_infix_ids[i];
                    std::map<std::string, reference_filter_result_t> references;
                    if (filtered_infix_ids.coll_to_references != nullptr) {
                        references = std::move(filtered_infix_ids.coll_to_references[i]);
                    }

                    int64_t match_score = 0;
                    score_results2(sort_fields, searched_queries.size(), field_id, field_is_array,
                                   0, match_score, seq_id, sort_order, false, false, false, 1, -1, {});

                    int64_t scores[3] = {0};
                    int64_t match_score_index = -1;

                    auto compute_sort_scores_op = compute_sort_scores(sort_fields, sort_order, field_values,
                                                                      geopoint_indices, seq_id, references,
                                                                      eval_filter_indexes, 100, scores, match_score_index,
                                                                      0, collection_name);
                    if (!compute_sort_scores_op.ok()) {
                        return compute_sort_scores_op;
                    }

                    uint64_t distinct_id = seq_id;
                    if(group_limit != 0) {
                        distinct_id = 1;
                        for(auto& kv : group_by_field_it_vec) {
                            get_distinct_id(kv.it, seq_id, kv.is_array, group_missing_values, distinct_id);
                        }

                        if(excluded_group_ids.count(distinct_id) != 0) {
                           continue;
                       }
                    }

                    KV kv(searched_queries.size(), seq_id, distinct_id, match_score_index, scores, std::move(references));
                    int ret = actual_topster->add(&kv);

                    if(group_limit != 0 && ret < 2) {
                        groups_processed[distinct_id]++;
                    }
                    

                    if(((i + 1) % (1 << 12)) == 0) {
                        BREAK_CIRCUIT_BREAKER
                    }
                }

                uint32_t* new_all_result_ids = nullptr;
                all_result_ids_len = ArrayUtils::or_scalar(all_result_ids, all_result_ids_len, raw_infix_ids,
                                                           raw_infix_ids_length, &new_all_result_ids);
                delete[] all_result_ids;
                all_result_ids = new_all_result_ids;

                if (raw_infix_ids == &infix_ids[0]) {
                    raw_infix_ids = nullptr;
                }

                searched_queries.push_back({});
            }
        }
    }

    return Option<bool>(true);
}

void Index::handle_exclusion(const size_t num_search_fields, std::vector<query_tokens_t>& field_query_tokens,
                             const std::vector<search_field_t>& search_fields, uint32_t*& exclude_token_ids,
                             size_t& exclude_token_ids_size) const {
    for(size_t i = 0; i < num_search_fields; i++) {
        const std::string & field_name = search_fields[i].name;
        bool is_array = search_schema.at(field_name).is_array();

        for(const auto& q_exclude_phrase: field_query_tokens[i].q_exclude_tokens) {
            // if phrase has multiple words, then we have to do exclusion of phrase match results
            std::vector<void*> posting_lists;
            for(const std::string& exclude_token: q_exclude_phrase) {
                art_leaf* leaf = (art_leaf *) art_search(search_index.at(field_name),
                                                         (const unsigned char *) exclude_token.c_str(),
                                                         exclude_token.size() + 1);
                if(leaf) {
                    posting_lists.push_back(leaf->values);
                }
            }

            if(posting_lists.size() != q_exclude_phrase.size()) {
                continue;
            }

            std::vector<uint32_t> contains_ids;
            posting_t::intersect(posting_lists, contains_ids);

            if(posting_lists.size() == 1) {
                uint32_t *exclude_token_ids_merged = nullptr;
                exclude_token_ids_size = ArrayUtils::or_scalar(exclude_token_ids, exclude_token_ids_size,
                                                               &contains_ids[0], contains_ids.size(),
                                                               &exclude_token_ids_merged);
                delete [] exclude_token_ids;
                exclude_token_ids = exclude_token_ids_merged;
            } else {
                uint32_t* phrase_ids = new uint32_t[contains_ids.size()];
                size_t phrase_ids_size = 0;

                posting_t::get_phrase_matches(posting_lists, is_array, &contains_ids[0], contains_ids.size(),
                                              phrase_ids, phrase_ids_size);

                uint32_t *exclude_token_ids_merged = nullptr;
                exclude_token_ids_size = ArrayUtils::or_scalar(exclude_token_ids, exclude_token_ids_size,
                                                               phrase_ids, phrase_ids_size,
                                                               &exclude_token_ids_merged);
                delete [] phrase_ids;
                delete [] exclude_token_ids;
                exclude_token_ids = exclude_token_ids_merged;
            }
        }
    }
}

void Index::compute_facet_infos(const std::vector<facet>& facets, facet_query_t& facet_query,
                                const uint32_t facet_query_num_typos,
                                uint32_t* all_result_ids, const size_t& all_result_ids_len,
                                const std::vector<std::string>& group_by_fields,
                                const size_t group_limit, const bool is_wildcard_no_filter_query,
                                const size_t max_candidates,
                                std::vector<facet_info_t>& facet_infos, facet_index_type_t facet_index_type) const {

    if(all_result_ids_len == 0) {
        return;
    }

    size_t total_docs = seq_ids->num_ids();

    for(size_t findex=0; findex < facets.size(); findex++) {
        const auto& a_facet = facets[findex];
        const field &facet_field = search_schema.at(a_facet.field_name);

        facet_infos[findex].facet_field = facet_field;
        facet_infos[findex].use_facet_query = false;
        facet_infos[findex].should_compute_stats = (facet_field.type != field_types::STRING &&
                                                    facet_field.type != field_types::BOOL &&
                                                    facet_field.type != field_types::STRING_ARRAY &&
                                                    facet_field.type != field_types::BOOL_ARRAY);

        size_t num_facet_values = facet_index_v4->get_facet_count(facet_field.name);
        facet_infos[findex].use_value_index = (group_limit == 0) && (a_facet.sort_field.empty()) &&
                                                ( is_wildcard_no_filter_query ||
                                                (all_result_ids_len > 1000 && num_facet_values < 250) ||
                                                (all_result_ids_len > 1000 && all_result_ids_len * 2 > total_docs) ||
                                                (a_facet.is_sort_by_alpha));

        bool facet_value_index_exists = facet_index_v4->has_value_index(facet_field.name);

        if(a_facet.field_name == facet_query.field_name && !facet_query.query.empty()) {
            facet_infos[findex].use_facet_query = true;

            if (facet_field.is_bool()) {
                if (facet_query.query == "true") {
                    facet_query.query = "1";
                } else if (facet_query.query == "false") {
                    facet_query.query = "0";
                }
            }

            //LOG(INFO) << "facet_query.query: " << facet_query.query;

            std::vector<std::string> query_tokens;
            Tokenizer(facet_query.query, true, !facet_field.is_string(),
                      facet_field.locale, symbols_to_index, token_separators).tokenize(query_tokens);

            std::vector<token_t> qtokens;

            for (size_t qtoken_index = 0; qtoken_index < query_tokens.size(); qtoken_index++) {
                bool is_prefix = (qtoken_index == query_tokens.size()-1);
                qtokens.emplace_back(qtoken_index, query_tokens[qtoken_index], is_prefix,
                                     query_tokens[qtoken_index].size(), 0);
            }

            std::vector<std::vector<art_leaf*>> searched_queries;
            Topster* topster = nullptr;
            spp::sparse_hash_map<uint64_t, uint32_t> groups_processed;
            uint32_t* field_result_ids = nullptr;
            size_t field_result_ids_len = 0;
            size_t field_num_results = 0;
            std::set<uint64> query_hashes;
            size_t num_toks_dropped = 0;
            std::vector<sort_by> sort_fields;

            std::vector<search_field_t> fq_fields;
            fq_fields.emplace_back(facet_field.name, facet_field.faceted_name(), 1, facet_query_num_typos,
                                   true, enable_t::off);

            uint32_t* filter_ids = new uint32_t[all_result_ids_len];
            std::copy(all_result_ids, all_result_ids + all_result_ids_len, filter_ids);
            filter_result_iterator_t filter_result_it(filter_ids, all_result_ids_len);
            tsl::htrie_map<char, token_leaf> qtoken_set;
            std::array<spp::sparse_hash_map<uint32_t, int64_t, Hasher32>*, 3> field_values{};
            const std::vector<size_t> geopoint_indices;

            auto fuzzy_search_fields_op = fuzzy_search_fields(fq_fields, qtokens, {}, text_match_type_t::max_score, nullptr, 0,
                                &filter_result_it, {}, {}, sort_fields, {facet_query_num_typos}, searched_queries,
                                qtoken_set, topster, groups_processed, field_result_ids, field_result_ids_len,
                                group_limit, group_by_fields, false, true, false, false, query_hashes, MAX_SCORE, {true}, 1,
                                false, max_candidates, 3, 7, 0, nullptr, field_values, geopoint_indices, "", true);

            if(!fuzzy_search_fields_op.ok()) {
                continue;
            }

            //LOG(INFO) << "searched_queries.size: " << searched_queries.size();

            // NOTE: `field_result_ids` will consist of IDs across ALL queries in searched_queries

            for(size_t si = 0; si < searched_queries.size(); si++) {
                const auto& searched_query = searched_queries[si];
                std::vector<std::string> searched_tokens;

                std::vector<void*> posting_lists;
                for(auto leaf: searched_query) {
                    posting_lists.push_back(leaf->values);
                    std::string tok(reinterpret_cast<char*>(leaf->key), leaf->key_len - 1);
                    searched_tokens.push_back(tok);
                    //LOG(INFO) << "tok: " << tok;
                }

                //LOG(INFO) << "si: " << si << ", field_result_ids_len: " << field_result_ids_len;

#ifdef TEST_BUILD
                if(facet_index_type == VALUE) {
#else
                if(facet_value_index_exists && facet_infos[findex].use_value_index) {
#endif
                    size_t num_tokens_found = 0;
                    for(auto pl: posting_lists) {
                        if(posting_t::contains_atleast_one(pl, field_result_ids, field_result_ids_len)) {
                            num_tokens_found++;
                        } else {
                            break;
                        }
                    }

                    if(num_tokens_found == posting_lists.size()) {
                        // need to ensure that document ID actually contains searched_query tokens
                        // since `field_result_ids` contains documents matched across all queries
                        // value based index
                        facet_infos[findex].fvalue_searched_tokens.emplace_back(searched_tokens);
                    }
                }

                else {
                    for(size_t i = 0; i < field_result_ids_len; i++) {
                        uint32_t seq_id = field_result_ids[i];
                        bool id_matched = true;

                        for(auto pl: posting_lists) {
                            if(!posting_t::contains(pl, seq_id)) {
                                // need to ensure that document ID actually contains searched_query tokens
                                // since `field_result_ids` contains documents matched across all queries
                                id_matched = false;
                                break;
                            }
                        }

                        if(!id_matched) {
                            continue;
                        }

                        std::vector<uint32_t> facet_hashes;
                        auto facet_index = facet_index_v4->get_facet_hash_index(a_facet.field_name);
                        posting_list_t::iterator_t facet_index_it = facet_index->new_iterator();
                        facet_index_it.skip_to(seq_id);

                        if(facet_index_it.valid()) {
                            posting_list_t::get_offsets(facet_index_it, facet_hashes);

                            if(facet_field.is_array()) {
                                std::vector<size_t> array_indices;
                                posting_t::get_matching_array_indices(posting_lists, seq_id, array_indices);

                                for(size_t array_index: array_indices) {
                                    if(array_index < facet_hashes.size()) {
                                        uint32_t hash = facet_hashes[array_index];

                                        /*LOG(INFO) << "seq_id: " << seq_id << ", hash: " << hash << ", array index: "
                                                  << array_index;*/

                                        if(facet_infos[findex].hashes.count(hash) == 0) {
                                            //LOG(INFO) << "adding searched_tokens for hash " << hash;
                                            facet_infos[findex].hashes.emplace(hash, searched_tokens);
                                        }
                                    }
                                }
                            } else {
                                uint32_t hash = facet_hashes[0];
                                if(facet_infos[findex].hashes.count(hash) == 0) {
                                    //LOG(INFO) << "adding searched_tokens for hash " << hash;
                                    facet_infos[findex].hashes.emplace(hash, searched_tokens);
                                }
                            }
                        }
                    }
                }
            }
            
            delete [] field_result_ids;
        }
    }
}

void Index::curate_filtered_ids(const std::set<uint32_t>& curated_ids,
                                const uint32_t* exclude_token_ids, size_t exclude_token_ids_size,
                                uint32_t*& filter_ids, uint32_t& filter_ids_length,
                                const std::vector<uint32_t>& curated_ids_sorted) const {
    if(!curated_ids.empty()) {
        uint32_t *excluded_result_ids = nullptr;
        filter_ids_length = ArrayUtils::exclude_scalar(filter_ids, filter_ids_length, &curated_ids_sorted[0],
                                                       curated_ids_sorted.size(), &excluded_result_ids);
        delete [] filter_ids;
        filter_ids = excluded_result_ids;
    }

    // Exclude document IDs associated with excluded tokens from the result set
    if(exclude_token_ids_size != 0) {
        uint32_t *excluded_result_ids = nullptr;
        filter_ids_length = ArrayUtils::exclude_scalar(filter_ids, filter_ids_length, exclude_token_ids,
                                                       exclude_token_ids_size, &excluded_result_ids);
        delete[] filter_ids;
        filter_ids = excluded_result_ids;
    }
}

Option<bool> Index::search_wildcard(filter_node_t const* const& filter_tree_root,
                                    const std::map<size_t, std::map<size_t, uint32_t>>& included_ids_map,
                                    const std::vector<sort_by>& sort_fields, Topster* topster, Topster* curated_topster,
                                    spp::sparse_hash_map<uint64_t, uint32_t>& groups_processed,
                                    std::vector<std::vector<art_leaf*>>& searched_queries, const size_t group_limit,
                                    const std::vector<std::string>& group_by_fields, 
                                    const bool group_missing_values,
                                    const std::set<uint32_t>& curated_ids,
                                    const std::vector<uint32_t>& curated_ids_sorted, const uint32_t* exclude_token_ids,
                                    size_t exclude_token_ids_size, const std::unordered_set<uint32_t>& excluded_group_ids,
                                    uint32_t*& all_result_ids, size_t& all_result_ids_len,
                                    filter_result_iterator_t* const filter_result_iterator,
                                    const size_t concurrency,
                                    const int* sort_order,
                                    std::array<spp::sparse_hash_map<uint32_t, int64_t, Hasher32>*, 3>& field_values,
                                    const std::vector<size_t>& geopoint_indices,
                                    const std::string& collection_name) const {

    filter_result_iterator->compute_iterators();
    auto const& approx_filter_ids_length = filter_result_iterator->approx_filter_ids_length;

    uint32_t token_bits = 0;
    const bool check_for_circuit_break = (approx_filter_ids_length > 1000000);

    //auto beginF = std::chrono::high_resolution_clock::now();

    const size_t num_threads = std::min<size_t>(concurrency, approx_filter_ids_length);
    const size_t window_size = (num_threads == 0) ? 0 :
                               (approx_filter_ids_length + num_threads - 1) / num_threads;  // rounds up

    spp::sparse_hash_map<uint64_t, uint64_t> tgroups_processed[num_threads];
    Topster* topsters[num_threads];
    std::vector<posting_list_t::iterator_t> plists;

    size_t num_processed = 0;
    std::mutex m_process;
    std::condition_variable cv_process;

    size_t num_queued = 0;

    const auto parent_search_begin = search_begin_us;
    const auto parent_search_stop_ms = search_stop_us;
    auto parent_search_cutoff = search_cutoff;
    uint32_t excluded_result_index = 0;
    Option<bool>* compute_sort_score_statuses[num_threads];

    for(size_t thread_id = 0; thread_id < num_threads &&
                                    filter_result_iterator->validity == filter_result_iterator_t::valid; thread_id++) {
        auto batch_result = new filter_result_t();
        filter_result_iterator->get_n_ids(window_size, excluded_result_index, exclude_token_ids,
                                          exclude_token_ids_size, batch_result);
        if (batch_result->count == 0) {
            delete batch_result;
            break;
        }
        num_queued++;

        searched_queries.push_back({});

        topsters[thread_id] = new Topster(topster->MAX_SIZE, topster->distinct);
        auto& compute_sort_score_status = compute_sort_score_statuses[thread_id] = nullptr;

        thread_pool->enqueue([this, &parent_search_begin, &parent_search_stop_ms, &parent_search_cutoff,
                              thread_id, &sort_fields, &searched_queries,
                              &group_limit, &group_by_fields, group_missing_values, 
                              &topsters, &tgroups_processed, &excluded_group_ids,
                              &sort_order, field_values, &geopoint_indices, &plists,
                              check_for_circuit_break,
                              batch_result,
                              &num_processed, &m_process, &cv_process, &compute_sort_score_status, collection_name]() {
            std::unique_ptr<filter_result_t> batch_result_guard(batch_result);

            search_begin_us = parent_search_begin;
            search_stop_us = parent_search_stop_ms;
            search_cutoff = false;

            std::vector<uint32_t> filter_indexes;

            std::vector<group_by_field_it_t> group_by_field_it_vec;
            if (group_limit != 0) {
                group_by_field_it_vec = get_group_by_field_iterators(group_by_fields);
            }

            for(size_t i = 0; i < batch_result->count; i++) {
                const uint32_t seq_id = batch_result->docs[i];
                std::map<basic_string<char>, reference_filter_result_t> references;
                if (batch_result->coll_to_references != nullptr) {
                    references = std::move(batch_result->coll_to_references[i]);
                }

                int64_t match_score = 0;

                score_results2(sort_fields, (uint16_t) searched_queries.size(), 0, false, 0,
                               match_score, seq_id, sort_order, false, false, false, 1, -1, plists);

                int64_t scores[3] = {0};
                int64_t match_score_index = -1;

                auto compute_sort_scores_op = compute_sort_scores(sort_fields, sort_order, field_values, geopoint_indices,
                                                                  seq_id, references, filter_indexes, 100, scores,
                                                                  match_score_index, 0, collection_name);
                if (!compute_sort_scores_op.ok()) {
                    compute_sort_score_status = new Option<bool>(compute_sort_scores_op.code(), compute_sort_scores_op.error());
                    break;
                }

                uint64_t distinct_id = seq_id;
                if(group_limit != 0) {
                    distinct_id = 1;
                    for(auto& kv : group_by_field_it_vec) {
                        get_distinct_id(kv.it, seq_id, kv.is_array, group_missing_values, distinct_id);
                    }

                    if(excluded_group_ids.count(distinct_id) != 0) {
                       continue;
                   }
                }

                KV kv(searched_queries.size(), seq_id, distinct_id, match_score_index, scores, std::move(references));

                int ret = topsters[thread_id]->add(&kv);
                if(group_limit != 0 && ret < 2) {
                    tgroups_processed[thread_id][distinct_id]++;
                }
                if(check_for_circuit_break && ((i + 1) % (1 << 15)) == 0) {
                    // check only once every 2^15 docs to reduce overhead
                    BREAK_CIRCUIT_BREAKER
                }
            }

            std::unique_lock<std::mutex> lock(m_process);
            num_processed++;
            parent_search_cutoff = parent_search_cutoff || search_cutoff;
            cv_process.notify_one();
        });
    }

    std::unique_lock<std::mutex> lock_process(m_process);
    cv_process.wait(lock_process, [&](){ return num_processed == num_queued; });

    search_cutoff = parent_search_cutoff || filter_result_iterator->validity == filter_result_iterator_t::timed_out;

    for(size_t thread_id = 0; thread_id < num_processed; thread_id++) {
        if (compute_sort_score_statuses[thread_id] != nullptr) {
            auto& status = compute_sort_score_statuses[thread_id];
            auto return_value = Option<bool>(status->code(), status->error());

            // Cleanup the remaining threads.
            for (size_t i = thread_id; i < num_processed; i++) {
                delete compute_sort_score_statuses[i];
                delete topsters[i];
            }

            return return_value;
        }

        //groups_processed.insert(tgroups_processed[thread_id].begin(), tgroups_processed[thread_id].end());
        for(const auto& it : tgroups_processed[thread_id]) {
            groups_processed[it.first]+= it.second;
        }
        aggregate_topster(topster, topsters[thread_id]);
        delete topsters[thread_id];
    }

    /*long long int timeMillisF = std::chrono::duration_cast<std::chrono::milliseconds>(
            std::chrono::high_resolution_clock::now() - beginF).count();
    LOG(INFO) << "Time for raw scoring: " << timeMillisF;*/

    filter_result_iterator->reset();
    if (filter_result_iterator->validity == filter_result_iterator_t::timed_out) {
        auto partial_result = new filter_result_t();
        std::unique_ptr<filter_result_t> partial_result_guard(partial_result);

        filter_result_iterator->get_n_ids(window_size * num_processed,
                                          excluded_result_index, nullptr, 0, partial_result, true);
        all_result_ids_len = partial_result->count;
        all_result_ids = partial_result->docs;
        partial_result->docs = nullptr;
    } else if (filter_result_iterator->validity == filter_result_iterator_t::valid) {
        all_result_ids_len = filter_result_iterator->to_filter_id_array(all_result_ids);
        search_cutoff = search_cutoff || filter_result_iterator->validity == filter_result_iterator_t::timed_out;
    }

    return Option<bool>(true);
}

void Index::populate_sort_mapping(int* sort_order, std::vector<size_t>& geopoint_indices,
                                  std::vector<sort_by>& sort_fields_std,
                                  std::array<spp::sparse_hash_map<uint32_t, int64_t, Hasher32>*, 3>& field_values) const {
    for (size_t i = 0; i < sort_fields_std.size(); i++) {
        if (!sort_fields_std[i].reference_collection_name.empty()) {
            auto& cm = CollectionManager::get_instance();
            auto ref_collection = cm.get_collection(sort_fields_std[i].reference_collection_name);

            int ref_sort_order[1];
            std::vector<size_t> ref_geopoint_indices;
            std::vector<sort_by> ref_sort_fields_std;
            ref_sort_fields_std.emplace_back(sort_fields_std[i]);
            ref_sort_fields_std.front().reference_collection_name.clear();
            std::array<spp::sparse_hash_map<uint32_t, int64_t, Hasher32>*, 3> ref_field_values;
            ref_collection->reference_populate_sort_mapping(ref_sort_order, ref_geopoint_indices,
                                                            ref_sort_fields_std, ref_field_values);

            sort_order[i] = ref_sort_order[0];
            if (!ref_geopoint_indices.empty()) {
                geopoint_indices.push_back(i);
            }
            sort_fields_std[i] = ref_sort_fields_std[0];
            sort_fields_std[i].reference_collection_name = ref_collection->get_name();
            field_values[i] = ref_field_values[0];

            continue;
        }

        sort_order[i] = 1;
        if (sort_fields_std[i].order == sort_field_const::asc) {
            sort_order[i] = -1;
        }

        if (sort_fields_std[i].name == sort_field_const::text_match) {
            field_values[i] = &text_match_sentinel_value;
        } else if (sort_fields_std[i].name == sort_field_const::seq_id || 
            sort_fields_std[i].name == sort_field_const::group_found) {
            field_values[i] = &seq_id_sentinel_value;
        } else if (sort_fields_std[i].name == sort_field_const::eval) {
            field_values[i] = &eval_sentinel_value;
            auto& eval_exp = sort_fields_std[i].eval;
            auto count = sort_fields_std[i].eval_expressions.size();
            for (uint32_t j = 0; j < count; j++) {
                auto filter_result_iterator = filter_result_iterator_t("", this, &eval_exp.filter_trees[j],
                                                                       search_begin_us, search_stop_us);
                auto filter_init_op = filter_result_iterator.init_status();
                if (!filter_init_op.ok()) {
                    return;
                }
                uint32_t* eval_ids = nullptr;
                auto eval_ids_count = filter_result_iterator.to_filter_id_array(eval_ids);

                eval_exp.eval_ids_vec.push_back(eval_ids);
                eval_exp.eval_ids_count_vec.push_back(eval_ids_count);
            }
        } else if(sort_fields_std[i].name == sort_field_const::vector_distance) {
            field_values[i] = &vector_distance_sentinel_value;
        } else if(sort_fields_std[i].name == sort_field_const::vector_query) {
            field_values[i] = &vector_query_sentinel_value;
        } else if (search_schema.count(sort_fields_std[i].name) != 0 && search_schema.at(sort_fields_std[i].name).sort) {
            if (search_schema.at(sort_fields_std[i].name).type == field_types::GEOPOINT_ARRAY) {
                geopoint_indices.push_back(i);
                field_values[i] = nullptr; // GEOPOINT_ARRAY uses a multi-valued index
            } else if(search_schema.at(sort_fields_std[i].name).type == field_types::STRING) {
                field_values[i] = &str_sentinel_value;
            } else {
                field_values[i] = sort_index.at(sort_fields_std[i].name);

                if (search_schema.at(sort_fields_std[i].name).is_geopoint()) {
                    geopoint_indices.push_back(i);
                }
            }
        }
    }
}

void Index::populate_sort_mapping_with_lock(int* sort_order, std::vector<size_t>& geopoint_indices,
                                            std::vector<sort_by>& sort_fields_std,
                                            std::array<spp::sparse_hash_map<uint32_t, int64_t, Hasher32>*, 3>& field_values) const {
    std::shared_lock lock(mutex);
    populate_sort_mapping(sort_order, geopoint_indices, sort_fields_std, field_values);
}

<<<<<<< HEAD
void Index::search_field(const uint8_t & field_id,
                         const std::vector<token_t>& query_tokens,
                         const uint32_t* exclude_token_ids,
                         size_t exclude_token_ids_size,
                         size_t& num_tokens_dropped,
                         const field& the_field, const std::string& field_name, // to handle faceted index
                         const uint32_t *filter_ids, size_t filter_ids_length,
                         const std::vector<uint32_t>& curated_ids,
                         std::vector<sort_by> & sort_fields,
                         const int last_typo,
                         const int max_typos,
                         std::vector<std::vector<art_leaf*>> & searched_queries,
                         Topster* topster, spp::sparse_hash_map<uint64_t, uint32_t>& groups_processed,
                         uint32_t** all_result_ids, size_t & all_result_ids_len, size_t& field_num_results,
                         const size_t group_limit, const std::vector<std::string>& group_by_fields,
                         const bool group_missing_values,
                         bool prioritize_exact_match,
                         const size_t concurrency,
                         std::set<uint64>& query_hashes,
                         const token_ordering token_order, const bool prefix,
                         const size_t drop_tokens_threshold,
                         const size_t typo_tokens_threshold,
                         const bool exhaustive_search,
                         int syn_orig_num_tokens,
                         size_t min_len_1typo,
                         size_t min_len_2typo,
                         const size_t max_candidates,
                         bool enable_typos_for_numerical_tokens) const {

    // NOTE: `query_tokens` preserve original tokens, while `search_tokens` could be a result of dropped tokens

    size_t max_cost = (max_typos < 0 || max_typos > 2) ? 2 : max_typos;

    if(the_field.locale != "" && the_field.locale != "en" && !Tokenizer::is_cyrillic(the_field.locale)) {
        // disable fuzzy trie traversal for certain non-english locales
        max_cost = 0;
    }

    // To prevent us from doing ART search repeatedly as we iterate through possible corrections
    spp::sparse_hash_map<std::string, std::vector<art_leaf*>> token_cost_cache;

    std::vector<std::vector<int>> token_to_costs;

    for(size_t stoken_index=0; stoken_index < query_tokens.size(); stoken_index++) {
        const std::string& token = query_tokens[stoken_index].value;

        std::vector<int> all_costs;
        // This ensures that we don't end up doing a cost of 1 for a single char etc.
        int bounded_cost = get_bounded_typo_cost(max_cost, token, token.length(), min_len_1typo, min_len_2typo,
                                                 enable_typos_for_numerical_tokens);

        for(int cost = 0; cost <= bounded_cost; cost++) {
            all_costs.push_back(cost);
        }

        token_to_costs.push_back(all_costs);
    }

    // stores candidates for each token, i.e. i-th index would have all possible tokens with a cost of "c"
    std::vector<token_candidates> token_candidates_vec;

    std::set<std::string> unique_tokens;

    auto product = []( long long a, std::vector<int>& b ) { return a*b.size(); };
    long long n = 0;
    long long int N = std::accumulate(token_to_costs.begin(), token_to_costs.end(), 1LL, product);

    const size_t combination_limit = exhaustive_search ? Index::COMBINATION_MAX_LIMIT : Index::COMBINATION_MIN_LIMIT;

    while(n < N && n < combination_limit) {
        RETURN_CIRCUIT_BREAKER

        // Outerloop generates combinations of [cost to max_cost] for each token
        // For e.g. for a 3-token query: [0, 0, 0], [0, 0, 1], [0, 1, 1] etc.
        std::vector<uint32_t> costs(token_to_costs.size());
        ldiv_t q { n, 0 };
        bool valid_combo = false;

        for(long long i = (token_to_costs.size() - 1); 0 <= i ; --i ) {
            q = ldiv(q.quot, token_to_costs[i].size());
            costs[i] = token_to_costs[i][q.rem];
            if(costs[i] == uint32_t(last_typo+1)) {
                // to support progressive typo searching, there must be atleast one typo that's greater than last_typo
                valid_combo = true;
            }
        }

        if(last_typo != -1 && !valid_combo) {
            n++;
            continue;
        }

        unique_tokens.clear();
        token_candidates_vec.clear();
        size_t token_index = 0;

        while(token_index < query_tokens.size()) {
            // For each token, look up the generated cost for this iteration and search using that cost
            const std::string& token = query_tokens[token_index].value;
            const std::string token_cost_hash = token + std::to_string(costs[token_index]);

            std::vector<art_leaf*> leaves;
            const bool prefix_search = prefix && query_tokens[token_index].is_prefix_searched;

            /*LOG(INFO) << "Searching for field: " << the_field.name << ", token:"
                      << token << " - cost: " << costs[token_index] << ", prefix_search: " << prefix_search;*/

            if(token_cost_cache.count(token_cost_hash) != 0) {
                leaves = token_cost_cache[token_cost_hash];
            } else {
                const size_t token_len = prefix_search ? (int) token.length() : (int) token.length() + 1;

                //auto begin = std::chrono::high_resolution_clock::now();

                // need less candidates for filtered searches since we already only pick tokens with results
                art_fuzzy_search(search_index.at(field_name), (const unsigned char *) token.c_str(), token_len,
                                 costs[token_index], costs[token_index], max_candidates, token_order, prefix_search,
                                 false, "", filter_ids, filter_ids_length, leaves, unique_tokens);

                /*auto timeMillis = std::chrono::duration_cast<std::chrono::milliseconds>(
                                std::chrono::high_resolution_clock::now() - begin).count();
                LOG(INFO) << "Time taken for fuzzy search: " << timeMillis << "ms";*/

                if(!leaves.empty()) {
                    token_cost_cache.emplace(token_cost_hash, leaves);
                    for(auto leaf: leaves) {
                        std::string tok(reinterpret_cast<char*>(leaf->key), leaf->key_len - 1);
                        unique_tokens.emplace(tok);
                    }
                }
            }

            if(!leaves.empty()) {
                //log_leaves(costs[token_index], token, leaves);
                token_candidates_vec.push_back(
                        token_candidates{query_tokens[token_index], costs[token_index], prefix_search, leaves});
            }

            token_index++;
        }

        if(token_candidates_vec.size() == query_tokens.size()) {
            std::vector<uint32_t> id_buff;

            // If all tokens are, go ahead and search for candidates
            search_candidates(field_id, the_field.is_array(), filter_ids, filter_ids_length,
                              exclude_token_ids, exclude_token_ids_size,
                              curated_ids, sort_fields, token_candidates_vec, searched_queries, topster,
                              groups_processed, all_result_ids, all_result_ids_len, field_num_results,
                              typo_tokens_threshold, group_limit, group_by_fields,
                              group_missing_values, query_tokens,
                              prioritize_exact_match, exhaustive_search, syn_orig_num_tokens,
                              concurrency, query_hashes, id_buff);

            if(id_buff.size() > 1) {
                std::sort(id_buff.begin(), id_buff.end());
                id_buff.erase(std::unique( id_buff.begin(), id_buff.end() ), id_buff.end());
            }

            uint32_t* new_all_result_ids = nullptr;
            all_result_ids_len = ArrayUtils::or_scalar(*all_result_ids, all_result_ids_len, &id_buff[0],
                                                       id_buff.size(), &new_all_result_ids);
            delete[] *all_result_ids;
            *all_result_ids = new_all_result_ids;
        }

        auto results_count = group_limit != 0 ? groups_processed.size() : field_num_results;
        if(!exhaustive_search && results_count >= typo_tokens_threshold) {
            // if typo threshold is breached, we are done
            return;
        }

        n++;
    }
}

=======
>>>>>>> 6e24c06e
int Index::get_bounded_typo_cost(const size_t max_cost, const std::string& token, const size_t token_len,
                                 const size_t min_len_1typo, const size_t min_len_2typo,
                                 bool enable_typos_for_numerical_tokens) {

    if(!enable_typos_for_numerical_tokens && std::all_of(token.begin(), token.end(), ::isdigit)) {
        return 0;
    }

    if (token_len < min_len_1typo) {
        // typo correction is disabled for small tokens
        return 0;
    }

    if (token_len < min_len_2typo) {
        // 2-typos are enabled only at token length of 7 chars
        return std::min<int>(max_cost, 1);
    }

    return std::min<int>(max_cost, 2);
}

void Index::log_leaves(const int cost, const std::string &token, const std::vector<art_leaf *> &leaves) const {
    LOG(INFO) << "Index: " << name << ", token: " << token << ", cost: " << cost;

    for(size_t i=0; i < leaves.size(); i++) {
        std::string key((char*)leaves[i]->key, leaves[i]->key_len);
        LOG(INFO) << key << " - " << posting_t::num_ids(leaves[i]->values);
        LOG(INFO) << "frequency: " << posting_t::num_ids(leaves[i]->values) << ", max_score: " << leaves[i]->max_score;
        /*for(auto j=0; j<leaves[i]->values->ids.getLength(); j++) {
            LOG(INFO) << "id: " << leaves[i]->values->ids.at(j);
        }*/
    }
}

int64_t Index::score_results2(const std::vector<sort_by> & sort_fields, const uint16_t & query_index,
                              const size_t field_id,
                              const bool field_is_array,
                              const uint32_t total_cost,
                              int64_t& match_score,
                              const uint32_t seq_id, const int sort_order[3],
                              const bool prioritize_exact_match,
                              const bool single_exact_query_token,
                              const bool prioritize_token_position,
                              size_t num_query_tokens,
                              int syn_orig_num_tokens,
                              const std::vector<posting_list_t::iterator_t>& posting_lists) const {

    //auto begin = std::chrono::high_resolution_clock::now();
    //const std::string first_token((const char*)query_suggestion[0]->key, query_suggestion[0]->key_len-1);

    if (posting_lists.size() <= 1) {
        const uint8_t is_verbatim_match = uint8_t(
                prioritize_exact_match && single_exact_query_token &&
                posting_list_t::is_single_token_verbatim_match(posting_lists[0], field_is_array)
        );
        size_t words_present = (num_query_tokens == 1 && syn_orig_num_tokens != -1) ? syn_orig_num_tokens : 1;
        size_t distance = (num_query_tokens == 1 && syn_orig_num_tokens != -1) ? syn_orig_num_tokens-1 : 0;
        size_t max_offset = prioritize_token_position ? posting_list_t::get_last_offset(posting_lists[0],
                                                                                        field_is_array) : 255;
        Match single_token_match = Match(words_present, distance, max_offset, is_verbatim_match);
        match_score = single_token_match.get_match_score(total_cost, words_present);

        /*auto this_words_present = ((match_score >> 32) & 0xFF);
        auto unique_words = ((match_score >> 40) & 0xFF);
        auto typo_score = ((match_score >> 24) & 0xFF);
        auto proximity = ((match_score >> 16) & 0xFF);
        auto verbatim = ((match_score >> 8) & 0xFF);
        auto offset_score = ((match_score >> 0) & 0xFF);
        LOG(INFO) << "seq_id: " << seq_id
                  << ", words_present: " << this_words_present
                  << ", unique_words: " << unique_words
                  << ", typo_score: " << typo_score
                  << ", proximity: " << proximity
                  << ", verbatim: " << verbatim
                  << ", offset_score: " << offset_score
                  << ", match_score: " << match_score;*/

    } else {
        std::map<size_t, std::vector<token_positions_t>> array_token_positions;
        posting_list_t::get_offsets(posting_lists, array_token_positions);

        for (const auto& kv: array_token_positions) {
            const std::vector<token_positions_t>& token_positions = kv.second;
            if (token_positions.empty()) {
                continue;
            }

            const Match &match = Match(seq_id, token_positions, false, prioritize_exact_match);
            uint64_t this_match_score = match.get_match_score(total_cost, posting_lists.size());

            // Within a field, only a subset of query tokens can match (unique_words), but even a smaller set
            // might be available within the window used for proximity calculation (this_words_present)

            auto this_words_present = ((this_match_score >> 32) & 0xFF);
            auto unique_words = field_is_array ? this_words_present : ((this_match_score >> 40) & 0xFF);
            auto typo_score = ((this_match_score >> 24) & 0xFF);
            auto proximity = ((this_match_score >> 16) & 0xFF);
            auto verbatim = ((this_match_score >> 8) & 0xFF);
            auto offset_score = prioritize_token_position ? ((this_match_score >> 0) & 0xFF) : 0;

            if(syn_orig_num_tokens != -1 && num_query_tokens == posting_lists.size()) {
                unique_words = syn_orig_num_tokens;
                this_words_present = syn_orig_num_tokens;
                proximity = 100 - (syn_orig_num_tokens - 1);
            }

            uint64_t mod_match_score = (
                    (int64_t(this_words_present) << 40) |
                    (int64_t(unique_words) << 32) |
                    (int64_t(typo_score) << 24) |
                    (int64_t(proximity) << 16) |
                    (int64_t(verbatim) << 8) |
                    (int64_t(offset_score) << 0)
            );

            if(mod_match_score > match_score) {
                match_score = mod_match_score;
            }

            /*std::ostringstream os;
            os << "seq_id: " << seq_id << ", field_id: " << field_id
               << ", this_words_present: " << this_words_present
               << ", unique_words: " << unique_words
               << ", typo_score: " << typo_score
               << ", proximity: " << proximity
               << ", verbatim: " << verbatim
               << ", offset_score: " << offset_score
               << ", mod_match_score: " << mod_match_score
               << ", token_positions: " << token_positions.size()
               << ", num_query_tokens: " << num_query_tokens
               << ", posting_lists.size: " << posting_lists.size()
               << ", array_index: " << kv.first
               << std::endl;
            LOG(INFO) << os.str();*/
        }
    }

    //long long int timeNanos = std::chrono::duration_cast<std::chrono::milliseconds>(std::chrono::high_resolution_clock::now() - begin).count();
    //LOG(INFO) << "Time taken for results iteration: " << timeNanos << "ms";

    return 0;
}

void Index::score_results(const std::vector<sort_by> & sort_fields, const uint16_t & query_index,
                          const uint8_t & field_id, const bool field_is_array, const uint32_t total_cost,
                          Topster* topster,
                          const std::vector<art_leaf *> &query_suggestion,
                          spp::sparse_hash_map<uint64_t, uint32_t>& groups_processed,
                          const uint32_t seq_id, const int sort_order[3],
                          std::array<spp::sparse_hash_map<uint32_t, int64_t, Hasher32>*, 3> field_values,
                          const std::vector<size_t>& geopoint_indices,
                          const size_t group_limit, const std::vector<std::string>& group_by_fields,
                          const bool group_missing_values,
                          const uint32_t token_bits,
                          const bool prioritize_exact_match,
                          const bool single_exact_query_token,
                          int syn_orig_num_tokens,
                          const std::vector<posting_list_t::iterator_t>& posting_lists) const {

    int64_t geopoint_distances[3];

    for(auto& i: geopoint_indices) {
        auto geopoints = field_values[i];
        int64_t dist = INT32_MAX;

        S2LatLng reference_lat_lng;
        GeoPoint::unpack_lat_lng(sort_fields[i].geopoint, reference_lat_lng);

        if(geopoints != nullptr) {
            auto it = geopoints->find(seq_id);

            if(it != geopoints->end()) {
                int64_t packed_latlng = it->second;
                S2LatLng s2_lat_lng;
                GeoPoint::unpack_lat_lng(packed_latlng, s2_lat_lng);
                dist = GeoPoint::distance(s2_lat_lng, reference_lat_lng);
            }
        } else {
            // indicates geo point array
            auto field_it = geo_array_index.at(sort_fields[i].name);
            auto it = field_it->find(seq_id);

            if(it != field_it->end()) {
                int64_t* latlngs = it->second;
                for(size_t li = 0; li < latlngs[0]; li++) {
                    S2LatLng s2_lat_lng;
                    int64_t packed_latlng = latlngs[li + 1];
                    GeoPoint::unpack_lat_lng(packed_latlng, s2_lat_lng);
                    int64_t this_dist = GeoPoint::distance(s2_lat_lng, reference_lat_lng);
                    if(this_dist < dist) {
                        dist = this_dist;
                    }
                }
            }
        }

        if(dist < sort_fields[i].exclude_radius) {
            dist = 0;
        }

        if(sort_fields[i].geo_precision > 0) {
            dist = dist + sort_fields[i].geo_precision - 1 -
                   (dist + sort_fields[i].geo_precision - 1) % sort_fields[i].geo_precision;
        }

        geopoint_distances[i] = dist;

        // Swap (id -> latlong) index to (id -> distance) index
        field_values[i] = &geo_sentinel_value;
    }

    //auto begin = std::chrono::high_resolution_clock::now();
    //const std::string first_token((const char*)query_suggestion[0]->key, query_suggestion[0]->key_len-1);

    uint64_t match_score = 0;

    if (posting_lists.size() <= 1) {
        const uint8_t is_verbatim_match = uint8_t(
                prioritize_exact_match && single_exact_query_token &&
                posting_list_t::is_single_token_verbatim_match(posting_lists[0], field_is_array)
        );
        size_t words_present = (syn_orig_num_tokens == -1) ? 1 : syn_orig_num_tokens;
        size_t distance = (syn_orig_num_tokens == -1) ? 0 : syn_orig_num_tokens-1;
        Match single_token_match = Match(words_present, distance, is_verbatim_match);
        match_score = single_token_match.get_match_score(total_cost, words_present);
    } else {
        std::map<size_t, std::vector<token_positions_t>> array_token_positions;
        posting_list_t::get_offsets(posting_lists, array_token_positions);

        // NOTE: tokens found returned by matcher is only within the best matched window, so we have to still consider
        // unique tokens found if they are spread across the text.
        uint32_t unique_tokens_found = __builtin_popcount(token_bits);
        if(syn_orig_num_tokens != -1) {
            unique_tokens_found = syn_orig_num_tokens;
        }

        for (const auto& kv: array_token_positions) {
            const std::vector<token_positions_t>& token_positions = kv.second;
            if (token_positions.empty()) {
                continue;
            }

            const Match &match = Match(seq_id, token_positions, false, prioritize_exact_match);
            uint64_t this_match_score = match.get_match_score(total_cost, unique_tokens_found);

            auto this_words_present = ((this_match_score >> 24) & 0xFF);
            auto typo_score = ((this_match_score >> 16) & 0xFF);
            auto proximity = ((this_match_score >> 8) & 0xFF);
            auto verbatim = (this_match_score & 0xFF);

            if(syn_orig_num_tokens != -1) {
                this_words_present = syn_orig_num_tokens;
                proximity = 100 - (syn_orig_num_tokens - 1);
            }

            uint64_t mod_match_score = (
                    (int64_t(unique_tokens_found) << 32) |
                    (int64_t(this_words_present) << 24) |
                    (int64_t(typo_score) << 16) |
                    (int64_t(proximity) << 8) |
                    (int64_t(verbatim) << 0)
            );

            if(mod_match_score > match_score) {
                match_score = mod_match_score;
            }

            /*std::ostringstream os;
            os << name << ", total_cost: " << (255 - total_cost)
               << ", words_present: " << match.words_present
               << ", match_score: " << match_score
               << ", match.distance: " << match.distance
               << ", seq_id: " << seq_id << std::endl;
            LOG(INFO) << os.str();*/
        }
    }

    const int64_t default_score = INT64_MIN;  // to handle field that doesn't exist in document (e.g. optional)
    int64_t scores[3] = {0};
    size_t match_score_index = 0;

    // avoiding loop
    if (sort_fields.size() > 0) {
        if (field_values[0] == &text_match_sentinel_value) {
            scores[0] = int64_t(match_score);
            match_score_index = 0;
        } else if (field_values[0] == &seq_id_sentinel_value) {
            scores[0] = seq_id;
        } else if(field_values[0] == &geo_sentinel_value) {
            scores[0] = geopoint_distances[0];
        } else if(field_values[0] == &str_sentinel_value) {
            scores[0] = str_sort_index.at(sort_fields[0].name)->rank(seq_id);
        } else {
            auto it = field_values[0]->find(seq_id);
            scores[0] = (it == field_values[0]->end()) ? default_score : it->second;
        }

        if (sort_order[0] == -1) {
            scores[0] = -scores[0];
        }
    }

    if(sort_fields.size() > 1) {
        if (field_values[1] == &text_match_sentinel_value) {
            scores[1] = int64_t(match_score);
            match_score_index = 1;
        } else if (field_values[1] == &seq_id_sentinel_value) {
            scores[1] = seq_id;
        } else if(field_values[1] == &geo_sentinel_value) {
            scores[1] = geopoint_distances[1];
        } else if(field_values[1] == &str_sentinel_value) {
            scores[1] = str_sort_index.at(sort_fields[1].name)->rank(seq_id);
        } else {
            auto it = field_values[1]->find(seq_id);
            scores[1] = (it == field_values[1]->end()) ? default_score : it->second;
        }

        if (sort_order[1] == -1) {
            scores[1] = -scores[1];
        }
    }

    if(sort_fields.size() > 2) {
        if (field_values[2] == &text_match_sentinel_value) {
            scores[2] = int64_t(match_score);
            match_score_index = 2;
        } else if (field_values[2] == &seq_id_sentinel_value) {
            scores[2] = seq_id;
        } else if(field_values[2] == &geo_sentinel_value) {
            scores[2] = geopoint_distances[2];
        } else if(field_values[2] == &str_sentinel_value) {
            scores[2] = str_sort_index.at(sort_fields[2].name)->rank(seq_id);
        } else {
            auto it = field_values[2]->find(seq_id);
            scores[2] = (it == field_values[2]->end()) ? default_score : it->second;
        }

        if (sort_order[2] == -1) {
            scores[2] = -scores[2];
        }
    }

    uint64_t distinct_id = seq_id;

    if(group_limit != 0) {
        distinct_id = 1;
        auto group_by_field_it_vec = get_group_by_field_iterators(group_by_fields);

        for(auto& kv : group_by_field_it_vec) {
            get_distinct_id(kv.it, seq_id, kv.is_array, group_missing_values, distinct_id);
        }
    }

    //LOG(INFO) << "Seq id: " << seq_id << ", match_score: " << match_score;
    KV kv(query_index, seq_id, distinct_id, match_score_index, scores);
    int ret = topster->add(&kv);
    if(group_limit != 0 && ret < 2) {
        groups_processed[distinct_id]++;
    }

    //long long int timeNanos = std::chrono::duration_cast<std::chrono::milliseconds>(std::chrono::high_resolution_clock::now() - begin).count();
    //LOG(INFO) << "Time taken for results iteration: " << timeNanos << "ms";
}

void Index::get_distinct_id(posting_list_t::iterator_t& facet_index_it, const uint32_t seq_id, const bool is_array,
                            const bool group_missing_values, uint64_t& distinct_id, bool is_reverse) const {
    if (!facet_index_it.valid()) {
        if (!group_missing_values) {
            distinct_id = seq_id;
        }
        return;
    }
    // calculate hash from group_by_fields
    if(!is_reverse) {
        facet_index_it.skip_to(seq_id);
    } else {
        facet_index_it.skip_to_rev(seq_id);
    }

    if (facet_index_it.valid() && facet_index_it.id() == seq_id) {
        if (is_array) {
            //LOG(INFO) << "combining hashes for facet array ";
            std::vector<uint32_t> facet_hashes;
            posting_list_t::get_offsets(facet_index_it, facet_hashes);
            for (size_t i = 0; i < facet_hashes.size(); i++) {
                distinct_id = StringUtils::hash_combine(distinct_id, facet_hashes[i]);
            }
        } else {
            //LOG(INFO) << "combining hashes for facet ";
            distinct_id = StringUtils::hash_combine(distinct_id, facet_index_it.offset());
        }
    }

    //LOG(INFO) << "seq_id: " << seq_id << ", distinct_id: " << distinct_id;
    if (distinct_id == 1 && !group_missing_values) {
        distinct_id = seq_id;
    }

    return;
}

inline uint32_t Index::next_suggestion2(const std::vector<tok_candidates>& token_candidates_vec,
                                        long long int n,
                                        std::vector<token_t>& query_suggestion,
                                        uint64& qhash) {
    uint32_t total_cost = 0;
    qhash = 1;

    // generate the next combination from `token_leaves` and store it in `query_suggestion`
    ldiv_t q { n, 0 };
    for(size_t i = 0 ; i < token_candidates_vec.size(); i++) {
        size_t token_size = token_candidates_vec[i].token.value.size();
        q = ldiv(q.quot, token_candidates_vec[i].candidates.size());
        const auto& candidate = token_candidates_vec[i].candidates[q.rem];
        size_t typo_cost = token_candidates_vec[i].cost;

        if (candidate.size() > 1 && !Tokenizer::is_ascii_char(candidate[0])) {
            icu::UnicodeString ustr = icu::UnicodeString::fromUTF8(candidate);
            auto code_point = ustr.char32At(0);
            if(code_point >= 0x600 && code_point <= 0x6ff) {
                // adjust typo cost for Arabic strings, since 1 byte difference makes no sense
                if(typo_cost == 1) {
                    typo_cost = 2;
                }
            }
        }

        // we assume that toke was found via prefix search if candidate is longer than token's typo tolerance
        bool is_prefix_searched = token_candidates_vec[i].prefix_search &&
                                  (candidate.size() > (token_size + typo_cost));

        size_t actual_cost = (2 * typo_cost) + uint32_t(is_prefix_searched);
        total_cost += actual_cost;

        query_suggestion[i] = token_t(i, candidate, is_prefix_searched, token_size, typo_cost);

        uint64_t this_hash = StringUtils::hash_wy(query_suggestion[i].value.c_str(), query_suggestion[i].value.size());
        qhash = StringUtils::hash_combine(qhash, this_hash);

        /*LOG(INFO) << "suggestion key: " << actual_query_suggestion[i]->key << ", token: "
                  << token_candidates_vec[i].token.value << ", actual_cost: " << actual_cost;
        LOG(INFO) << ".";*/
    }

    return total_cost;
}

inline uint32_t Index::next_suggestion(const std::vector<token_candidates> &token_candidates_vec,
                                       long long int n,
                                       std::vector<art_leaf *>& actual_query_suggestion,
                                       std::vector<art_leaf *>& query_suggestion,
                                       const int syn_orig_num_tokens,
                                       uint32_t& token_bits,
                                       uint64& qhash) {
    uint32_t total_cost = 0;
    qhash = 1;

    // generate the next combination from `token_leaves` and store it in `query_suggestion`
    ldiv_t q { n, 0 };
    for(long long i = 0 ; i < (long long) token_candidates_vec.size(); i++) {
        size_t token_size = token_candidates_vec[i].token.value.size();
        q = ldiv(q.quot, token_candidates_vec[i].candidates.size());
        actual_query_suggestion[i] = token_candidates_vec[i].candidates[q.rem];
        query_suggestion[i] = token_candidates_vec[i].candidates[q.rem];

        bool exact_match = token_candidates_vec[i].cost == 0 && token_size == actual_query_suggestion[i]->key_len-1;
        bool incr_for_prefix_search = token_candidates_vec[i].prefix_search && !exact_match;

        size_t actual_cost = (2 * token_candidates_vec[i].cost) + uint32_t(incr_for_prefix_search);

        total_cost += actual_cost;

        token_bits |= 1UL << token_candidates_vec[i].token.position; // sets n-th bit

        uintptr_t addr_val = (uintptr_t) query_suggestion[i];
        qhash = StringUtils::hash_combine(qhash, addr_val);

        /*LOG(INFO) << "suggestion key: " << actual_query_suggestion[i]->key << ", token: "
                  << token_candidates_vec[i].token.value << ", actual_cost: " << actual_cost;
        LOG(INFO) << ".";*/
    }

    if(syn_orig_num_tokens != -1) {
        token_bits = 0;
        for(size_t i = 0; i < size_t(syn_orig_num_tokens); i++) {
            token_bits |= 1UL << i;
        }
    }

    return total_cost;
}

void Index::remove_facet_token(const field& search_field, spp::sparse_hash_map<std::string, art_tree*>& search_index,
                               const std::string& token, uint32_t seq_id) {
    const unsigned char *key = (const unsigned char *) token.c_str();
    int key_len = (int) (token.length() + 1);
    const std::string& field_name = search_field.faceted_name();

    art_leaf* leaf = (art_leaf *) art_search(search_index.at(field_name), key, key_len);
    if(leaf != nullptr) {
        posting_t::erase(leaf->values, seq_id);
        if (posting_t::num_ids(leaf->values) == 0) {
            void* values = art_delete(search_index.at(field_name), key, key_len);
            posting_t::destroy_list(values);
        }
    }
}

void Index::remove_field(uint32_t seq_id, const nlohmann::json& document, const std::string& field_name,
                         const bool is_update) {
    const auto& search_field_it = search_schema.find(field_name);
    if(search_field_it == search_schema.end()) {
        return;
    }

    const auto& search_field = search_field_it.value();

    if(!search_field.index) {
        return;
    }

    // Go through all the field names and find the keys+values so that they can be removed from in-memory index
    if(search_field.type == field_types::STRING_ARRAY || search_field.type == field_types::STRING) {
        std::vector<std::string> tokens;
        tokenize_string_field(document, search_field, tokens, search_field.locale, symbols_to_index, token_separators);

        for(size_t i = 0; i < tokens.size(); i++) {
            const auto& token = tokens[i];
            const unsigned char *key = (const unsigned char *) token.c_str();
            int key_len = (int) (token.length() + 1);

            art_leaf* leaf = (art_leaf *) art_search(search_index.at(field_name), key, key_len);
            if(leaf != nullptr) {
                posting_t::erase(leaf->values, seq_id);
                if (posting_t::num_ids(leaf->values) == 0) {
                    void* values = art_delete(search_index.at(field_name), key, key_len);
                    posting_t::destroy_list(values);

                    if(search_field.infix) {
                        auto strhash = StringUtils::hash_wy(key, token.size());
                        const auto& infix_sets = infix_index.at(search_field.name);
                        infix_sets[strhash % 4]->erase(token);
                    }
                }
            }
        }
    } else if(search_field.is_int32()) {
        const std::vector<int32_t>& values = search_field.is_single_integer() ?
                                             std::vector<int32_t>{document[field_name].get<int32_t>()} :
                                             document[field_name].get<std::vector<int32_t>>();
        for(int32_t value: values) {
            if (search_field.range_index) {
                auto trie = range_index.at(field_name);
                trie->remove(value, seq_id);
            } else {
                num_tree_t* num_tree = numerical_index.at(field_name);
                num_tree->remove(value, seq_id);
            }

            if(search_field.facet) {
                remove_facet_token(search_field, search_index, std::to_string(value), seq_id);
            }
        }
    } else if(search_field.is_int64()) {
        const std::vector<int64_t>& values = search_field.is_single_integer() ?
                                             std::vector<int64_t>{document[field_name].get<int64_t>()} :
                                             document[field_name].get<std::vector<int64_t>>();
        for(int64_t value: values) {
            if (search_field.range_index) {
                auto trie = range_index.at(field_name);
                trie->remove(value, seq_id);
            } else {
                num_tree_t* num_tree = numerical_index.at(field_name);
                num_tree->remove(value, seq_id);
            }

            if(search_field.facet) {
                remove_facet_token(search_field, search_index, std::to_string(value), seq_id);
            }
        }
    } else if(search_field.num_dim) {
        if(!is_update) {
            // since vector index supports upsert natively, we should not attempt to delete for update
            vector_index[search_field.name]->vecdex->markDelete(seq_id);
        }
    } else if(search_field.is_float()) {
        const std::vector<float>& values = search_field.is_single_float() ?
                                           std::vector<float>{document[field_name].get<float>()} :
                                           document[field_name].get<std::vector<float>>();

        for(float value: values) {
            int64_t fintval = float_to_int64_t(value);

            if (search_field.range_index) {
                auto trie = range_index.at(field_name);
                trie->remove(fintval, seq_id);
            } else {
                num_tree_t* num_tree = numerical_index.at(field_name);
                num_tree->remove(fintval, seq_id);
            }

            if(search_field.facet) {
                remove_facet_token(search_field, search_index, StringUtils::float_to_str(value), seq_id);
            }
        }
    } else if(search_field.is_bool()) {

        const std::vector<bool>& values = search_field.is_single_bool() ?
                                          std::vector<bool>{document[field_name].get<bool>()} :
                                          document[field_name].get<std::vector<bool>>();
        for(bool value: values) {
            int64_t bool_int64 = value ? 1 : 0;
            if (search_field.range_index) {
                auto trie = range_index.at(field_name);
                trie->remove(bool_int64, seq_id);
            } else {
                num_tree_t* num_tree = numerical_index.at(field_name);
                num_tree->remove(bool_int64, seq_id);
            }

            if(search_field.facet) {
                remove_facet_token(search_field, search_index, std::to_string(value), seq_id);
            }
        }
    } else if(search_field.is_geopoint()) {
        auto geopoint_range_index = geo_range_index[field_name];
        S2RegionTermIndexer::Options options;
        options.set_index_contains_points_only(true);
        S2RegionTermIndexer indexer(options);

        const std::vector<std::vector<double>>& latlongs = search_field.is_single_geopoint() ?
                                                           std::vector<std::vector<double>>{document[field_name].get<std::vector<double>>()} :
                                                           document[field_name].get<std::vector<std::vector<double>>>();

        for(const std::vector<double>& latlong: latlongs) {
            S2Point point = S2LatLng::FromDegrees(latlong[0], latlong[1]).ToPoint();
            auto cell = S2CellId(point);
            geopoint_range_index->delete_geopoint(cell.id(), seq_id);
        }

        if(!search_field.is_single_geopoint()) {
            spp::sparse_hash_map<uint32_t, int64_t*>*& field_geo_array_map = geo_array_index.at(field_name);
            auto geo_array_it = field_geo_array_map->find(seq_id);
            if(geo_array_it != field_geo_array_map->end()) {
                delete [] geo_array_it->second;
                field_geo_array_map->erase(seq_id);
            }
        }
    }

    // remove facets
    facet_index_v4->remove(document, search_field, seq_id);

    // remove sort field
    if(sort_index.count(field_name) != 0) {
        sort_index[field_name]->erase(seq_id);
    }

    if(str_sort_index.count(field_name) != 0) {
        str_sort_index[field_name]->remove(seq_id);
    }
}

Option<uint32_t> Index::remove(const uint32_t seq_id, const nlohmann::json & document,
                               const std::vector<field>& del_fields, const bool is_update) {
    std::unique_lock lock(mutex);

    // The exception during removal is mostly because of an edge case with auto schema detection:
    // Value indexed as Type T but later if field is dropped and reindexed in another type X,
    // the on-disk data will differ from the newly detected type on schema. We've to log the error,
    // but have to ignore the field and proceed because there's no leak caused here.

    if(!del_fields.empty()) {
        for(auto& the_field: del_fields) {
            if(!document.contains(the_field.name)) {
                // could be an optional field
                continue;
            }

            try {
                remove_field(seq_id, document, the_field.name, is_update);
            } catch(const std::exception& e) {
                LOG(WARNING) << "Error while removing field `" << the_field.name << "` from document, message: "
                             << e.what();
            }
        }
    } else {
        for(auto it = document.begin(); it != document.end(); ++it) {
            const std::string& field_name = it.key();
            try {
                remove_field(seq_id, document, field_name, is_update);
            } catch(const std::exception& e) {
                LOG(WARNING) << "Error while removing field `" << field_name << "` from document, message: "
                             << e.what();
            }
        }
    }

    if(!is_update) {
        seq_ids->erase(seq_id);
    }

    return Option<uint32_t>(seq_id);
}

void Index::tokenize_string_field(const nlohmann::json& document, const field& search_field,
                                  std::vector<std::string>& tokens, const std::string& locale,
                                  const std::vector<char>& symbols_to_index,
                                  const std::vector<char>& token_separators) {

    const std::string& field_name = search_field.name;

    if(search_field.type == field_types::STRING) {
        Tokenizer(document[field_name], true, false, locale, symbols_to_index, token_separators).tokenize(tokens);
    } else if(search_field.type == field_types::STRING_ARRAY) {
        const std::vector<std::string>& values = document[field_name].get<std::vector<std::string>>();
        for(const std::string & value: values) {
            Tokenizer(value, true, false, locale, symbols_to_index, token_separators).tokenize(tokens);
        }
    }
}

art_leaf* Index::get_token_leaf(const std::string & field_name, const unsigned char* token, uint32_t token_len) {
    std::shared_lock lock(mutex);
    const art_tree *t = search_index.at(field_name);
    return (art_leaf*) art_search(t, token, (int) token_len);
}

const spp::sparse_hash_map<std::string, art_tree *> &Index::_get_search_index() const {
    return search_index;
}

const spp::sparse_hash_map<std::string, num_tree_t*>& Index::_get_numerical_index() const {
    return numerical_index;
}

const spp::sparse_hash_map<std::string, NumericTrie*>& Index::_get_range_index() const {
    return range_index;
}

const spp::sparse_hash_map<std::string, array_mapped_infix_t>& Index::_get_infix_index() const {
    return infix_index;
};

const spp::sparse_hash_map<std::string, hnsw_index_t*>& Index::_get_vector_index() const {
    return vector_index;
}

facet_index_t* Index::_get_facet_index() const {
    return facet_index_v4;
}

void Index::refresh_schemas(const std::vector<field>& new_fields, const std::vector<field>& del_fields) {
    std::unique_lock lock(mutex);

    for(const auto & new_field: new_fields) {
        if(!new_field.index || new_field.is_dynamic()) {
            continue;
        }

        search_schema.emplace(new_field.name, new_field);

        if(new_field.type == field_types::FLOAT_ARRAY && new_field.num_dim > 0) {
            auto hnsw_index = new hnsw_index_t(new_field.num_dim, 1024, new_field.vec_dist, new_field.hnsw_params["M"].get<uint32_t>(), new_field.hnsw_params["ef_construction"].get<uint32_t>());
            vector_index.emplace(new_field.name, hnsw_index);
            continue;
        }

        if(new_field.is_sortable()) {
            if(new_field.is_num_sortable()) {
                auto doc_to_score = new spp::sparse_hash_map<uint32_t, int64_t, Hasher32>();
                sort_index.emplace(new_field.name, doc_to_score);
            } else if(new_field.is_str_sortable()) {
                str_sort_index.emplace(new_field.name, new adi_tree_t);
            }
        }

        if(search_index.count(new_field.name) == 0) {
            if(new_field.is_string() || field_types::is_string_or_array(new_field.type)) {
                art_tree *t = new art_tree;
                art_tree_init(t);
                search_index.emplace(new_field.name, t);
            } else if(new_field.is_geopoint()) {
                geo_range_index.emplace(new_field.name, new NumericTrie(32));
                if(!new_field.is_single_geopoint()) {
                    auto geo_array_map = new spp::sparse_hash_map<uint32_t, int64_t*>();
                    geo_array_index.emplace(new_field.name, geo_array_map);
                }
            } else {
                if (new_field.range_index) {
                    auto trie = new_field.is_bool() ? new NumericTrie(8) :
                                new_field.is_int32() ? new NumericTrie(32) : new NumericTrie(64);
                    range_index.emplace(new_field.name, trie);
                } else {
                    num_tree_t* num_tree = new num_tree_t;
                    numerical_index.emplace(new_field.name, num_tree);
                }
            }
        }

        if(new_field.is_facet()) {

            initialize_facet_indexes(new_field);

            // initialize for non-string facet fields
            if(!new_field.is_string()) {
                art_tree *ft = new art_tree;
                art_tree_init(ft);
                search_index.emplace(new_field.faceted_name(), ft);
            }
        }

        if(new_field.infix) {
            array_mapped_infix_t infix_sets(ARRAY_INFIX_DIM);
            for(auto& infix_set: infix_sets) {
                infix_set = new tsl::htrie_set<char>();
            }

            infix_index.emplace(new_field.name, infix_sets);
        }
    }

    for(const auto & del_field: del_fields) {
        if(search_schema.count(del_field.name) == 0) {
            // could be a dynamic field
            continue;
        }

        search_schema.erase(del_field.name);

        if(!del_field.index) {
            continue;
        }

        if(del_field.is_string() || field_types::is_string_or_array(del_field.type)) {
            art_tree_destroy(search_index[del_field.name]);
            delete search_index[del_field.name];
            search_index.erase(del_field.name);
        } else if(del_field.is_geopoint()) {
            delete geo_range_index[del_field.name];
            geo_range_index.erase(del_field.name);

            if(!del_field.is_single_geopoint()) {
                spp::sparse_hash_map<uint32_t, int64_t*>* geo_array_map = geo_array_index[del_field.name];
                for(auto& kv: *geo_array_map) {
                    delete [] kv.second;
                }
                delete geo_array_map;
                geo_array_index.erase(del_field.name);
            }
        } else {
            if (del_field.range_index) {
                delete range_index[del_field.name];
                range_index.erase(del_field.name);
            } else {
                delete numerical_index[del_field.name];
                numerical_index.erase(del_field.name);
            }
        }

        if(del_field.is_sortable()) {
            if(del_field.is_num_sortable()) {
                delete sort_index[del_field.name];
                sort_index.erase(del_field.name);
            } else if(del_field.is_str_sortable()) {
                delete str_sort_index[del_field.name];
                str_sort_index.erase(del_field.name);
            }
        }

        if(del_field.is_facet()) {
            facet_index_v4->erase(del_field.name);

            if(!del_field.is_string()) {
                art_tree_destroy(search_index[del_field.faceted_name()]);
                delete search_index[del_field.faceted_name()];
                search_index.erase(del_field.faceted_name());
            }
        }

        if(del_field.infix) {
            auto& infix_set = infix_index[del_field.name];
            for(size_t i = 0; i < infix_set.size(); i++) {
                delete infix_set[i];
            }

            infix_index.erase(del_field.name);
        }

        if(del_field.num_dim) {
            auto hnsw_index = vector_index[del_field.name];
            std::unique_lock lock(hnsw_index->repair_m);
            delete hnsw_index;
            vector_index.erase(del_field.name);
        }
    }
}

void Index::handle_doc_ops(const tsl::htrie_map<char, field>& search_schema,
                           nlohmann::json& update_doc, const nlohmann::json& old_doc) {

    /*
        {
           "$operations": {
              "increment": {"likes": 1, "views": 20}
           }
        }
    */

    auto ops_it = update_doc.find("$operations");
    if(ops_it != update_doc.end()) {
        const auto& operations = ops_it.value();
        if(operations.contains("increment") && operations["increment"].is_object()) {
            for(const auto& item: operations["increment"].items()) {
                auto field_it = search_schema.find(item.key());
                if(field_it != search_schema.end()) {
                    if(field_it->type == field_types::INT32 && item.value().is_number_integer()) {
                        int32_t existing_value = 0;
                        if(old_doc.contains(item.key())) {
                            existing_value = old_doc[item.key()].get<int32_t>();
                        }

                        auto updated_value = existing_value + item.value().get<int32>();
                        update_doc[item.key()] = updated_value;
                    }
                }
            }
        }

        update_doc.erase("$operations");
    }
}

void Index::get_doc_changes(const index_operation_t op, const tsl::htrie_map<char, field>& embedding_fields,
                            nlohmann::json& update_doc, const nlohmann::json& old_doc, nlohmann::json& new_doc,
                            nlohmann::json& del_doc) {

    if(op == UPSERT) {
        new_doc = update_doc;
        // since UPSERT could replace a doc with lesser fields, we have to add those missing fields to del_doc
        for(auto it = old_doc.begin(); it != old_doc.end(); ++it) {
            if(it.value().is_object() || (it.value().is_array() && (it.value().empty() || it.value()[0].is_object()))) {
                continue;
            }

            if(!update_doc.contains(it.key())) {
                // embedding field won't be part of upsert doc so populate new doc with the value from old doc
                if(embedding_fields.count(it.key()) != 0) {
                    new_doc[it.key()] = it.value();
                } else {
                    del_doc[it.key()] = it.value();
                }
            }
        }
    } else {
        new_doc = old_doc;
        new_doc.merge_patch(update_doc);

        if(old_doc.contains(".flat")) {
            new_doc[".flat"] = old_doc[".flat"];
            for(auto& fl: update_doc[".flat"]) {
                new_doc[".flat"].push_back(fl);
            }
        }
    }

    auto it = update_doc.begin();
    while(it != update_doc.end()) {
        if(it.value().is_object() || (it.value().is_array() && !it.value().empty() && it.value()[0].is_object())) {
            ++it;
            continue;
        }

        if(it.value().is_null()) {
            // null values should not be indexed
            new_doc.erase(it.key());
            if(old_doc.contains(it.key())) {
                del_doc[it.key()] = old_doc[it.key()];
            }
            it = update_doc.erase(it);
            continue;
        }

        if(old_doc.contains(it.key())) {
            if(old_doc[it.key()] == it.value()) {
                // unchanged so should not be part of update doc
                it = update_doc.erase(it);
                continue;
            } else {
                // delete this old value from index
                del_doc[it.key()] = old_doc[it.key()];
            }
        }

        it++;
    }
}

size_t Index::num_seq_ids() const {
    std::shared_lock lock(mutex);
    return seq_ids->num_ids();
}

Option<bool> Index::seq_ids_outside_top_k(const std::string& field_name, size_t k,
                                          std::vector<uint32_t>& outside_seq_ids) {
    std::shared_lock lock(mutex);
    auto field_it = numerical_index.find(field_name);
    if(field_it != numerical_index.end()) {
        field_it->second->seq_ids_outside_top_k(k, outside_seq_ids);
        return Option<bool>(true);
    }

    auto range_trie_it = range_index.find(field_name);
    if (range_trie_it != range_index.end()) {
        range_trie_it->second->seq_ids_outside_top_k(k, outside_seq_ids);
        return Option<bool>(true);
    }

    return Option<bool>(400, "Field `" + field_name + "` not found in numerical index.");
}

void Index::resolve_space_as_typos(std::vector<std::string>& qtokens, const string& field_name,
                                   std::vector<std::vector<std::string>>& resolved_queries) const {

    auto tree_it = search_index.find(field_name);

    if(tree_it == search_index.end()) {
        return ;
    }

    // we will try to find a verbatim match first

    art_tree* t = tree_it->second;
    std::vector<art_leaf*> leaves;

    for(const std::string& token: qtokens) {
        art_leaf* leaf = (art_leaf *) art_search(t, (const unsigned char*) token.c_str(),
                                                 token.length()+1);
        if(leaf == nullptr) {
            break;
        }

        leaves.push_back(leaf);
    }

    // When we cannot find verbatim match, we can try concatting and splitting query tokens for alternatives.

    // Concatenation:

    size_t qtokens_size = std::min<size_t>(5, qtokens.size());  // only first 5 tokens will be considered

    if(qtokens.size() > 1) {
        // a) join all tokens to form a single string
        const string& all_tokens_query = StringUtils::join(qtokens, "");
        if(art_search(t, (const unsigned char*) all_tokens_query.c_str(), all_tokens_query.length()+1) != nullptr) {
            resolved_queries.push_back({all_tokens_query});
            return;
        }

        // b) join 2 adjacent tokens in a sliding window (provided they are atleast 2 tokens in size)

        for(size_t i = 0; i < qtokens_size-1 && qtokens_size > 2; i++) {
            std::vector<std::string> candidate_tokens;

            for(size_t j = 0; j < i; j++) {
                candidate_tokens.push_back(qtokens[j]);
            }

            std::string joined_tokens = qtokens[i] + qtokens[i+1];
            candidate_tokens.push_back(joined_tokens);

            for(size_t j = i+2; j < qtokens.size(); j++) {
                candidate_tokens.push_back(qtokens[j]);
            }

            leaves.clear();

            for(auto& token: candidate_tokens) {
                art_leaf* leaf = static_cast<art_leaf*>(art_search(t, (const unsigned char*) token.c_str(),
                                                                   token.length() + 1));
                if(leaf == nullptr) {
                    break;
                }

                leaves.push_back(leaf);
            }

            if(candidate_tokens.size() == leaves.size() && common_results_exist(leaves, false)) {
                resolved_queries.push_back(candidate_tokens);
                return;
            }
        }
    }

    // concats did not work, we will try splitting individual tokens
    for(size_t i = 0; i < qtokens_size; i++) {
        std::vector<std::string> candidate_tokens;

        for(size_t j = 0; j < i; j++) {
            candidate_tokens.push_back(qtokens[j]);
        }

        const std::string& token = qtokens[i];
        bool found_split = false;

        for(size_t ci = 1; ci < token.size(); ci++) {
            std::string first_part = token.substr(0, token.size()-ci);
            art_leaf* first_leaf = static_cast<art_leaf*>(art_search(t, (const unsigned char*) first_part.c_str(),
                                                                     first_part.length() + 1));

            if(first_leaf != nullptr) {
                // check if rest of the string is also a valid token
                std::string second_part = token.substr(token.size()-ci, ci);
                art_leaf* second_leaf = static_cast<art_leaf*>(art_search(t, (const unsigned char*) second_part.c_str(),
                                                                          second_part.length() + 1));

                std::vector<art_leaf*> part_leaves = {first_leaf, second_leaf};
                if(second_leaf != nullptr && common_results_exist(part_leaves, true)) {
                    candidate_tokens.push_back(first_part);
                    candidate_tokens.push_back(second_part);
                    found_split = true;
                    break;
                }
            }
        }

        if(!found_split) {
            continue;
        }

        for(size_t j = i+1; j < qtokens.size(); j++) {
            candidate_tokens.push_back(qtokens[j]);
        }

        leaves.clear();

        for(auto& candidate_token: candidate_tokens) {
            art_leaf* leaf = static_cast<art_leaf*>(art_search(t, (const unsigned char*) candidate_token.c_str(),
                                                               candidate_token.length() + 1));
            if(leaf == nullptr) {
                break;
            }

            leaves.push_back(leaf);
        }

        if(common_results_exist(leaves, false)) {
            resolved_queries.push_back(candidate_tokens);
            return;
        }
    }
}

bool Index::common_results_exist(std::vector<art_leaf*>& leaves, bool must_match_phrase) const {
    std::vector<uint32_t> result_ids;
    std::vector<void*> leaf_vals;

    for(auto leaf: leaves) {
        leaf_vals.push_back(leaf->values);
    }

    posting_t::intersect(leaf_vals, result_ids);

    if(result_ids.empty()) {
        return false;
    }

    if(!must_match_phrase) {
        return !result_ids.empty();
    }

    uint32_t* phrase_ids = new uint32_t[result_ids.size()];
    size_t num_phrase_ids;

    posting_t::get_phrase_matches(leaf_vals, false, &result_ids[0], result_ids.size(),
                                  phrase_ids, num_phrase_ids);
    bool phrase_exists = (num_phrase_ids != 0);
    delete [] phrase_ids;
    return phrase_exists;
}


void Index::batch_embed_fields(std::vector<index_record*>& records, 
                               const tsl::htrie_map<char, field>& embedding_fields,
                               const tsl::htrie_map<char, field> & search_schema, const size_t remote_embedding_batch_size,
                               const size_t remote_embedding_timeout_ms, const size_t remote_embedding_num_tries) {
    for(const auto& field : embedding_fields) {
        std::vector<std::pair<index_record*, std::string>> values_to_embed;
        bool is_image_embedding = false;
        auto indexing_prefix = EmbedderManager::get_instance().get_indexing_prefix(field.embed[fields::model_config]);
        for(auto& record : records) {
            if(!record->indexed.ok()) {
                continue;
            }
            nlohmann::json* document;
            if(record->is_update) {
                document = &record->new_doc;
            } else {
                document = &record->doc;
            }

            if(document == nullptr) {
                continue;
            }

            if(document->contains(field.name) && !record->is_update) {
                // embedding already exists (could be a restore from export)
                continue;
            }

            std::string value = indexing_prefix;
            const auto& embed_from = field.embed[fields::from].get<std::vector<std::string>>();
            for(const auto& field_name : embed_from) {
                auto field_it = search_schema.find(field_name);
                auto doc_field_it = document->find(field_name);
                if(doc_field_it == document->end()) {
                        continue;
                }
                if(field_it.value().type == field_types::IMAGE) {
                    is_image_embedding = true;
                    value = doc_field_it->get<std::string>();
                    continue;
                }
                if(field_it.value().type == field_types::STRING) {
                    value += doc_field_it->get<std::string>() + " ";
                } else if(field_it.value().type == field_types::STRING_ARRAY) {
                    for(const auto& val : *(doc_field_it)) {
                        value += val.get<std::string>() + " ";
                    }
                }
            }
            if(value != indexing_prefix) {
                values_to_embed.push_back(std::make_pair(record, value));
            }
        }

        if(values_to_embed.empty()) {
            continue;
        }

        std::vector<embedding_res_t> embeddings;

        // sort texts by length
        if(!is_image_embedding) {
            std::sort(values_to_embed.begin(), values_to_embed.end(),
                    [](const std::pair<index_record*, std::string>& a,
                        const std::pair<index_record*, std::string>& b) {
                        return a.second.size() < b.second.size();
                    });
        }
        
        // get vector of values
        std::vector<std::string> values;
        for(const auto& value_to_embed : values_to_embed) {
            values.push_back(value_to_embed.second);
        }

        EmbedderManager& embedder_manager = EmbedderManager::get_instance();
        if(is_image_embedding) {
            auto embedder_op = embedder_manager.get_image_embedder(field.embed[fields::model_config]);
            if(!embedder_op.ok()) {
                const std::string& error_msg = "Could not find image embedder for model: " + field.embed[fields::model_config][fields::model_name].get<std::string>();
                for(auto& record : records) {
                    record->index_failure(400, error_msg);
                }
                LOG(ERROR) << "Error: " << error_msg;
                return;
            }
            embeddings = embedder_op.get()->batch_embed(values);
        } else {
            auto embedder_op = embedder_manager.get_text_embedder(field.embed[fields::model_config]);
            if(!embedder_op.ok()) {
                LOG(ERROR) << "Error while getting embedder for model: " << field.embed[fields::model_config];
                LOG(ERROR) << "Error: " << embedder_op.error();
                return;
            }
            embeddings = embedder_op.get()->batch_embed(values, remote_embedding_batch_size, remote_embedding_timeout_ms,
                                                            remote_embedding_num_tries);
        }

        for(size_t i = 0; i < embeddings.size(); i++) {
            auto& embedding_res = embeddings[i];
            if(!embedding_res.success) {
                values_to_embed[i].first->embedding_res = embedding_res.error;
                values_to_embed[i].first->index_failure(embedding_res.status_code, "");
                continue;
            }
            if(values_to_embed[i].first->is_update) {
                values_to_embed[i].first->new_doc[field.name] = embedding_res.embedding;
            } 
            values_to_embed[i].first->doc[field.name] = embedding_res.embedding;
        }
    }
}

void Index::repair_hnsw_index() {
    std::vector<std::string> vector_fields;

    // this lock ensures that the `vector_index` map is not mutated during read
    std::shared_lock read_lock(mutex);

    for(auto& vec_kv: vector_index) {
        vector_fields.push_back(vec_kv.first);
    }

    read_lock.unlock();

    for(const auto& vector_field: vector_fields) {
        read_lock.lock();
        if(vector_index.count(vector_field) != 0) {
            // this lock ensures that the vector index is not dropped during repair
            std::unique_lock lock(vector_index[vector_field]->repair_m);
            read_lock.unlock();  // release this lock since repair is a long running operation
            vector_index[vector_field]->vecdex->repair_zero_indegree();
        } else {
            read_lock.unlock();
        }
    }
}

int64_t Index::reference_string_sort_score(const string &field_name, const uint32_t &seq_id) const {
    std::shared_lock lock(mutex);
    return str_sort_index.at(field_name)->rank(seq_id);
}

Option<bool> Index::get_related_ids(const std::string& collection_name, const string& field_name,
                                    const uint32_t& seq_id, std::vector<uint32_t>& result) const {
    std::shared_lock lock(mutex);
    if (search_schema.count(field_name) == 0) {
        return Option<bool>(400, "Could not find `" + field_name + "` in the collection `" + collection_name + "`.");
    }

    auto const no_match_op = Option<bool>(400, "Could not find `" + field_name + "` value for doc `" +
                                                std::to_string(seq_id) + "`.");
    if (search_schema.at(field_name).is_singular()) {
        if (sort_index.count(field_name) == 0 || sort_index.at(field_name)->count(seq_id) == 0) {
            return no_match_op;
        }

        result.emplace_back(sort_index.at(field_name)->at(seq_id));
        return Option<bool>(true);
    }

    if (reference_index.count(field_name) == 0) {
        return no_match_op;
    }

    size_t ids_len = 0;
    uint32_t* ids = nullptr;
    reference_index.at(field_name)->search(EQUALS, seq_id, &ids, ids_len);
    if (ids_len == 0) {
        return no_match_op;
    }

    for (uint32_t i = 0; i < ids_len; i++) {
        result.emplace_back(ids[i]);
    }
    delete [] ids;
    return Option<bool>(true);
}

Option<bool> Index::get_object_array_related_id(const std::string& collection_name,
                                                const std::string& field_name,
                                                const uint32_t& seq_id, const uint32_t& object_index,
                                                uint32_t& result) const {
    std::shared_lock lock(mutex);
    if (object_array_reference_index.count(field_name) == 0 || object_array_reference_index.at(field_name) == nullptr) {
        return Option<bool>(404, "`" + field_name + "` not found in `" + collection_name +
                                    ".object_array_reference_index`");
    } else if (object_array_reference_index.at(field_name)->count({seq_id, object_index}) == 0) {
        return Option<bool>(400, "Key `{" + std::to_string(seq_id) + ", " + std::to_string(object_index) + "}`"
                                    " not found in `" + collection_name + ".object_array_reference_index`");
    }

    result = object_array_reference_index.at(field_name)->at({seq_id, object_index});
    return Option<bool>(true);
}

Option<uint32_t> Index::get_sort_index_value_with_lock(const std::string& collection_name,
                                                       const std::string& field_name,
                                                       const uint32_t& seq_id) const {
    std::shared_lock lock(mutex);
    if (search_schema.count(field_name) == 0) {
        return Option<uint32_t>(400, "Could not find `" + field_name + "` in the collection `" + collection_name + "`.");
    } else if (search_schema.at(field_name).is_array()) {
        return Option<uint32_t>(400, "Cannot sort on `" + field_name + "` in the collection, `" + collection_name +
                                        "` is `" + search_schema.at(field_name).type + "`.");
    } else if (sort_index.count(field_name) == 0 || sort_index.at(field_name)->count(seq_id) == 0) {
        return Option<uint32_t>(400, "Could not find `" + field_name + "` value for doc `" +
                                     std::to_string(seq_id) + "`.");;
    }

    return Option<uint32_t>(sort_index.at(field_name)->at(seq_id));
}

/*
// https://stackoverflow.com/questions/924171/geo-fencing-point-inside-outside-polygon
// NOTE: polygon and point should have been transformed with `transform_for_180th_meridian`
bool Index::is_point_in_polygon(const Geofence& poly, const GeoCoord &point) {
    int i, j;
    bool c = false;
    for (i = 0, j = poly.numVerts - 1; i < poly.numVerts; j = i++) {
        if ((((poly.verts[i].lat <= point.lat) && (point.lat < poly.verts[j].lat))
             || ((poly.verts[j].lat <= point.lat) && (point.lat < poly.verts[i].lat)))
            && (point.lon < (poly.verts[j].lon - poly.verts[i].lon) * (point.lat - poly.verts[i].lat)
                            / (poly.verts[j].lat - poly.verts[i].lat) + poly.verts[i].lon)) {
            c = !c;
        }
    }
    return c;
}
double Index::transform_for_180th_meridian(Geofence &poly) {
    double offset = 0.0;
    double maxLon = -1000, minLon = 1000;
    for(int v=0; v < poly.numVerts; v++) {
        if(poly.verts[v].lon < minLon) {
            minLon = poly.verts[v].lon;
        }
        if(poly.verts[v].lon > maxLon) {
            maxLon = poly.verts[v].lon;
        }
        if(std::abs(minLon - maxLon) > 180) {
            offset = 360.0;
        }
    }
    int i, j;
    for (i = 0, j = poly.numVerts - 1; i < poly.numVerts; j = i++) {
        if (poly.verts[i].lon < 0.0) {
            poly.verts[i].lon += offset;
        }
        if (poly.verts[j].lon < 0.0) {
            poly.verts[j].lon += offset;
        }
    }
    return offset;
}
void Index::transform_for_180th_meridian(GeoCoord &point, double offset) {
    point.lon = point.lon < 0.0 ? point.lon + offset : point.lon;
}
*/<|MERGE_RESOLUTION|>--- conflicted
+++ resolved
@@ -4151,8 +4151,7 @@
 
         resume_typo_loop:
 
-        auto results_count = group_limit != 0 ? groups_processed.size() : all_result_ids_len;
-        if(!exhaustive_search && results_count >= typo_tokens_threshold) {
+        if(!exhaustive_search && all_result_ids_len >= typo_tokens_threshold) {
             // if typo threshold is breached, we are done
             return Option<bool>(true);
         }
@@ -6118,185 +6117,6 @@
     populate_sort_mapping(sort_order, geopoint_indices, sort_fields_std, field_values);
 }
 
-<<<<<<< HEAD
-void Index::search_field(const uint8_t & field_id,
-                         const std::vector<token_t>& query_tokens,
-                         const uint32_t* exclude_token_ids,
-                         size_t exclude_token_ids_size,
-                         size_t& num_tokens_dropped,
-                         const field& the_field, const std::string& field_name, // to handle faceted index
-                         const uint32_t *filter_ids, size_t filter_ids_length,
-                         const std::vector<uint32_t>& curated_ids,
-                         std::vector<sort_by> & sort_fields,
-                         const int last_typo,
-                         const int max_typos,
-                         std::vector<std::vector<art_leaf*>> & searched_queries,
-                         Topster* topster, spp::sparse_hash_map<uint64_t, uint32_t>& groups_processed,
-                         uint32_t** all_result_ids, size_t & all_result_ids_len, size_t& field_num_results,
-                         const size_t group_limit, const std::vector<std::string>& group_by_fields,
-                         const bool group_missing_values,
-                         bool prioritize_exact_match,
-                         const size_t concurrency,
-                         std::set<uint64>& query_hashes,
-                         const token_ordering token_order, const bool prefix,
-                         const size_t drop_tokens_threshold,
-                         const size_t typo_tokens_threshold,
-                         const bool exhaustive_search,
-                         int syn_orig_num_tokens,
-                         size_t min_len_1typo,
-                         size_t min_len_2typo,
-                         const size_t max_candidates,
-                         bool enable_typos_for_numerical_tokens) const {
-
-    // NOTE: `query_tokens` preserve original tokens, while `search_tokens` could be a result of dropped tokens
-
-    size_t max_cost = (max_typos < 0 || max_typos > 2) ? 2 : max_typos;
-
-    if(the_field.locale != "" && the_field.locale != "en" && !Tokenizer::is_cyrillic(the_field.locale)) {
-        // disable fuzzy trie traversal for certain non-english locales
-        max_cost = 0;
-    }
-
-    // To prevent us from doing ART search repeatedly as we iterate through possible corrections
-    spp::sparse_hash_map<std::string, std::vector<art_leaf*>> token_cost_cache;
-
-    std::vector<std::vector<int>> token_to_costs;
-
-    for(size_t stoken_index=0; stoken_index < query_tokens.size(); stoken_index++) {
-        const std::string& token = query_tokens[stoken_index].value;
-
-        std::vector<int> all_costs;
-        // This ensures that we don't end up doing a cost of 1 for a single char etc.
-        int bounded_cost = get_bounded_typo_cost(max_cost, token, token.length(), min_len_1typo, min_len_2typo,
-                                                 enable_typos_for_numerical_tokens);
-
-        for(int cost = 0; cost <= bounded_cost; cost++) {
-            all_costs.push_back(cost);
-        }
-
-        token_to_costs.push_back(all_costs);
-    }
-
-    // stores candidates for each token, i.e. i-th index would have all possible tokens with a cost of "c"
-    std::vector<token_candidates> token_candidates_vec;
-
-    std::set<std::string> unique_tokens;
-
-    auto product = []( long long a, std::vector<int>& b ) { return a*b.size(); };
-    long long n = 0;
-    long long int N = std::accumulate(token_to_costs.begin(), token_to_costs.end(), 1LL, product);
-
-    const size_t combination_limit = exhaustive_search ? Index::COMBINATION_MAX_LIMIT : Index::COMBINATION_MIN_LIMIT;
-
-    while(n < N && n < combination_limit) {
-        RETURN_CIRCUIT_BREAKER
-
-        // Outerloop generates combinations of [cost to max_cost] for each token
-        // For e.g. for a 3-token query: [0, 0, 0], [0, 0, 1], [0, 1, 1] etc.
-        std::vector<uint32_t> costs(token_to_costs.size());
-        ldiv_t q { n, 0 };
-        bool valid_combo = false;
-
-        for(long long i = (token_to_costs.size() - 1); 0 <= i ; --i ) {
-            q = ldiv(q.quot, token_to_costs[i].size());
-            costs[i] = token_to_costs[i][q.rem];
-            if(costs[i] == uint32_t(last_typo+1)) {
-                // to support progressive typo searching, there must be atleast one typo that's greater than last_typo
-                valid_combo = true;
-            }
-        }
-
-        if(last_typo != -1 && !valid_combo) {
-            n++;
-            continue;
-        }
-
-        unique_tokens.clear();
-        token_candidates_vec.clear();
-        size_t token_index = 0;
-
-        while(token_index < query_tokens.size()) {
-            // For each token, look up the generated cost for this iteration and search using that cost
-            const std::string& token = query_tokens[token_index].value;
-            const std::string token_cost_hash = token + std::to_string(costs[token_index]);
-
-            std::vector<art_leaf*> leaves;
-            const bool prefix_search = prefix && query_tokens[token_index].is_prefix_searched;
-
-            /*LOG(INFO) << "Searching for field: " << the_field.name << ", token:"
-                      << token << " - cost: " << costs[token_index] << ", prefix_search: " << prefix_search;*/
-
-            if(token_cost_cache.count(token_cost_hash) != 0) {
-                leaves = token_cost_cache[token_cost_hash];
-            } else {
-                const size_t token_len = prefix_search ? (int) token.length() : (int) token.length() + 1;
-
-                //auto begin = std::chrono::high_resolution_clock::now();
-
-                // need less candidates for filtered searches since we already only pick tokens with results
-                art_fuzzy_search(search_index.at(field_name), (const unsigned char *) token.c_str(), token_len,
-                                 costs[token_index], costs[token_index], max_candidates, token_order, prefix_search,
-                                 false, "", filter_ids, filter_ids_length, leaves, unique_tokens);
-
-                /*auto timeMillis = std::chrono::duration_cast<std::chrono::milliseconds>(
-                                std::chrono::high_resolution_clock::now() - begin).count();
-                LOG(INFO) << "Time taken for fuzzy search: " << timeMillis << "ms";*/
-
-                if(!leaves.empty()) {
-                    token_cost_cache.emplace(token_cost_hash, leaves);
-                    for(auto leaf: leaves) {
-                        std::string tok(reinterpret_cast<char*>(leaf->key), leaf->key_len - 1);
-                        unique_tokens.emplace(tok);
-                    }
-                }
-            }
-
-            if(!leaves.empty()) {
-                //log_leaves(costs[token_index], token, leaves);
-                token_candidates_vec.push_back(
-                        token_candidates{query_tokens[token_index], costs[token_index], prefix_search, leaves});
-            }
-
-            token_index++;
-        }
-
-        if(token_candidates_vec.size() == query_tokens.size()) {
-            std::vector<uint32_t> id_buff;
-
-            // If all tokens are, go ahead and search for candidates
-            search_candidates(field_id, the_field.is_array(), filter_ids, filter_ids_length,
-                              exclude_token_ids, exclude_token_ids_size,
-                              curated_ids, sort_fields, token_candidates_vec, searched_queries, topster,
-                              groups_processed, all_result_ids, all_result_ids_len, field_num_results,
-                              typo_tokens_threshold, group_limit, group_by_fields,
-                              group_missing_values, query_tokens,
-                              prioritize_exact_match, exhaustive_search, syn_orig_num_tokens,
-                              concurrency, query_hashes, id_buff);
-
-            if(id_buff.size() > 1) {
-                std::sort(id_buff.begin(), id_buff.end());
-                id_buff.erase(std::unique( id_buff.begin(), id_buff.end() ), id_buff.end());
-            }
-
-            uint32_t* new_all_result_ids = nullptr;
-            all_result_ids_len = ArrayUtils::or_scalar(*all_result_ids, all_result_ids_len, &id_buff[0],
-                                                       id_buff.size(), &new_all_result_ids);
-            delete[] *all_result_ids;
-            *all_result_ids = new_all_result_ids;
-        }
-
-        auto results_count = group_limit != 0 ? groups_processed.size() : field_num_results;
-        if(!exhaustive_search && results_count >= typo_tokens_threshold) {
-            // if typo threshold is breached, we are done
-            return;
-        }
-
-        n++;
-    }
-}
-
-=======
->>>>>>> 6e24c06e
 int Index::get_bounded_typo_cost(const size_t max_cost, const std::string& token, const size_t token_len,
                                  const size_t min_len_1typo, const size_t min_len_2typo,
                                  bool enable_typos_for_numerical_tokens) {
