#include "index.h"

#include <memory>
#include <numeric>
#include <chrono>
#include <set>
#include <unordered_map>
#include <random>
#include <art.h>
#include <array_utils.h>
#include <match_score.h>
#include <string_utils.h>
#include <tokenizer.h>
#include <s2/s2point.h>
#include <s2/s2latlng.h>
#include <s2/s2region_term_indexer.h>
#include <s2/s2cap.h>
#include <s2/s2loop.h>
#include <posting.h>
#include <thread_local_vars.h>
#include <unordered_set>
#include <or_iterator.h>
#include <timsort.hpp>
#include "logger.h"
#include "validator.h"
#include <collection_manager.h>

#define RETURN_CIRCUIT_BREAKER if((std::chrono::duration_cast<std::chrono::microseconds>( \
                  std::chrono::system_clock::now().time_since_epoch()).count() - search_begin_us) > search_stop_us) { \
                    search_cutoff = true; \
                    return ;\
            }

#define RETURN_CIRCUIT_BREAKER_OP if((std::chrono::duration_cast<std::chrono::microseconds>( \
                  std::chrono::system_clock::now().time_since_epoch()).count() - search_begin_us) > search_stop_us) { \
                    search_cutoff = true; \
                    return Option<bool>(true);\
            }

#define BREAK_CIRCUIT_BREAKER if((std::chrono::duration_cast<std::chrono::microseconds>( \
                 std::chrono::system_clock::now().time_since_epoch()).count() - search_begin_us) > search_stop_us) { \
                    search_cutoff = true; \
                    break;\
                }
#define FACET_INDEX_THRESHOLD 1000000000

spp::sparse_hash_map<uint32_t, int64_t, Hasher32> Index::text_match_sentinel_value;
spp::sparse_hash_map<uint32_t, int64_t, Hasher32> Index::seq_id_sentinel_value;
spp::sparse_hash_map<uint32_t, int64_t, Hasher32> Index::eval_sentinel_value;
spp::sparse_hash_map<uint32_t, int64_t, Hasher32> Index::geo_sentinel_value;
spp::sparse_hash_map<uint32_t, int64_t, Hasher32> Index::str_sentinel_value;
spp::sparse_hash_map<uint32_t, int64_t, Hasher32> Index::vector_distance_sentinel_value;
spp::sparse_hash_map<uint32_t, int64_t, Hasher32> Index::vector_query_sentinel_value;

Index::Index(const std::string& name, const uint32_t collection_id, const Store* store,
             SynonymIndex* synonym_index, ThreadPool* thread_pool,
             const tsl::htrie_map<char, field> & search_schema,
             const std::vector<char>& symbols_to_index, const std::vector<char>& token_separators):
        name(name), collection_id(collection_id), store(store), synonym_index(synonym_index), thread_pool(thread_pool),
        search_schema(search_schema),
        seq_ids(new id_list_t(256)), symbols_to_index(symbols_to_index), token_separators(token_separators) {

    facet_index_v4 = new facet_index_t();

    for(const auto& a_field: search_schema) {
        if(!a_field.index) {
            continue;
        }

        if(a_field.num_dim > 0) {
            auto hnsw_index = new hnsw_index_t(a_field.num_dim, 16, a_field.vec_dist, a_field.hnsw_params["M"].get<uint32_t>(), a_field.hnsw_params["ef_construction"].get<uint32_t>());
            vector_index.emplace(a_field.name, hnsw_index);
            continue;
        }

        if(a_field.is_string()) {
            art_tree *t = new art_tree;
            art_tree_init(t);
            search_index.emplace(a_field.name, t);
        } else if(a_field.is_geopoint()) {
            geo_range_index.emplace(a_field.name, new NumericTrie(32));

            if(!a_field.is_single_geopoint()) {
                spp::sparse_hash_map<uint32_t, int64_t*> * doc_to_geos = new spp::sparse_hash_map<uint32_t, int64_t*>();
                geo_array_index.emplace(a_field.name, doc_to_geos);
            }
        } else {
            if (a_field.range_index) {
                auto trie = a_field.is_bool() ? new NumericTrie(8) :
                            a_field.is_int32() ? new NumericTrie(32) : new NumericTrie(64);
                range_index.emplace(a_field.name, trie);
            } else {
                num_tree_t* num_tree = new num_tree_t;
                numerical_index.emplace(a_field.name, num_tree);
            }
        }

        if(a_field.sort) {
            if(a_field.type == field_types::STRING) {
                adi_tree_t* tree = new adi_tree_t();
                str_sort_index.emplace(a_field.name, tree);
            } else if(a_field.type != field_types::GEOPOINT_ARRAY) {
                auto doc_to_score = new spp::sparse_hash_map<uint32_t, int64_t, Hasher32>();
                sort_index.emplace(a_field.name, doc_to_score);
            }
        }

        if(a_field.facet) {
            initialize_facet_indexes(a_field);
        }

        // initialize for non-string facet fields
        if(a_field.facet && !a_field.is_string()) {
            art_tree *ft = new art_tree;
            art_tree_init(ft);
            search_index.emplace(a_field.faceted_name(), ft);
        }

        if(a_field.infix) {
            array_mapped_infix_t infix_sets(ARRAY_INFIX_DIM);

            for(auto& infix_set: infix_sets) {
                infix_set = new tsl::htrie_set<char>();
            }

            infix_index.emplace(a_field.name, infix_sets);
        }

        if (a_field.is_reference_helper && a_field.is_array()) {
            auto num_tree = new num_tree_t;
            reference_index.emplace(a_field.name, num_tree);

            if (a_field.nested) {
                std::vector<std::string> keys;
                StringUtils::split(a_field.name, keys, ".");

                // `object_array_reference_index` only includes the reference fields that are part of an object array.
                if (search_schema.count(keys[0]) != 0 && search_schema.at(keys[0]).is_array()) {
                    auto index = new spp::sparse_hash_map<std::pair<uint32_t, uint32_t>, uint32_t, pair_hash>();
                    object_array_reference_index.emplace(a_field.name, index);
                }
            }
        }
    }

    num_documents = 0;
}

Index::~Index() {
    std::unique_lock lock(mutex);

    for(auto & name_tree: search_index) {
        art_tree_destroy(name_tree.second);
        delete name_tree.second;
        name_tree.second = nullptr;
    }

    search_index.clear();

    for(auto & name_index: geo_range_index) {
        delete name_index.second;
        name_index.second = nullptr;
    }

    geo_range_index.clear();

    for(auto& name_index: geo_array_index) {
        for(auto& kv: *name_index.second) {
            delete [] kv.second;
        }

        delete name_index.second;
        name_index.second = nullptr;
    }

    geo_array_index.clear();

    for(auto & name_tree: numerical_index) {
        delete name_tree.second;
        name_tree.second = nullptr;
    }

    numerical_index.clear();

    for(auto & name_tree: range_index) {
        delete name_tree.second;
        name_tree.second = nullptr;
    }

    range_index.clear();

    for(auto & name_map: sort_index) {
        delete name_map.second;
        name_map.second = nullptr;
    }

    sort_index.clear();

    for(auto& kv: infix_index) {
        for(auto& infix_set: kv.second) {
            delete infix_set;
            infix_set = nullptr;
        }
    }

    infix_index.clear();

    for(auto& name_tree: str_sort_index) {
        delete name_tree.second;
        name_tree.second = nullptr;
    }

    str_sort_index.clear();

    delete facet_index_v4;
    
    delete seq_ids;

    for(auto& vec_index_kv: vector_index) {
        delete vec_index_kv.second;
    }

    for(auto & name_tree: reference_index) {
        delete name_tree.second;
        name_tree.second = nullptr;
    }

    reference_index.clear();

    for(auto & name_tree: object_array_reference_index) {
        delete name_tree.second;
        name_tree.second = nullptr;
    }

    object_array_reference_index.clear();
}

int64_t Index::get_points_from_doc(const nlohmann::json &document, const std::string & default_sorting_field) {
    int64_t points = 0;

    if(document[default_sorting_field].is_number_float()) {
        // serialize float to an integer and reverse the inverted range
        float n = document[default_sorting_field];
        memcpy(&points, &n, sizeof(int32_t));
        points ^= ((points >> (std::numeric_limits<int32_t>::digits - 1)) | INT32_MIN);
        points = -1 * (INT32_MAX - points);
    } else if(document[default_sorting_field].is_string()) {
        // not much value in supporting default sorting field as string, so we will just dummy it out
        points = 0;
    } else {
        points = document[default_sorting_field].is_boolean() ? int64_t(document[default_sorting_field].get<bool>()) :
                 document[default_sorting_field].get<int64_t>();
    }

    return points;
}

int64_t Index::float_to_int64_t(float f) {
    // https://stackoverflow.com/questions/60530255/convert-float-to-int64-t-while-preserving-ordering
    int32_t i;
    memcpy(&i, &f, sizeof i);
    if (i < 0) {
        i ^= INT32_MAX;
    }
    return i;
}

float Index::int64_t_to_float(int64_t n) {
    int32_t i = (int32_t) n;

    if(i < 0) {
        i ^= INT32_MAX;
    }

    float f;
    memcpy(&f, &i, sizeof f);
    return f;
}

void Index::compute_token_offsets_facets(index_record& record,
                                         const tsl::htrie_map<char, field>& search_schema,
                                         const std::vector<char>& local_token_separators,
                                         const std::vector<char>& local_symbols_to_index) {

    const auto& document = record.doc;

    for(const auto& the_field: search_schema) {
        const std::string& field_name = the_field.name;
        if(document.count(field_name) == 0 || !the_field.index) {
            continue;
        }

        offsets_facet_hashes_t offset_facet_hashes;

        bool is_facet = search_schema.at(field_name).facet;

        // non-string, non-geo faceted field should be indexed as faceted string field as well
        if(the_field.facet && !the_field.is_string() && !the_field.is_geopoint()) {
            if(the_field.is_array()) {
                std::vector<std::string> strings;

                if(the_field.type == field_types::INT32_ARRAY) {
                    for(int32_t value: document[field_name]){
                        auto str = std::to_string(value);
                        strings.emplace_back(std::move(str));
                    }
                } else if(the_field.type == field_types::INT64_ARRAY) {
                    for(int64_t value: document[field_name]){
                        auto str = std::to_string(value);
                        strings.emplace_back(std::move(str));
                    }
                } else if(the_field.type == field_types::FLOAT_ARRAY) {
                    for(float value: document[field_name]){
                        auto str = StringUtils::float_to_str(value);
                        strings.emplace_back(std::move(str));
                    }
                } else if(the_field.type == field_types::BOOL_ARRAY) {
                    for(bool value: document[field_name]){
                        auto str = std::to_string(value);
                        strings.emplace_back(std::move(str));
                    }
                }

                tokenize_string_array(strings, the_field,
                                      local_symbols_to_index, local_token_separators,
                                      offset_facet_hashes.offsets);
            } else {
                std::string text;

                if(the_field.type == field_types::INT32) {
                    auto val = document[field_name].get<int32_t>();
                    text = std::to_string(val);
                } else if(the_field.type == field_types::INT64) {
                    auto val = document[field_name].get<int64_t>();
                    text = std::to_string(val);
                } else if(the_field.type == field_types::FLOAT) {
                    auto val = document[field_name].get<float>();
                    text = StringUtils::float_to_str(val);
                } else if(the_field.type == field_types::BOOL) {
                    auto val = document[field_name].get<bool>();
                    text = std::to_string(val);
                }

                tokenize_string(text, the_field,
                                local_symbols_to_index, local_token_separators,
                                offset_facet_hashes.offsets);
            }
        }

        if(the_field.is_string()) {
            if(the_field.type == field_types::STRING) {
                tokenize_string(document[field_name], the_field,
                                local_symbols_to_index, local_token_separators,
                                offset_facet_hashes.offsets);
            } else {
                tokenize_string_array(document[field_name], the_field,
                                      local_symbols_to_index, local_token_separators,
                                      offset_facet_hashes.offsets);
            }
        }

        if(!offset_facet_hashes.offsets.empty()) {
            record.field_index.emplace(field_name, std::move(offset_facet_hashes));
        }
    }
}

bool doc_contains_field(const nlohmann::json& doc, const field& a_field,
                        const tsl::htrie_map<char, field> & search_schema) {

    if(doc.count(a_field.name)) {
        return true;
    }

    // check for a nested field, e.g. `foo.bar.baz` indexed but `foo.bar` present in schema
    if(a_field.is_object()) {
        auto prefix_it = search_schema.equal_prefix_range(a_field.name);
        std::string nested_field_name;
        for(auto kv = prefix_it.first; kv != prefix_it.second; kv++) {
            kv.key(nested_field_name);
            bool is_child_field = (nested_field_name.size() > a_field.name.size() &&
                                   nested_field_name[a_field.name.size()] == '.');
            if(is_child_field && doc.count(nested_field_name) != 0) {
                return true;
            }
        }
    }

    return false;
}

bool validate_object_field(nlohmann::json& doc, const field& a_field) {
    auto field_it = doc.find(a_field.name);
    if(field_it != doc.end()) {
        if(a_field.type == field_types::OBJECT && doc[a_field.name].is_object()) {
            return true;
        } else if(a_field.type == field_types::OBJECT_ARRAY && doc[a_field.name].is_array()) {
            return true;
        }

        return false;
    }

    std::vector<std::string> field_parts;
    StringUtils::split(a_field.name, field_parts, ".");

    nlohmann::json* obj = &doc;
    bool has_array = false;

    for(auto& field_part: field_parts) {
        if(obj->is_array()) {
            has_array = true;

            if(obj->empty()) {
                return false;
            }

            obj = &obj->at(0);
            if(!obj->is_object()) {
                return false;
            }
        }

        auto obj_it = obj->find(field_part);
        if(obj_it == obj->end()) {
            return false;
        }

        obj = &obj_it.value();
    }

    LOG(INFO) << "obj: " << *obj;
    LOG(INFO) << "doc: " << doc;

    if(a_field.type == field_types::OBJECT && obj->is_object()) {
        return true;
    } else if(a_field.type == field_types::OBJECT_ARRAY && (obj->is_array() || (has_array && obj->is_object()))) {
        return true;
    }

    return false;
}

void Index::validate_and_preprocess(Index *index,
                                    std::vector<index_record>& iter_batch,
                                    const size_t batch_start_index, const size_t batch_size,
                                    const std::string& default_sorting_field,
                                    const tsl::htrie_map<char, field>& search_schema,
                                    const tsl::htrie_map<char, field>& embedding_fields,
                                    const std::string& fallback_field_type,
                                    const std::vector<char>& token_separators,
                                    const std::vector<char>& symbols_to_index,
                                    const bool do_validation, const size_t remote_embedding_batch_size,
                                    const size_t remote_embedding_timeout_ms, const size_t remote_embedding_num_tries, const bool generate_embeddings) {

    // runs in a partitioned thread
    std::vector<index_record*> records_to_embed;

    for(size_t i = 0; i < batch_size; i++) {
        index_record& index_rec = iter_batch[batch_start_index + i];

        try {
            if(!index_rec.indexed.ok()) {
                // some records could have been invalidated upstream
                continue;
            }

            if(index_rec.operation == DELETE) {
                continue;
            }

            handle_doc_ops(search_schema, index_rec.doc, index_rec.old_doc);

            if(do_validation) {
                Option<uint32_t> validation_op = validator_t::validate_index_in_memory(index_rec.doc, index_rec.seq_id,
                                                                          default_sorting_field,
                                                                          search_schema,
                                                                          embedding_fields,
                                                                          index_rec.operation,
                                                                          index_rec.is_update,
                                                                          fallback_field_type,
                                                                          index_rec.dirty_values, generate_embeddings);

                if(!validation_op.ok()) {
                    index_rec.index_failure(validation_op.code(), validation_op.error());
                    continue;
                }
            }

            if(index_rec.is_update) {
                // scrub string fields to reduce delete ops
                get_doc_changes(index_rec.operation, embedding_fields, index_rec.doc, index_rec.old_doc,
                                index_rec.new_doc, index_rec.del_doc);

                /*if(index_rec.seq_id == 0) {
                    LOG(INFO) << "index_rec.doc: " << index_rec.doc;
                    LOG(INFO) << "index_rec.old_doc: " << index_rec.old_doc;
                    LOG(INFO) << "index_rec.new_doc: " << index_rec.new_doc;
                    LOG(INFO) << "index_rec.del_doc: " << index_rec.del_doc;
                }*/

                if(generate_embeddings) {
                    for(auto& field: index_rec.doc.items()) {
                        for(auto& embedding_field : embedding_fields) {
                            if(!embedding_field.embed[fields::from].is_null()) {
                                auto embed_from_vector = embedding_field.embed[fields::from].get<std::vector<std::string>>();
                                for(auto& embed_from: embed_from_vector) {
                                    if(embed_from == field.key()) {
                                        records_to_embed.push_back(&index_rec);
                                        break;
                                    }
                                }
                            }
                        }
                    }
                }
            } else {
                if(generate_embeddings) {
                    records_to_embed.push_back(&index_rec);
                }
            }

            compute_token_offsets_facets(index_rec, search_schema, token_separators, symbols_to_index);

            int64_t points = 0;

            if(index_rec.doc.count(default_sorting_field) == 0) {
                auto default_sorting_field_it = index->sort_index.find(default_sorting_field);
                if(default_sorting_field_it != index->sort_index.end()) {
                    auto seq_id_it = default_sorting_field_it->second->find(index_rec.seq_id);
                    if(seq_id_it != default_sorting_field_it->second->end()) {
                        points = seq_id_it->second;
                    } else {
                        points = INT64_MIN;
                    }
                } else {
                    points = INT64_MIN;
                }
            } else {
                points = get_points_from_doc(index_rec.doc, default_sorting_field);
            }

            index_rec.points = points;
            index_rec.index_success();
        } catch(const std::exception &e) {
            LOG(INFO) << "Error while validating document: " << e.what();
            index_rec.index_failure(400, e.what());
        }
    }

    if(generate_embeddings) {
        batch_embed_fields(records_to_embed, embedding_fields, search_schema, remote_embedding_batch_size, remote_embedding_timeout_ms, remote_embedding_num_tries);
    }
}

size_t Index::
batch_memory_index(Index *index,
                 std::vector<index_record>& iter_batch,
                 const std::string & default_sorting_field,
                 const tsl::htrie_map<char, field> & actual_search_schema,
                 const tsl::htrie_map<char, field> & embedding_fields,
                 const std::string& fallback_field_type,
                 const std::vector<char>& token_separators,
                 const std::vector<char>& symbols_to_index,
                 const bool do_validation, const size_t remote_embedding_batch_size,
                 const size_t remote_embedding_timeout_ms, const size_t remote_embedding_num_tries,
                 const bool generate_embeddings,
                 const bool use_addition_fields, const tsl::htrie_map<char, field>& addition_fields,
                 const std::string& collection_name,
                 const spp::sparse_hash_map<std::string, std::set<reference_pair_t>>& async_referenced_ins) {
    const size_t concurrency = 4;
    const size_t num_threads = std::min(concurrency, iter_batch.size());
    const size_t window_size = (num_threads == 0) ? 0 :
                               (iter_batch.size() + num_threads - 1) / num_threads;  // rounds up
    const auto& indexable_schema = use_addition_fields ? addition_fields : actual_search_schema;
    

    size_t num_indexed = 0;
    size_t num_processed = 0;
    std::mutex m_process;
    std::condition_variable cv_process;

    size_t num_queued = 0;
    size_t batch_index = 0;

    // local is need to propogate the thread local inside threads launched below
    auto local_write_log_index = write_log_index;

    for(size_t thread_id = 0; thread_id < num_threads && batch_index < iter_batch.size(); thread_id++) {
        size_t batch_len = window_size;

        if(batch_index + window_size > iter_batch.size()) {
            batch_len = iter_batch.size() - batch_index;
        }

        num_queued++;

        index->thread_pool->enqueue([&, batch_index, batch_len]() {
            write_log_index = local_write_log_index;
            validate_and_preprocess(index, iter_batch, batch_index, batch_len, default_sorting_field, actual_search_schema,
                                    embedding_fields, fallback_field_type, token_separators, symbols_to_index, do_validation, remote_embedding_batch_size, remote_embedding_timeout_ms, remote_embedding_num_tries, generate_embeddings);

            std::unique_lock<std::mutex> lock(m_process);
            num_processed++;

            cv_process.notify_one();
        });

        batch_index += batch_len;
    }

    {
        std::unique_lock<std::mutex> lock_process(m_process);
        cv_process.wait(lock_process, [&](){ return num_processed == num_queued; });
    }

    std::unordered_set<std::string> found_fields;

    for(size_t i = 0; i < iter_batch.size(); i++) {
        auto& index_rec = iter_batch[i];

        if(!index_rec.indexed.ok()) {
            // some records could have been invalidated upstream
            continue;
        }

        if(index_rec.is_update) {
            index->remove(index_rec.seq_id, index_rec.del_doc, {}, index_rec.is_update);
        } else if(index_rec.indexed.ok()) {
            num_indexed++;
        }

        for(const auto& kv: index_rec.doc.items()) {
            found_fields.insert(kv.key());
        }
    }

    num_queued = num_processed = 0;
    std::unique_lock ulock(index->mutex);

    for(const auto& field_name: found_fields) {
        //LOG(INFO) << "field name: " << field_name;
        if(field_name != "id" && indexable_schema.count(field_name) == 0) {
            continue;
        }

        num_queued++;

        index->thread_pool->enqueue([&]() {
            write_log_index = local_write_log_index;

            const field& f = (field_name == "id") ?
                             field("id", field_types::STRING, false) : indexable_schema.at(field_name);
            std::set<reference_pair_t> async_references;
            auto it = async_referenced_ins.find(field_name);
            if (it != async_referenced_ins.end()) {
                async_references = it->second;
            }

            try {
                index->index_field_in_memory(collection_name, f, iter_batch, async_references);
            } catch(std::exception& e) {
                LOG(ERROR) << "Unhandled Typesense error: " << e.what();
                for(auto& record: iter_batch) {
                    record.index_failure(500, "Unhandled Typesense error in index batch, check logs for details.");
                }
            }

            std::unique_lock<std::mutex> lock(m_process);
            num_processed++;
            cv_process.notify_one();
        });
    }

    {
        std::unique_lock<std::mutex> lock_process(m_process);
        cv_process.wait(lock_process, [&](){ return num_processed == num_queued; });
    }

    return num_indexed;
}

void Index::index_field_in_memory(const std::string& collection_name, const field& afield,
                                  std::vector<index_record>& iter_batch,
                                  const std::set<reference_pair_t>& async_referenced_ins) {
    // indexes a given field of all documents in the batch

    if(afield.name == "id") {
        for(const auto& record: iter_batch) {
            if(!record.indexed.ok()) {
                // some records could have been invalidated upstream
                continue;
            }
            if(!record.is_update && record.indexed.ok()) {
                // for updates, the seq_id will already exist
                seq_ids->upsert(record.seq_id);
            }
        }

        if (!async_referenced_ins.empty()) {
            update_async_references(collection_name, afield, iter_batch, async_referenced_ins);
        }
        return;
    }

    if(!afield.index) {
        return;
    }

    // We have to handle both these edge cases:
    // a) `afield` might not exist in the document (optional field)
    // b) `afield` value could be empty

    // non-geo faceted field should be indexed as faceted string field as well
    bool is_facet_field = (afield.facet && !afield.is_geopoint());

    if(afield.is_string() || is_facet_field) {
        std::unordered_map<std::string, std::vector<art_document>> token_to_doc_offsets;
        int64_t max_score = INT64_MIN;

        std::unordered_map<facet_value_id_t, std::vector<uint32_t>, facet_value_id_t::Hash> fvalue_to_seq_ids;
        std::unordered_map<uint32_t, std::vector<facet_value_id_t>> seq_id_to_fvalues;

        size_t total_num_docs = seq_ids->num_ids();
        if(afield.facet && total_num_docs > 10*1000) {
            facet_index_v4->check_for_high_cardinality(afield.name, total_num_docs);
        }

        for(const auto& record: iter_batch) {
            if(!record.indexed.ok()) {
                // some records could have been invalidated upstream
                continue;
            }

            const auto& document = record.doc;
            const auto seq_id = record.seq_id;

            if(document.count(afield.name) == 0 || !record.indexed.ok()) {
                continue;
            }

            auto field_index_it = record.field_index.find(afield.name);
            if(field_index_it == record.field_index.end()) {
                continue;
            }

            if(afield.facet) {
                if(afield.is_array()) {
                    const auto& field_values = document[afield.name];
                    for(size_t i = 0; i < field_values.size(); i++) {
                        if(afield.type == field_types::INT32_ARRAY) {
                            int32_t raw_val = field_values[i].get<int32_t>();
                            auto fhash = reinterpret_cast<uint32_t&>(raw_val);
                            facet_value_id_t facet_value_id(std::to_string(raw_val), fhash);
                            fvalue_to_seq_ids[facet_value_id].push_back(seq_id);
                            seq_id_to_fvalues[seq_id].push_back(facet_value_id);
                        } else if(afield.type == field_types::INT64_ARRAY) {
                            int64_t raw_val = field_values[i].get<int64_t>();
                            facet_value_id_t facet_value_id(std::to_string(raw_val));
                            fvalue_to_seq_ids[facet_value_id].push_back(seq_id);
                            seq_id_to_fvalues[seq_id].push_back(facet_value_id);
                        } else if(afield.type == field_types::STRING_ARRAY) {
                            const std::string& raw_val =
                                    field_values[i].get<std::string>().substr(0, facet_index_t::MAX_FACET_VAL_LEN);
                            facet_value_id_t facet_value_id(raw_val);
                            fvalue_to_seq_ids[facet_value_id].push_back(seq_id);
                            seq_id_to_fvalues[seq_id].push_back(facet_value_id);
                        } else if(afield.type == field_types::FLOAT_ARRAY) {
                            float raw_val = field_values[i].get<float>();
                            auto fhash = reinterpret_cast<uint32_t&>(raw_val);
                            facet_value_id_t facet_value_id(StringUtils::float_to_str(raw_val), fhash);
                            fvalue_to_seq_ids[facet_value_id].push_back(seq_id);
                            seq_id_to_fvalues[seq_id].push_back(facet_value_id);
                        } else if(afield.type == field_types::BOOL_ARRAY) {
                            bool raw_val = field_values[i].get<bool>();
                            auto fhash = (uint32_t)raw_val;
                            auto str_val = (raw_val == 1) ? "true" : "false";
                            facet_value_id_t facet_value_id(str_val, fhash);
                            fvalue_to_seq_ids[facet_value_id].push_back(seq_id);
                            seq_id_to_fvalues[seq_id].push_back(facet_value_id);
                        }
                    }
                } else {
                    if(afield.type == field_types::INT32) {
                        int32_t raw_val = document[afield.name].get<int32_t>();
                        auto fhash = reinterpret_cast<uint32_t&>(raw_val);
                        facet_value_id_t facet_value_id(std::to_string(raw_val), fhash);
                        fvalue_to_seq_ids[facet_value_id].push_back(seq_id);
                        seq_id_to_fvalues[seq_id].push_back(facet_value_id);
                    }
                    else if(afield.type == field_types::INT64) {
                        int64_t raw_val = document[afield.name].get<int64_t>();
                        facet_value_id_t facet_value_id(std::to_string(raw_val));
                        fvalue_to_seq_ids[facet_value_id].push_back(seq_id);
                        seq_id_to_fvalues[seq_id].push_back(facet_value_id);
                    }
                    else if(afield.type == field_types::STRING) {
                        const std::string& raw_val =
                                document[afield.name].get<std::string>().substr(0, facet_index_t::MAX_FACET_VAL_LEN);
                        facet_value_id_t facet_value_id(raw_val);
                        fvalue_to_seq_ids[facet_value_id].push_back(seq_id);
                        seq_id_to_fvalues[seq_id].push_back(facet_value_id);
                    }
                    else if(afield.type == field_types::FLOAT) {
                        float raw_val = document[afield.name].get<float>();
                        const std::string& float_str_val = StringUtils::float_to_str(raw_val);
                        float normalized_raw_val = std::stof(float_str_val);
                        auto fhash = reinterpret_cast<uint32_t&>(normalized_raw_val);
                        facet_value_id_t facet_value_id(float_str_val, fhash);
                        fvalue_to_seq_ids[facet_value_id].push_back(seq_id);
                        seq_id_to_fvalues[seq_id].push_back(facet_value_id);
                    }
                    else if(afield.type == field_types::BOOL) {
                        bool raw_val = document[afield.name].get<bool>();
                        auto fhash = (uint32_t)raw_val;
                        auto str_val = (raw_val == 1) ? "true" : "false";
                        facet_value_id_t facet_value_id(str_val, fhash);
                        fvalue_to_seq_ids[facet_value_id].push_back(seq_id);
                        seq_id_to_fvalues[seq_id].push_back(facet_value_id);
                    }
                }
            }

            if(record.points > max_score) {
                max_score = record.points;
            }

            for(auto& token_offsets: field_index_it->second.offsets) {
                token_to_doc_offsets[token_offsets.first].emplace_back(seq_id, record.points, token_offsets.second);

                if(afield.infix) {
                    auto strhash = StringUtils::hash_wy(token_offsets.first.c_str(), token_offsets.first.size());
                    const auto& infix_sets = infix_index.at(afield.name);
                    infix_sets[strhash % 4]->insert(token_offsets.first);
                }
            }
        }

        facet_index_v4->insert(afield.name, fvalue_to_seq_ids, seq_id_to_fvalues, afield.is_string());

        auto tree_it = search_index.find(afield.faceted_name());
        if(tree_it == search_index.end()) {
            return;
        }

        art_tree *t = tree_it->second;

        for(auto& token_to_doc: token_to_doc_offsets) {
            const std::string& token = token_to_doc.first;
            std::vector<art_document>& documents = token_to_doc.second;

            const auto *key = (const unsigned char *) token.c_str();
            int key_len = (int) token.length() + 1;  // for the terminating \0 char

            //LOG(INFO) << "key: " << key << ", art_doc.id: " << art_doc.id;
            art_inserts(t, key, key_len, max_score, documents);
        }
    }

    if(!afield.is_string()) {
        if (afield.type == field_types::INT32) {
            auto num_tree = afield.range_index ? nullptr : numerical_index.at(afield.name);
            auto trie = afield.range_index ? range_index.at(afield.name) : nullptr;
            iterate_and_index_numerical_field(iter_batch, afield, [&afield, num_tree, trie]
                    (const index_record& record, uint32_t seq_id) {
                int32_t value = record.doc[afield.name].get<int32_t>();
                if (afield.range_index) {
                    trie->insert(value, seq_id);
                } else {
                    num_tree->insert(value, seq_id);
                }
            });
        }

        else if(afield.type == field_types::INT64) {
            auto num_tree = afield.range_index ? nullptr : numerical_index.at(afield.name);
            auto trie = afield.range_index ? range_index.at(afield.name) : nullptr;
            iterate_and_index_numerical_field(iter_batch, afield, [&afield, num_tree, trie]
                    (const index_record& record, uint32_t seq_id) {
                int64_t value = record.doc[afield.name].get<int64_t>();
                if (afield.range_index) {
                    trie->insert(value, seq_id);
                } else {
                    num_tree->insert(value, seq_id);
                }
            });
        }

        else if(afield.type == field_types::FLOAT) {
            auto num_tree = afield.range_index ? nullptr : numerical_index.at(afield.name);
            auto trie = afield.range_index ? range_index.at(afield.name) : nullptr;
            iterate_and_index_numerical_field(iter_batch, afield, [&afield, num_tree, trie]
                    (const index_record& record, uint32_t seq_id) {
                float fvalue = record.doc[afield.name].get<float>();
                int64_t value = float_to_int64_t(fvalue);
                if (afield.range_index) {
                    trie->insert(value, seq_id);
                } else {
                    num_tree->insert(value, seq_id);
                }
            });
        } else if(afield.type == field_types::BOOL) {
            auto num_tree = afield.range_index ? nullptr : numerical_index.at(afield.name);
            auto trie = afield.range_index ? range_index.at(afield.name) : nullptr;
            iterate_and_index_numerical_field(iter_batch, afield, [&afield, num_tree, trie]
                    (const index_record& record, uint32_t seq_id) {
                bool value = record.doc[afield.name].get<bool>();
                if (afield.range_index) {
                    trie->insert(value, seq_id);
                } else {
                    num_tree->insert(value, seq_id);
                }
            });
        } else if(afield.type == field_types::GEOPOINT || afield.type == field_types::GEOPOINT_ARRAY) {
            auto geopoint_range_index = geo_range_index.at(afield.name);

            iterate_and_index_numerical_field(iter_batch, afield,
            [&afield, &geo_array_index=geo_array_index, geopoint_range_index](const index_record& record, uint32_t seq_id) {
                // nested geopoint value inside an array of object will be a simple array so must be treated as geopoint
                bool nested_obj_arr_geopoint = (afield.nested && afield.type == field_types::GEOPOINT_ARRAY &&
                                    !record.doc[afield.name].empty() && record.doc[afield.name][0].is_number());

                if(afield.type == field_types::GEOPOINT || nested_obj_arr_geopoint) {
                    // this could be a nested gepoint array so can have more than 2 array values
                    const std::vector<double>& latlongs = record.doc[afield.name];
                    for(size_t li = 0; li < latlongs.size(); li+=2) {
                        S2RegionTermIndexer::Options options;
                        options.set_index_contains_points_only(true);
                        S2RegionTermIndexer indexer(options);
                        S2Point point = S2LatLng::FromDegrees(latlongs[li], latlongs[li+1]).ToPoint();

                        auto cell = S2CellId(point);
                        geopoint_range_index->insert_geopoint(cell.id(), seq_id);
                    }

                    if(nested_obj_arr_geopoint) {
                        int64_t* packed_latlongs = new int64_t[(latlongs.size()/2) + 1];
                        packed_latlongs[0] = latlongs.size()/2;
                        size_t j_packed_latlongs = 0;

                        for(size_t li = 0; li < latlongs.size(); li+=2) {
                            int64_t packed_latlong = GeoPoint::pack_lat_lng(latlongs[li], latlongs[li+1]);
                            packed_latlongs[j_packed_latlongs + 1] = packed_latlong;
                            j_packed_latlongs++;
                        }

                        geo_array_index.at(afield.name)->emplace(seq_id, packed_latlongs);
                    }
                } else {
                    const std::vector<std::vector<double>>& latlongs = record.doc[afield.name];
                    S2RegionTermIndexer::Options options;
                    options.set_index_contains_points_only(true);
                    S2RegionTermIndexer indexer(options);

                    int64_t* packed_latlongs = new int64_t[latlongs.size() + 1];
                    packed_latlongs[0] = latlongs.size();

                    for(size_t li = 0; li < latlongs.size(); li++) {
                        auto& latlong = latlongs[li];
                        S2Point point = S2LatLng::FromDegrees(latlong[0], latlong[1]).ToPoint();

                        auto cell = S2CellId(point);
                        geopoint_range_index->insert_geopoint(cell.id(), seq_id);

                        int64_t packed_latlong = GeoPoint::pack_lat_lng(latlong[0], latlong[1]);
                        packed_latlongs[li + 1] = packed_latlong;
                    }

                    geo_array_index.at(afield.name)->emplace(seq_id, packed_latlongs);
                }
            });
        } else if(afield.is_array()) {
            // handle vector index first
            if(afield.type == field_types::FLOAT_ARRAY && afield.num_dim > 0) {
                auto vec_index = vector_index[afield.name]->vecdex;
                size_t curr_ele_count = vec_index->getCurrentElementCount();
                if(curr_ele_count + iter_batch.size() > vec_index->getMaxElements()) {
                    vec_index->resizeIndex((curr_ele_count + iter_batch.size()) * 1.3);
                }

                const size_t num_threads = std::min<size_t>(4, iter_batch.size());
                const size_t window_size = (num_threads == 0) ? 0 :
                                           (iter_batch.size() + num_threads - 1) / num_threads;  // rounds up
                size_t num_processed = 0;
                std::mutex m_process;
                std::condition_variable cv_process;

                size_t num_queued = 0;
                size_t result_index = 0;

                for(size_t thread_id = 0; thread_id < num_threads && result_index < iter_batch.size(); thread_id++) {
                    size_t batch_len = window_size;

                    if(result_index + window_size > iter_batch.size()) {
                        batch_len = iter_batch.size() - result_index;
                    }

                    num_queued++;

                    thread_pool->enqueue([thread_id, &afield, &vec_index, &records = iter_batch,
                                          result_index, batch_len, &num_processed, &m_process, &cv_process]() {

                        size_t batch_counter = 0;
                        while(batch_counter < batch_len) {
                            auto& record = records[result_index + batch_counter];
                            if(record.doc.count(afield.name) == 0 || !record.indexed.ok()) {
                                batch_counter++;
                                continue;
                            }

                            try {
                                const std::vector<float>& float_vals = record.doc[afield.name].get<std::vector<float>>();
                                if(float_vals.size() != afield.num_dim) {
                                    record.index_failure(400, "Vector size mismatch.");
                                } else {
                                    if(afield.vec_dist == cosine) {
                                        std::vector<float> normalized_vals(afield.num_dim);
                                        hnsw_index_t::normalize_vector(float_vals, normalized_vals);
                                        vec_index->addPoint(normalized_vals.data(), (size_t)record.seq_id, true);
                                    } else {
                                        vec_index->addPoint(float_vals.data(), (size_t)record.seq_id, true);
                                    }
                                }
                            } catch(const std::exception &e) {
                                record.index_failure(400, e.what());
                            }

                            batch_counter++;
                        }

                        std::unique_lock<std::mutex> lock(m_process);
                        num_processed++;
                        cv_process.notify_one();
                    });

                    result_index += batch_len;
                }

                std::unique_lock<std::mutex> lock_process(m_process);
                cv_process.wait(lock_process, [&](){ return num_processed == num_queued; });
                return;
            }

            // all other numerical arrays
            auto num_tree = afield.range_index ? nullptr : numerical_index.at(afield.name);
            auto trie = afield.range_index ? range_index.at(afield.name) : nullptr;
            auto reference = reference_index.count(afield.name) != 0 ? reference_index.at(afield.name) : nullptr;
            auto object_array_reference = object_array_reference_index.count(afield.name) != 0 ?
                                                                object_array_reference_index.at(afield.name) : nullptr;
            iterate_and_index_numerical_field(iter_batch, afield, [&afield, num_tree, trie, reference, object_array_reference]
                    (const index_record& record, uint32_t seq_id) {
                for(size_t arr_i = 0; arr_i < record.doc[afield.name].size(); arr_i++) {
                    const auto& arr_value = record.doc[afield.name][arr_i];

                    if(afield.type == field_types::INT32_ARRAY) {
                        const int32_t value = arr_value;
                        if (afield.range_index) {
                            trie->insert(value, seq_id);
                        } else {
                            num_tree->insert(value, seq_id);
                        }
                    }

                    else if(afield.type == field_types::INT64_ARRAY) {
                        int64_t value;
                        if (object_array_reference != nullptr) { // arr_value is an array [object_index, value]
                            value = arr_value.at(1);
                        } else {
                            value = arr_value;
                        }

                        if (afield.range_index) {
                            trie->insert(value, seq_id);
                        } else {
                            num_tree->insert(value, seq_id);
                        }
                        if (reference != nullptr) {
                            reference->insert(seq_id, value);
                        }
                        if (object_array_reference != nullptr) {
                            (*object_array_reference)[std::make_pair(seq_id, arr_value.at(0))] = value;
                        }
                    }

                    else if(afield.type == field_types::FLOAT_ARRAY) {
                        const float fvalue = arr_value;
                        int64_t value = float_to_int64_t(fvalue);
                        if (afield.range_index) {
                            trie->insert(value, seq_id);
                        } else {
                            num_tree->insert(value, seq_id);
                        }
                    }

                    else if(afield.type == field_types::BOOL_ARRAY) {
                        const bool value = record.doc[afield.name][arr_i];
                        if (afield.range_index) {
                            trie->insert(value, seq_id);
                        } else {
                            num_tree->insert(value, seq_id);
                        }
                    }
                }
            });
        }

        // add numerical values automatically into sort index if sorting is enabled
        if(afield.is_num_sortable() && afield.type != field_types::GEOPOINT_ARRAY) {
            auto doc_to_score = sort_index.at(afield.name);

            bool is_integer = afield.is_integer();
            bool is_float = afield.is_float();
            bool is_bool = afield.is_bool();
            bool is_geopoint = afield.is_geopoint();

            for(const auto& record: iter_batch) {
                if(!record.indexed.ok()) {
                    continue;
                }

                const auto& document = record.doc;
                const auto seq_id = record.seq_id;

                if (document.count(afield.name) == 0 || !afield.index) {
                    continue;
                }

                if(is_integer) {
                    doc_to_score->emplace(seq_id, document[afield.name].get<int64_t>());
                } else if(is_float) {
                    int64_t ifloat = float_to_int64_t(document[afield.name].get<float>());
                    doc_to_score->emplace(seq_id, ifloat);
                } else if(is_bool) {
                    doc_to_score->emplace(seq_id, (int64_t) document[afield.name].get<bool>());
                } else if(is_geopoint) {
                    const std::vector<double>& latlong = document[afield.name];
                    int64_t lat_lng = GeoPoint::pack_lat_lng(latlong[0], latlong[1]);
                    doc_to_score->emplace(seq_id, lat_lng);
                }
            }
        }
    } else if(afield.is_str_sortable()) {
        adi_tree_t* str_tree = str_sort_index.at(afield.name);

        for(const auto& record: iter_batch) {
            if(!record.indexed.ok()) {
                continue;
            }

            const auto& document = record.doc;
            const auto seq_id = record.seq_id;

            if (document.count(afield.name) == 0 || !afield.index) {
                continue;
            }

            std::string raw_str = document[afield.name].get<std::string>();
            Tokenizer str_tokenizer("", true, false, "", {' '});
            str_tokenizer.tokenize(raw_str);

            if(!raw_str.empty()) {
                str_tree->index(seq_id, raw_str.substr(0, 2000));
            }
        }
    }

    if (!async_referenced_ins.empty()) {
        update_async_references(collection_name, afield, iter_batch, async_referenced_ins);
    }
}

void Index::update_async_references(const std::string& collection_name, const field& afield,
                                    std::vector<index_record>& iter_batch,
                                    const std::set<reference_pair_t>& async_referenced_ins) {
    for (auto& record: iter_batch) {
        if (!record.indexed.ok() || record.is_update) {
            continue;
        }
        auto const& document = record.doc;
        auto const& is_update = record.is_update;
        auto const& seq_id = record.seq_id;

        for (const auto& pair: async_referenced_ins) {
            auto const& reference_collection_name = pair.collection;
            auto const& reference_field_name = pair.field;

            auto& cm = CollectionManager::get_instance();
            auto ref_coll = cm.get_collection(reference_collection_name);
            if (ref_coll == nullptr) {
                record.index_failure(400, "Collection `" + reference_collection_name + "` with async_reference to the"
                                           " collection `" += collection_name + "` not found.");
                continue;
            }

            auto const& ref_fields = ref_coll->get_reference_fields();
            auto const ref_field_it = ref_fields.find(reference_field_name);
            if (ref_field_it == ref_fields.end()) {
                record.index_failure(400, "Field `" + reference_field_name + "` not found in the ref schema of `" +=
                                            reference_collection_name + "` having async_reference to `" += collection_name +
                                            "` collection.");
                continue;
            }

            if (ref_field_it->second.collection != collection_name) {
                record.index_failure(400, "`" + reference_collection_name + "." += reference_field_name +
                                              "` does not have a reference to `" += collection_name + "` collection.");
                continue;
            }

            auto const& ref_schema = ref_coll->get_schema();
            if (ref_schema.count(reference_field_name) == 0) {
                record.index_failure(400, "Field `" + reference_field_name + "` not found in the schema of `" +=
                                            reference_collection_name + "` having async_reference to `" +=
                                            collection_name + "` collection.");
                continue;
            }

            auto const& field_name = ref_field_it->second.field;
            if (field_name != "id" && search_schema.count(field_name) == 0) {
                record.index_failure(400, "Field `" + field_name + "`, referenced by `" += reference_collection_name +
                                            "." += reference_field_name + "`, not found in `" += collection_name +
                                            "` collection.");
                continue;
            }

            auto const& optional = field_name != "id" && search_schema.at(field_name).optional;
            auto is_required = !is_update && !optional;
            if (is_required && document.count(field_name) != 1) {
                record.index_failure(400, "Missing the required field `" + field_name + "` in the document.");
                continue;
            } else if (document.count(field_name) != 1) {
                continue;
            }

            // After collecting the value(s) present in the field referenced by the other collection(ref_coll), we will add
            // this document's seq_id as a reference where the value(s) match.
            std::string ref_filter_value;
            std::set<std::string> values;
            if (document.at(field_name).is_array()) {
                ref_filter_value = "[";

                for (auto const& value: document[field_name]) {
                    if (value.is_number_integer()) {
                        auto const& v = std::to_string(value.get<int64_t>());
                        ref_filter_value += v;
                        values.insert(v);
                    } else if (value.is_string()) {
                        auto const& v = value.get<std::string>();
                        ref_filter_value += v;
                        values.insert(v);
                    } else {
                        record.index_failure(400, "Field `" + field_name + "` must only have string/int32/int64 values.");
                        continue;
                    }
                    ref_filter_value += ",";
                }
                ref_filter_value[ref_filter_value.size() - 1] = ']';
            } else {
                auto const& value = document[field_name];
                if (value.is_number_integer()) {
                    auto const& v = std::to_string(value.get<int64_t>());
                    ref_filter_value += v;
                    values.insert(v);
                } else if (value.is_string()) {
                    auto const& v = value.get<std::string>();
                    ref_filter_value += v;
                    values.insert(v);
                } else {
                    record.index_failure(400, "Field `" + field_name + "` must only have string/int32/int64 values.");
                    continue;
                }
            }

            if (values.empty()) {
                continue;
            }

            auto const ref_filter = reference_field_name + ":= " += ref_filter_value;
            auto update_op = ref_coll->update_async_references_with_lock(collection_name, ref_filter, values, seq_id,
                                                                         reference_field_name);
            if (!update_op.ok()) {
                record.index_failure(400, "Error while updating async reference field `" + reference_field_name +
                                         "` of collection `" += reference_collection_name + "`: " += update_op.error());
                break;
            }
        }
    }
}

void Index::tokenize_string(const std::string& text, const field& a_field,
                            const std::vector<char>& symbols_to_index,
                            const std::vector<char>& token_separators,
                            std::unordered_map<std::string, std::vector<uint32_t>>& token_to_offsets) {

    Tokenizer tokenizer(text, true, !a_field.is_string(), a_field.locale, symbols_to_index, token_separators, a_field.get_stemmer());
    std::string token;
    std::string last_token;
    size_t token_index = 0;
    while(tokenizer.next(token, token_index)) {
        if(token.empty()) {
            continue;
        }

        if(token.size() > 100) {
            token.erase(100);
        }
        
        token_to_offsets[token].push_back(token_index + 1);
        last_token = token;
    }

    if(!token_to_offsets.empty()) {
        // push 0 for the last occurring token (used for exact match ranking)
        token_to_offsets[last_token].push_back(0);
    }
}

void Index::tokenize_string_array(const std::vector<std::string>& strings,
                                  const field& a_field,
                                  const std::vector<char>& symbols_to_index,
                                  const std::vector<char>& token_separators,
                                  std::unordered_map<std::string, std::vector<uint32_t>>& token_to_offsets) {

    for(size_t array_index = 0; array_index < strings.size(); array_index++) {
        const std::string& str = strings[array_index];
        std::set<std::string> token_set;  // required to deal with repeating tokens

        Tokenizer tokenizer(str, true, !a_field.is_string(), a_field.locale, symbols_to_index, token_separators, a_field.get_stemmer());
        std::string token, last_token;
        size_t token_index = 0;

        // iterate and append offset positions
        while(tokenizer.next(token, token_index)) {
            if(token.empty()) {
                continue;
            }

            if(token.size() > 100) {
                token.erase(100);
            }

            token_to_offsets[token].push_back(token_index + 1);
            token_set.insert(token);
            last_token = token;
        }

        if(token_set.empty()) {
            continue;
        }

        for(auto& the_token: token_set) {
            // repeat last element to indicate end of offsets for this array index
            token_to_offsets[the_token].push_back(token_to_offsets[the_token].back());

            // iterate and append this array index to all tokens
            token_to_offsets[the_token].push_back(array_index);
        }

        // push 0 for the last occurring token (used for exact match ranking)
        token_to_offsets[last_token].push_back(0);
    }
}

void Index::initialize_facet_indexes(const field& facet_field) {
    facet_index_v4->initialize(facet_field.name);
}

void Index::compute_facet_stats(facet &a_facet, const std::string& raw_value, const std::string & field_type,
                                const size_t count) {
    if(field_type == field_types::INT32 || field_type == field_types::INT32_ARRAY) {
        int32_t val = std::stoi(raw_value);
        if (val < a_facet.stats.fvmin) {
            a_facet.stats.fvmin = val;
        }
        if (val > a_facet.stats.fvmax) {
            a_facet.stats.fvmax = val;
        }
        a_facet.stats.fvsum += (count * val);
        a_facet.stats.fvcount += count;
    } else if(field_type == field_types::INT64 || field_type == field_types::INT64_ARRAY) {
        int64_t val = std::stoll(raw_value);
        if(val < a_facet.stats.fvmin) {
            a_facet.stats.fvmin = val;
        }
        if(val > a_facet.stats.fvmax) {
            a_facet.stats.fvmax = val;
        }
        a_facet.stats.fvsum += (count * val);
        a_facet.stats.fvcount += count;
    } else if(field_type == field_types::FLOAT || field_type == field_types::FLOAT_ARRAY) {
        float val = std::stof(raw_value);
        if(val < a_facet.stats.fvmin) {
            a_facet.stats.fvmin = val;
        }
        if(val > a_facet.stats.fvmax) {
            a_facet.stats.fvmax = val;
        }
        a_facet.stats.fvsum += (count * val);
        a_facet.stats.fvcount += count;
    }
}

void Index::compute_facet_stats(facet &a_facet, int64_t raw_value, const std::string & field_type) {
    if(field_type == field_types::INT32 || field_type == field_types::INT32_ARRAY) {
        int32_t val = raw_value;
        if (val < a_facet.stats.fvmin) {
            a_facet.stats.fvmin = val;
        }
        if (val > a_facet.stats.fvmax) {
            a_facet.stats.fvmax = val;
        }
        a_facet.stats.fvsum += val;
        a_facet.stats.fvcount++;
    } else if(field_type == field_types::INT64 || field_type == field_types::INT64_ARRAY) {
        int64_t val = raw_value;
        if(val < a_facet.stats.fvmin) {
            a_facet.stats.fvmin = val;
        }
        if(val > a_facet.stats.fvmax) {
            a_facet.stats.fvmax = val;
        }
        a_facet.stats.fvsum += val;
        a_facet.stats.fvcount++;
    } else if(field_type == field_types::FLOAT || field_type == field_types::FLOAT_ARRAY) {
        float val = reinterpret_cast<float&>(raw_value);
        if(val < a_facet.stats.fvmin) {
            a_facet.stats.fvmin = val;
        }
        if(val > a_facet.stats.fvmax) {
            a_facet.stats.fvmax = val;
        }
        a_facet.stats.fvsum += val;
        a_facet.stats.fvcount++;
    }
}

int64_t Index::get_doc_val_from_sort_index(sort_index_iterator sort_index_it, uint32_t doc_seq_id) const {

    if(sort_index_it != sort_index.end()){
        auto doc_id_val_map = sort_index_it->second;
        auto doc_seq_id_it = doc_id_val_map->find(doc_seq_id);

        if(doc_seq_id_it != doc_id_val_map->end()){
            return doc_seq_id_it->second;
        }
    }

    return INT64_MAX;
}

std::vector<group_by_field_it_t> Index::get_group_by_field_iterators(const std::vector<std::string>& group_by_fields,
                                                                     bool is_reverse) const {
    std::vector<group_by_field_it_t> group_by_field_it_vec;
    for (const auto &field_name: group_by_fields) {
        if (!facet_index_v4->has_hash_index(field_name)) {
            continue;
        }
        auto facet_index = facet_index_v4->get_facet_hash_index(field_name);
        auto facet_index_it = is_reverse ? facet_index->new_rev_iterator() : facet_index->new_iterator();

        group_by_field_it_t group_by_field_it_struct {field_name, std::move(facet_index_it),
                                                      search_schema.at(field_name).is_array()};
        group_by_field_it_vec.emplace_back(std::move(group_by_field_it_struct));
    }
    return group_by_field_it_vec;
}

void Index::do_facets(std::vector<facet> & facets, facet_query_t & facet_query,
                      bool estimate_facets, size_t facet_sample_percent,
                      const std::vector<facet_info_t>& facet_infos,
                      const size_t group_limit, const std::vector<std::string>& group_by_fields,
                      const bool group_missing_values,
                      const uint32_t* result_ids, size_t results_size, 
                      int max_facet_count, bool is_wildcard_no_filter_query,
                      const std::vector<facet_index_type_t>& facet_index_types) const {

    if(results_size == 0) {
        return ;
    }

    std::vector<group_by_field_it_t> group_by_field_it_vec;

    size_t total_docs = seq_ids->num_ids();
    // assumed that facet fields have already been validated upstream
    for(auto& a_facet : facets) {
        auto findex = a_facet.orig_index;
        const auto& facet_field = facet_infos[findex].facet_field;
        const bool use_facet_query = facet_infos[findex].use_facet_query;
        const auto& fquery_hashes = facet_infos[findex].hashes;
        const bool should_compute_stats = facet_infos[findex].should_compute_stats;
        const bool use_value_index = facet_infos[findex].use_value_index;

        auto sort_index_it = sort_index.find(a_facet.field_name);
        auto facet_sort_index_it = sort_index.find(a_facet.sort_field);

        if(facet_sample_percent == 0) {
            facet_sample_percent = 1;
        }

        size_t facet_sample_mod_value = 100 / facet_sample_percent;

        auto num_facet_values = facet_index_v4->get_facet_count(facet_field.name);
        if(num_facet_values == 0) {
            continue;
        }

        if(use_value_index) {
            // LOG(INFO) << "Using intersection to find facets";
            a_facet.is_intersected = true;

            std::map<std::string, docid_count_t> facet_results;
            std::string sort_order = a_facet.is_sort_by_alpha ? a_facet.sort_order : "";

            facet_index_v4->intersect(a_facet, facet_field,use_facet_query,
                                      estimate_facets, facet_sample_mod_value,
                                      facet_infos[findex].fvalue_searched_tokens,
                                      symbols_to_index, token_separators,
                                      result_ids, results_size, max_facet_count, facet_results,
                                      is_wildcard_no_filter_query, sort_order);

            for(const auto& kv : facet_results) {
                //range facet processing
                if(a_facet.is_range_query) {
                    int64_t doc_val = std::stoll(kv.first);
                    std::pair<int64_t , std::string> range_pair {};

                    if(facet_field.is_float()) {
                        float val = std::stof(kv.first);
                        doc_val = Index::float_to_int64_t(val);
                    }

                    if(a_facet.get_range(doc_val, range_pair)) {
                        const auto& range_id = range_pair.first;
                        facet_count_t& facet_count = a_facet.result_map[range_id];
                        facet_count.count += kv.second.count;
                    }
                } else { 
                    facet_count_t& facet_count = a_facet.value_result_map[kv.first];
                    facet_count.count = kv.second.count;
                    facet_count.doc_id = kv.second.doc_id;
                }

                if(should_compute_stats) {
                    //LOG(INFO) << "Computing facet stats for facet value" << kv.first;
                    compute_facet_stats(a_facet, kv.first, facet_field.type, kv.second.count);
                }
            }

            if(should_compute_stats) {
                auto numerical_index_it = numerical_index.find(a_facet.field_name);
                if(numerical_index_it != numerical_index.end()) {
                    auto min_max_pair = numerical_index_it->second->get_min_max(result_ids,
                                                                                results_size);
                    if(facet_field.is_float()) {
                        a_facet.stats.fvmin = int64_t_to_float(min_max_pair.first);
                        a_facet.stats.fvmax = int64_t_to_float(min_max_pair.second);
                    } else {
                        a_facet.stats.fvmin = min_max_pair.first;
                        a_facet.stats.fvmax = min_max_pair.second;
                    }
                }
            }
        } else {
            //LOG(INFO) << "Using hashing to find facets";
            bool facet_hash_index_exists = facet_index_v4->has_hash_index(facet_field.name);
            if(!facet_hash_index_exists) {
                continue;
            }

            const auto& fhash_int64_map = facet_index_v4->get_fhash_int64_map(a_facet.field_name);

            const auto facet_field_is_array = facet_field.is_array();
            const auto facet_field_is_int64 = facet_field.is_int64();

            const auto& facet_index = facet_index_v4->get_facet_hash_index(facet_field.name);
            posting_list_t::iterator_t facet_index_it = facet_index->new_iterator();
            std::vector<uint32_t> facet_hashes(1);

            if (group_limit != 0) {
                group_by_field_it_vec = get_group_by_field_iterators(group_by_fields);
            }

            for(size_t i = 0; i < results_size; i++) {
                // if sampling is enabled, we will skip a portion of the results to speed up things
                if(estimate_facets) {
                    if(i % facet_sample_mod_value != 0) {
                        continue;
                    }
                }

                uint32_t doc_seq_id = result_ids[i];
                facet_index_it.skip_to(doc_seq_id);

                if(!facet_index_it.valid()) {
                    break;
                }

                if(facet_index_it.id() != doc_seq_id) {
                    continue;
                }

                facet_hashes.clear();
                if(facet_field_is_array) {
                    posting_list_t::get_offsets(facet_index_it, facet_hashes);
                } else {
                    facet_hashes.push_back(facet_index_it.offset());
                }

                uint64_t distinct_id = 0;
                if(group_limit) {
                    distinct_id = 1;
                    for(auto& kv : group_by_field_it_vec) {
                        get_distinct_id(kv.it, doc_seq_id, kv.is_array, group_missing_values, distinct_id, false);
                    }
                }
                //LOG(INFO) << "facet_hash_count " << facet_hash_count;
                if(((i + 1) % 16384) == 0) {
                    RETURN_CIRCUIT_BREAKER
                }

                std::set<uint32_t> unique_facet_hashes;

                for(size_t j = 0; j < facet_hashes.size(); j++) {
                    const auto& fhash = facet_hashes[j];

                    // explicitly check for value of facet_hashes to avoid set lookup/insert for non-array faceting
                    if(facet_hashes.size() > 1) {
                        if(unique_facet_hashes.count(fhash) != 0) {
                            continue;
                        } else {
                            unique_facet_hashes.insert(fhash);
                        }
                    }

                    if(should_compute_stats) {
                        int64_t val = fhash;
                        if(facet_field_is_int64) {
                            if(fhash_int64_map.find(fhash) != fhash_int64_map.end()) {
                                val = fhash_int64_map.at(fhash);
                            } else {
                                val = INT64_MAX;
                            }
                        }

                        compute_facet_stats(a_facet, val, facet_field.type);
                    }

                    if(a_facet.is_range_query) {
                        int64_t doc_val = get_doc_val_from_sort_index(sort_index_it, doc_seq_id);

                        std::pair<int64_t , std::string> range_pair {};
                        if(a_facet.get_range(doc_val, range_pair)) {
                            const auto& range_id = range_pair.first;
                            facet_count_t& facet_count = a_facet.result_map[range_id];
                            facet_count.count += 1;

                            if(group_limit) {
                                a_facet.hash_groups[range_id].emplace(distinct_id);
                            }
                        }
                    } else if(!use_facet_query || fquery_hashes.find(fhash) != fquery_hashes.end()) {
                        facet_count_t& facet_count = a_facet.result_map[fhash];
                        //LOG(INFO) << "field: " << a_facet.field_name << ", doc id: " << doc_seq_id << ", hash: " <<  fhash;
                        facet_count.doc_id = doc_seq_id;
                        facet_count.array_pos = j;
                        if(group_limit) {
                            a_facet.hash_groups[fhash].emplace(distinct_id);
                        } else {
                            facet_count.count += 1;
                        }
                        if(use_facet_query) {
                            //LOG (INFO) << "adding hash tokens for hash " << fhash;
                            a_facet.hash_tokens[fhash] = fquery_hashes.at(fhash);
                        }
                        if(!a_facet.sort_field.empty()) {
                            facet_count.sort_field_val = get_doc_val_from_sort_index(facet_sort_index_it, doc_seq_id);
                            //LOG(INFO) << "found sort_field val " << facet_count.sort_field;
                        }
                    }
                }
            }
        }
    }
}

void Index::aggregate_topster(Topster* agg_topster, Topster* index_topster) {
    if(index_topster->distinct) {
        for(auto &group_topster_entry: index_topster->group_kv_map) {
            Topster* group_topster = group_topster_entry.second;
            for(const auto& map_kv: group_topster->kv_map) {
                agg_topster->add(map_kv.second);
            }
        }
    } else {
        for(const auto& map_kv: index_topster->kv_map) {
            agg_topster->add(map_kv.second);
        }
    }
}

Option<bool> Index::search_all_candidates(const size_t num_search_fields,
                                          const text_match_type_t match_type,
                                          const std::vector<search_field_t>& the_fields,
                                          filter_result_iterator_t* const filter_result_iterator,
                                          const uint32_t* exclude_token_ids, size_t exclude_token_ids_size,
                                          const std::unordered_set<uint32_t>& excluded_group_ids,
                                          const std::vector<sort_by>& sort_fields,
                                          std::vector<tok_candidates>& token_candidates_vec,
                                          std::vector<std::vector<art_leaf*>>& searched_queries,
                                          tsl::htrie_map<char, token_leaf>& qtoken_set,
                                          const std::vector<token_t>& dropped_tokens,
                                          Topster*& topster,
                                          spp::sparse_hash_map<uint64_t, uint32_t>& groups_processed,
                                          uint32_t*& all_result_ids, size_t& all_result_ids_len,
                                          const size_t typo_tokens_threshold,
                                          const size_t group_limit,
                                          const std::vector<std::string>& group_by_fields,
                                          const bool group_missing_values,
                                          const std::vector<token_t>& query_tokens,
                                          const std::vector<uint32_t>& num_typos,
                                          const std::vector<bool>& prefixes,
                                          bool prioritize_exact_match,
                                          const bool prioritize_token_position,
                                          const bool prioritize_num_matching_fields,
                                          const bool exhaustive_search,
                                          const size_t max_candidates,
                                          int syn_orig_num_tokens,
                                          const int* sort_order,
                                          std::array<spp::sparse_hash_map<uint32_t, int64_t, Hasher32>*, 3>& field_values,
                                          const std::vector<size_t>& geopoint_indices,
                                          std::set<uint64>& query_hashes,
                                          std::vector<uint32_t>& id_buff, const std::string& collection_name) const {

    /*if(!token_candidates_vec.empty()) {
        LOG(INFO) << "Prefix candidates size: " << token_candidates_vec.back().candidates.size();
        LOG(INFO) << "max_candidates: " << max_candidates;
        LOG(INFO) << "token_candidates_vec.size(): " << token_candidates_vec.size();
    }*/

    auto product = []( long long a, tok_candidates & b ) { return a*b.candidates.size(); };
    long long int N = std::accumulate(token_candidates_vec.begin(), token_candidates_vec.end(), 1LL, product);

    // escape hatch to prevent too much looping but subject to being overriden explicitly via `max_candidates`
    long long combination_limit = (num_search_fields == 1 && prefixes[0]) ? max_candidates :
                                  std::max<size_t>(Index::COMBINATION_MIN_LIMIT, max_candidates);

    for(long long n = 0; n < N && n < combination_limit; ++n) {
        RETURN_CIRCUIT_BREAKER_OP

        std::vector<token_t> query_suggestion(token_candidates_vec.size());

        uint64 qhash;
        uint32_t total_cost = next_suggestion2(token_candidates_vec, n, query_suggestion, qhash);

        /*LOG(INFO) << "n: " << n;
        std::stringstream fullq;
        for(const auto& qtok : query_suggestion) {
            fullq << qtok.value << " ";
        }
        LOG(INFO) << "query: " << fullq.str() << ", total_cost: " << total_cost
                  << ", all_result_ids_len: " << all_result_ids_len << ", bufsiz: " << id_buff.size();*/

        if(query_hashes.find(qhash) != query_hashes.end()) {
            // skip this query since it has already been processed before
            //LOG(INFO) << "Skipping qhash " << qhash;
            continue;
        }

        //LOG(INFO) << "field_num_results: " << field_num_results << ", typo_tokens_threshold: " << typo_tokens_threshold;

        auto search_across_fields_op =  search_across_fields(query_suggestion, num_typos, prefixes, the_fields,
                                                             num_search_fields, match_type,
                                                             sort_fields, topster,groups_processed,
                                                             searched_queries, qtoken_set, dropped_tokens,
                                                             group_limit, group_by_fields, group_missing_values,
                                                             prioritize_exact_match, prioritize_token_position,
                                                             prioritize_num_matching_fields,
                                                             filter_result_iterator,
                                                             total_cost, syn_orig_num_tokens,
                                                             exclude_token_ids, exclude_token_ids_size, excluded_group_ids,
                                                             sort_order, field_values, geopoint_indices,
                                                             id_buff, all_result_ids, all_result_ids_len,
                                                             collection_name);
        if (!search_across_fields_op.ok()) {
            return search_across_fields_op;
        }

        query_hashes.insert(qhash);
        filter_result_iterator->reset();
        search_cutoff = search_cutoff || filter_result_iterator->validity == filter_result_iterator_t::timed_out;
    }

    return Option<bool>(true);
}

bool Index::field_is_indexed(const std::string& field_name) const {
    return search_index.count(field_name) != 0 ||
    numerical_index.count(field_name) != 0 ||
    range_index.count(field_name) != 0 ||
    geo_range_index.count(field_name) != 0;
}

Option<bool> Index::do_filtering_with_lock(filter_node_t* const filter_tree_root,
                                           filter_result_t& filter_result,
                                           const std::string& collection_name,
                                           const bool& should_timeout) const {
    std::shared_lock lock(mutex);

    auto filter_result_iterator = filter_result_iterator_t(collection_name, this, filter_tree_root, false,
                                                           DEFAULT_FILTER_BY_CANDIDATES,
                                                           search_begin_us, should_timeout ? search_stop_us : UINT64_MAX);
    auto filter_init_op = filter_result_iterator.init_status();
    if (!filter_init_op.ok()) {
        return filter_init_op;
    }

    filter_result_iterator.compute_iterators();
    if (filter_result_iterator.approx_filter_ids_length == 0) {
        return Option(true);
    }

    if (filter_result_iterator.reference.empty()) {
        filter_result.count = filter_result_iterator.to_filter_id_array(filter_result.docs);
        return Option(true);
    }

    uint32_t count = filter_result_iterator.approx_filter_ids_length, dummy;
    auto ref_filter_result = new filter_result_t();
    std::unique_ptr<filter_result_t> ref_filter_result_guard(ref_filter_result);
    filter_result_iterator.get_n_ids(count, dummy, nullptr, 0, ref_filter_result);

    if (filter_result_iterator.validity == filter_result_iterator_t::timed_out) {
        return Option<bool>(true);
    }

    filter_result = std::move(*ref_filter_result);
    return Option(true);
}

void aggregate_nested_references(single_filter_result_t *const reference_result,
                                 reference_filter_result_t& ref_filter_result) {
    // Add reference doc id in result.
    auto temp_docs = new uint32_t[ref_filter_result.count + 1];
    std::copy(ref_filter_result.docs, ref_filter_result.docs + ref_filter_result.count, temp_docs);
    temp_docs[ref_filter_result.count] = reference_result->seq_id;

    delete[] ref_filter_result.docs;
    ref_filter_result.docs = temp_docs;
    ref_filter_result.count++;
    ref_filter_result.is_reference_array_field = false;

    // Add references of the reference doc id in result.
    auto& references = ref_filter_result.coll_to_references;
    auto temp_references = new std::map<std::string, reference_filter_result_t>[ref_filter_result.count] {};
    for (uint32_t i = 0; i < ref_filter_result.count - 1; i++) {
        temp_references[i] = std::move(references[i]);
    }
    temp_references[ref_filter_result.count - 1] = std::move(reference_result->reference_filter_results);

    delete[] references;
    references = temp_references;
}

Option<bool> Index::do_reference_filtering_with_lock(filter_node_t* const filter_tree_root,
                                                     filter_result_t& filter_result,
                                                     const std::string& ref_collection_name,
                                                     const std::string& field_name) const {
    std::shared_lock lock(mutex);

    auto ref_filter_result_iterator = filter_result_iterator_t(ref_collection_name, this, filter_tree_root, false,
                                                               DEFAULT_FILTER_BY_CANDIDATES,
                                                               search_begin_us, search_stop_us);
    auto filter_init_op = ref_filter_result_iterator.init_status();
    if (!filter_init_op.ok()) {
        return filter_init_op;
    }

    ref_filter_result_iterator.compute_iterators();
    if (ref_filter_result_iterator.approx_filter_ids_length == 0) {
        return Option(true);
    }

    uint32_t count = ref_filter_result_iterator.approx_filter_ids_length, dummy;
    auto ref_filter_result = new filter_result_t();
    std::unique_ptr<filter_result_t> ref_filter_result_guard(ref_filter_result);
    ref_filter_result_iterator.get_n_ids(count, dummy, nullptr, 0, ref_filter_result);

    if (ref_filter_result_iterator.validity == filter_result_iterator_t::timed_out) {
        return Option<bool>(true);
    }

    uint32_t* reference_docs = ref_filter_result->docs;
    ref_filter_result->docs = nullptr;
    std::unique_ptr<uint32_t[]> docs_guard(reference_docs);

    auto const reference_helper_field_name = field_name + fields::REFERENCE_HELPER_FIELD_SUFFIX;
    auto const is_nested_join = !ref_filter_result_iterator.reference.empty();
    if (search_schema.at(reference_helper_field_name).is_singular()) { // Only one reference per doc.
        if (sort_index.count(reference_helper_field_name) == 0) {
            return Option<bool>(400, "`" + reference_helper_field_name + "` is not present in sort index.");
        }
        auto const& ref_index = *sort_index.at(reference_helper_field_name);

        if (is_nested_join) {
            // In case of nested join, we need to collect all the doc ids from the reference ids along with their references.
            std::vector<std::pair<uint32_t, single_filter_result_t*>> id_pairs;
            std::unordered_set<uint32_t> unique_doc_ids;

            for (uint32_t i = 0; i < count; i++) {
                auto& reference_doc_id = reference_docs[i];
                auto reference_doc_references = std::move(ref_filter_result->coll_to_references[i]);
                if (ref_index.count(reference_doc_id) == 0) { // Reference field might be optional.
                    continue;
                }
                auto doc_id = ref_index.at(reference_doc_id);

                id_pairs.emplace_back(std::make_pair(doc_id, new single_filter_result_t(reference_doc_id,
                                                                                        std::move(reference_doc_references),
                                                                                        false)));
                unique_doc_ids.insert(doc_id);
            }

            if (id_pairs.empty()) {
                return Option(true);
            }

            std::sort(id_pairs.begin(), id_pairs.end(), [](auto const& left, auto const& right) {
                return left.first < right.first;
            });

            filter_result.count = unique_doc_ids.size();
            filter_result.docs = new uint32_t[unique_doc_ids.size()];
            filter_result.coll_to_references = new std::map<std::string, reference_filter_result_t>[unique_doc_ids.size()] {};

            reference_filter_result_t previous_doc_references;
            for (uint32_t i = 0, previous_doc = id_pairs[0].first + 1, result_index = 0; i < id_pairs.size(); i++) {
                auto const& current_doc = id_pairs[i].first;
                auto& reference_result = id_pairs[i].second;

                if (current_doc != previous_doc) {
                    filter_result.docs[result_index] = current_doc;
                    if (result_index > 0) {
                        std::map<std::string, reference_filter_result_t> references;
                        references[ref_collection_name] = std::move(previous_doc_references);
                        filter_result.coll_to_references[result_index - 1] = std::move(references);
                    }

                    result_index++;
                    previous_doc = current_doc;
                    aggregate_nested_references(reference_result, previous_doc_references);
                } else {
                    aggregate_nested_references(reference_result, previous_doc_references);
                }
            }

            if (previous_doc_references.count != 0) {
                std::map<std::string, reference_filter_result_t> references;
                references[ref_collection_name] = std::move(previous_doc_references);
                filter_result.coll_to_references[filter_result.count - 1] = std::move(references);
            }

            for (auto &item: id_pairs) {
                delete item.second;
            }

            return Option(true);
        }

        // Collect all the doc ids from the reference ids.
        std::vector<std::pair<uint32_t, uint32_t>> id_pairs;
        std::unordered_set<uint32_t> unique_doc_ids;

        for (uint32_t i = 0; i < count; i++) {
            auto& reference_doc_id = reference_docs[i];
            if (ref_index.count(reference_doc_id) == 0) { // Reference field might be optional.
                continue;
            }
            auto doc_id = ref_index.at(reference_doc_id);

            if (doc_id == Index::reference_helper_sentinel_value) {
                continue;
            }

            id_pairs.emplace_back(std::make_pair(doc_id, reference_doc_id));
            unique_doc_ids.insert(doc_id);
        }

        if (id_pairs.empty()) {
            return Option(true);
        }

        std::sort(id_pairs.begin(), id_pairs.end(), [](auto const& left, auto const& right) {
            return left.first < right.first;
        });

        filter_result.count = unique_doc_ids.size();
        filter_result.docs = new uint32_t[unique_doc_ids.size()];
        filter_result.coll_to_references = new std::map<std::string, reference_filter_result_t>[unique_doc_ids.size()] {};

        std::vector<uint32_t> previous_doc_references;
        for (uint32_t i = 0, previous_doc = id_pairs[0].first + 1, result_index = 0; i < id_pairs.size(); i++) {
            auto const& current_doc = id_pairs[i].first;
            auto const& reference_doc_id = id_pairs[i].second;

            if (current_doc != previous_doc) {
                filter_result.docs[result_index] = current_doc;
                if (result_index > 0) {
                    auto& reference_result = filter_result.coll_to_references[result_index - 1];

                    auto r = reference_filter_result_t(previous_doc_references.size(),
                                                       new uint32_t[previous_doc_references.size()],
                                                       false);
                    std::copy(previous_doc_references.begin(), previous_doc_references.end(), r.docs);
                    reference_result[ref_collection_name] = std::move(r);

                    previous_doc_references.clear();
                }

                result_index++;
                previous_doc = current_doc;
                previous_doc_references.push_back(reference_doc_id);
            } else {
                previous_doc_references.push_back(reference_doc_id);
            }
        }

        if (!previous_doc_references.empty()) {
            auto& reference_result = filter_result.coll_to_references[filter_result.count - 1];

            auto r = reference_filter_result_t(previous_doc_references.size(),
                                               new uint32_t[previous_doc_references.size()],
                                               false);
            std::copy(previous_doc_references.begin(), previous_doc_references.end(), r.docs);
            reference_result[ref_collection_name] = std::move(r);
        }

        return Option(true);
    }

    // Multiple references per doc.
    if (reference_index.count(reference_helper_field_name) == 0) {
        return Option<bool>(400, "`" + reference_helper_field_name + "` is not present in reference index.");
    }
    auto& ref_index = *reference_index.at(reference_helper_field_name);

    if (is_nested_join) {
        // In case of nested join, we need to collect all the doc ids from the reference ids along with their references.
        std::vector<std::pair<uint32_t, single_filter_result_t*>> id_pairs;
        std::unordered_set<uint32_t> unique_doc_ids;

        for (uint32_t i = 0; i < count; i++) {
            auto& reference_doc_id = reference_docs[i];
            auto reference_doc_references = std::move(ref_filter_result->coll_to_references[i]);
            size_t doc_ids_len = 0;
            uint32_t* doc_ids = nullptr;

            ref_index.search(EQUALS, reference_doc_id, &doc_ids, doc_ids_len);

            for (size_t j = 0; j < doc_ids_len; j++) {
                auto doc_id = doc_ids[j];
                auto reference_doc_references_copy = reference_doc_references;
                id_pairs.emplace_back(std::make_pair(doc_id, new single_filter_result_t(reference_doc_id,
                                                                                        std::move(reference_doc_references_copy),
                                                                                        false)));
                unique_doc_ids.insert(doc_id);
            }
            delete[] doc_ids;
        }

        if (id_pairs.empty()) {
            return Option(true);
        }

        std::sort(id_pairs.begin(), id_pairs.end(), [](auto const& left, auto const& right) {
            return left.first < right.first;
        });

        filter_result.count = unique_doc_ids.size();
        filter_result.docs = new uint32_t[unique_doc_ids.size()];
        filter_result.coll_to_references = new std::map<std::string, reference_filter_result_t>[unique_doc_ids.size()] {};

        reference_filter_result_t previous_doc_references;
        for (uint32_t i = 0, previous_doc = id_pairs[0].first + 1, result_index = 0; i < id_pairs.size(); i++) {
            auto const& current_doc = id_pairs[i].first;
            auto& reference_result = id_pairs[i].second;

            if (current_doc != previous_doc) {
                filter_result.docs[result_index] = current_doc;
                if (result_index > 0) {
                    std::map<std::string, reference_filter_result_t> references;
                    references[ref_collection_name] = std::move(previous_doc_references);
                    filter_result.coll_to_references[result_index - 1] = std::move(references);
                }

                result_index++;
                previous_doc = current_doc;
                aggregate_nested_references(reference_result, previous_doc_references);
            } else {
                aggregate_nested_references(reference_result, previous_doc_references);
            }
        }

        if (previous_doc_references.count != 0) {
            std::map<std::string, reference_filter_result_t> references;
            references[ref_collection_name] = std::move(previous_doc_references);
            filter_result.coll_to_references[filter_result.count - 1] = std::move(references);
        }

        for (auto &item: id_pairs) {
            delete item.second;
        }

        return Option<bool>(true);
    }

    std::vector<std::pair<uint32_t, uint32_t>> id_pairs;
    std::unordered_set<uint32_t> unique_doc_ids;

    for (uint32_t i = 0; i < count; i++) {
        auto& reference_doc_id = reference_docs[i];
        size_t doc_ids_len = 0;
        uint32_t* doc_ids = nullptr;

        ref_index.search(EQUALS, reference_doc_id, &doc_ids, doc_ids_len);

        for (size_t j = 0; j < doc_ids_len; j++) {
            auto doc_id = doc_ids[j];
            id_pairs.emplace_back(std::make_pair(doc_id, reference_doc_id));
            unique_doc_ids.insert(doc_id);
        }
        delete[] doc_ids;
    }

    if (id_pairs.empty()) {
        return Option(true);
    }

    std::sort(id_pairs.begin(), id_pairs.end(), [](auto const& left, auto const& right) {
        return left.first < right.first;
    });

    filter_result.count = unique_doc_ids.size();
    filter_result.docs = new uint32_t[unique_doc_ids.size()];
    filter_result.coll_to_references = new std::map<std::string, reference_filter_result_t>[unique_doc_ids.size()] {};

    std::vector<uint32_t> previous_doc_references;
    for (uint32_t i = 0, previous_doc = id_pairs[0].first + 1, result_index = 0; i < id_pairs.size(); i++) {
        auto const& current_doc = id_pairs[i].first;
        auto const& reference_doc_id = id_pairs[i].second;

        if (current_doc != previous_doc) {
            filter_result.docs[result_index] = current_doc;
            if (result_index > 0) {
                auto& reference_result = filter_result.coll_to_references[result_index - 1];

                auto r = reference_filter_result_t(previous_doc_references.size(), new uint32_t[previous_doc_references.size()]);
                std::copy(previous_doc_references.begin(), previous_doc_references.end(), r.docs);
                reference_result[ref_collection_name] = std::move(r);

                previous_doc_references.clear();
            }

            result_index++;
            previous_doc = current_doc;
            previous_doc_references.push_back(reference_doc_id);
        } else {
            previous_doc_references.push_back(reference_doc_id);
        }
    }

    if (!previous_doc_references.empty()) {
        auto& reference_result = filter_result.coll_to_references[filter_result.count - 1];

        auto r = reference_filter_result_t(previous_doc_references.size(), new uint32_t[previous_doc_references.size()]);
        std::copy(previous_doc_references.begin(), previous_doc_references.end(), r.docs);
        reference_result[ref_collection_name] = std::move(r);
    }

    return Option(true);
}

Option<filter_result_t> Index::do_filtering_with_reference_ids(const std::string& field_name,
                                                               const std::string& ref_collection_name,
                                                               filter_result_t&& ref_filter_result) const {
    filter_result_t filter_result;
    auto const& count = ref_filter_result.count;
    auto const& reference_docs = ref_filter_result.docs;
    auto const is_nested_join = ref_filter_result.coll_to_references != nullptr;

    if (count == 0) {
        return Option<filter_result_t>(filter_result);
    }

    auto const reference_helper_field_name = field_name + fields::REFERENCE_HELPER_FIELD_SUFFIX;
    if (numerical_index.count(reference_helper_field_name) == 0) {
        return Option<filter_result_t>(400, "`" + reference_helper_field_name + "` is not present in index.");
    }
    auto num_tree = numerical_index.at(reference_helper_field_name);

    if (is_nested_join) {
        // In case of nested join, we need to collect all the doc ids from the reference ids along with their references.
        std::vector<std::pair<uint32_t, single_filter_result_t*>> id_pairs;
        std::unordered_set<uint32_t> unique_doc_ids;

        for (uint32_t i = 0; i < count; i++) {
            auto& reference_doc_id = reference_docs[i];
            auto reference_doc_references = std::move(ref_filter_result.coll_to_references[i]);
            size_t doc_ids_len = 0;
            uint32_t* doc_ids = nullptr;

            num_tree->search(NUM_COMPARATOR::EQUALS, reference_doc_id, &doc_ids, doc_ids_len);

            for (size_t j = 0; j < doc_ids_len; j++) {
                auto doc_id = doc_ids[j];
                auto reference_doc_references_copy = reference_doc_references;
                id_pairs.emplace_back(std::make_pair(doc_id, new single_filter_result_t(reference_doc_id,
                                                                                        std::move(reference_doc_references_copy),
                                                                                        false)));
                unique_doc_ids.insert(doc_id);
            }

            delete[] doc_ids;
        }

        if (id_pairs.empty()) {
            return Option(filter_result);
        }

        std::sort(id_pairs.begin(), id_pairs.end(), [](auto const& left, auto const& right) {
            return left.first < right.first;
        });

        filter_result.count = unique_doc_ids.size();
        filter_result.docs = new uint32_t[unique_doc_ids.size()];
        filter_result.coll_to_references = new std::map<std::string, reference_filter_result_t>[unique_doc_ids.size()] {};

        reference_filter_result_t previous_doc_references;
        for (uint32_t i = 0, previous_doc = id_pairs[0].first + 1, result_index = 0; i < id_pairs.size(); i++) {
            auto const& current_doc = id_pairs[i].first;
            auto& reference_result = id_pairs[i].second;

            if (current_doc != previous_doc) {
                filter_result.docs[result_index] = current_doc;
                if (result_index > 0) {
                    std::map<std::string, reference_filter_result_t> references;
                    references[ref_collection_name] = std::move(previous_doc_references);
                    filter_result.coll_to_references[result_index - 1] = std::move(references);
                }

                result_index++;
                previous_doc = current_doc;
                aggregate_nested_references(reference_result, previous_doc_references);
            } else {
                aggregate_nested_references(reference_result, previous_doc_references);
            }
        }

        if (previous_doc_references.count != 0) {
            std::map<std::string, reference_filter_result_t> references;
            references[ref_collection_name] = std::move(previous_doc_references);
            filter_result.coll_to_references[filter_result.count - 1] = std::move(references);
        }

        for (auto &item: id_pairs) {
            delete item.second;
        }

        return Option<filter_result_t>(filter_result);
    }

    // Collect all the doc ids from the reference ids.
    std::vector<std::pair<uint32_t, uint32_t>> id_pairs;
    std::unordered_set<uint32_t> unique_doc_ids;

    for (uint32_t i = 0; i < count; i++) {
        auto& reference_doc_id = reference_docs[i];
        size_t doc_ids_len = 0;
        uint32_t* doc_ids = nullptr;

        num_tree->search(NUM_COMPARATOR::EQUALS, reference_doc_id, &doc_ids, doc_ids_len);

        for (size_t j = 0; j < doc_ids_len; j++) {
            auto doc_id = doc_ids[j];
            id_pairs.emplace_back(std::make_pair(doc_id, reference_doc_id));
            unique_doc_ids.insert(doc_id);
        }
        delete[] doc_ids;
    }

    if (id_pairs.empty()) {
        return Option(filter_result);
    }

    std::sort(id_pairs.begin(), id_pairs.end(), [](auto const& left, auto const& right) {
        return left.first < right.first;
    });

    filter_result.count = unique_doc_ids.size();
    filter_result.docs = new uint32_t[unique_doc_ids.size()];
    filter_result.coll_to_references = new std::map<std::string, reference_filter_result_t>[unique_doc_ids.size()] {};

    std::vector<uint32_t> previous_doc_references;
    for (uint32_t i = 0, previous_doc = id_pairs[0].first + 1, result_index = 0; i < id_pairs.size(); i++) {
        auto const& current_doc = id_pairs[i].first;
        auto const& reference_doc_id = id_pairs[i].second;

        if (current_doc != previous_doc) {
            filter_result.docs[result_index] = current_doc;
            if (result_index > 0) {
                auto& reference_result = filter_result.coll_to_references[result_index - 1];

                auto r = reference_filter_result_t(previous_doc_references.size(),
                                                   new uint32_t[previous_doc_references.size()],
                                                   false);
                std::copy(previous_doc_references.begin(), previous_doc_references.end(), r.docs);
                reference_result[ref_collection_name] = std::move(r);

                previous_doc_references.clear();
            }

            result_index++;
            previous_doc = current_doc;
            previous_doc_references.push_back(reference_doc_id);
        } else {
            previous_doc_references.push_back(reference_doc_id);
        }
    }

    if (!previous_doc_references.empty()) {
        auto& reference_result = filter_result.coll_to_references[filter_result.count - 1];

        auto r = reference_filter_result_t(previous_doc_references.size(),
                                           new uint32_t[previous_doc_references.size()],
                                           false);
        std::copy(previous_doc_references.begin(), previous_doc_references.end(), r.docs);
        reference_result[ref_collection_name] = std::move(r);
    }

    return Option<filter_result_t>(filter_result);
}

Option<bool> Index::run_search(search_args* search_params, const std::string& collection_name,
                               const std::vector<facet_index_type_t>& facet_index_types, bool enable_typos_for_numerical_tokens,
                               bool enable_synonyms, bool synonym_prefix, uint32_t synonym_num_typos,
                               bool enable_typos_for_alpha_numerical_tokens, bool rerank_hybrid_matches) {

    auto res = search(search_params->field_query_tokens,
                  search_params->search_fields,
                  search_params->match_type,
                  search_params->filter_tree_root, search_params->facets, search_params->facet_query,
                  search_params->max_facet_values,
                  search_params->included_ids, search_params->excluded_ids,
                  search_params->sort_fields_std, search_params->num_typos,
                  search_params->topster, search_params->curated_topster,
                  search_params->fetch_size,
                  search_params->per_page, search_params->offset, search_params->token_order,
                  search_params->prefixes, search_params->drop_tokens_threshold,
                  search_params->all_result_ids_len, search_params->groups_processed,
                  search_params->searched_queries,
                  search_params->qtoken_set,
                  search_params->raw_result_kvs, search_params->override_result_kvs,
                  search_params->typo_tokens_threshold,
                  search_params->group_limit,
                  search_params->group_by_fields,
                  search_params->group_missing_values,
                  search_params->default_sorting_field,
                  search_params->prioritize_exact_match,
                  search_params->prioritize_token_position,
                  search_params->prioritize_num_matching_fields,
                  search_params->exhaustive_search,
                  search_params->concurrency,
                  search_params->search_cutoff_ms,
                  search_params->min_len_1typo,
                  search_params->min_len_2typo,
                  search_params->max_candidates,
                  search_params->infixes,
                  search_params->max_extra_prefix,
                  search_params->max_extra_suffix,
                  search_params->facet_query_num_typos,
                  search_params->filter_curated_hits,
                  search_params->split_join_tokens,
                  search_params->vector_query,
                  search_params->facet_sample_percent,
                  search_params->facet_sample_threshold,
                  collection_name,
                  search_params->drop_tokens_mode,
                  facet_index_types,
                  enable_typos_for_numerical_tokens,
                  enable_synonyms,
                  synonym_prefix,
                  synonym_num_typos,
                  search_params->enable_lazy_filter,
                  enable_typos_for_alpha_numerical_tokens,
                  search_params->max_filter_by_candidates,
                  rerank_hybrid_matches
    );

    return res;
}

void Index::collate_included_ids(const std::vector<token_t>& q_included_tokens,
                                 const std::map<size_t, std::map<size_t, uint32_t>> & included_ids_map,
                                 Topster*& curated_topster,
                                 std::vector<std::vector<art_leaf*>> & searched_queries) const {

    if(included_ids_map.empty()) {
        return;
    }

    for(const auto& pos_ids: included_ids_map) {
        const size_t outer_pos = pos_ids.first;

        for(const auto& index_seq_id: pos_ids.second) {
            uint32_t inner_pos = index_seq_id.first;
            uint32_t seq_id = index_seq_id.second;

            uint64_t distinct_id = outer_pos;                           // outer pos is the group distinct key
            uint64_t match_score = (64000 - outer_pos - inner_pos);    // both outer pos and inner pos inside group

            // LOG(INFO) << "seq_id: " << seq_id << " - " << match_score;

            int64_t scores[3];
            scores[0] = match_score;
            scores[1] = int64_t(1);
            scores[2] = int64_t(1);

            KV kv(0, seq_id, distinct_id, 0, scores);
            curated_topster->add(&kv);
        }
    }
}

void Index::concat_topster_ids(Topster*& topster, spp::sparse_hash_map<uint64_t, std::vector<KV*>>& topster_ids) {
    if(topster->distinct) {
        for(auto &group_topster_entry: topster->group_kv_map) {
            Topster* group_topster = group_topster_entry.second;
            for(const auto& map_kv: group_topster->kv_map) {
                topster_ids[map_kv.first].push_back(map_kv.second);
            }
        }
    } else {
        for(const auto& map_kv: topster->kv_map) {
            //LOG(INFO) << "map_kv.second.key: " << map_kv.second->key;
            //LOG(INFO) << "map_kv.first: " << map_kv.first;
            topster_ids[map_kv.first].push_back(map_kv.second);
        }
    }
}

bool Index::static_filter_query_eval(const override_t* override,
                                     std::vector<std::string>& tokens,
                                     filter_node_t*& filter_tree_root) const {
    std::string query = StringUtils::join(tokens, " ");
    bool tag_matched = (!override->rule.tags.empty() && override->rule.filter_by.empty() &&
                         override->rule.query.empty());

    bool wildcard_tag_matched = (override->rule.tags.size() == 1 && *override->rule.tags.begin() == "*");

    if (tag_matched || wildcard_tag_matched ||
        (override->rule.match == override_t::MATCH_EXACT && override->rule.normalized_query == query) ||
        (override->rule.match == override_t::MATCH_CONTAINS &&
         StringUtils::contains_word(query, override->rule.normalized_query))) {
        filter_node_t* new_filter_tree_root = nullptr;
        Option<bool> filter_op = filter::parse_filter_query(override->filter_by, search_schema,
                                                            store, "", new_filter_tree_root);
        if (filter_op.ok()) {
            if (filter_tree_root == nullptr) {
                filter_tree_root = new_filter_tree_root;
            } else {
                auto root = new filter_node_t(AND, filter_tree_root,
                                                        new_filter_tree_root);
                filter_tree_root = root;
            }
            return true;
        } else {
            delete new_filter_tree_root;
        }
    }

    return false;
}

bool Index::resolve_override(const std::vector<std::string>& rule_tokens, const bool exact_rule_match,
                             const std::vector<std::string>& query_tokens,
                             token_ordering token_order, std::set<std::string>& absorbed_tokens,
                             std::string& filter_by_clause, bool enable_typos_for_numerical_tokens,
                             bool enable_typos_for_alpha_numerical_tokens) const {

    bool resolved_override = false;
    size_t i = 0, j = 0;

    std::unordered_map<std::string, std::vector<std::string>> field_placeholder_tokens;

    while(i < rule_tokens.size()) {
        if(rule_tokens[i].front() == '{' && rule_tokens[i].back() == '}') {
            // found a field placeholder
            std::vector<std::string> field_names;
            std::string rule_part = rule_tokens[i];
            field_names.emplace_back(rule_part.erase(0, 1).erase(rule_part.size() - 1));

            // skip until we find a non-placeholder token
            i++;

            while(i < rule_tokens.size() && (rule_tokens[i].front() == '{' && rule_tokens[i].back() == '}')) {
                rule_part = rule_tokens[i];
                field_names.emplace_back(rule_part.erase(0, 1).erase(rule_part.size() - 1));
                i++;
            }

            std::vector<std::string> matched_tokens;

            // `i` now points to either end of array or at a non-placeholder rule token
            // end of array: add remaining query tokens as matched tokens
            // non-placeholder: skip query tokens until it matches a rule token

            while(j < query_tokens.size() && (i == rule_tokens.size() || rule_tokens[i] != query_tokens[j])) {
                matched_tokens.emplace_back(query_tokens[j]);
                j++;
            }

            resolved_override = true;

            // we try to map `field_names` against `matched_tokens` now
            for(size_t findex = 0; findex < field_names.size(); findex++) {
                const auto& field_name = field_names[findex];
                bool slide_window = (findex == 0);  // fields following another field should match exactly
                std::vector<std::string> field_absorbed_tokens;
                resolved_override &= check_for_overrides(token_order, field_name, slide_window,
                                                         exact_rule_match, matched_tokens, absorbed_tokens,
                                                         field_absorbed_tokens, enable_typos_for_numerical_tokens,
                                                         enable_typos_for_alpha_numerical_tokens);

                if(!resolved_override) {
                    goto RETURN_EARLY;
                }

                field_placeholder_tokens[field_name] = field_absorbed_tokens;
            }
        } else {
            // rule token is not a placeholder, so we have to skip the query tokens until it matches rule token
            while(j < query_tokens.size() && query_tokens[j] != rule_tokens[i]) {
                if(exact_rule_match) {
                    // a single mismatch is enough to fail exact match
                    return false;
                }
                j++;
            }

            // either we have exhausted all query tokens
            if(j == query_tokens.size()) {
                return false;
            }

            //  or query token matches rule token, so we can proceed

            i++;
            j++;
        }
    }

    RETURN_EARLY:

    if(!resolved_override || (exact_rule_match && query_tokens.size() != absorbed_tokens.size())) {
        return false;
    }

    // replace placeholder with field_absorbed_tokens in rule_tokens
    for(const auto& kv: field_placeholder_tokens) {
        std::string pattern = "{" + kv.first + "}";
        std::string replacement = StringUtils::join(kv.second, " ");
        StringUtils::replace_all(filter_by_clause, pattern, replacement);
    }

    return true;
}

void Index::process_filter_overrides(const std::vector<const override_t*>& filter_overrides,
                                     std::vector<std::string>& query_tokens,
                                     token_ordering token_order,
                                     filter_node_t*& filter_tree_root,
                                     std::vector<const override_t*>& matched_dynamic_overrides,
                                     nlohmann::json& override_metadata,
                                     bool enable_typos_for_numerical_tokens,
                                     bool enable_typos_for_alpha_numerical_tokens) const {
    std::shared_lock lock(mutex);

    for (auto& override : filter_overrides) {
        if (!override->rule.dynamic_query) {
            // Simple static filtering: add to filter_by and rewrite query if needed.
            // Check the original query and then the synonym variants until a rule matches.
            bool resolved_override = static_filter_query_eval(override, query_tokens, filter_tree_root);

            if (resolved_override) {
                if(override_metadata.empty()) {
                    override_metadata = override->metadata;
                }
                if (override->remove_matched_tokens) {
                    std::vector<std::string> rule_tokens;
                    Tokenizer(override->rule.query, true).tokenize(rule_tokens);
                    std::set<std::string> rule_token_set(rule_tokens.begin(), rule_tokens.end());
                    remove_matched_tokens(query_tokens, rule_token_set);
                }

                if (override->stop_processing) {
                    return;
                }
            }
        } else {
            // need to extract placeholder field names from the search query, filter on them and rewrite query
            // we will cover both original query and synonyms

            std::vector<std::string> rule_parts;
            StringUtils::split(override->rule.normalized_query, rule_parts, " ");

            bool exact_rule_match = override->rule.match == override_t::MATCH_EXACT;
            std::string filter_by_clause = override->filter_by;

            std::set<std::string> absorbed_tokens;
            bool resolved_override = resolve_override(rule_parts, exact_rule_match, query_tokens,
                                                      token_order, absorbed_tokens, filter_by_clause,
                                                      enable_typos_for_numerical_tokens,
                                                      enable_typos_for_alpha_numerical_tokens);

            if (resolved_override) {
                if(override_metadata.empty()) {
                    override_metadata = override->metadata;
                }

                filter_node_t* new_filter_tree_root = nullptr;
                Option<bool> filter_op = filter::parse_filter_query(filter_by_clause, search_schema,
                                                                    store, "", new_filter_tree_root);
                if (filter_op.ok()) {
                    // have to ensure that dropped hits take precedence over added hits
                    matched_dynamic_overrides.push_back(override);

                    if (override->remove_matched_tokens) {
                        std::vector<std::string>& tokens = query_tokens;
                        remove_matched_tokens(tokens, absorbed_tokens);
                    }

                    if (filter_tree_root == nullptr) {
                        filter_tree_root = new_filter_tree_root;
                    } else {
                        filter_node_t* root = new filter_node_t(AND, filter_tree_root,
                                                                new_filter_tree_root);
                        filter_tree_root = root;
                    }
                } else {
                    delete new_filter_tree_root;
                }

                if (override->stop_processing) {
                    return;
                }
            }
        }
    }
}

void Index::remove_matched_tokens(std::vector<std::string>& tokens, const std::set<std::string>& rule_token_set) {
    std::vector<std::string> new_tokens;

    for(std::string& token: tokens) {
        if(rule_token_set.count(token) == 0) {
            new_tokens.push_back(token);
        }
    }

    if(new_tokens.empty()) {
        tokens = {"*"};
    } else {
        tokens = new_tokens;
    }
}

bool Index::check_for_overrides(const token_ordering& token_order, const string& field_name, const bool slide_window,
                                bool exact_rule_match, std::vector<std::string>& tokens,
                                std::set<std::string>& absorbed_tokens,
                                std::vector<std::string>& field_absorbed_tokens,
                                bool enable_typos_for_numerical_tokens,
                                bool enable_typos_for_alpha_numerical_tokens) const {

    for(size_t window_len = tokens.size(); window_len > 0; window_len--) {
        for(size_t start_index = 0; start_index+window_len-1 < tokens.size(); start_index++) {
            std::vector<token_t> window_tokens;
            std::set<std::string> window_tokens_set;
            for (size_t i = start_index; i < start_index + window_len; i++) {
                bool is_prefix = (i == (start_index + window_len - 1));
                window_tokens.emplace_back(i, tokens[i], is_prefix, tokens[i].size(), 0);
                window_tokens_set.emplace(tokens[i]);
            }

            std::vector<facet> facets;
            std::vector<std::vector<art_leaf*>> searched_queries;
            Topster* topster = nullptr;
            spp::sparse_hash_map<uint64_t, uint32_t> groups_processed;
            uint32_t* result_ids = nullptr;
            size_t result_ids_len = 0;
            size_t field_num_results = 0;
            std::vector<std::string> group_by_fields;
            std::set<uint64> query_hashes;

            size_t num_toks_dropped = 0;

            auto field_it = search_schema.find(field_name);
            if(field_it == search_schema.end()) {
                continue;
            }

            std::vector<sort_by> sort_fields;
            std::vector<search_field_t> fq_fields;
            fq_fields.emplace_back(field_name, field_it.value().faceted_name(), 1, 0, false, enable_t::off);

            uint32_t* filter_ids = nullptr;
            filter_result_iterator_t filter_result_it(filter_ids, 0);
            std::array<spp::sparse_hash_map<uint32_t, int64_t, Hasher32>*, 3> field_values{};
            const std::vector<size_t> geopoint_indices;
            tsl::htrie_map<char, token_leaf> qtoken_set;

            auto fuzzy_search_fields_op = fuzzy_search_fields(
                    fq_fields, window_tokens, {}, text_match_type_t::max_score, nullptr, 0,
                    &filter_result_it, {}, {}, sort_fields, {0}, searched_queries,
                    qtoken_set, topster, groups_processed, result_ids, result_ids_len,
                    0, group_by_fields, false, true, false, false, query_hashes, MAX_SCORE, {false}, 1,
                    false, 4, 3, 7, 0, nullptr, field_values, geopoint_indices, "", true);

            if(!fuzzy_search_fields_op.ok()) {
                continue;
            }

            if(result_ids_len != 0) {
                // we need to narrow onto the exact matches
                std::vector<void*> posting_lists;
                art_tree* t = search_index.at(field_name);

                for(auto& w_token: window_tokens) {
                    art_leaf* leaf = (art_leaf *) art_search(t, (const unsigned char*) w_token.value.c_str(),
                                                             w_token.value.length()+1);
                    if(leaf == nullptr) {
                        continue;
                    }

                    posting_lists.push_back(leaf->values);
                }

                uint32_t* exact_strt_ids = new uint32_t[result_ids_len];
                size_t exact_strt_size = 0;

                posting_t::get_exact_matches(posting_lists, field_it.value().is_array(), result_ids, result_ids_len,
                                             exact_strt_ids, exact_strt_size);

                delete [] result_ids;
                delete [] exact_strt_ids;

                if(exact_strt_size != 0) {
                    // remove window_tokens from `tokens`
                    std::vector<std::string> new_tokens;
                    for(size_t new_i = start_index; new_i < tokens.size(); new_i++) {
                        const auto& token = tokens[new_i];
                        if(window_tokens_set.count(token) == 0) {
                            new_tokens.emplace_back(token);
                        } else {
                            absorbed_tokens.insert(token);
                            field_absorbed_tokens.emplace_back(token);
                        }
                    }

                    tokens = new_tokens;
                    return true;
                }
            }

            if(!slide_window) {
                break;
            }
        }
    }

    return false;
}

Option<bool> Index::search_infix(const std::string& query, const std::string& field_name, std::vector<uint32_t>& ids,
                                 const size_t max_extra_prefix, const size_t max_extra_suffix) const {

    auto infix_maps_it = infix_index.find(field_name);

    if(infix_maps_it == infix_index.end()) {
        return Option<bool>(400, "Could not find `" + field_name + "` in the infix index. Make sure to enable infix "
                                                                   "search by specifying `infix: true` in the schema.");
    }

    auto infix_sets = infix_maps_it->second;
    std::vector<art_leaf*> leaves;

    size_t num_processed = 0;
    std::mutex m_process;
    std::condition_variable cv_process;

    auto search_tree = search_index.at(field_name);

    const auto parent_search_begin = search_begin_us;
    const auto parent_search_stop_ms = search_stop_us;
    auto parent_search_cutoff = search_cutoff;

    for(auto infix_set: infix_sets) {
        thread_pool->enqueue([infix_set, &leaves, search_tree, &query, max_extra_prefix, max_extra_suffix,
                                     &num_processed, &m_process, &cv_process,
                                     &parent_search_begin, &parent_search_stop_ms, &parent_search_cutoff]() {

            search_begin_us = parent_search_begin;
            search_cutoff = false;
            auto op_search_stop_ms = parent_search_stop_ms/2;

            std::vector<art_leaf*> this_leaves;
            std::string key_buffer;
            size_t num_iterated = 0;

            for(auto it = infix_set->begin(); it != infix_set->end(); it++) {
                it.key(key_buffer);
                num_iterated++;

                auto start_index = key_buffer.find(query);
                if(start_index != std::string::npos && start_index <= max_extra_prefix &&
                   (key_buffer.size() - (start_index + query.size())) <= max_extra_suffix) {
                    art_leaf* l = (art_leaf *) art_search(search_tree,
                                                          (const unsigned char *) key_buffer.c_str(),
                                                          key_buffer.size()+1);
                    if(l != nullptr) {
                        this_leaves.push_back(l);
                    }
                }

                // check for search cutoff but only once every 2^10 docs to reduce overhead
                if(((num_iterated + 1) % (1 << 12)) == 0) {
                    if ((std::chrono::duration_cast<std::chrono::microseconds>(std::chrono::system_clock::now().
                        time_since_epoch()).count() - search_begin_us) > op_search_stop_ms) {
                        search_cutoff = true;
                        break;
                    }
                }
            }

            std::unique_lock<std::mutex> lock(m_process);
            leaves.insert(leaves.end(), this_leaves.begin(), this_leaves.end());
            num_processed++;
            parent_search_cutoff = parent_search_cutoff || search_cutoff;
            cv_process.notify_one();
        });
    }

    std::unique_lock<std::mutex> lock_process(m_process);
    cv_process.wait(lock_process, [&](){ return num_processed == infix_sets.size(); });
    search_cutoff = parent_search_cutoff;

    for(auto leaf: leaves) {
        posting_t::merge({leaf->values}, ids);
    }

    return Option<bool>(true);
}

Option<bool> Index::search(std::vector<query_tokens_t>& field_query_tokens, const std::vector<search_field_t>& the_fields,
                   const text_match_type_t match_type,
                   filter_node_t*& filter_tree_root, std::vector<facet>& facets, facet_query_t& facet_query,
                   const int max_facet_values,
                   const std::vector<std::pair<uint32_t, uint32_t>>& included_ids,
                   const std::vector<uint32_t>& excluded_ids, std::vector<sort_by>& sort_fields_std,
                   const std::vector<uint32_t>& num_typos, Topster*& topster, Topster*& curated_topster,
                   const size_t fetch_size,
                   const size_t per_page,
                   const size_t offset, const token_ordering token_order, const std::vector<bool>& prefixes,
                   const size_t drop_tokens_threshold, size_t& all_result_ids_len,
                   spp::sparse_hash_map<uint64_t, uint32_t>& groups_processed,
                   std::vector<std::vector<art_leaf*>>& searched_queries,
                   tsl::htrie_map<char, token_leaf>& qtoken_set,
                   std::vector<std::vector<KV*>>& raw_result_kvs, std::vector<std::vector<KV*>>& override_result_kvs,
                   const size_t typo_tokens_threshold, const size_t group_limit,
                   const std::vector<std::string>& group_by_fields,
                   const bool group_missing_values,
                   const string& default_sorting_field, bool prioritize_exact_match,
                   const bool prioritize_token_position, const bool prioritize_num_matching_fields, bool exhaustive_search,
                   size_t concurrency, size_t search_cutoff_ms, size_t min_len_1typo, size_t min_len_2typo,
                   size_t max_candidates, const std::vector<enable_t>& infixes, const size_t max_extra_prefix,
                   const size_t max_extra_suffix, const size_t facet_query_num_typos,
                   const bool filter_curated_hits, const enable_t split_join_tokens,
                   const vector_query_t& vector_query,
                   size_t facet_sample_percent, size_t facet_sample_threshold,
                   const std::string& collection_name,
                   const drop_tokens_param_t drop_tokens_mode,
                   const std::vector<facet_index_type_t>& facet_index_types,
                   bool enable_typos_for_numerical_tokens,
                   bool enable_synonyms, bool synonym_prefix,
                   uint32_t synonym_num_typos,
                   bool enable_lazy_filter,
                   bool enable_typos_for_alpha_numerical_tokens, const size_t& max_filter_by_candidates,
                   bool rerank_hybrid_matches) const {
    std::shared_lock lock(mutex);

    auto filter_result_iterator = new filter_result_iterator_t(collection_name, this, filter_tree_root,
                                                               enable_lazy_filter, max_filter_by_candidates,
                                                               search_begin_us, search_stop_us);
    std::unique_ptr<filter_result_iterator_t> filter_iterator_guard(filter_result_iterator);

    auto filter_init_op = filter_result_iterator->init_status();
    if (!filter_init_op.ok()) {
        return filter_init_op;
    }

#ifdef TEST_BUILD

    if (filter_result_iterator->approx_filter_ids_length > 20) {
        filter_result_iterator->compute_iterators();
    }
#else

    if (!enable_lazy_filter || filter_result_iterator->approx_filter_ids_length < COMPUTE_FILTER_ITERATOR_THRESHOLD) {
        filter_result_iterator->compute_iterators();
    }
#endif

    size_t topster_size = std::max<size_t>(fetch_size, DEFAULT_TOPSTER_SIZE);
    if(filter_result_iterator->approx_filter_ids_length != 0 && filter_result_iterator->reference.empty()) {
        topster_size = std::min<size_t>(topster_size, filter_result_iterator->approx_filter_ids_length);
    } else {
        topster_size = std::min<size_t>(topster_size, num_seq_ids());
    }
    topster_size = std::max((size_t)1, topster_size);  // needs to be atleast 1 since scoring is mandatory
    topster = new Topster(topster_size, group_limit);
    curated_topster = new Topster(topster_size, group_limit);

    std::set<uint32_t> curated_ids;
    std::map<size_t, std::map<size_t, uint32_t>> included_ids_map;  // outer pos => inner pos => list of IDs
    std::vector<uint32_t> included_ids_vec;
    std::unordered_set<uint32_t> excluded_group_ids;

    process_curated_ids(included_ids, excluded_ids, group_by_fields, group_limit, 
                        group_missing_values, filter_curated_hits,
                        filter_result_iterator, curated_ids, included_ids_map,
                        included_ids_vec, excluded_group_ids);
    collate_included_ids({}, included_ids_map, curated_topster, searched_queries);
    filter_result_iterator->reset();
    search_cutoff = search_cutoff || filter_result_iterator->validity == filter_result_iterator_t::timed_out;

    std::vector<uint32_t> curated_ids_sorted(curated_ids.begin(), curated_ids.end());
    std::sort(curated_ids_sorted.begin(), curated_ids_sorted.end());

    bool const& filter_by_provided = filter_tree_root != nullptr;
    bool const& no_filter_by_matches = filter_by_provided && filter_result_iterator->approx_filter_ids_length == 0;

    // If curation is not involved and there are no filter matches, return early.
    if (curated_ids_sorted.empty() && no_filter_by_matches) {
        return Option(true);
    }

    // Order of `fields` are used to sort results
    // auto begin = std::chrono::high_resolution_clock::now();
    uint32_t* all_result_ids = nullptr;

    const size_t num_search_fields = std::min(the_fields.size(), (size_t) FIELD_LIMIT_NUM);

    // handle exclusion of tokens/phrases
    uint32_t* exclude_token_ids = nullptr;
    size_t exclude_token_ids_size = 0;
    handle_exclusion(num_search_fields, field_query_tokens, the_fields, exclude_token_ids, exclude_token_ids_size);

    int sort_order[3];  // 1 or -1 based on DESC or ASC respectively
    std::array<spp::sparse_hash_map<uint32_t, int64_t, Hasher32>*, 3> field_values;
    std::vector<size_t> geopoint_indices;
    auto populate_op = populate_sort_mapping(sort_order, geopoint_indices, sort_fields_std, field_values);
    if (!populate_op.ok()) {
        return populate_op;
    }

    // Prepare excluded document IDs that we can later remove from the result set
    uint32_t* excluded_result_ids = nullptr;
    size_t excluded_result_ids_size = ArrayUtils::or_scalar(exclude_token_ids, exclude_token_ids_size,
                                                            &curated_ids_sorted[0], curated_ids_sorted.size(),
                                                            &excluded_result_ids);

    auto is_wildcard_query = !field_query_tokens.empty() && !field_query_tokens[0].q_include_tokens.empty() &&
                             field_query_tokens[0].q_include_tokens[0].value == "*";

    // phrase queries are handled as a filtering query
    bool is_wildcard_non_phrase_query = is_wildcard_query && field_query_tokens[0].q_phrases.empty();

    // handle phrase searches
    if (!field_query_tokens[0].q_phrases.empty()) {
        auto do_phrase_search_op = do_phrase_search(num_search_fields, the_fields, field_query_tokens,
                                                    sort_fields_std, searched_queries, group_limit, group_by_fields,
                                                    group_missing_values,
                                                    topster, sort_order, field_values, geopoint_indices, curated_ids_sorted,
                                                    filter_result_iterator, all_result_ids, all_result_ids_len,
                                                    groups_processed, curated_ids,
                                                    excluded_result_ids, excluded_result_ids_size, excluded_group_ids,
                                                    curated_topster, is_wildcard_query,
                                                    collection_name);

        filter_iterator_guard.release();
        filter_iterator_guard.reset(filter_result_iterator);

        if (!do_phrase_search_op.ok()) {
            delete [] all_result_ids;
            return do_phrase_search_op;
        }

        if (filter_result_iterator->approx_filter_ids_length == 0) {
            goto process_search_results;
        }
    }
    // for phrase query, parser will set field_query_tokens to "*", need to handle that
    if (is_wildcard_non_phrase_query) {
        if(!filter_by_provided && facets.empty() && group_by_fields.empty() && curated_ids.empty() &&
            vector_query.field_name.empty() && sort_fields_std.size() == 1 &&
            sort_fields_std[0].name == sort_field_const::seq_id && sort_fields_std[0].order == sort_field_const::desc) {
            // optimize for this path specifically
            std::vector<uint32_t> result_ids;
            auto it = seq_ids->new_rev_iterator();

            std::vector<group_by_field_it_t> group_by_field_it_vec;
            if (group_limit != 0) {
                group_by_field_it_vec = get_group_by_field_iterators(group_by_fields, true);
            }

            while (it.valid()) {
                uint32_t seq_id = it.id();
                uint64_t distinct_id = seq_id;
                if (group_limit != 0) {
                    distinct_id = 1;
                    for(auto& kv : group_by_field_it_vec) {
                        get_distinct_id(kv.it, seq_id, kv.is_array, group_missing_values, distinct_id, true);
                    }
                    if(excluded_group_ids.count(distinct_id) != 0) {
                        continue;
                    }

                    if(groups_processed.size() == fetch_size) {
                        break;
                    }
                }

                int64_t scores[3] = {0};
                scores[0] = seq_id;
                int64_t match_score_index = -1;

                result_ids.push_back(seq_id);
                KV kv(searched_queries.size(), seq_id, distinct_id, match_score_index, scores);
                int ret = topster->add(&kv);

                if(group_limit != 0 && ret < 2) {
                    groups_processed[distinct_id]++;
                }

                if (result_ids.size() == fetch_size && group_limit == 0) {
                    break;
                }

                it.previous();
            }

            all_result_ids_len = seq_ids->num_ids();
            goto process_search_results;
        }

        if (!vector_query.field_name.empty()) {
            auto k = vector_query.k == 0 ? std::max<size_t>(vector_query.k, fetch_size) : vector_query.k;

            VectorFilterFunctor filterFunctor(filter_result_iterator, excluded_result_ids, excluded_result_ids_size);
            auto& field_vector_index = vector_index.at(vector_query.field_name);

            if(vector_query.query_doc_given && filterFunctor(vector_query.seq_id)) {
                // since query doc will be omitted from results, we will request for 1 more doc
                k++;
            }

            filter_result_iterator->reset();

            std::vector<std::pair<float, single_filter_result_t>> dist_results;

            filter_result_iterator->compute_iterators();

            uint32_t filter_id_count = filter_result_iterator->approx_filter_ids_length;
            if (filter_by_provided && filter_id_count < vector_query.flat_search_cutoff) {
                while (filter_result_iterator->validity == filter_result_iterator_t::valid) {
                    auto seq_id = filter_result_iterator->seq_id;
                    auto filter_result = single_filter_result_t(seq_id, std::move(filter_result_iterator->reference));
                    filter_result_iterator->next();
                    std::vector<float> values;

                    try {
                        values = field_vector_index->vecdex->getDataByLabel<float>(seq_id);
                    } catch (...) {
                        // likely not found
                        continue;
                    }

                    float dist;
                    if (field_vector_index->distance_type == cosine) {
                        std::vector<float> normalized_q(vector_query.values.size());
                        hnsw_index_t::normalize_vector(vector_query.values, normalized_q);
                        dist = field_vector_index->space->get_dist_func()(normalized_q.data(), values.data(),
                                                                          &field_vector_index->num_dim);
                    } else {
                        dist = field_vector_index->space->get_dist_func()(vector_query.values.data(), values.data(),
                                                                          &field_vector_index->num_dim);
                    }

                    dist_results.emplace_back(dist, filter_result);
                }
            }
            filter_result_iterator->reset();
            search_cutoff = search_cutoff || filter_result_iterator->validity == filter_result_iterator_t::timed_out;

            if(!filter_by_provided ||
                (filter_id_count >= vector_query.flat_search_cutoff && filter_result_iterator->validity == filter_result_iterator_t::valid)) {
                dist_results.clear();

                std::vector<std::pair<float, size_t>> pairs;
                if(field_vector_index->distance_type == cosine) {
                    std::vector<float> normalized_q(vector_query.values.size());
                    hnsw_index_t::normalize_vector(vector_query.values, normalized_q);
                    pairs = field_vector_index->vecdex->searchKnnCloserFirst(normalized_q.data(), k, vector_query.ef, &filterFunctor);
                } else {
                    pairs = field_vector_index->vecdex->searchKnnCloserFirst(vector_query.values.data(), k, vector_query.ef, &filterFunctor);
                }

                std::sort(pairs.begin(), pairs.end(), [](auto& x, auto& y) {
                    return x.second < y.second;
                });

                filter_result_iterator->reset();

                if (!filter_result_iterator->reference.empty()) {
                    // We'll have to get the references of each document.
                    for (auto pair: pairs) {
                        if (filter_result_iterator->validity == filter_result_iterator_t::timed_out) {
                            // Overriding timeout since we need to get the references of matched docs.
                            filter_result_iterator->reset(true);
                            search_cutoff = true;
                        }

                        auto const& seq_id = pair.second;
                        if (filter_result_iterator->is_valid(seq_id, search_cutoff) != 1) {
                            continue;
                        }
                        // The seq_id must be valid otherwise it would've been filtered out upstream.
                        auto filter_result = single_filter_result_t(seq_id,
                                                                    std::move(filter_result_iterator->reference));
                        dist_results.emplace_back(pair.first, filter_result);
                    }
                } else {
                    for (const auto &pair: pairs) {
                        auto filter_result = single_filter_result_t(pair.second, {});
                        dist_results.emplace_back(pair.first, filter_result);
                    }
                }
            }

            std::vector<uint32_t> nearest_ids;
            std::vector<uint32_t> eval_filter_indexes;

            std::vector<group_by_field_it_t> group_by_field_it_vec;
            if (group_limit != 0) {
                group_by_field_it_vec = get_group_by_field_iterators(group_by_fields);
            }

            for (auto& dist_result : dist_results) {
                auto& seq_id = dist_result.second.seq_id;
                auto references = std::move(dist_result.second.reference_filter_results);

                if(vector_query.query_doc_given && vector_query.seq_id == seq_id) {
                    continue;
                }

                uint64_t distinct_id = seq_id;
                if (group_limit != 0) {
                    distinct_id = 1;
                    for(auto &kv : group_by_field_it_vec) {
                        get_distinct_id(kv.it, seq_id, kv.is_array, group_missing_values, distinct_id);
                    }

                    if(excluded_group_ids.count(distinct_id) != 0) {
                       continue;
                   }
                }

                auto vec_dist_score = (field_vector_index->distance_type == cosine) ? std::abs(dist_result.first) :
                                      dist_result.first;
                                      
                if(vec_dist_score > vector_query.distance_threshold) {
                    continue;
                }

                int64_t scores[3] = {0};
                int64_t match_score_index = -1;
                bool should_skip = false;

                auto compute_sort_scores_op = compute_sort_scores(sort_fields_std, sort_order, field_values,
                                                                  geopoint_indices, seq_id, references, eval_filter_indexes,
                                                                  0, scores, match_score_index, should_skip, vec_dist_score,
                                                                  collection_name);
                if (!compute_sort_scores_op.ok()) {
                    return compute_sort_scores_op;
                }

                if(should_skip) {
                    continue;
                }

                KV kv(searched_queries.size(), seq_id, distinct_id, match_score_index, scores, std::move(references));
                kv.vector_distance = vec_dist_score;
                int ret = topster->add(&kv);

                if(group_limit != 0 && ret < 2) {
                    groups_processed[distinct_id]++;
                }

                nearest_ids.push_back(seq_id);
            }

            if(!nearest_ids.empty()) {
                std::sort(nearest_ids.begin(), nearest_ids.end());  // seq_ids should be in ascending order
                all_result_ids = new uint32[nearest_ids.size()];
                std::copy(nearest_ids.begin(), nearest_ids.end(), all_result_ids);
                all_result_ids_len = nearest_ids.size();
            }
        } else {
            // if filters were not provided, use the seq_ids index to generate the list of all document ids
            if (!filter_by_provided) {
                filter_result_iterator = new filter_result_iterator_t(seq_ids->uncompress(), seq_ids->num_ids(),
                                                                      max_filter_by_candidates,
                                                                      search_begin_us, search_stop_us);
                filter_iterator_guard.reset(filter_result_iterator);
            }

            auto search_wildcard_op = search_wildcard(filter_tree_root, sort_fields_std, topster,
                                                      curated_topster, groups_processed, searched_queries, group_limit, group_by_fields,
                                                      group_missing_values,
                                                      curated_ids, curated_ids_sorted,
                                                      excluded_result_ids, excluded_result_ids_size, excluded_group_ids,
                                                      all_result_ids, all_result_ids_len,
                                                      filter_result_iterator, concurrency,
                                                      sort_order, field_values, geopoint_indices, collection_name);
            if (!search_wildcard_op.ok()) {
                return search_wildcard_op;
            }
        }

        uint32_t _all_result_ids_len = all_result_ids_len;
        curate_filtered_ids(curated_ids, excluded_result_ids,
                            excluded_result_ids_size, all_result_ids, _all_result_ids_len, curated_ids_sorted);
        all_result_ids_len = _all_result_ids_len;
    } else {
        // Non-wildcard
        // In multi-field searches, a record can be matched across different fields, so we use this for aggregation
        //begin = std::chrono::high_resolution_clock::now();

        // FIXME: needed?
        std::set<uint64> query_hashes;

        // resolve synonyms so that we can compute `syn_orig_num_tokens`
        std::vector<std::vector<token_t>> all_queries = {field_query_tokens[0].q_unstemmed_tokens.empty() ?
                                                          field_query_tokens[0].q_include_tokens : field_query_tokens[0].q_unstemmed_tokens};
        std::vector<std::vector<token_t>> q_pos_synonyms;
        std::vector<std::string> q_include_tokens;
        int syn_orig_num_tokens = -1;
        if(!field_query_tokens[0].q_unstemmed_tokens.empty()) {
            for(size_t j = 0; j < field_query_tokens[0].q_unstemmed_tokens.size(); j++) {
                q_include_tokens.push_back(field_query_tokens[0].q_unstemmed_tokens[j].value);
            }
        } else {
            for(size_t j = 0; j < field_query_tokens[0].q_include_tokens.size(); j++) {
                q_include_tokens.push_back(field_query_tokens[0].q_include_tokens[j].value);
            }
        }

        if(enable_synonyms) {
            synonym_index->synonym_reduction(q_include_tokens, field_query_tokens[0].q_synonyms,
                                             synonym_prefix, synonym_num_typos);
        }

        if(!field_query_tokens[0].q_synonyms.empty()) {
            syn_orig_num_tokens = field_query_tokens[0].q_include_tokens.size();
        }

        const bool& do_stemming = (search_schema.find(the_fields[0].name) != search_schema.end() && search_schema.at(the_fields[0].name).stem);
        for(const auto& q_syn_vec: field_query_tokens[0].q_synonyms) {
            std::vector<token_t> q_pos_syn;
            for(size_t j=0; j < q_syn_vec.size(); j++) {
                bool is_prefix = (j == q_syn_vec.size()-1);
                std::string token_val = q_syn_vec[j];
                if (do_stemming) {
                    auto stemmer = search_schema.at(the_fields[0].name).get_stemmer();
                    token_val = stemmer->stem(q_syn_vec[j]);
                }
                q_pos_syn.emplace_back(j, token_val, is_prefix, token_val.size(), 0);
            }

            q_pos_synonyms.push_back(q_pos_syn);
            all_queries.push_back(q_pos_syn);

            if((int)q_syn_vec.size() > syn_orig_num_tokens) {
                syn_orig_num_tokens = (int) q_syn_vec.size();
            }
        }

        auto fuzzy_search_fields_op = fuzzy_search_fields(the_fields, field_query_tokens[0].q_include_tokens, {}, match_type,
                                                          excluded_result_ids, excluded_result_ids_size,
                                                          filter_result_iterator, curated_ids_sorted,
                                                          excluded_group_ids, sort_fields_std, num_typos,
                                                          searched_queries, qtoken_set, topster, groups_processed,
                                                          all_result_ids, all_result_ids_len,
                                                          group_limit, group_by_fields, group_missing_values, prioritize_exact_match,
                                                          prioritize_token_position, prioritize_num_matching_fields,
                                                          query_hashes, token_order, prefixes,
                                                          typo_tokens_threshold, exhaustive_search,
                                                          max_candidates, min_len_1typo, min_len_2typo,
                                                          syn_orig_num_tokens, sort_order, field_values, geopoint_indices,
                                                          collection_name, enable_typos_for_numerical_tokens,
                                                          enable_typos_for_alpha_numerical_tokens);
        if (!fuzzy_search_fields_op.ok()) {
            return fuzzy_search_fields_op;
        }

        // try split/joining tokens if no results are found
        if(split_join_tokens == always || (all_result_ids_len == 0 && split_join_tokens == fallback)) {
            std::vector<std::vector<std::string>> space_resolved_queries;

            for (size_t i = 0; i < num_search_fields; i++) {
                std::vector<std::string> orig_q_include_tokens;
                for(auto& q_include_token: field_query_tokens[i].q_include_tokens) {
                    orig_q_include_tokens.push_back(q_include_token.value);
                }

                resolve_space_as_typos(orig_q_include_tokens, the_fields[i].name,space_resolved_queries);

                if (!space_resolved_queries.empty()) {
                    break;
                }
            }

            // only one query is resolved for now, so just use that
            if (!space_resolved_queries.empty()) {
                const auto& resolved_query = space_resolved_queries[0];
                std::vector<token_t> resolved_tokens;

                for(size_t j=0; j < resolved_query.size(); j++) {
                    bool is_prefix = (j == resolved_query.size()-1);
                    resolved_tokens.emplace_back(j, space_resolved_queries[0][j], is_prefix,
                                                 space_resolved_queries[0][j].size(), 0);
                }

                auto fuzzy_search_fields_op = fuzzy_search_fields(the_fields, resolved_tokens, {}, match_type, excluded_result_ids,
                                                                  excluded_result_ids_size, filter_result_iterator, curated_ids_sorted,
                                                                  excluded_group_ids,
                                                                  sort_fields_std, num_typos, searched_queries,
                                                                  qtoken_set, topster, groups_processed,
                                                                  all_result_ids, all_result_ids_len,
                                                                  group_limit, group_by_fields, group_missing_values, 
                                                                  prioritize_exact_match, prioritize_token_position, 
                                                                  prioritize_num_matching_fields, 
                                                                  query_hashes, token_order,
                                                                  prefixes, typo_tokens_threshold, exhaustive_search,
                                                                  max_candidates, min_len_1typo, min_len_2typo,
                                                                  syn_orig_num_tokens, sort_order, field_values, geopoint_indices,
                                                                  collection_name);
                if (!fuzzy_search_fields_op.ok()) {
                    return fuzzy_search_fields_op;
                }
            }
        }

        // do synonym based searches
       auto do_synonym_search_op = do_synonym_search(the_fields, match_type, filter_tree_root,
                                                     sort_fields_std, curated_topster, token_order, 0, group_limit,
                                                     group_by_fields, group_missing_values, prioritize_exact_match, prioritize_token_position,
                                                     prioritize_num_matching_fields, exhaustive_search, concurrency, prefixes,
                                                     min_len_1typo, min_len_2typo, max_candidates, curated_ids, curated_ids_sorted,
                                                     excluded_result_ids, excluded_result_ids_size, excluded_group_ids,
                                                     topster, q_pos_synonyms, syn_orig_num_tokens,
                                                     groups_processed, searched_queries, all_result_ids, all_result_ids_len,
                                                     filter_result_iterator, query_hashes,
                                                     sort_order, field_values, geopoint_indices,
                                                     qtoken_set, collection_name);
        if (!do_synonym_search_op.ok()) {
            return do_synonym_search_op;
        }

        filter_result_iterator->reset();
        search_cutoff = search_cutoff || filter_result_iterator->validity == filter_result_iterator_t::timed_out;

        // gather up both original query and synonym queries and do drop tokens

        if (exhaustive_search || all_result_ids_len < drop_tokens_threshold) {
            for (size_t qi = 0; qi < all_queries.size(); qi++) {
                auto& orig_tokens = all_queries[qi];
                size_t num_tokens_dropped = 0;
                size_t total_dirs_done = 0;

                // NOTE: when dropping both sides we will ignore exhaustive search

                auto curr_direction = drop_tokens_mode.mode;
                bool drop_both_sides = false;

                if(drop_tokens_mode.mode == both_sides) {
                    if(orig_tokens.size() <= drop_tokens_mode.token_limit) {
                        drop_both_sides = true;
                    } else {
                        curr_direction = right_to_left;
                    }
                }

                while(exhaustive_search || all_result_ids_len < drop_tokens_threshold || drop_both_sides) {
                    // When atleast two tokens from the query are available we can drop one
                    std::vector<token_t> truncated_tokens;
                    std::vector<token_t> dropped_tokens;

                    if(num_tokens_dropped >= orig_tokens.size() - 1) {
                        // swap direction and reset counter
                        curr_direction = (curr_direction == right_to_left) ? left_to_right : right_to_left;
                        num_tokens_dropped = 0;
                        total_dirs_done++;
                    }

                    if(orig_tokens.size() > 1 && total_dirs_done < 2) {
                        bool prefix_search = false;
                        if (curr_direction == right_to_left) {
                            // drop from right
                            size_t truncated_len = orig_tokens.size() - num_tokens_dropped - 1;
                            for (size_t i = 0; i < orig_tokens.size(); i++) {
                                if(i < truncated_len) {
                                    truncated_tokens.emplace_back(orig_tokens[i]);
                                } else {
                                    dropped_tokens.emplace_back(orig_tokens[i]);
                                }
                            }
                        } else {
                            // drop from left
                            prefix_search = true;
                            size_t start_index = (num_tokens_dropped + 1);
                            for(size_t i = 0; i < orig_tokens.size(); i++) {
                                if(i >= start_index) {
                                    truncated_tokens.emplace_back(orig_tokens[i]);
                                } else {
                                    dropped_tokens.emplace_back(orig_tokens[i]);
                                }
                            }
                        }

                        num_tokens_dropped++;
                        std::vector<bool> drop_token_prefixes;

                        for (const auto p : prefixes) {
                            drop_token_prefixes.push_back(p && prefix_search);
                        }

                        auto fuzzy_search_fields_op = fuzzy_search_fields(the_fields, truncated_tokens, dropped_tokens, match_type,
                                                                          excluded_result_ids, excluded_result_ids_size,
                                                                          filter_result_iterator,
                                                                          curated_ids_sorted, excluded_group_ids,
                                                                          sort_fields_std, num_typos, searched_queries,
                                                                          qtoken_set, topster, groups_processed, 
                                                                          all_result_ids, all_result_ids_len,
                                                                          group_limit, group_by_fields, group_missing_values,
                                                                          prioritize_exact_match, prioritize_token_position, 
                                                                          prioritize_num_matching_fields, query_hashes,
                                                                          token_order, prefixes, typo_tokens_threshold,
                                                                          exhaustive_search, max_candidates, min_len_1typo,
                                                                          min_len_2typo, -1, sort_order, field_values, geopoint_indices,
                                                                          collection_name);
                        if (!fuzzy_search_fields_op.ok()) {
                            return fuzzy_search_fields_op;
                        }

                    } else {
                        break;
                    }
                }
            }
        }

        auto do_infix_search_op =  do_infix_search(num_search_fields, the_fields, infixes, sort_fields_std,
                                                   searched_queries,
                                                   group_limit, group_by_fields, group_missing_values,
                                                   max_extra_prefix, max_extra_suffix,
                                                   field_query_tokens[0].q_include_tokens,
                                                   topster, filter_result_iterator,
                                                   sort_order, field_values, geopoint_indices,
                                                   curated_ids_sorted, excluded_group_ids,
                                                   all_result_ids, all_result_ids_len, groups_processed,
                                                   collection_name);
        if (!do_infix_search_op.ok()) {
            return do_infix_search_op;
        }

        filter_result_iterator->reset();
        search_cutoff = search_cutoff || filter_result_iterator->validity == filter_result_iterator_t::timed_out;

        if(!vector_query.field_name.empty()) {
            // check at least one of sort fields is text match
            bool has_text_match = false;
            for(auto& sort_field : sort_fields_std) {
                if(sort_field.name == sort_field_const::text_match) {
                    has_text_match = true;
                    break;
                }
            }

            if(has_text_match) {
                // For hybrid search, we need to give weight to text match and vector search
                const float VECTOR_SEARCH_WEIGHT = vector_query.alpha;
                const float TEXT_MATCH_WEIGHT = 1.0 - VECTOR_SEARCH_WEIGHT;

                VectorFilterFunctor filterFunctor(filter_result_iterator, excluded_result_ids, excluded_result_ids_size);
                auto& field_vector_index = vector_index.at(vector_query.field_name);

                std::vector<std::pair<float, size_t>> dist_labels;
                // use k as 100 by default for ensuring results stability in pagination
                size_t default_k = 100;
                auto k = vector_query.k == 0 ? std::max<size_t>(fetch_size, default_k) : vector_query.k;
                if(field_vector_index->distance_type == cosine) {
                    std::vector<float> normalized_q(vector_query.values.size());
                    hnsw_index_t::normalize_vector(vector_query.values, normalized_q);
                    dist_labels = field_vector_index->vecdex->searchKnnCloserFirst(normalized_q.data(), k, vector_query.ef, &filterFunctor);
                } else {
                    dist_labels = field_vector_index->vecdex->searchKnnCloserFirst(vector_query.values.data(), k, vector_query.ef, &filterFunctor);
                }
                filter_result_iterator->reset();
                search_cutoff = search_cutoff || filter_result_iterator->validity == filter_result_iterator_t::timed_out;

                std::vector<std::pair<uint32_t,float>> vec_results;
                for (const auto& dist_label : dist_labels) {
                    uint32_t seq_id = dist_label.second;

                    auto vec_dist_score = (field_vector_index->distance_type == cosine) ? std::abs(dist_label.first) :
                                            dist_label.first;
                    if(vec_dist_score > vector_query.distance_threshold) {
                        continue;
                    }
                    vec_results.emplace_back(seq_id, vec_dist_score);
                }

                // iteration needs to happen on sorted sequence ID but score wise sort needed for compute rank fusion
                std::sort(vec_results.begin(), vec_results.end(), [](const auto& a, const auto& b) {
                    return a.second < b.second;
                });

                std::unordered_map<uint32_t, uint32_t> seq_id_to_rank;

                for(size_t vec_index = 0; vec_index < vec_results.size(); vec_index++) {
                    seq_id_to_rank.emplace(vec_results[vec_index].first, vec_index);
                }

                std::sort(vec_results.begin(), vec_results.end(), [](const auto& a, const auto& b) {
                    return a.first < b.first;
                });

                std::vector<KV*> kvs;
                if(group_limit != 0) {
                    for(auto& kv_map : topster->group_kv_map) {
                        for(int i = 0; i < kv_map.second->size; i++) {
                            kvs.push_back(kv_map.second->getKV(i));
                        }
                    }
                    
                    std::sort(kvs.begin(), kvs.end(), Topster::is_greater);
                } else {
                    topster->sort();
                }

                // Reciprocal rank fusion
                // Score is  sum of (1 / rank_of_document) * WEIGHT from each list (text match and vector search)
                auto size = (group_limit != 0) ? kvs.size() : topster->size;
                for(uint32_t i = 0; i < size; i++) {
                    auto result = (group_limit != 0) ? kvs[i] : topster->getKV(i);
                    if(result->match_score_index < 0 || result->match_score_index > 2) {
                        continue;
                    }
                    // (1 / rank_of_document) * WEIGHT)

                    result->text_match_score = result->scores[result->match_score_index];
                    result->scores[result->match_score_index] = float_to_int64_t((1.0 / (i + 1)) * TEXT_MATCH_WEIGHT);
                }

                std::vector<uint32_t> vec_search_ids;  // list of IDs found only in vector search
                std::vector<uint32_t> eval_filter_indexes;

                std::vector<group_by_field_it_t> group_by_field_it_vec;
                if (group_limit != 0) {
                    group_by_field_it_vec = get_group_by_field_iterators(group_by_fields);
                }

                for(size_t res_index = 0; res_index < vec_results.size() &&
                                filter_result_iterator->validity != filter_result_iterator_t::timed_out; res_index++) {
                    auto& vec_result = vec_results[res_index];
                    auto seq_id = vec_result.first;

                    if (filter_by_provided && filter_result_iterator->is_valid(seq_id) != 1) {
                        continue;
                    }
                    auto references = std::move(filter_result_iterator->reference);
                    filter_result_iterator->reset();

                    KV* found_kv = nullptr;
                    if(group_limit != 0) {
                        for(auto& kv : kvs) {
                            if(kv->key == seq_id) {
                                found_kv = kv;
                                break;
                            }
                        }
                    } else {
                        auto result_it = topster->kv_map.find(seq_id);
                        if(result_it != topster->kv_map.end()) {
                            found_kv = result_it->second;
                        }
                    }
                    if(found_kv) {
                        if(found_kv->match_score_index < 0 || found_kv->match_score_index > 2) {
                            continue;
                        }

                        // result overlaps with keyword search: we have to combine the scores

                        // old_score + (1 / rank_of_document) * WEIGHT)
                        found_kv->vector_distance = vec_result.second;
                        found_kv->text_match_score  = found_kv->scores[found_kv->match_score_index];
                        int64_t match_score = float_to_int64_t(
                                (int64_t_to_float(found_kv->scores[found_kv->match_score_index])) +
                                ((1.0 / (seq_id_to_rank[seq_id] + 1)) * VECTOR_SEARCH_WEIGHT));
                        int64_t match_score_index = -1;
                        int64_t scores[3] = {0};
                        bool should_skip = false;

                        auto compute_sort_scores_op = compute_sort_scores(sort_fields_std, sort_order, field_values,
                                                                          geopoint_indices, seq_id, references, eval_filter_indexes,
                                                                          match_score, scores, match_score_index, should_skip,
                                                                          vec_result.second, collection_name);
                        if (!compute_sort_scores_op.ok()) {
                            return compute_sort_scores_op;
                        }

                        if(should_skip) {
                            continue;
                        }

                        for(int i = 0; i < 3; i++) {
                            found_kv->scores[i] = scores[i];
                        }

                        found_kv->match_score_index = match_score_index;

                    } else {
                        // Result has been found only in vector search: we have to add it to both KV and result_ids
                        // (1 / rank_of_document) * WEIGHT)
                        int64_t scores[3] = {0};
                        int64_t match_score = float_to_int64_t((1.0 / (seq_id_to_rank[seq_id] + 1)) * VECTOR_SEARCH_WEIGHT);
                        int64_t match_score_index = -1;
                        bool should_skip = false;

                        auto compute_sort_scores_op = compute_sort_scores(sort_fields_std, sort_order, field_values,
                                                                          geopoint_indices, seq_id, references, eval_filter_indexes,
                                                                          match_score, scores, match_score_index, should_skip,
                                                                          vec_result.second, collection_name);
                        if (!compute_sort_scores_op.ok()) {
                            return compute_sort_scores_op;
                        }

                        if(should_skip) {
                            continue;
                        }

                        uint64_t distinct_id = seq_id;
                        if (group_limit != 0) {
                            distinct_id = 1;

                            for(auto& kv : group_by_field_it_vec) {
                                get_distinct_id(kv.it, seq_id, kv.is_array, group_missing_values, distinct_id);
                            }

                            if(excluded_group_ids.count(distinct_id) != 0) {
                                continue;
                            }
                        }
                        KV kv(searched_queries.size(), seq_id, distinct_id, match_score_index, scores, std::move(references));
                        kv.text_match_score = 0;
                        kv.vector_distance = vec_result.second;

                        auto ret = topster->add(&kv);
                        vec_search_ids.push_back(seq_id);

                        if(group_limit != 0 && ret < 2) {
                            groups_processed[distinct_id]++;
                        }
                    }
                }
                search_cutoff = search_cutoff || filter_result_iterator->validity == filter_result_iterator_t::timed_out;

                if(!vec_search_ids.empty()) {
                    uint32_t* new_all_result_ids = nullptr;
                    all_result_ids_len = ArrayUtils::or_scalar(all_result_ids, all_result_ids_len, &vec_search_ids[0],
                                                               vec_search_ids.size(), &new_all_result_ids);
                    delete[] all_result_ids;
                    all_result_ids = new_all_result_ids;
                }
            }
        }

        /*auto timeMillis0 = std::chrono::duration_cast<std::chrono::milliseconds>(
                 std::chrono::high_resolution_clock::now() - begin0).count();
         LOG(INFO) << "Time taken for multi-field aggregation: " << timeMillis0 << "ms";*/

    }

    //LOG(INFO) << "topster size: " << topster->size;

    process_search_results:

    //for hybrid search, optionally compute aux scores
    if(!vector_query.field_name.empty() && !is_wildcard_query && rerank_hybrid_matches) {
        compute_aux_scores(topster, the_fields, field_query_tokens[0].q_include_tokens, searched_queries.size(),
                           sort_fields_std, sort_order, vector_query);
        compute_aux_scores(curated_topster, the_fields, field_query_tokens[0].q_include_tokens, searched_queries.size(),
                           sort_fields_std, sort_order, vector_query);
    }

    topster->sort();
    curated_topster->sort();

    Collection::populate_result_kvs(topster, raw_result_kvs, groups_processed, sort_fields_std);
    Collection::populate_result_kvs(curated_topster, override_result_kvs, groups_processed, sort_fields_std);
    std::vector<uint32_t> top_k_result_ids, top_k_curated_result_ids;
    std::vector<facet> top_k_facets;

    delete [] exclude_token_ids;
    delete [] excluded_result_ids;

    bool estimate_facets = (facet_sample_percent > 0 && facet_sample_percent < 100 &&
                            all_result_ids_len > facet_sample_threshold);
    bool is_wildcard_no_filter_query = is_wildcard_non_phrase_query && !filter_by_provided && vector_query.field_name.empty();

    if(!facets.empty()) {
        const size_t num_threads = std::min(concurrency, all_result_ids_len);

        const size_t window_size = (num_threads == 0) ? 0 :
                                   (all_result_ids_len + num_threads - 1) / num_threads;  // rounds up
        size_t num_processed = 0;
        std::mutex m_process;
        std::condition_variable cv_process;

        std::vector<facet_info_t> facet_infos(facets.size());
        compute_facet_infos(facets, facet_query, facet_query_num_typos, all_result_ids, all_result_ids_len,
                            group_by_fields, group_limit, is_wildcard_no_filter_query,
                            max_candidates, facet_infos, facet_index_types);

        std::vector<std::vector<facet>> facet_batches(num_threads);
        std::vector<std::vector<facet>> value_facets(concurrency);

        size_t num_value_facets = 0;

        for(size_t i = 0; i < facets.size(); i++) {
            const auto& this_facet = facets[i];
            //process facets separately which has top_k set to true
            if(this_facet.is_top_k) {
                top_k_facets.emplace_back(this_facet.field_name, this_facet.orig_index, this_facet.is_top_k, this_facet.facet_range_map,
                                          this_facet.is_range_query, this_facet.is_sort_by_alpha, this_facet.sort_order, this_facet.sort_field);
                continue;
            }

            if(facet_infos[i].use_value_index) {
                // value based faceting on a single thread
                value_facets[num_value_facets % num_threads].emplace_back(this_facet.field_name, this_facet.orig_index,
                                          this_facet.is_top_k, this_facet.facet_range_map,
                                          this_facet.is_range_query, this_facet.is_sort_by_alpha,
                                          this_facet.sort_order, this_facet.sort_field);
                num_value_facets++;
                continue;
            }

            for(size_t j = 0; j < num_threads; j++) {
                facet_batches[j].emplace_back(this_facet.field_name, this_facet.orig_index, this_facet.is_top_k,
                                              this_facet.facet_range_map, this_facet.is_range_query,
                                              this_facet.is_sort_by_alpha, this_facet.sort_order, this_facet.sort_field);
            }
        }

        size_t num_queued = 0;
        size_t result_index = 0;

        const auto parent_search_begin = search_begin_us;
        const auto parent_search_stop_ms = search_stop_us;
        auto parent_search_cutoff = search_cutoff;

        //auto beginF = std::chrono::high_resolution_clock::now();

        if(top_k_facets.size() >  0) {
            get_top_k_result_ids(raw_result_kvs, top_k_result_ids);

            do_facets(top_k_facets, facet_query, estimate_facets, facet_sample_percent,
                      facet_infos, group_limit, group_by_fields, group_missing_values, top_k_result_ids.data(),
                      top_k_result_ids.size(), max_facet_values, is_wildcard_no_filter_query,
                      facet_index_types);
        }

        for(size_t thread_id = 0; thread_id < num_threads && result_index < all_result_ids_len; thread_id++) {
            size_t batch_res_len = window_size;

            if(result_index + window_size > all_result_ids_len) {
                batch_res_len = all_result_ids_len - result_index;
            }

            if(facet_batches[thread_id].empty()) {
                continue;
            }

            uint32_t* batch_result_ids = all_result_ids + result_index;
            num_queued++;

            thread_pool->enqueue([this, thread_id, &facets, &facet_batches, &facet_query, group_limit, group_by_fields,
                                         batch_result_ids, batch_res_len, &facet_infos, max_facet_values,
                                         is_wildcard_no_filter_query, estimate_facets,
                                         facet_sample_percent, group_missing_values,
                                         &parent_search_begin, &parent_search_stop_ms, &parent_search_cutoff,
                                         &num_processed, &m_process, &cv_process, &facet_index_types]() {
                search_begin_us = parent_search_begin;
                search_stop_us = parent_search_stop_ms;
                search_cutoff = false;

                auto fq = facet_query;
                do_facets(facet_batches[thread_id], fq, estimate_facets, facet_sample_percent,
                          facet_infos, group_limit, group_by_fields, group_missing_values,
                          batch_result_ids, batch_res_len, max_facet_values,
                          is_wildcard_no_filter_query, facet_index_types);

                std::unique_lock<std::mutex> lock(m_process);

                auto& facet_batch = facet_batches[thread_id];
                for(auto& this_facet : facet_batch) {
                    auto& acc_facet = facets[this_facet.orig_index];
                    aggregate_facet(group_limit, this_facet, acc_facet);
                }

                num_processed++;
                parent_search_cutoff = parent_search_cutoff || search_cutoff;
                cv_process.notify_one();
            });

            result_index += batch_res_len;
        }

        // do value based faceting field-wise parallel but on the entire result set
        for(size_t thread_id = 0; thread_id < concurrency && num_value_facets > 0; thread_id++) {
            if(value_facets[thread_id].empty()) {
                continue;
            }

            num_queued++;

            thread_pool->enqueue([this, thread_id, &facets, &value_facets, &facet_query, group_limit, group_by_fields,
                                         all_result_ids, all_result_ids_len, &facet_infos, max_facet_values,
                                         is_wildcard_no_filter_query, estimate_facets,
                                         facet_sample_percent, group_missing_values,
                                         &parent_search_begin, &parent_search_stop_ms, &parent_search_cutoff,
                                         &num_processed, &m_process, &cv_process, facet_index_types]() {
                search_begin_us = parent_search_begin;
                search_stop_us = parent_search_stop_ms;
                search_cutoff = false;

                auto fq = facet_query;

                do_facets({value_facets[thread_id]}, fq, estimate_facets, facet_sample_percent,
                          facet_infos, group_limit, group_by_fields, group_missing_values,
                          all_result_ids, all_result_ids_len, max_facet_values,
                          is_wildcard_no_filter_query, facet_index_types);

                std::unique_lock<std::mutex> lock(m_process);

                for(auto& this_facet : value_facets[thread_id]) {
                    auto& acc_facet = facets[this_facet.orig_index];
                    aggregate_facet(group_limit, this_facet, acc_facet);
                }

                num_processed++;
                parent_search_cutoff = parent_search_cutoff || search_cutoff;
                cv_process.notify_one();
            });
        }

        std::unique_lock<std::mutex> lock_process(m_process);
        cv_process.wait(lock_process, [&](){ return num_processed == num_queued; });
        search_cutoff = parent_search_cutoff;

        for(auto & acc_facet: facets) {
            for(auto& facet_kv: acc_facet.result_map) {
                if(group_limit) {
                    facet_kv.second.count = acc_facet.hash_groups[facet_kv.first].size();
                }

                if(estimate_facets) {
                    facet_kv.second.count = size_t(double(facet_kv.second.count) * (100.0f / facet_sample_percent));
                }
            }

            // value_result_map already contains the scaled counts

            if(estimate_facets) {
                acc_facet.sampled = true;
            }
        }

        /*long long int timeMillisF = std::chrono::duration_cast<std::chrono::milliseconds>(
                std::chrono::high_resolution_clock::now() - beginF).count();
        LOG(INFO) << "Time for faceting: " << timeMillisF;*/
    }

    std::vector<facet_info_t> facet_infos(facets.size());
    compute_facet_infos(facets, facet_query, facet_query_num_typos,
                        &included_ids_vec[0], included_ids_vec.size(), group_by_fields,
                        group_limit, is_wildcard_no_filter_query,
                        max_candidates, facet_infos, facet_index_types);
    do_facets(facets, facet_query, estimate_facets, facet_sample_percent,
              facet_infos, group_limit, group_by_fields, group_missing_values, &included_ids_vec[0], 
              included_ids_vec.size(), max_facet_values, is_wildcard_no_filter_query,
              facet_index_types);

    if(top_k_facets.size() >  0) {
        get_top_k_result_ids(override_result_kvs, top_k_curated_result_ids);
        do_facets(top_k_facets, facet_query, estimate_facets, facet_sample_percent,
                  facet_infos, group_limit, group_by_fields, group_missing_values, top_k_curated_result_ids.data(),
                  top_k_curated_result_ids.size(), max_facet_values, is_wildcard_no_filter_query,
                  facet_index_types);
    }

    all_result_ids_len += curated_topster->size;

    if(!included_ids_map.empty() && group_limit != 0) {
        for (auto &acc_facet: facets) {
            for (auto &facet_kv: acc_facet.result_map) {
                facet_kv.second.count = acc_facet.hash_groups[facet_kv.first].size();

                if (estimate_facets) {
                    facet_kv.second.count = size_t(double(facet_kv.second.count) * (100.0f / facet_sample_percent));
                }
            }

            if (estimate_facets) {
                acc_facet.sampled = true;
            }
        }
    }

    //copy top_k facets data
    if(!top_k_facets.empty()) {
        for(auto& this_facet : top_k_facets) {
            auto& acc_facet = facets[this_facet.orig_index];
            aggregate_facet(group_limit, this_facet, acc_facet);
        }
    }

    delete [] all_result_ids;

    //LOG(INFO) << "all_result_ids_len " << all_result_ids_len << " for index " << name;
    //long long int timeMillis = std::chrono::duration_cast<std::chrono::milliseconds>(std::chrono::high_resolution_clock::now() - begin).count();
    //LOG(INFO) << "Time taken for result calc: " << timeMillis << "ms";

    return Option(true);
}

void Index::aggregate_facet(const size_t group_limit, facet& this_facet, facet& acc_facet) const {
    acc_facet.is_intersected = this_facet.is_intersected;
    acc_facet.is_sort_by_alpha = this_facet.is_sort_by_alpha;
    acc_facet.sort_order = this_facet.sort_order;
    acc_facet.sort_field = this_facet.sort_field;

    for(auto & facet_kv: this_facet.result_map) {
        uint32_t fhash = 0;
        if(group_limit) {
            fhash = facet_kv.first;
            // we have to add all group sets
            acc_facet.hash_groups[fhash].insert(
                this_facet.hash_groups[fhash].begin(),
                this_facet.hash_groups[fhash].end()
            );
        } else {
            size_t count = 0;
            if (acc_facet.result_map.count(facet_kv.first) == 0) {
                // not found, so set it
                count = facet_kv.second.count;
            } else {
                count = acc_facet.result_map[facet_kv.first].count + facet_kv.second.count;
            }
            acc_facet.result_map[facet_kv.first].count = count;
        }

        acc_facet.result_map[facet_kv.first].doc_id = facet_kv.second.doc_id;
        acc_facet.result_map[facet_kv.first].array_pos = facet_kv.second.array_pos;
        acc_facet.result_map[facet_kv.first].sort_field_val = facet_kv.second.sort_field_val;

        acc_facet.hash_tokens[facet_kv.first] = this_facet.hash_tokens[facet_kv.first];
    }

    for(auto& facet_kv: this_facet.value_result_map) {
        size_t count = 0;
        if(acc_facet.value_result_map.count(facet_kv.first) == 0) {
            // not found, so set it
            count = facet_kv.second.count;
        } else {
            count = acc_facet.value_result_map[facet_kv.first].count + facet_kv.second.count;
        }

        acc_facet.value_result_map[facet_kv.first].count = count;

        acc_facet.value_result_map[facet_kv.first].doc_id = facet_kv.second.doc_id;
        acc_facet.value_result_map[facet_kv.first].array_pos = facet_kv.second.array_pos;

        acc_facet.fvalue_tokens[facet_kv.first] = this_facet.fvalue_tokens[facet_kv.first];
    }

    if(this_facet.stats.fvcount != 0) {
        acc_facet.stats.fvcount += this_facet.stats.fvcount;
        acc_facet.stats.fvsum += this_facet.stats.fvsum;
        acc_facet.stats.fvmax = std::max(acc_facet.stats.fvmax, this_facet.stats.fvmax);
        acc_facet.stats.fvmin = std::min(acc_facet.stats.fvmin, this_facet.stats.fvmin);
    }
}

void Index::process_curated_ids(const std::vector<std::pair<uint32_t, uint32_t>>& included_ids,
                                const std::vector<uint32_t>& excluded_ids,
                                const std::vector<std::string>& group_by_fields, const size_t group_limit, 
                                const bool group_missing_values,
                                const bool filter_curated_hits, filter_result_iterator_t* const filter_result_iterator,
                                std::set<uint32_t>& curated_ids,
                                std::map<size_t, std::map<size_t, uint32_t>>& included_ids_map,
                                std::vector<uint32_t>& included_ids_vec,
                                std::unordered_set<uint32_t>& excluded_group_ids) const {

    for(const auto& seq_id_pos: included_ids) {
        included_ids_vec.push_back(seq_id_pos.first);
    }

    //sort the included ids to keep unidirectional iterators valid
    std::sort(included_ids_vec.begin(), included_ids_vec.end());

    if(group_limit != 0) {
        // if one `id` of a group is present in curated hits, we have to exclude that entire group from results
        auto group_by_field_it_vec = get_group_by_field_iterators(group_by_fields);

        for(auto seq_id: included_ids_vec) {
            uint64_t distinct_id = 1;
            for(auto& kv : group_by_field_it_vec) {
                get_distinct_id(kv.it, seq_id, kv.is_array, group_missing_values, distinct_id);
            }

            excluded_group_ids.emplace(distinct_id);
        }
    }

    // if `filter_curated_hits` is enabled, we will remove curated hits that don't match filter condition
    std::set<uint32_t> included_ids_set;

    if(filter_result_iterator->validity == filter_result_iterator_t::valid && filter_curated_hits) {
        for (const auto &included_id: included_ids_vec) {
            auto result = filter_result_iterator->is_valid(included_id);

            if (result == -1) {
                break;
            }

            if (result == 1) {
                included_ids_set.insert(included_id);
            }
        }
    } else {
        included_ids_set.insert(included_ids_vec.begin(), included_ids_vec.end());
    }

    std::map<size_t, std::vector<uint32_t>> included_ids_grouped;  // pos -> seq_ids
    std::vector<uint32_t> all_positions;

    for(const auto& seq_id_pos: included_ids) {
        all_positions.push_back(seq_id_pos.second);
        if(included_ids_set.count(seq_id_pos.first) == 0) {
            continue;
        }
        included_ids_grouped[seq_id_pos.second].push_back(seq_id_pos.first);
    }


    for(const auto& pos_ids: included_ids_grouped) {
        size_t outer_pos = pos_ids.first;
        size_t ids_per_pos = std::max(size_t(1), group_limit);
        auto num_inner_ids = std::min(ids_per_pos, pos_ids.second.size());

        for(size_t inner_pos = 0; inner_pos < num_inner_ids; inner_pos++) {
            auto seq_id = pos_ids.second[inner_pos];
            included_ids_map[outer_pos][inner_pos] = seq_id;
            curated_ids.insert(seq_id);
        }
    }

    curated_ids.insert(excluded_ids.begin(), excluded_ids.end());

    if(all_positions.size() > included_ids_map.size()) {
        // Some curated IDs may have been removed via filtering or simply don't exist.
        // We have to shift lower placed hits upwards to fill those positions.
        std::sort(all_positions.begin(), all_positions.end());
        all_positions.erase(unique(all_positions.begin(), all_positions.end()), all_positions.end());

        std::map<size_t, std::map<size_t, uint32_t>> new_included_ids_map;
        auto included_id_it = included_ids_map.begin();
        auto all_pos_it = all_positions.begin();

        while(included_id_it != included_ids_map.end()) {
            new_included_ids_map[*all_pos_it] = included_id_it->second;
            all_pos_it++;
            included_id_it++;
        }

        included_ids_map = new_included_ids_map;
    }
}

Option<bool> Index::fuzzy_search_fields(const std::vector<search_field_t>& the_fields,
                                        const std::vector<token_t>& query_tokens,
                                        const std::vector<token_t>& dropped_tokens,
                                        const text_match_type_t match_type,
                                        const uint32_t* exclude_token_ids,
                                        size_t exclude_token_ids_size,
                                        filter_result_iterator_t* const filter_result_iterator,
                                        const std::vector<uint32_t>& curated_ids,
                                        const std::unordered_set<uint32_t>& excluded_group_ids,
                                        const std::vector<sort_by> & sort_fields,
                                        const std::vector<uint32_t>& num_typos,
                                        std::vector<std::vector<art_leaf*>> & searched_queries,
                                        tsl::htrie_map<char, token_leaf>& qtoken_set,
                                        Topster*& topster, spp::sparse_hash_map<uint64_t, uint32_t>& groups_processed,
                                        uint32_t*& all_result_ids, size_t & all_result_ids_len,
                                        const size_t group_limit, const std::vector<std::string>& group_by_fields,
                                        const bool group_missing_values,
                                        bool prioritize_exact_match,
                                        const bool prioritize_token_position,
                                        const bool prioritize_num_matching_fields,
                                        std::set<uint64>& query_hashes,
                                        const token_ordering token_order,
                                        const std::vector<bool>& prefixes,
                                        const size_t typo_tokens_threshold,
                                        const bool exhaustive_search,
                                        const size_t max_candidates,
                                        size_t min_len_1typo,
                                        size_t min_len_2typo,
                                        int syn_orig_num_tokens,
                                        const int* sort_order,
                                        std::array<spp::sparse_hash_map<uint32_t, int64_t, Hasher32>*, 3>& field_values,
                                        const std::vector<size_t>& geopoint_indices,
                                        const std::string& collection_name,
                                        bool enable_typos_for_numerical_tokens,
                                        bool enable_typos_for_alpha_numerical_tokens) const {

    // Return early in case filter_by is provided but it matches no docs.
    if (filter_result_iterator != nullptr && filter_result_iterator->is_filter_provided() &&
            filter_result_iterator->approx_filter_ids_length == 0) {
        return Option<bool>(true);
    }

    // NOTE: `query_tokens` preserve original tokens, while `search_tokens` could be a result of dropped tokens

    // To prevent us from doing ART search repeatedly as we iterate through possible corrections
    spp::sparse_hash_map<std::string, std::vector<std::string>> token_cost_cache;

    std::vector<std::vector<int>> token_to_costs;

    for(size_t stoken_index=0; stoken_index < query_tokens.size(); stoken_index++) {
        const std::string& token = query_tokens[stoken_index].value;

        std::vector<int> all_costs;
        // This ensures that we don't end up doing a cost of 1 for a single char etc.
        int bounded_cost = get_bounded_typo_cost(2, token , token.length(), min_len_1typo, min_len_2typo,
                                                 enable_typos_for_numerical_tokens, enable_typos_for_alpha_numerical_tokens);

        for(int cost = 0; cost <= bounded_cost; cost++) {
            all_costs.push_back(cost);
        }

        token_to_costs.push_back(all_costs);
    }

    // stores candidates for each token, i.e. i-th index would have all possible tokens with a cost of "c"
    std::vector<tok_candidates> token_candidates_vec;
    std::set<std::string> unique_tokens;

    const size_t num_search_fields = std::min(the_fields.size(), (size_t) FIELD_LIMIT_NUM);

    auto product = []( long long a, std::vector<int>& b ) { return a*b.size(); };
    long long n = 0;
    long long int N = token_to_costs.size() > 30 ? 1 :
                      std::accumulate(token_to_costs.begin(), token_to_costs.end(), 1LL, product);

    const long long combination_limit = exhaustive_search ? Index::COMBINATION_MAX_LIMIT : Index::COMBINATION_MIN_LIMIT;

    while(n < N && n < combination_limit) {
        RETURN_CIRCUIT_BREAKER_OP

        //LOG(INFO) << "fuzzy_search_fields, n: " << n;

        // Outerloop generates combinations of [cost to max_cost] for each token
        // For e.g. for a 3-token query: [0, 0, 0], [0, 0, 1], [0, 1, 1] etc.
        std::vector<uint32_t> costs(token_to_costs.size());
        ldiv_t q { n, 0 };
        for(long long i = (token_to_costs.size() - 1); 0 <= i ; --i ) {
            q = ldiv(q.quot, token_to_costs[i].size());
            costs[i] = token_to_costs[i][q.rem];
        }

        unique_tokens.clear();
        token_candidates_vec.clear();
        size_t token_index = 0;

        while(token_index < query_tokens.size()) {
            // For each token, look up the generated cost for this iteration and search using that cost
            const std::string& token = query_tokens[token_index].value;
            const std::string token_cost_hash = token + std::to_string(costs[token_index]);

            std::vector<std::string> leaf_tokens;

            if(token_cost_cache.count(token_cost_hash) != 0) {
                leaf_tokens = token_cost_cache[token_cost_hash];
            } else {
                //auto begin = std::chrono::high_resolution_clock::now();

                // Prefix query with a preceding token should be handled in such a way that we give preference to
                // possible phrase continuation. Example: "steve j" for "steve jobs" name field query. To do this,
                // we will first attempt to match the prefix with the most "popular" fields of the preceding token.
                // Tokens matched from popular fields will also be searched across other query fields.
                // Only when we find *no results* for such an expansion, we will attempt cross field matching.
                bool last_token = query_tokens.size() > 1 && dropped_tokens.empty() &&
                                  (token_index == (query_tokens.size() - 1));

                std::vector<size_t> query_field_ids(num_search_fields);
                for(size_t field_id = 0; field_id < num_search_fields; field_id++) {
                    query_field_ids[field_id] = field_id;
                }

                std::vector<size_t> popular_field_ids; // fields containing the token most across documents

                if(last_token) {
                    popular_fields_of_token(search_index,
                                            token_candidates_vec.back().candidates[0],
                                            the_fields, num_search_fields, popular_field_ids);

                    if(popular_field_ids.empty()) {
                        break;
                    }
                }

                const std::vector<size_t>& field_ids = last_token ? popular_field_ids : query_field_ids;

                for(size_t field_id: field_ids) {
                    // NOTE: when accessing other field ordered properties like prefixes or num_typos we have to index
                    // them by `the_field.orig_index` since the original fields could be reordered on their weights.
                    auto& the_field = the_fields[field_id];
                    const bool field_prefix = the_fields[field_id].prefix;
                    const bool prefix_search = field_prefix && query_tokens[token_index].is_prefix_searched;
                    const size_t token_len = prefix_search ? (int) token.length() : (int) token.length() + 1;

                    /*LOG(INFO) << "Searching for field: " << the_field.name << ", token:"
                              << token << " - cost: " << costs[token_index] << ", prefix_search: " << prefix_search;*/

                    int64_t field_num_typos = the_fields[field_id].num_typos;

                    const auto& search_field = search_schema.at(the_field.name);
                    auto& locale = search_field.locale;
                    if(locale != "" && (locale == "zh" || locale == "ko" || locale == "ja")) {
                        // disable fuzzy trie traversal for CJK locales
                        field_num_typos = 0;
                    }

                    if(costs[token_index] > field_num_typos) {
                        continue;
                    }

                    const auto& prev_token = last_token ? token_candidates_vec.back().candidates[0] : "";

                    std::vector<art_leaf*> field_leaves;
                    art_fuzzy_search_i(search_index.at(search_field.faceted_name()),
                                       (const unsigned char *) token.c_str(), token_len,
                                     costs[token_index], costs[token_index], max_candidates, token_order, prefix_search,
                                     last_token, prev_token, filter_result_iterator, field_leaves, unique_tokens);
                    filter_result_iterator->reset();
                    if (filter_result_iterator->validity == filter_result_iterator_t::timed_out) {
                        search_cutoff = true;
                        return Option<bool>(true);
                    }

                    /*auto timeMillis = std::chrono::duration_cast<std::chrono::milliseconds>(
                                    std::chrono::high_resolution_clock::now() - begin).count();
                    LOG(INFO) << "Time taken for fuzzy search: " << timeMillis << "ms";*/

                    //LOG(INFO) << "Searching field: " << the_field.name << ", token:" << token << ", sz: " << field_leaves.size();

                    if(field_leaves.empty()) {
                        // look at the next field
                        continue;
                    }

                    for(size_t i = 0; i < field_leaves.size(); i++) {
                        auto leaf = field_leaves[i];
                        std::string tok(reinterpret_cast<char*>(leaf->key), leaf->key_len - 1);
                        leaf_tokens.push_back(tok);
                    }

                    token_cost_cache.emplace(token_cost_hash, leaf_tokens);

                    if(leaf_tokens.size() >= max_candidates) {
                        goto token_done;
                    }
                }

                if(last_token && num_search_fields > 1 && leaf_tokens.size() < max_candidates) {
                    // matching previous token has failed, look at all fields
                    for(size_t field_id: query_field_ids) {
                        auto& the_field = the_fields[field_id];
                        const bool field_prefix = the_fields[field_id].prefix;
                        const bool prefix_search = field_prefix && query_tokens[token_index].is_prefix_searched;
                        const size_t token_len = prefix_search ? (int) token.length() : (int) token.length() + 1;
                        int64_t field_num_typos = the_fields[field_id].num_typos;

                        const auto& search_field = search_schema.at(the_field.name);
                        auto& locale = search_field.locale;
                        if(locale != "" && locale != "en" && locale != "th" && !Tokenizer::is_cyrillic(locale)) {
                            // disable fuzzy trie traversal for non-english locales
                            field_num_typos = 0;
                        }

                        if(costs[token_index] > field_num_typos) {
                            continue;
                        }

                        std::vector<art_leaf*> field_leaves;
                        art_fuzzy_search_i(search_index.at(the_field.name), (const unsigned char *) token.c_str(), token_len,
                                         costs[token_index], costs[token_index], max_candidates, token_order, prefix_search,
                                         false, "", filter_result_iterator, field_leaves, unique_tokens);
                        filter_result_iterator->reset();
                        if (filter_result_iterator->validity == filter_result_iterator_t::timed_out) {
                            search_cutoff = true;
                            return Option<bool>(true);
                        }

                        if(field_leaves.empty()) {
                            // look at the next field
                            continue;
                        }

                        for(size_t i = 0; i < field_leaves.size(); i++) {
                            auto leaf = field_leaves[i];
                            std::string tok(reinterpret_cast<char*>(leaf->key), leaf->key_len - 1);
                            leaf_tokens.push_back(tok);
                        }

                        token_cost_cache.emplace(token_cost_hash, leaf_tokens);

                        if(leaf_tokens.size() >= max_candidates) {
                            goto token_done;
                        }
                    }
                }
            }

            token_done:

            if(!leaf_tokens.empty()) {
                //log_leaves(costs[token_index], token, leaves);
                token_candidates_vec.push_back(tok_candidates{query_tokens[token_index], costs[token_index],
                                                              query_tokens[token_index].is_prefix_searched, leaf_tokens});
            } else {
                // No result at `cost = costs[token_index]`. Remove `cost` for token and re-do combinations
                auto it = std::find(token_to_costs[token_index].begin(), token_to_costs[token_index].end(), costs[token_index]);
                if(it != token_to_costs[token_index].end()) {
                    token_to_costs[token_index].erase(it);

                    // when no more costs are left for this token
                    if(token_to_costs[token_index].empty()) {
                        // we cannot proceed further, as this token is not found within cost limits
                        // and, dropping of tokens are done elsewhere.
                        return Option<bool>(true);
                    }
                }

                // Continue outerloop on new cost combination
                n = -1;
                N = std::accumulate(token_to_costs.begin(), token_to_costs.end(), 1LL, product);
                goto resume_typo_loop;
            }

            token_index++;
        }

        if(token_candidates_vec.size() == query_tokens.size()) {
            std::vector<uint32_t> id_buff;
            auto search_all_candidates_op = search_all_candidates(num_search_fields, match_type, the_fields,
                                                                  filter_result_iterator,
                                                                  exclude_token_ids, exclude_token_ids_size, excluded_group_ids,
                                                                  sort_fields, token_candidates_vec, searched_queries, qtoken_set,
                                                                  dropped_tokens, topster,
                                                                  groups_processed, all_result_ids, all_result_ids_len,
                                                                  typo_tokens_threshold, group_limit, group_by_fields, 
                                                                  group_missing_values, query_tokens,
                                                                  num_typos, prefixes, prioritize_exact_match, prioritize_token_position,
                                                                  prioritize_num_matching_fields, exhaustive_search, max_candidates,
                                                                  syn_orig_num_tokens, sort_order, field_values, geopoint_indices,
                                                                  query_hashes, id_buff, collection_name);
            if (!search_all_candidates_op.ok()) {
                return search_all_candidates_op;
            }

            if(id_buff.size() > 1) {
                gfx::timsort(id_buff.begin(), id_buff.end());
                id_buff.erase(std::unique( id_buff.begin(), id_buff.end() ), id_buff.end());
            }

            uint32_t* new_all_result_ids = nullptr;
            all_result_ids_len = ArrayUtils::or_scalar(all_result_ids, all_result_ids_len, &id_buff[0],
                                                       id_buff.size(), &new_all_result_ids);
            delete[] all_result_ids;
            all_result_ids = new_all_result_ids;
        }

        resume_typo_loop:

        auto results_count = group_limit != 0 ? groups_processed.size() : all_result_ids_len;
        if(!exhaustive_search && (results_count >= typo_tokens_threshold ||
                                 (results_count == 0 && !curated_ids.empty()))) {
            // if typo threshold is breached, we are done
            // Also, if there are curated hits, results_count will be zero when all hits overlap with curated hits
            // in that case, we should not think that no results were found.
            return Option<bool>(true);
        }

        n++;
    }

    return Option<bool>(true);
}

void Index::popular_fields_of_token(const spp::sparse_hash_map<std::string, art_tree*>& search_index,
                                    const std::string& previous_token,
                                    const std::vector<search_field_t>& the_fields,
                                    const size_t num_search_fields,
                                    std::vector<size_t>& popular_field_ids) {

    const auto prev_token_c_str = (const unsigned char*) previous_token.c_str();
    const int prev_token_len = (int) previous_token.size() + 1;

    std::vector<std::pair<size_t, size_t>> field_id_doc_counts;

    for(size_t i = 0; i < num_search_fields; i++) {
        const std::string& field_name = the_fields[i].name;
        auto leaf = static_cast<art_leaf*>(art_search(search_index.at(field_name), prev_token_c_str, prev_token_len));

        if(!leaf) {
            continue;
        }

        auto num_docs = posting_t::num_ids(leaf->values);
        field_id_doc_counts.emplace_back(i, num_docs);
    }

    std::sort(field_id_doc_counts.begin(), field_id_doc_counts.end(), [](const auto& p1, const auto& p2) {
        return p1.second > p2.second;
    });

    for(const auto& field_id_doc_count: field_id_doc_counts) {
        popular_field_ids.push_back(field_id_doc_count.first);
    }
}

void Index::find_across_fields(const token_t& previous_token,
                               const std::string& previous_token_str,
                               const std::vector<search_field_t>& the_fields,
                               const size_t num_search_fields,
                               filter_result_iterator_t* const filter_result_iterator,
                               const uint32_t* exclude_token_ids, size_t exclude_token_ids_size,
                               std::vector<uint32_t>& prev_token_doc_ids,
                               std::vector<size_t>& top_prefix_field_ids) const {

    // one iterator for each token, each underlying iterator contains results of token across multiple fields
    std::vector<or_iterator_t> token_its;

    // used to track plists that must be destructed once done
    std::vector<posting_list_t*> expanded_plists;

    result_iter_state_t istate(exclude_token_ids, exclude_token_ids_size, filter_result_iterator);

    const bool prefix_search = previous_token.is_prefix_searched;
    const uint32_t token_num_typos = previous_token.num_typos;
    const bool token_prefix = previous_token.is_prefix_searched;

    auto& token_str = previous_token_str;
    auto token_c_str = (const unsigned char*) token_str.c_str();
    const size_t token_len = token_str.size() + 1;
    std::vector<posting_list_t::iterator_t> its;

    std::vector<std::pair<size_t, size_t>> field_id_doc_counts;

    for(size_t i = 0; i < num_search_fields; i++) {
        const std::string& field_name = the_fields[i].name;

        art_tree* tree = search_index.at(field_name);
        art_leaf* leaf = static_cast<art_leaf*>(art_search(tree, token_c_str, token_len));

        if(!leaf) {
            continue;
        }

        /*LOG(INFO) << "Token: " << token_str << ", field_name: " << field_name
                  << ", num_ids: " << posting_t::num_ids(leaf->values);*/

        if(IS_COMPACT_POSTING(leaf->values)) {
            auto compact_posting_list = COMPACT_POSTING_PTR(leaf->values);
            posting_list_t* full_posting_list = compact_posting_list->to_full_posting_list();
            expanded_plists.push_back(full_posting_list);
            its.push_back(full_posting_list->new_iterator(nullptr, nullptr, i)); // moved, not copied
        } else {
            posting_list_t* full_posting_list = (posting_list_t*)(leaf->values);
            its.push_back(full_posting_list->new_iterator(nullptr, nullptr, i)); // moved, not copied
        }

        field_id_doc_counts.emplace_back(i, posting_t::num_ids(leaf->values));
    }

    if(its.empty()) {
        // this token does not have any match across *any* field: probably a typo
        LOG(INFO) << "No matching field found for token: " << token_str;
        return;
    }

    std::sort(field_id_doc_counts.begin(), field_id_doc_counts.end(), [](const auto& p1, const auto& p2) {
        return p1.second > p2.second;
    });

    for(auto& field_id_doc_count: field_id_doc_counts) {
        top_prefix_field_ids.push_back(field_id_doc_count.first);
    }

    or_iterator_t token_fields(its);
    token_its.push_back(std::move(token_fields));

    or_iterator_t::intersect(token_its, istate,
                             [&](const single_filter_result_t& filter_result, const std::vector<or_iterator_t>& its) {
        auto& seq_id = filter_result.seq_id;
        prev_token_doc_ids.push_back(seq_id);
    });

    for(posting_list_t* plist: expanded_plists) {
        delete plist;
    }
}

Option<bool> Index::search_across_fields(const std::vector<token_t>& query_tokens,
                                         const std::vector<uint32_t>& num_typos,
                                         const std::vector<bool>& prefixes,
                                         const std::vector<search_field_t>& the_fields,
                                         const size_t num_search_fields,
                                         const text_match_type_t match_type,
                                         const std::vector<sort_by>& sort_fields,
                                         Topster*& topster,
                                         spp::sparse_hash_map<uint64_t, uint32_t>& groups_processed,
                                         std::vector<std::vector<art_leaf*>>& searched_queries,
                                         tsl::htrie_map<char, token_leaf>& qtoken_set,
                                         const std::vector<token_t>& dropped_tokens,
                                         const size_t group_limit,
                                         const std::vector<std::string>& group_by_fields,
                                         const bool group_missing_values,
                                         const bool prioritize_exact_match,
                                         const bool prioritize_token_position,
                                         const bool prioritize_num_matching_fields,
                                         filter_result_iterator_t* const filter_result_iterator,
                                         const uint32_t total_cost, const int syn_orig_num_tokens,
                                         const uint32_t* exclude_token_ids, size_t exclude_token_ids_size,
                                         const std::unordered_set<uint32_t>& excluded_group_ids,
                                         const int* sort_order,
                                         std::array<spp::sparse_hash_map<uint32_t, int64_t, Hasher32>*, 3>& field_values,
                                         const std::vector<size_t>& geopoint_indices,
                                         std::vector<uint32_t>& id_buff,
                                         uint32_t*& all_result_ids, size_t& all_result_ids_len,
                                         const std::string& collection_name) const {

    std::vector<art_leaf*> query_suggestion;

    // one or_iterator for each token (across multiple fields)
    std::vector<or_iterator_t> dropped_token_its;

    // used to track plists that must be destructed once done
    std::vector<posting_list_t*> expanded_dropped_plists;

    for(auto& dropped_token: dropped_tokens) {
        auto& token = dropped_token.value;
        auto token_c_str = (const unsigned char*) token.c_str();

        // convert token from each field into an or_iterator
        std::vector<posting_list_t::iterator_t> its;

        for(size_t i = 0; i < the_fields.size(); i++) {
            const std::string& field_name = the_fields[i].name;

            art_tree* tree = search_index.at(the_fields[i].str_name);
            art_leaf* leaf = static_cast<art_leaf*>(art_search(tree, token_c_str, token.size()+1));

            if(!leaf) {
                continue;
            }

            /*LOG(INFO) << "Token: " << token << ", field_name: " << field_name
                        << ", num_ids: " << posting_t::num_ids(leaf->values);*/

            if(IS_COMPACT_POSTING(leaf->values)) {
                auto compact_posting_list = COMPACT_POSTING_PTR(leaf->values);
                posting_list_t* full_posting_list = compact_posting_list->to_full_posting_list();
                expanded_dropped_plists.push_back(full_posting_list);
                its.push_back(full_posting_list->new_iterator(nullptr, nullptr, i)); // moved, not copied
            } else {
                posting_list_t* full_posting_list = (posting_list_t*)(leaf->values);
                its.push_back(full_posting_list->new_iterator(nullptr, nullptr, i)); // moved, not copied
            }
        }

        or_iterator_t token_fields(its);
        dropped_token_its.push_back(std::move(token_fields));
    }

    // one iterator for each token, each underlying iterator contains results of token across multiple fields
    std::vector<or_iterator_t> token_its;

    // used to track plists that must be destructed once done
    std::vector<posting_list_t*> expanded_plists;

    result_iter_state_t istate(exclude_token_ids, exclude_token_ids_size, filter_result_iterator);

    // for each token, find the posting lists across all query_by fields
    for(size_t ti = 0; ti < query_tokens.size(); ti++) {
        const uint32_t token_num_typos = query_tokens[ti].num_typos;
        const bool token_prefix = query_tokens[ti].is_prefix_searched;

        auto& token_str = query_tokens[ti].value;
        auto token_c_str = (const unsigned char*) token_str.c_str();
        const size_t token_len = token_str.size() + 1;
        std::vector<posting_list_t::iterator_t> its;

        for(size_t i = 0; i < num_search_fields; i++) {
            const std::string& field_name = the_fields[i].name;
            const uint32_t field_num_typos = the_fields[i].num_typos;
            const bool field_prefix = the_fields[i].prefix;

            if(token_num_typos > field_num_typos) {
                // since the token can come from any field, we still have to respect per-field num_typos
                continue;
            }

            if(token_prefix && !field_prefix) {
                // even though this token is an outcome of prefix search, we can't use it for this field, since
                // this field has prefix search disabled.
                continue;
            }

            art_tree* tree = search_index.at(the_fields[i].str_name);
            art_leaf* leaf = static_cast<art_leaf*>(art_search(tree, token_c_str, token_len));

            if(!leaf) {
                continue;
            }

            query_suggestion.push_back(leaf);

            /*LOG(INFO) << "Token: " << token_str << ", field_name: " << field_name
                      << ", num_ids: " << posting_t::num_ids(leaf->values);*/

            if(IS_COMPACT_POSTING(leaf->values)) {
                auto compact_posting_list = COMPACT_POSTING_PTR(leaf->values);
                posting_list_t* full_posting_list = compact_posting_list->to_full_posting_list();
                expanded_plists.push_back(full_posting_list);
                its.push_back(full_posting_list->new_iterator(nullptr, nullptr, i)); // moved, not copied
            } else {
                posting_list_t* full_posting_list = (posting_list_t*)(leaf->values);
                its.push_back(full_posting_list->new_iterator(nullptr, nullptr, i)); // moved, not copied
            }
        }

        if(its.empty()) {
            // this token does not have any match across *any* field: probably a typo
            LOG(INFO) << "No matching field found for token: " << token_str;
            continue;
        }

        or_iterator_t token_fields(its);
        token_its.push_back(std::move(token_fields));
    }

    std::vector<uint32_t> result_ids;
    std::vector<uint32_t> eval_filter_indexes;
    Option<bool> status(true);

    auto group_by_field_it_vec = get_group_by_field_iterators(group_by_fields);

    or_iterator_t::intersect(token_its, istate,
                             [&](single_filter_result_t& filter_result, const std::vector<or_iterator_t>& its) {
        auto& seq_id = filter_result.seq_id;

        if(topster == nullptr) {
            result_ids.push_back(seq_id);
            return ;
        }

        auto references = std::move(filter_result.reference_filter_results);
        //LOG(INFO) << "seq_id: " << seq_id;
        // Convert [token -> fields] orientation to [field -> tokens] orientation
        std::vector<std::vector<posting_list_t::iterator_t>> field_to_tokens(num_search_fields);

        for(size_t ti = 0; ti < its.size(); ti++) {
            const or_iterator_t& token_fields_iters = its[ti];
            const std::vector<posting_list_t::iterator_t>& field_iters = token_fields_iters.get_its();

            for(size_t fi = 0; fi < field_iters.size(); fi++) {
                const posting_list_t::iterator_t& field_iter = field_iters[fi];
                if(field_iter.id() == seq_id && field_iter.get_field_id() < num_search_fields) {
                    // not all fields might contain a given token
                    field_to_tokens[field_iter.get_field_id()].push_back(field_iter.clone());
                }
            }
        }

        size_t query_len = query_tokens.size();

        // check if seq_id exists in any of the dropped_token iters
        for(size_t ti = 0; ti < dropped_token_its.size(); ti++) {
            or_iterator_t& token_fields_iters = dropped_token_its[ti];
            if(token_fields_iters.skip_to(seq_id) && token_fields_iters.id() == seq_id) {
                query_len++;
                const std::vector<posting_list_t::iterator_t>& field_iters = token_fields_iters.get_its();
                for(size_t fi = 0; fi < field_iters.size(); fi++) {
                    const posting_list_t::iterator_t& field_iter = field_iters[fi];
                    if(field_iter.id() == seq_id && field_iter.get_field_id() < num_search_fields) {
                        // not all fields might contain a given token
                        field_to_tokens[field_iter.get_field_id()].push_back(field_iter.clone());
                    }
                }
            }
        }

        if(syn_orig_num_tokens != -1) {
            query_len = syn_orig_num_tokens;
        }

        int64_t best_field_match_score = 0, best_field_weight = 0;
        int64_t sum_field_weighted_score = 0;
        uint32_t num_matching_fields = 0;

        for(size_t fi = 0; fi < field_to_tokens.size(); fi++) {
            const std::vector<posting_list_t::iterator_t>& token_postings = field_to_tokens[fi];
            if(token_postings.empty()) {
                continue;
            }

            const int64_t field_weight = the_fields[fi].weight;
            const bool field_is_array = search_schema.at(the_fields[fi].name).is_array();

            int64_t field_match_score = 0;
            bool single_exact_query_token = false;

            if(total_cost == 0 && query_tokens.size() == 1) {
                // does this candidate suggestion token match query token exactly?
                single_exact_query_token = true;
            }

            score_results2(sort_fields, searched_queries.size(), fi, field_is_array,
                           total_cost, field_match_score,
                           seq_id, sort_order,
                           prioritize_exact_match, single_exact_query_token, prioritize_token_position,
                           query_tokens.size(), syn_orig_num_tokens, token_postings);

            if(match_type == max_score && field_match_score > best_field_match_score) {
                best_field_match_score = field_match_score;
                best_field_weight = field_weight;
            }

            if(match_type == max_weight && field_weight > best_field_weight) {
                best_field_weight = field_weight;
                best_field_match_score = field_match_score;
            }

            if(match_type == sum_score) {
                sum_field_weighted_score += (field_weight * field_match_score);
            }

            num_matching_fields++;
        }

        uint64_t distinct_id = seq_id;
        if(group_limit != 0) {
            distinct_id = 1;
            for(auto& kv : group_by_field_it_vec) {
                get_distinct_id(kv.it, seq_id, kv.is_array, group_missing_values, distinct_id);
            }

            if(excluded_group_ids.count(distinct_id) != 0) {
               return;
           }
        }

        int64_t scores[3] = {0};
        int64_t match_score_index = -1;
        bool should_skip = false;

        auto compute_sort_scores_op = compute_sort_scores(sort_fields, sort_order, field_values, geopoint_indices,
                                                          seq_id, references, eval_filter_indexes, best_field_match_score,
                                                          scores, match_score_index, should_skip, 0, collection_name);
        if (!compute_sort_scores_op.ok()) {
            status = Option<bool>(compute_sort_scores_op.code(), compute_sort_scores_op.error());
            return;
        }

        if(should_skip) {
            return;
        }

        query_len = std::min<size_t>(15, query_len);

        // NOTE: `query_len` is total tokens matched across fields.
        // Within a field, only a subset can match

        // MAX_SCORE
        // [ sign | tokens_matched | max_field_score | max_field_weight | num_matching_fields ]
        // [   1  |        4       |        48       |       8          |         3           ]  (64 bits)

        // MAX_WEIGHT
        // [ sign | tokens_matched | max_field_weight | max_field_score  | num_matching_fields ]
        // [   1  |        4       |        8         |      48          |         3           ]  (64 bits)

         // SUM_SCORE
         // [ sign | tokens_matched | sum_field_score  | num_matching_fields ]
         // [   1  |        4       |       56         |         3           ]  (64 bits)

        auto max_field_weight = std::min<size_t>(FIELD_MAX_WEIGHT, best_field_weight);
        num_matching_fields = std::min<size_t>(7, num_matching_fields);

        if(!prioritize_num_matching_fields) {
            num_matching_fields = 0;
        }

        uint64_t aggregated_score = 0;

         if (match_type == max_score) {
             aggregated_score = ((int64_t(query_len) << 59) |
                                 (int64_t(best_field_match_score) << 11) |
                                 (int64_t(max_field_weight) << 3) |
                                 (int64_t(num_matching_fields) << 0));
         } else if (match_type == max_weight) {
             aggregated_score = ((int64_t(query_len) << 59) |
                                 (int64_t(max_field_weight) << 51) |
                                 (int64_t(best_field_match_score) << 3) |
                                 (int64_t(num_matching_fields) << 0));
         } else {
             // sum_score
             aggregated_score = ((int64_t(query_len) << 59) |
                                 (int64_t(sum_field_weighted_score) << 3) |
                                 (int64_t(num_matching_fields) << 0));
         }

         /*LOG(INFO) << "seq_id: " << seq_id << ", query_len: " << query_len
                   << ", syn_orig_num_tokens: " << syn_orig_num_tokens
                   << ", best_field_match_score: " << best_field_match_score
                   << ", max_field_weight: " << max_field_weight
                   << ", num_matching_fields: " << num_matching_fields
                   << ", aggregated_score: " << aggregated_score;*/

        KV kv(searched_queries.size(), seq_id, distinct_id, match_score_index, scores, std::move(references));

        if(match_score_index != -1) {
            kv.scores[match_score_index] = aggregated_score;
            kv.text_match_score = aggregated_score;
        }

        int ret = topster->add(&kv);
        if(group_limit != 0 && ret < 2) {
            groups_processed[distinct_id]++;
        }
        result_ids.push_back(seq_id);
    });

    if (!status.ok()) {
        for(posting_list_t* plist: expanded_plists) {
            delete plist;
        }
        for(posting_list_t* plist: expanded_dropped_plists) {
            delete plist;
        }
        return status;
    }

    id_buff.insert(id_buff.end(), result_ids.begin(), result_ids.end());

    if(id_buff.size() > 100000) {
        // prevents too many ORs during exhaustive searching
        gfx::timsort(id_buff.begin(), id_buff.end());
        id_buff.erase(std::unique( id_buff.begin(), id_buff.end() ), id_buff.end());

        uint32_t* new_all_result_ids = nullptr;
        all_result_ids_len = ArrayUtils::or_scalar(all_result_ids, all_result_ids_len, &id_buff[0],
                                                   id_buff.size(), &new_all_result_ids);
        delete[] all_result_ids;
        all_result_ids = new_all_result_ids;
        id_buff.clear();
    }

    if(!result_ids.empty()) {
        searched_queries.push_back(query_suggestion);
        for(const auto& qtoken: query_tokens) {
            qtoken_set.insert(qtoken.value, token_leaf(nullptr, qtoken.root_len, qtoken.num_typos, qtoken.is_prefix_searched));
        }
    }

    for(posting_list_t* plist: expanded_plists) {
        delete plist;
    }

    for(posting_list_t* plist: expanded_dropped_plists) {
        delete plist;
    }

    return Option<bool>(true);
}

Option<bool> Index::ref_compute_sort_scores(const sort_by& sort_field, const uint32_t& seq_id, uint32_t& ref_seq_id,
                                            bool& reference_found, const std::map<basic_string<char>, reference_filter_result_t>& references,
                                            const std::string& collection_name) const {
    auto const& ref_collection_name = sort_field.reference_collection_name;
    auto const& multiple_references_error_message = "Multiple references found to sort by on `" +
                                                    ref_collection_name + "." + sort_field.name + "`.";

    if (sort_field.is_nested_join_sort_by()) {
        // Get the reference doc_id by following through all the nested join collections.
        ref_seq_id = seq_id;
        std::string prev_coll_name = collection_name;
        for (const auto &coll_name: sort_field.nested_join_collection_names) {
            // Joined on ref collection
            if (references.count(coll_name) > 0) {
                auto const& count = references.at(coll_name).count;
                if (count == 0) {
                    reference_found = false;
                    break;
                } else if (count == 1) {
                    ref_seq_id = references.at(coll_name).docs[0];
                } else {
                    return Option<bool>(400, multiple_references_error_message);
                }
            } else {
                auto& cm = CollectionManager::get_instance();
                auto ref_collection = cm.get_collection(coll_name);
                if (ref_collection == nullptr) {
                    return Option<bool>(400, "Referenced collection `" + coll_name +
                                             "` in `sort_by` not found.");
                }

                // Current collection has a reference.
                if (ref_collection->is_referenced_in(prev_coll_name)) {
                    auto get_reference_field_op = ref_collection->get_referenced_in_field_with_lock(prev_coll_name);
                    if (!get_reference_field_op.ok()) {
                        return Option<bool>(get_reference_field_op.code(), get_reference_field_op.error());
                    }
                    auto const& field_name = get_reference_field_op.get();

                    auto prev_coll = cm.get_collection(prev_coll_name);
                    if (prev_coll == nullptr) {
                        return Option<bool>(400, "Referenced collection `" + prev_coll_name +
                                                 "` in `sort_by` not found.");
                    }

                    auto sort_index_op = prev_coll->get_sort_index_value_with_lock(field_name, ref_seq_id);
                    if (!sort_index_op.ok()) {
                        if (sort_index_op.code() == 400) {
                            return Option<bool>(400, sort_index_op.error());
                        }
                        reference_found = false;
                        break;
                    } else {
                        ref_seq_id = sort_index_op.get();
                    }
                }
                    // Joined collection has a reference
                else {
                    std::string joined_coll_having_reference;
                    for (const auto &reference: references) {
                        if (ref_collection->is_referenced_in(reference.first)) {
                            joined_coll_having_reference = reference.first;
                            break;
                        }
                    }

                    if (joined_coll_having_reference.empty()) {
                        reference_found = false;
                        return Option<bool>(true);
                    }

                    auto joined_collection = cm.get_collection(joined_coll_having_reference);
                    if (joined_collection == nullptr) {
                        return Option<bool>(400, "Referenced collection `" + joined_coll_having_reference +
                                                 "` in `sort_by` not found.");
                    }

                    auto reference_field_name_op = ref_collection->get_referenced_in_field_with_lock(joined_coll_having_reference);
                    if (!reference_field_name_op.ok()) {
                        return Option<bool>(reference_field_name_op.code(), reference_field_name_op.error());
                    }

                    auto const& reference_field_name = reference_field_name_op.get();
                    auto const& reference = references.at(joined_coll_having_reference);
                    auto const& count = reference.count;

                    if (count == 0) {
                        reference_found = false;
                        break;
                    } else if (count == 1) {
                        auto op = joined_collection->get_sort_index_value_with_lock(reference_field_name,
                                                                                    reference.docs[0]);
                        if (!op.ok()) {
                            return Option<bool>(op.code(), op.error());
                        }

                        ref_seq_id = op.get();
                    } else {
                        return Option<bool>(400, multiple_references_error_message);
                    }
                }
            }

            prev_coll_name = coll_name;
        }
    } else if (references.count(ref_collection_name) > 0) { // Joined on ref collection
        auto const& count = references.at(ref_collection_name).count;
        if (count == 0) {
            reference_found = false;
        } else if (count == 1) {
            ref_seq_id = references.at(ref_collection_name).docs[0];
        } else {
            return Option<bool>(400, multiple_references_error_message);
        }
    } else {
        auto& cm = CollectionManager::get_instance();
        auto ref_collection = cm.get_collection(ref_collection_name);
        if (ref_collection == nullptr) {
            return Option<bool>(400, "Referenced collection `" + ref_collection_name +
                                     "` in `sort_by` not found.");
        }

        // Current collection has a reference.
        if (ref_collection->is_referenced_in(collection_name)) {
            auto get_reference_field_op = ref_collection->get_referenced_in_field_with_lock(collection_name);
            if (!get_reference_field_op.ok()) {
                return Option<bool>(get_reference_field_op.code(), get_reference_field_op.error());
            }
            auto const& field_name = get_reference_field_op.get();
            auto const reference_helper_field_name = field_name + fields::REFERENCE_HELPER_FIELD_SUFFIX;

            if (sort_index.count(reference_helper_field_name) == 0) {
                return Option<bool>(400, "Could not find `" + reference_helper_field_name + "` in sort_index.");
            } else if (sort_index.at(reference_helper_field_name)->count(seq_id) == 0) {
                reference_found = false;
            } else {
                ref_seq_id = sort_index.at(reference_helper_field_name)->at(seq_id);
            }
        }
            // Joined collection has a reference
        else {
            std::string joined_coll_having_reference;
            for (const auto &reference: references) {
                if (ref_collection->is_referenced_in(reference.first)) {
                    joined_coll_having_reference = reference.first;
                    break;
                }
            }

            if (joined_coll_having_reference.empty()) {
                reference_found = false;
                return Option<bool>(true);
            }

            auto joined_collection = cm.get_collection(joined_coll_having_reference);
            if (joined_collection == nullptr) {
                return Option<bool>(400, "Referenced collection `" + joined_coll_having_reference +
                                         "` in `sort_by` not found.");
            }

            auto reference_field_name_op = ref_collection->get_referenced_in_field_with_lock(joined_coll_having_reference);
            if (!reference_field_name_op.ok()) {
                return Option<bool>(reference_field_name_op.code(), reference_field_name_op.error());
            }

            auto const& reference_field_name = reference_field_name_op.get();
            auto const& reference = references.at(joined_coll_having_reference);
            auto const& count = reference.count;

            if (count == 0) {
                reference_found = false;
            } else if (count == 1) {
                auto op = joined_collection->get_sort_index_value_with_lock(reference_field_name,
                                                                            reference.docs[0]);
                if (!op.ok()) {
                    return Option<bool>(op.code(), op.error());
                }

                ref_seq_id = op.get();
            } else {
                return Option<bool>(400, multiple_references_error_message);
            }
        }
    }

    return Option<bool>(true);
}

Option<bool> Index::compute_sort_scores(const std::vector<sort_by>& sort_fields, const int* sort_order,
                                        std::array<spp::sparse_hash_map<uint32_t, int64_t, Hasher32>*, 3> field_values,
                                        const std::vector<size_t>& geopoint_indices,
                                        uint32_t seq_id, const std::map<basic_string<char>, reference_filter_result_t>& references,
                                        std::vector<uint32_t>& filter_indexes, int64_t max_field_match_score, int64_t* scores,
                                        int64_t& match_score_index, bool& should_skip, float vector_distance,
                                        const std::string& collection_name) const {

    int64_t geopoint_distances[3];

    for(auto& i: geopoint_indices) {
        auto const& sort_field = sort_fields[i];
        S2LatLng reference_lat_lng;
        GeoPoint::unpack_lat_lng(sort_field.geopoint, reference_lat_lng);

        auto get_geo_distance_op = !sort_field.reference_collection_name.empty() ?
                                        get_referenced_geo_distance(sort_field, seq_id, references, reference_lat_lng) :
                                            get_geo_distance(sort_field.name, seq_id, reference_lat_lng);
        if (!get_geo_distance_op.ok()) {
            return Option<bool>(get_geo_distance_op.code(), get_geo_distance_op.error());
        }

        int64_t dist = get_geo_distance_op.get();
        if(dist < sort_fields[i].exclude_radius) {
            dist = 0;
        }

        if(sort_fields[i].geo_precision > 0) {
            dist = dist + sort_fields[i].geo_precision - 1 -
                   (dist + sort_fields[i].geo_precision - 1) % sort_fields[i].geo_precision;
        }

        geopoint_distances[i] = dist;

        // Swap (id -> latlong) index to (id -> distance) index
        field_values[i] = &geo_sentinel_value;
    }

    const int64_t default_score = INT64_MIN;  // to handle field that doesn't exist in document (e.g. optional)
    uint32_t ref_seq_id;


    for(int i = 0; i < sort_fields.size(); ++i) {
        auto reference_found = true;
        auto const& is_reference_sort = !sort_fields[i].reference_collection_name.empty();
        auto is_random_sort = sort_fields[i].random_sort.is_enabled;
<<<<<<< HEAD
=======
        auto is_sort_with_pivot_val = (sort_fields[i].pivot_val != INT64_MAX
                                       && sort_fields[i].sort_by_action == sort_by::pivot);
>>>>>>> 89c2c87d

        // In case of reference sort_by, we need to get the sort score of the reference doc id.
        if (is_reference_sort) {
            auto const& ref_compute_op = ref_compute_sort_scores(sort_fields[i], seq_id, ref_seq_id, reference_found,
                                                                 references, collection_name);
            if (!ref_compute_op.ok()) {
                return ref_compute_op;
            }
        }

        if (field_values[i] == &text_match_sentinel_value) {
            scores[i] = int64_t(max_field_match_score);
            match_score_index = i;
        } else if (field_values[i] == &seq_id_sentinel_value) {
            scores[i] = seq_id;
        } else if(field_values[i] == &geo_sentinel_value) {
            scores[i] = geopoint_distances[i];
        } else if(field_values[i] == &str_sentinel_value) {
            if (!is_reference_sort) {
                scores[i] = str_sort_index.at(sort_fields[i].name)->rank(seq_id);
            } else if (!reference_found) {
                scores[i] = adi_tree_t::NOT_FOUND;
            } else {
                auto& cm = CollectionManager::get_instance();
                auto ref_collection = cm.get_collection(sort_fields[i].reference_collection_name);
                if (ref_collection == nullptr) {
                    return Option<bool>(400, "Referenced collection `" + sort_fields[i].reference_collection_name +
                                                "` not found.");
                }

                scores[i] = ref_collection->reference_string_sort_score(sort_fields[i].name, ref_seq_id);
            }

            if(scores[i] == adi_tree_t::NOT_FOUND) {
                if(sort_fields[i].order == sort_field_const::asc &&
                   sort_fields[i].missing_values == sort_by::missing_values_t::first) {
                    scores[i] = -scores[i];
                }

                else if(sort_fields[i].order == sort_field_const::desc &&
                        sort_fields[i].missing_values == sort_by::missing_values_t::last) {
                    scores[i] = -scores[i];
                }
            }
        } else if(field_values[i] == &eval_sentinel_value) {
            auto const& count = sort_fields[i].eval_expressions.size();
            if (filter_indexes.empty()) {
                filter_indexes = std::vector<uint32_t>(count, 0);
            }

            bool found = false;
            uint32_t index = 0;
            auto const& eval = sort_fields[i].eval;
            if (eval.eval_ids_vec.size() != count || eval.eval_ids_count_vec.size() != count) {
                return Option<bool>(400, "Eval expressions count does not match the ids count.");
            }

            for (; index < count; index++) {
                // ref_seq_id(s) can be unordered.
                uint32_t ref_filter_index = 0;
                auto& filter_index = is_reference_sort ? ref_filter_index : filter_indexes[index];
                auto const& eval_ids = eval.eval_ids_vec[index];
                auto const& eval_ids_count = eval.eval_ids_count_vec[index];
                if (filter_index == 0 || filter_index < eval_ids_count) {
                    // Returns iterator to the first element that is >= to value or last if no such element is found.
                    auto const& id = is_reference_sort ? ref_seq_id : seq_id;
                    filter_index = std::lower_bound(eval_ids + filter_index, eval_ids + eval_ids_count, id) -
                                                            eval_ids;

                    if (filter_index < eval_ids_count && eval_ids[filter_index] == id) {
                        filter_index++;
                        found = true;
                        break;
                    }
                }
            }

            scores[i] = found ? eval.scores[index] : 0;
        } else if(field_values[i] == &vector_distance_sentinel_value) {
            scores[i] = float_to_int64_t(vector_distance);
        } else if(field_values[i] == &vector_query_sentinel_value) {
            scores[i] = float_to_int64_t(2.0f);
            try {
                const auto& values = sort_fields[i].vector_query.vector_index->vecdex->getDataByLabel<float>(seq_id);
                const auto& dist_func = sort_fields[i].vector_query.vector_index->space->get_dist_func();
                float dist = dist_func(sort_fields[i].vector_query.query.values.data(), values.data(), &sort_fields[i].vector_query.vector_index->num_dim);

                if(dist > sort_fields[i].vector_query.query.distance_threshold) {
                    //if computed distance is more then distance_thershold then we set it to max float,
                    //so that other sort conditions can execute
                    dist = std::numeric_limits<float>::max();
                }

                scores[i] = float_to_int64_t(dist);
            } catch(...) {
                // probably not found
                // do nothing
            }
        } else {
            if(is_random_sort) {
                scores[i] = sort_fields[i].random_sort.generate_random();
<<<<<<< HEAD
=======
            } else if(is_sort_with_pivot_val) {
                auto sort_index_it = sort_index.find(sort_fields[i].name);
                auto val = get_doc_val_from_sort_index(sort_index_it, seq_id);
                if(val != INT64_MAX) {
                    scores[i] = std::abs(sort_fields[i].pivot_val - val);
                }
>>>>>>> 89c2c87d
            } else if (!is_reference_sort || reference_found) {
                auto it = field_values[i]->find(is_reference_sort ? ref_seq_id : seq_id);
                scores[i] = (it == field_values[i]->end()) ? default_score : it->second;
            } else {
                scores[i] = default_score;
            }

            if(scores[i] == INT64_MIN && sort_fields[i].missing_values == sort_by::missing_values_t::first) {
                // By default, missing numerical value are always going to be sorted to be at the end
                // because: -INT64_MIN == INT64_MIN. To account for missing values config, we will have to change
                // the default for missing value based on whether it's asc or desc sort.
                bool is_asc = (sort_order[i] == -1);
                scores[i] = is_asc ? (INT64_MIN + 1) : INT64_MAX;
            }
        }

        if (sort_order[i] == -1) {
            scores[i] = -scores[i];
        }
    }

    return Option<bool>(true);
}

Option<bool> Index::do_phrase_search(const size_t num_search_fields, const std::vector<search_field_t>& search_fields,
                                     std::vector<query_tokens_t>& field_query_tokens,
                                     const std::vector<sort_by>& sort_fields,
                                     std::vector<std::vector<art_leaf*>>& searched_queries, const size_t group_limit,
                                     const std::vector<std::string>& group_by_fields,
                                     const bool group_missing_values,
                                     Topster* actual_topster,
                                     const int sort_order[3],
                                     std::array<spp::sparse_hash_map<uint32_t, int64_t, Hasher32>*, 3> field_values,
                                     const std::vector<size_t>& geopoint_indices,
                                     const std::vector<uint32_t>& curated_ids_sorted,
                                     filter_result_iterator_t*& filter_result_iterator,
                                     uint32_t*& all_result_ids, size_t& all_result_ids_len,
                                     spp::sparse_hash_map<uint64_t, uint32_t>& groups_processed,
                                     const std::set<uint32_t>& curated_ids,
                                     const uint32_t* excluded_result_ids, size_t excluded_result_ids_size,
                                     const std::unordered_set<uint32_t>& excluded_group_ids,
                                     Topster*& curated_topster,
                                     bool is_wildcard_query, const std::string& collection_name) const {

    uint32_t* phrase_result_ids = nullptr;
    uint32_t phrase_result_count = 0;
    std::map<uint32_t, size_t> phrase_match_id_scores;

    for(size_t i = 0; i < num_search_fields; i++) {
        const std::string& field_name = search_fields[i].name;
        const size_t field_weight = search_fields[i].weight;
        bool is_array = search_schema.at(field_name).is_array();

        uint32_t* field_phrase_match_ids = nullptr;
        size_t field_phrase_match_ids_size = 0;

        for(const auto& phrase: field_query_tokens[i].q_phrases) {
            std::vector<void*> posting_lists;

            for(const std::string& token: phrase) {
                art_leaf* leaf = (art_leaf *) art_search(search_index.at(field_name),
                                                         (const unsigned char *) token.c_str(),
                                                         token.size() + 1);
                if(leaf) {
                    posting_lists.push_back(leaf->values);
                }
            }

            if(posting_lists.size() != phrase.size()) {
                // unmatched length means no matches will be found for this phrase, so skip to next phrase
                continue;
            }

            std::vector<uint32_t> contains_ids;
            posting_t::intersect(posting_lists, contains_ids);

            uint32_t* this_phrase_ids = new uint32_t[contains_ids.size()];
            size_t this_phrase_ids_size = 0;
            posting_t::get_phrase_matches(posting_lists, is_array, &contains_ids[0], contains_ids.size(),
                                          this_phrase_ids, this_phrase_ids_size);

            if(this_phrase_ids_size == 0) {
                // no results found for this phrase, but other phrases can find results
                delete [] this_phrase_ids;
                continue;
            }

            // results of multiple phrases must be ANDed

            if(field_phrase_match_ids_size == 0) {
                field_phrase_match_ids_size = this_phrase_ids_size;
                field_phrase_match_ids = this_phrase_ids;
            } else {
                uint32_t* phrase_ids_merged = nullptr;
                field_phrase_match_ids_size = ArrayUtils::and_scalar(this_phrase_ids, this_phrase_ids_size, field_phrase_match_ids,
                                                                     field_phrase_match_ids_size, &phrase_ids_merged);
                delete [] field_phrase_match_ids;
                delete [] this_phrase_ids;
                field_phrase_match_ids = phrase_ids_merged;
            }
        }

        if(field_phrase_match_ids_size == 0) {
            continue;
        }

        // upto 10K phrase match IDs per field will be weighted so that phrase match against a higher weighted field
        // is returned earlier in the results
        const size_t weight_score_base = 100000;  // just to make score be a large number
        for(size_t pi = 0; pi < std::min<size_t>(10000, field_phrase_match_ids_size); pi++) {
            auto this_field_score = (weight_score_base + field_weight);
            auto existing_score = phrase_match_id_scores[field_phrase_match_ids[pi]];
            phrase_match_id_scores[field_phrase_match_ids[pi]] = std::max(this_field_score, existing_score);
        }

        // across fields, we have to OR phrase match ids
        if(phrase_result_count == 0) {
            phrase_result_ids = field_phrase_match_ids;
            phrase_result_count = field_phrase_match_ids_size;
        } else {
            uint32_t* phrase_ids_merged = nullptr;
            phrase_result_count = ArrayUtils::or_scalar(phrase_result_ids, phrase_result_count, field_phrase_match_ids,
                                                          field_phrase_match_ids_size, &phrase_ids_merged);

            delete [] phrase_result_ids;
            delete [] field_phrase_match_ids;
            phrase_result_ids = phrase_ids_merged;
        }
    }

    curate_filtered_ids(curated_ids, excluded_result_ids,
                        excluded_result_ids_size, phrase_result_ids, phrase_result_count, curated_ids_sorted);

    // AND phrase id matches with filter ids
    if(filter_result_iterator->validity) {
        filter_result_iterator_t::add_phrase_ids(filter_result_iterator, phrase_result_ids, phrase_result_count);
    } else {
        delete filter_result_iterator;
        filter_result_iterator = new filter_result_iterator_t(phrase_result_ids, phrase_result_count);
    }

    if (!is_wildcard_query) {
        // this means that the there are non-phrase tokens in the query
        // so we cannot directly copy to the all_result_ids array
        return Option<bool>(true);
    }

    filter_result_iterator->compute_iterators();
    all_result_ids_len = filter_result_iterator->to_filter_id_array(all_result_ids);
    filter_result_iterator->reset();

    std::vector<uint32_t> eval_filter_indexes;

    std::vector<group_by_field_it_t> group_by_field_it_vec;
    if (group_limit != 0) {
        group_by_field_it_vec = get_group_by_field_iterators(group_by_fields);
    }
    // populate topster
    for(size_t i = 0; i < all_result_ids_len && filter_result_iterator->validity == filter_result_iterator_t::valid; i++) {
        auto seq_id = filter_result_iterator->seq_id;
        auto references = std::move(filter_result_iterator->reference);
        filter_result_iterator->next();

        int64_t match_score = phrase_match_id_scores[seq_id];
        int64_t scores[3] = {0};
        int64_t match_score_index = -1;
        bool should_skip = false;

        auto compute_sort_scores_op = compute_sort_scores(sort_fields, sort_order, field_values, geopoint_indices,
                                                          seq_id, references, eval_filter_indexes, match_score, scores,
                                                          match_score_index, should_skip, 0, collection_name);
        if (!compute_sort_scores_op.ok()) {
            return compute_sort_scores_op;
        }

        if(should_skip) {
            continue;
        }

        uint64_t distinct_id = seq_id;
        if(group_limit != 0) {
            distinct_id = 1;
            for(auto& kv : group_by_field_it_vec) {
                get_distinct_id(kv.it, seq_id, kv.is_array, group_missing_values, distinct_id);
            }

            if(excluded_group_ids.count(distinct_id) != 0) {
                continue;
            }
        }

        KV kv(searched_queries.size(), seq_id, distinct_id, match_score_index, scores, std::move(references));

        int ret = actual_topster->add(&kv);
        if(group_limit != 0 && ret < 2) {
            groups_processed[distinct_id]++;
        }

        if(((i + 1) % (1 << 12)) == 0) {
            BREAK_CIRCUIT_BREAKER
        }
    }
    filter_result_iterator->reset();
    search_cutoff = search_cutoff || filter_result_iterator->validity == filter_result_iterator_t::timed_out;

    searched_queries.push_back({});
    return Option<bool>(true);
}

Option<bool> Index::do_synonym_search(const std::vector<search_field_t>& the_fields,
                                      const text_match_type_t match_type,
                                      filter_node_t const* const& filter_tree_root,
                                      const std::vector<sort_by>& sort_fields_std, Topster*& curated_topster,
                                      const token_ordering& token_order,
                                      const size_t typo_tokens_threshold, const size_t group_limit,
                                      const std::vector<std::string>& group_by_fields, 
                                      const bool group_missing_values,
                                      bool prioritize_exact_match,
                                      const bool prioritize_token_position,
                                      const bool prioritize_num_matching_fields,
                                      const bool exhaustive_search, const size_t concurrency,
                                      const std::vector<bool>& prefixes,
                                      size_t min_len_1typo,
                                      size_t min_len_2typo, const size_t max_candidates, const std::set<uint32_t>& curated_ids,
                                      const std::vector<uint32_t>& curated_ids_sorted, const uint32_t* exclude_token_ids,
                                      size_t exclude_token_ids_size,
                                      const std::unordered_set<uint32_t>& excluded_group_ids,
                                      Topster* actual_topster,
                                      std::vector<std::vector<token_t>>& q_pos_synonyms,
                                      int syn_orig_num_tokens,
                                      spp::sparse_hash_map<uint64_t, uint32_t>& groups_processed,
                                      std::vector<std::vector<art_leaf*>>& searched_queries,
                                      uint32_t*& all_result_ids, size_t& all_result_ids_len,
                                      filter_result_iterator_t* const filter_result_iterator,
                                      std::set<uint64>& query_hashes,
                                      const int* sort_order,
                                      std::array<spp::sparse_hash_map<uint32_t, int64_t, Hasher32>*, 3>& field_values,
                                      const std::vector<size_t>& geopoint_indices,
                                      tsl::htrie_map<char, token_leaf>& qtoken_set,
                                      const std::string& collection_name) const {

    for (const auto& syn_tokens : q_pos_synonyms) {
        query_hashes.clear();
        auto fuzzy_search_fields_op = fuzzy_search_fields(the_fields, syn_tokens, {}, match_type, exclude_token_ids,
                                                          exclude_token_ids_size, filter_result_iterator,
                                                          curated_ids_sorted, excluded_group_ids, sort_fields_std, {0},
                                                          searched_queries, qtoken_set, actual_topster, groups_processed,
                                                          all_result_ids, all_result_ids_len, group_limit, group_by_fields,
                                                          group_missing_values,
                                                          prioritize_exact_match, prioritize_token_position,
                                                          prioritize_num_matching_fields,
                                                          query_hashes,
                                                          token_order, prefixes, typo_tokens_threshold, exhaustive_search,
                                                          max_candidates, min_len_1typo, min_len_2typo,
                                                          syn_orig_num_tokens, sort_order, field_values, geopoint_indices,
                                                          collection_name);
        if (!fuzzy_search_fields_op.ok()) {
            return fuzzy_search_fields_op;
        }
    }

    return Option<bool>(true);
}

Option<bool> Index::do_infix_search(const size_t num_search_fields, const std::vector<search_field_t>& the_fields,
                                    const std::vector<enable_t>& infixes,
                                    const std::vector<sort_by>& sort_fields,
                                    std::vector<std::vector<art_leaf*>>& searched_queries, const size_t group_limit,
                                    const std::vector<std::string>& group_by_fields, 
                                    const bool group_missing_values,
                                    const size_t max_extra_prefix,
                                    const size_t max_extra_suffix,
                                    const std::vector<token_t>& query_tokens, Topster* actual_topster,
                                    filter_result_iterator_t* const filter_result_iterator,
                                    const int sort_order[3],
                                    std::array<spp::sparse_hash_map<uint32_t, int64_t, Hasher32>*, 3> field_values,
                                    const std::vector<size_t>& geopoint_indices,
                                    const std::vector<uint32_t>& curated_ids_sorted,
                                    const std::unordered_set<uint32_t>& excluded_group_ids,
                                    uint32_t*& all_result_ids, size_t& all_result_ids_len,
                                    spp::sparse_hash_map<uint64_t, uint32_t>& groups_processed,
                                    const std::string& collection_name) const {

    std::vector<group_by_field_it_t> group_by_field_it_vec;
    if (group_limit != 0) {
        group_by_field_it_vec = get_group_by_field_iterators(group_by_fields);
    }

    for(size_t field_id = 0; field_id < num_search_fields; field_id++) {
        auto& field_name = the_fields[field_id].name;
        enable_t field_infix = the_fields[field_id].infix;

        if(field_infix == always || (field_infix == fallback && all_result_ids_len == 0)) {
            std::vector<uint32_t> infix_ids;
            filter_result_t filtered_infix_ids;
            auto search_infix_op = search_infix(query_tokens[0].value, field_name, infix_ids,
                                                max_extra_prefix, max_extra_suffix);
            if (!search_infix_op.ok()) {
                return search_infix_op;
            }

            if(!infix_ids.empty()) {
                gfx::timsort(infix_ids.begin(), infix_ids.end());
                infix_ids.erase(std::unique( infix_ids.begin(), infix_ids.end() ), infix_ids.end());

                auto& raw_infix_ids = filtered_infix_ids.docs;
                auto& raw_infix_ids_length = filtered_infix_ids.count;

                if(!curated_ids_sorted.empty()) {
                    raw_infix_ids_length = ArrayUtils::exclude_scalar(&infix_ids[0], infix_ids.size(), &curated_ids_sorted[0],
                                                                      curated_ids_sorted.size(), &raw_infix_ids);
                    infix_ids.clear();
                } else {
                    raw_infix_ids = &infix_ids[0];
                    raw_infix_ids_length = infix_ids.size();
                }

                if(filter_result_iterator->validity == filter_result_iterator_t::valid) {
                    filter_result_t result;
                    filter_result_iterator->and_scalar(raw_infix_ids, raw_infix_ids_length, result);
                    if(raw_infix_ids != &infix_ids[0]) {
                        delete [] raw_infix_ids;
                    }

                    filtered_infix_ids = std::move(result);
                    filter_result_iterator->reset();
                }

                bool field_is_array = search_schema.at(the_fields[field_id].name).is_array();
                std::vector<uint32_t> eval_filter_indexes;
                for(size_t i = 0; i < raw_infix_ids_length; i++) {
                    auto seq_id = raw_infix_ids[i];
                    std::map<std::string, reference_filter_result_t> references;
                    if (filtered_infix_ids.coll_to_references != nullptr) {
                        references = std::move(filtered_infix_ids.coll_to_references[i]);
                    }

                    int64_t match_score = 0;
                    score_results2(sort_fields, searched_queries.size(), field_id, field_is_array,
                                   0, match_score, seq_id, sort_order, false, false, false, 1, -1, {});

                    int64_t scores[3] = {0};
                    int64_t match_score_index = -1;
                    bool should_skip = false;

                    auto compute_sort_scores_op = compute_sort_scores(sort_fields, sort_order, field_values,
                                                                      geopoint_indices, seq_id, references,
                                                                      eval_filter_indexes, 100, scores, match_score_index,
                                                                      should_skip, 0, collection_name);
                    if (!compute_sort_scores_op.ok()) {
                        return compute_sort_scores_op;
                    }

                    if(should_skip) {
                        continue;
                    }

                    uint64_t distinct_id = seq_id;
                    if(group_limit != 0) {
                        distinct_id = 1;
                        for(auto& kv : group_by_field_it_vec) {
                            get_distinct_id(kv.it, seq_id, kv.is_array, group_missing_values, distinct_id);
                        }

                        if(excluded_group_ids.count(distinct_id) != 0) {
                           continue;
                       }
                    }

                    KV kv(searched_queries.size(), seq_id, distinct_id, match_score_index, scores, std::move(references));
                    int ret = actual_topster->add(&kv);

                    if(group_limit != 0 && ret < 2) {
                        groups_processed[distinct_id]++;
                    }
                    

                    if(((i + 1) % (1 << 12)) == 0) {
                        BREAK_CIRCUIT_BREAKER
                    }
                }

                uint32_t* new_all_result_ids = nullptr;
                all_result_ids_len = ArrayUtils::or_scalar(all_result_ids, all_result_ids_len, raw_infix_ids,
                                                           raw_infix_ids_length, &new_all_result_ids);
                delete[] all_result_ids;
                all_result_ids = new_all_result_ids;

                if (raw_infix_ids == &infix_ids[0]) {
                    raw_infix_ids = nullptr;
                }

                searched_queries.push_back({});
            }
        }
    }

    return Option<bool>(true);
}

void Index::handle_exclusion(const size_t num_search_fields, std::vector<query_tokens_t>& field_query_tokens,
                             const std::vector<search_field_t>& search_fields, uint32_t*& exclude_token_ids,
                             size_t& exclude_token_ids_size) const {
    for(size_t i = 0; i < num_search_fields; i++) {
        const std::string & field_name = search_fields[i].name;
        bool is_array = search_schema.at(field_name).is_array();

        for(const auto& q_exclude_phrase: field_query_tokens[i].q_exclude_tokens) {
            // if phrase has multiple words, then we have to do exclusion of phrase match results
            std::vector<void*> posting_lists;
            for(const std::string& exclude_token: q_exclude_phrase) {
                art_leaf* leaf = (art_leaf *) art_search(search_index.at(field_name),
                                                         (const unsigned char *) exclude_token.c_str(),
                                                         exclude_token.size() + 1);
                if(leaf) {
                    posting_lists.push_back(leaf->values);
                }
            }

            if(posting_lists.size() != q_exclude_phrase.size()) {
                continue;
            }

            std::vector<uint32_t> contains_ids;
            posting_t::intersect(posting_lists, contains_ids);

            if(posting_lists.size() == 1) {
                uint32_t *exclude_token_ids_merged = nullptr;
                exclude_token_ids_size = ArrayUtils::or_scalar(exclude_token_ids, exclude_token_ids_size,
                                                               &contains_ids[0], contains_ids.size(),
                                                               &exclude_token_ids_merged);
                delete [] exclude_token_ids;
                exclude_token_ids = exclude_token_ids_merged;
            } else {
                uint32_t* phrase_ids = new uint32_t[contains_ids.size()];
                size_t phrase_ids_size = 0;

                posting_t::get_phrase_matches(posting_lists, is_array, &contains_ids[0], contains_ids.size(),
                                              phrase_ids, phrase_ids_size);

                uint32_t *exclude_token_ids_merged = nullptr;
                exclude_token_ids_size = ArrayUtils::or_scalar(exclude_token_ids, exclude_token_ids_size,
                                                               phrase_ids, phrase_ids_size,
                                                               &exclude_token_ids_merged);
                delete [] phrase_ids;
                delete [] exclude_token_ids;
                exclude_token_ids = exclude_token_ids_merged;
            }
        }
    }
}

void Index::compute_facet_infos(const std::vector<facet>& facets, facet_query_t& facet_query,
                                const uint32_t facet_query_num_typos,
                                uint32_t* all_result_ids, const size_t& all_result_ids_len,
                                const std::vector<std::string>& group_by_fields,
                                const size_t group_limit, const bool is_wildcard_no_filter_query,
                                const size_t max_candidates,
                                std::vector<facet_info_t>& facet_infos,
                                const std::vector<facet_index_type_t>& facet_index_types) const {

    if(all_result_ids_len == 0) {
        return;
    }

    size_t total_docs = seq_ids->num_ids();

    for(size_t findex=0; findex < facets.size(); findex++) {
        const auto& a_facet = facets[findex];
        const field &facet_field = search_schema.at(a_facet.field_name);
        const auto facet_index_type = facet_index_types[a_facet.orig_index];

        facet_infos[findex].facet_field = facet_field;
        facet_infos[findex].use_facet_query = false;
        facet_infos[findex].should_compute_stats = (facet_field.type != field_types::STRING &&
                                                    facet_field.type != field_types::BOOL &&
                                                    facet_field.type != field_types::STRING_ARRAY &&
                                                    facet_field.type != field_types::BOOL_ARRAY);

        bool facet_value_index_exists = facet_index_v4->has_value_index(facet_field.name);

        //as we use sort index for range facets with hash based index, sort index should be present
        if(facet_index_type == exhaustive) {
            facet_infos[findex].use_value_index = false;
        }
        else if(facet_value_index_exists) {
            if(facet_index_type == top_values) {
                facet_infos[findex].use_value_index = true;
            } else {
                // facet_index_type = detect
                size_t num_facet_values = facet_index_v4->get_facet_count(facet_field.name);
                facet_infos[findex].use_value_index = (group_limit == 0) && (a_facet.sort_field.empty()) &&
                                                      ( is_wildcard_no_filter_query ||
                                                        (all_result_ids_len > 1000 && num_facet_values < 250) ||
                                                        (all_result_ids_len > 1000 && all_result_ids_len * 2 > total_docs) ||
                                                        (a_facet.is_sort_by_alpha));
            }
        } else {
            facet_infos[findex].use_value_index = false;
        }

        if(a_facet.field_name == facet_query.field_name && !facet_query.query.empty()) {
            facet_infos[findex].use_facet_query = true;

            if (facet_field.is_bool()) {
                if (facet_query.query == "true") {
                    facet_query.query = "1";
                } else if (facet_query.query == "false") {
                    facet_query.query = "0";
                }
            }

            //LOG(INFO) << "facet_query.query: " << facet_query.query;

            std::vector<std::string> query_tokens;
            Tokenizer(facet_query.query, true, !facet_field.is_string(),
                      facet_field.locale, symbols_to_index, token_separators).tokenize(query_tokens);

            std::vector<token_t> qtokens;

            for (size_t qtoken_index = 0; qtoken_index < query_tokens.size(); qtoken_index++) {
                bool is_prefix = (qtoken_index == query_tokens.size()-1);
                qtokens.emplace_back(qtoken_index, query_tokens[qtoken_index], is_prefix,
                                     query_tokens[qtoken_index].size(), 0);
            }

            std::vector<std::vector<art_leaf*>> searched_queries;
            Topster* topster = nullptr;
            spp::sparse_hash_map<uint64_t, uint32_t> groups_processed;
            uint32_t* field_result_ids = nullptr;
            size_t field_result_ids_len = 0;
            size_t field_num_results = 0;
            std::set<uint64> query_hashes;
            size_t num_toks_dropped = 0;
            std::vector<sort_by> sort_fields;

            std::vector<search_field_t> fq_fields;
            fq_fields.emplace_back(facet_field.name, facet_field.faceted_name(), 1, facet_query_num_typos,
                                   true, enable_t::off);

            uint32_t* filter_ids = new uint32_t[all_result_ids_len];
            std::copy(all_result_ids, all_result_ids + all_result_ids_len, filter_ids);
            filter_result_iterator_t filter_result_it(filter_ids, all_result_ids_len);
            tsl::htrie_map<char, token_leaf> qtoken_set;
            std::array<spp::sparse_hash_map<uint32_t, int64_t, Hasher32>*, 3> field_values{};
            const std::vector<size_t> geopoint_indices;

            auto fuzzy_search_fields_op = fuzzy_search_fields(fq_fields, qtokens, {}, text_match_type_t::max_score, nullptr, 0,
                                &filter_result_it, {}, {}, sort_fields, {facet_query_num_typos}, searched_queries,
                                qtoken_set, topster, groups_processed, field_result_ids, field_result_ids_len,
                                group_limit, group_by_fields, false, true, false, false, query_hashes, MAX_SCORE, {true}, 1,
                                false, max_candidates, 3, 7, 0, nullptr, field_values, geopoint_indices, "", true);

            if(!fuzzy_search_fields_op.ok()) {
                continue;
            }

            //LOG(INFO) << "searched_queries.size: " << searched_queries.size();

            // NOTE: `field_result_ids` will consist of IDs across ALL queries in searched_queries

            for(size_t si = 0; si < searched_queries.size(); si++) {
                const auto& searched_query = searched_queries[si];
                std::vector<std::string> searched_tokens;

                std::vector<void*> posting_lists;
                for(auto leaf: searched_query) {
                    posting_lists.push_back(leaf->values);
                    std::string tok(reinterpret_cast<char*>(leaf->key), leaf->key_len - 1);
                    searched_tokens.push_back(tok);
                    //LOG(INFO) << "tok: " << tok;
                }

                //LOG(INFO) << "si: " << si << ", field_result_ids_len: " << field_result_ids_len;

                if(facet_infos[findex].use_value_index) {
                    size_t num_tokens_found = 0;
                    for(auto pl: posting_lists) {
                        if(posting_t::contains_atleast_one(pl, field_result_ids, field_result_ids_len)) {
                            num_tokens_found++;
                        } else {
                            break;
                        }
                    }

                    if(num_tokens_found == posting_lists.size()) {
                        // need to ensure that document ID actually contains searched_query tokens
                        // since `field_result_ids` contains documents matched across all queries
                        // value based index
                        facet_infos[findex].fvalue_searched_tokens.emplace_back(searched_tokens);
                    }
                }

                else {
                    for(size_t i = 0; i < field_result_ids_len; i++) {
                        uint32_t seq_id = field_result_ids[i];
                        bool id_matched = true;

                        for(auto pl: posting_lists) {
                            if(!posting_t::contains(pl, seq_id)) {
                                // need to ensure that document ID actually contains searched_query tokens
                                // since `field_result_ids` contains documents matched across all queries
                                id_matched = false;
                                break;
                            }
                        }

                        if(!id_matched) {
                            continue;
                        }

                        std::vector<uint32_t> facet_hashes;
                        auto facet_index = facet_index_v4->get_facet_hash_index(a_facet.field_name);
                        posting_list_t::iterator_t facet_index_it = facet_index->new_iterator();
                        facet_index_it.skip_to(seq_id);

                        if(facet_index_it.valid()) {
                            posting_list_t::get_offsets(facet_index_it, facet_hashes);

                            if(facet_field.is_array()) {
                                std::vector<size_t> array_indices;
                                posting_t::get_matching_array_indices(posting_lists, seq_id, array_indices);

                                for(size_t array_index: array_indices) {
                                    if(array_index < facet_hashes.size()) {
                                        uint32_t hash = facet_hashes[array_index];

                                        /*LOG(INFO) << "seq_id: " << seq_id << ", hash: " << hash << ", array index: "
                                                  << array_index;*/

                                        if(facet_infos[findex].hashes.count(hash) == 0) {
                                            //LOG(INFO) << "adding searched_tokens for hash " << hash;
                                            facet_infos[findex].hashes.emplace(hash, searched_tokens);
                                        }
                                    }
                                }
                            } else {
                                uint32_t hash = facet_hashes[0];
                                if(facet_infos[findex].hashes.count(hash) == 0) {
                                    //LOG(INFO) << "adding searched_tokens for hash " << hash;
                                    facet_infos[findex].hashes.emplace(hash, searched_tokens);
                                }
                            }
                        }
                    }
                }
            }
            
            delete [] field_result_ids;
        }
    }
}

void Index::curate_filtered_ids(const std::set<uint32_t>& curated_ids,
                                const uint32_t* exclude_token_ids, size_t exclude_token_ids_size,
                                uint32_t*& filter_ids, uint32_t& filter_ids_length,
                                const std::vector<uint32_t>& curated_ids_sorted) const {
    if(!curated_ids.empty()) {
        uint32_t *excluded_result_ids = nullptr;
        filter_ids_length = ArrayUtils::exclude_scalar(filter_ids, filter_ids_length, &curated_ids_sorted[0],
                                                       curated_ids_sorted.size(), &excluded_result_ids);
        delete [] filter_ids;
        filter_ids = excluded_result_ids;
    }

    // Exclude document IDs associated with excluded tokens from the result set
    if(exclude_token_ids_size != 0) {
        uint32_t *excluded_result_ids = nullptr;
        filter_ids_length = ArrayUtils::exclude_scalar(filter_ids, filter_ids_length, exclude_token_ids,
                                                       exclude_token_ids_size, &excluded_result_ids);
        delete[] filter_ids;
        filter_ids = excluded_result_ids;
    }
}

Option<bool> Index::search_wildcard(filter_node_t const* const& filter_tree_root,
                                    const std::vector<sort_by>& sort_fields, Topster*& topster, Topster*& curated_topster,
                                    spp::sparse_hash_map<uint64_t, uint32_t>& groups_processed,
                                    std::vector<std::vector<art_leaf*>>& searched_queries, const size_t group_limit,
                                    const std::vector<std::string>& group_by_fields, 
                                    const bool group_missing_values,
                                    const std::set<uint32_t>& curated_ids,
                                    const std::vector<uint32_t>& curated_ids_sorted, const uint32_t* exclude_token_ids,
                                    size_t exclude_token_ids_size, const std::unordered_set<uint32_t>& excluded_group_ids,
                                    uint32_t*& all_result_ids, size_t& all_result_ids_len,
                                    filter_result_iterator_t* const filter_result_iterator,
                                    const size_t concurrency,
                                    const int* sort_order,
                                    std::array<spp::sparse_hash_map<uint32_t, int64_t, Hasher32>*, 3>& field_values,
                                    const std::vector<size_t>& geopoint_indices,
                                    const std::string& collection_name) const {

    filter_result_iterator->compute_iterators();
    auto const& approx_filter_ids_length = filter_result_iterator->approx_filter_ids_length;

    // Timed out during computation of filter_result_iterator. We should still process the partial ids.
    auto timed_out_before_processing = filter_result_iterator->validity == filter_result_iterator_t::timed_out;

    uint32_t token_bits = 0;
    const bool check_for_circuit_break = (approx_filter_ids_length > 1000000);

    //auto beginF = std::chrono::high_resolution_clock::now();

    const size_t num_threads = std::min<size_t>(concurrency, approx_filter_ids_length);
    const size_t window_size = (num_threads == 0) ? 0 :
                               (approx_filter_ids_length + num_threads - 1) / num_threads;  // rounds up

    spp::sparse_hash_map<uint64_t, uint64_t> tgroups_processed[num_threads];
    Topster* topsters[num_threads];
    std::vector<posting_list_t::iterator_t> plists;

    size_t num_processed = 0;
    std::mutex m_process;
    std::condition_variable cv_process;

    size_t num_queued = 0;

    const auto parent_search_begin = search_begin_us;
    const auto parent_search_stop_ms = search_stop_us;
    auto parent_search_cutoff = search_cutoff;
    uint32_t excluded_result_index = 0;
    Option<bool>* compute_sort_score_statuses[num_threads];

    for(size_t thread_id = 0; thread_id < num_threads &&
                                    filter_result_iterator->validity != filter_result_iterator_t::invalid; thread_id++) {
        auto batch_result = new filter_result_t();
        filter_result_iterator->get_n_ids(window_size, excluded_result_index, exclude_token_ids,
                                          exclude_token_ids_size, batch_result, timed_out_before_processing);
        if (batch_result->count == 0) {
            delete batch_result;
            break;
        }
        num_queued++;

        searched_queries.push_back({});

        topsters[thread_id] = new Topster(topster->MAX_SIZE, topster->distinct);
        auto& compute_sort_score_status = compute_sort_score_statuses[thread_id] = nullptr;

        thread_pool->enqueue([this, &parent_search_begin, &parent_search_stop_ms, &parent_search_cutoff,
                              thread_id, &sort_fields, &searched_queries,
                              &group_limit, &group_by_fields, group_missing_values, 
                              &topsters, &tgroups_processed, &excluded_group_ids,
                              &sort_order, field_values, &geopoint_indices, &plists,
                              check_for_circuit_break,
                              batch_result,
                              &num_processed, &m_process, &cv_process, &compute_sort_score_status, collection_name]() {
            std::unique_ptr<filter_result_t> batch_result_guard(batch_result);

            search_begin_us = parent_search_begin;
            search_stop_us = parent_search_stop_ms;
            search_cutoff = false;

            std::vector<uint32_t> filter_indexes;

            std::vector<group_by_field_it_t> group_by_field_it_vec;
            if (group_limit != 0) {
                group_by_field_it_vec = get_group_by_field_iterators(group_by_fields);
            }

            for(size_t i = 0; i < batch_result->count; i++) {
                const uint32_t seq_id = batch_result->docs[i];
                std::map<basic_string<char>, reference_filter_result_t> references;
                if (batch_result->coll_to_references != nullptr) {
                    references = std::move(batch_result->coll_to_references[i]);
                }

                int64_t match_score = 0;

                score_results2(sort_fields, (uint16_t) searched_queries.size(), 0, false, 0,
                               match_score, seq_id, sort_order, false, false, false, 1, -1, plists);

                int64_t scores[3] = {0};
                int64_t match_score_index = -1;
                bool should_skip = false;

                auto compute_sort_scores_op = compute_sort_scores(sort_fields, sort_order, field_values, geopoint_indices,
                                                                  seq_id, references, filter_indexes, 100, scores,
                                                                  match_score_index, should_skip, 0, collection_name);
                if (!compute_sort_scores_op.ok()) {
                    compute_sort_score_status = new Option<bool>(compute_sort_scores_op.code(), compute_sort_scores_op.error());
                    break;
                }

                if(should_skip) {
                    continue;
                }

                uint64_t distinct_id = seq_id;
                if(group_limit != 0) {
                    distinct_id = 1;
                    for(auto& kv : group_by_field_it_vec) {
                        get_distinct_id(kv.it, seq_id, kv.is_array, group_missing_values, distinct_id);
                    }

                    if(excluded_group_ids.count(distinct_id) != 0) {
                       continue;
                   }
                }

                KV kv(searched_queries.size(), seq_id, distinct_id, match_score_index, scores, std::move(references));

                int ret = topsters[thread_id]->add(&kv);
                if(group_limit != 0 && ret < 2) {
                    tgroups_processed[thread_id][distinct_id]++;
                }
                if(check_for_circuit_break && ((i + 1) % (1 << 15)) == 0) {
                    // check only once every 2^15 docs to reduce overhead
                    BREAK_CIRCUIT_BREAKER
                }
            }

            std::unique_lock<std::mutex> lock(m_process);
            num_processed++;
            parent_search_cutoff = parent_search_cutoff || search_cutoff;
            cv_process.notify_one();
        });
    }

    std::unique_lock<std::mutex> lock_process(m_process);
    cv_process.wait(lock_process, [&](){ return num_processed == num_queued; });

    search_cutoff = parent_search_cutoff || timed_out_before_processing ||
                        filter_result_iterator->validity == filter_result_iterator_t::timed_out;

    for(size_t thread_id = 0; thread_id < num_processed; thread_id++) {
        if (compute_sort_score_statuses[thread_id] != nullptr) {
            auto& status = compute_sort_score_statuses[thread_id];
            auto return_value = Option<bool>(status->code(), status->error());

            // Cleanup the remaining threads.
            for (size_t i = thread_id; i < num_processed; i++) {
                delete compute_sort_score_statuses[i];
                delete topsters[i];
            }

            return return_value;
        }

        //groups_processed.insert(tgroups_processed[thread_id].begin(), tgroups_processed[thread_id].end());
        for(const auto& it : tgroups_processed[thread_id]) {
            groups_processed[it.first]+= it.second;
        }
        aggregate_topster(topster, topsters[thread_id]);
        delete topsters[thread_id];
    }

    /*long long int timeMillisF = std::chrono::duration_cast<std::chrono::milliseconds>(
            std::chrono::high_resolution_clock::now() - beginF).count();
    LOG(INFO) << "Time for raw scoring: " << timeMillisF;*/

    filter_result_iterator->reset(true);

    if (timed_out_before_processing || filter_result_iterator->validity == filter_result_iterator_t::valid) {
        all_result_ids_len = filter_result_iterator->to_filter_id_array(all_result_ids);
        search_cutoff = search_cutoff || filter_result_iterator->validity == filter_result_iterator_t::timed_out;
    } else if (filter_result_iterator->validity == filter_result_iterator_t::timed_out) {
        auto partial_result = new filter_result_t();
        std::unique_ptr<filter_result_t> partial_result_guard(partial_result);

        filter_result_iterator->get_n_ids(window_size * num_processed,
                                          excluded_result_index, nullptr, 0, partial_result, true);
        all_result_ids_len = partial_result->count;
        all_result_ids = partial_result->docs;
        partial_result->docs = nullptr;
    }

    return Option<bool>(true);
}

Option<bool> Index::populate_sort_mapping(int* sort_order, std::vector<size_t>& geopoint_indices,
                                          std::vector<sort_by>& sort_fields_std,
                                          std::array<spp::sparse_hash_map<uint32_t, int64_t, Hasher32>*, 3>& field_values) const {
    for (size_t i = 0; i < sort_fields_std.size(); i++) {
        if (!sort_fields_std[i].reference_collection_name.empty()) {
            auto& cm = CollectionManager::get_instance();
            auto ref_collection = cm.get_collection(sort_fields_std[i].reference_collection_name);

            int ref_sort_order[1];
            std::vector<size_t> ref_geopoint_indices;
            std::vector<sort_by> ref_sort_fields_std;
            ref_sort_fields_std.emplace_back(sort_fields_std[i]);
            ref_sort_fields_std.front().reference_collection_name.clear();
            std::array<spp::sparse_hash_map<uint32_t, int64_t, Hasher32>*, 3> ref_field_values;
            auto populate_op = ref_collection->reference_populate_sort_mapping(ref_sort_order, ref_geopoint_indices,
                                                                               ref_sort_fields_std, ref_field_values);
            if (!populate_op.ok()) {
                return populate_op;
            }

            sort_order[i] = ref_sort_order[0];
            if (!ref_geopoint_indices.empty()) {
                geopoint_indices.push_back(i);
            }
            sort_fields_std[i] = ref_sort_fields_std[0];
            sort_fields_std[i].reference_collection_name = ref_collection->get_name();
            field_values[i] = ref_field_values[0];

            continue;
        }

        sort_order[i] = 1;
        if (sort_fields_std[i].order == sort_field_const::asc) {
            sort_order[i] = -1;
        }

        if (sort_fields_std[i].name == sort_field_const::text_match) {
            field_values[i] = &text_match_sentinel_value;
        } else if (sort_fields_std[i].name == sort_field_const::seq_id || 
            sort_fields_std[i].name == sort_field_const::group_found) {
            field_values[i] = &seq_id_sentinel_value;
        } else if (sort_fields_std[i].name == sort_field_const::eval) {
            field_values[i] = &eval_sentinel_value;
            auto& eval_exp = sort_fields_std[i].eval;
            auto count = sort_fields_std[i].eval_expressions.size();
            for (uint32_t j = 0; j < count; j++) {
                auto filter_result_iterator = filter_result_iterator_t("", this, eval_exp.filter_trees[j], false,
                                                                       DEFAULT_FILTER_BY_CANDIDATES,
                                                                       search_begin_us, search_stop_us);
                auto filter_init_op = filter_result_iterator.init_status();
                if (!filter_init_op.ok()) {
                    return filter_init_op;
                }

                filter_result_iterator.compute_iterators();
                uint32_t* eval_ids = nullptr;
                auto eval_ids_count = filter_result_iterator.to_filter_id_array(eval_ids);

                eval_exp.eval_ids_vec.push_back(eval_ids);
                eval_exp.eval_ids_count_vec.push_back(eval_ids_count);
            }
        } else if(sort_fields_std[i].name == sort_field_const::vector_distance) {
            field_values[i] = &vector_distance_sentinel_value;
        } else if(sort_fields_std[i].name == sort_field_const::vector_query) {
            field_values[i] = &vector_query_sentinel_value;
        } else if (search_schema.count(sort_fields_std[i].name) != 0 && search_schema.at(sort_fields_std[i].name).sort) {
            if (search_schema.at(sort_fields_std[i].name).type == field_types::GEOPOINT_ARRAY) {
                geopoint_indices.push_back(i);
                field_values[i] = nullptr; // GEOPOINT_ARRAY uses a multi-valued index
            } else if(search_schema.at(sort_fields_std[i].name).type == field_types::STRING) {
                field_values[i] = &str_sentinel_value;
            } else {
                field_values[i] = sort_index.at(sort_fields_std[i].name);

                if (search_schema.at(sort_fields_std[i].name).is_geopoint()) {
                    geopoint_indices.push_back(i);
                }
            }
        }
    }

    return Option<bool>(true);
}

Option<bool> Index::populate_sort_mapping_with_lock(int* sort_order, std::vector<size_t>& geopoint_indices,
                                                    std::vector<sort_by>& sort_fields_std,
                                                    std::array<spp::sparse_hash_map<uint32_t, int64_t, Hasher32>*, 3>& field_values) const {
    std::shared_lock lock(mutex);
    return populate_sort_mapping(sort_order, geopoint_indices, sort_fields_std, field_values);
}

int Index::get_bounded_typo_cost(const size_t max_cost, const std::string& token, const size_t token_len,
                                 const size_t min_len_1typo, const size_t min_len_2typo,
                                 bool enable_typos_for_numerical_tokens,
                                 bool enable_typos_for_alpha_numerical_tokens) {

    if(!enable_typos_for_alpha_numerical_tokens) {
        for(auto c : token) {
            if(!isalnum(c)) { //some special char which is indexed
                return 0;
            }
        }
    }

    if(!enable_typos_for_numerical_tokens && std::all_of(token.begin(), token.end(), ::isdigit)) {
        return 0;
    }

    if (token_len < min_len_1typo) {
        // typo correction is disabled for small tokens
        return 0;
    }

    if (token_len < min_len_2typo) {
        // 2-typos are enabled only at token length of 7 chars
        return std::min<int>(max_cost, 1);
    }

    return std::min<int>(max_cost, 2);
}

void Index::log_leaves(const int cost, const std::string &token, const std::vector<art_leaf *> &leaves) const {
    LOG(INFO) << "Index: " << name << ", token: " << token << ", cost: " << cost;

    for(size_t i=0; i < leaves.size(); i++) {
        std::string key((char*)leaves[i]->key, leaves[i]->key_len);
        LOG(INFO) << key << " - " << posting_t::num_ids(leaves[i]->values);
        LOG(INFO) << "frequency: " << posting_t::num_ids(leaves[i]->values) << ", max_score: " << leaves[i]->max_score;
        /*for(auto j=0; j<leaves[i]->values->ids.getLength(); j++) {
            LOG(INFO) << "id: " << leaves[i]->values->ids.at(j);
        }*/
    }
}

int64_t Index::score_results2(const std::vector<sort_by> & sort_fields, const uint16_t & query_index,
                              const size_t field_id,
                              const bool field_is_array,
                              const uint32_t total_cost,
                              int64_t& match_score,
                              const uint32_t seq_id, const int sort_order[3],
                              const bool prioritize_exact_match,
                              const bool single_exact_query_token,
                              const bool prioritize_token_position,
                              size_t num_query_tokens,
                              int syn_orig_num_tokens,
                              const std::vector<posting_list_t::iterator_t>& posting_lists) const {

    //auto begin = std::chrono::high_resolution_clock::now();
    //const std::string first_token((const char*)query_suggestion[0]->key, query_suggestion[0]->key_len-1);

    if (posting_lists.size() <= 1) {
        const uint8_t is_verbatim_match = uint8_t(
                prioritize_exact_match && single_exact_query_token &&
                posting_list_t::is_single_token_verbatim_match(posting_lists[0], field_is_array)
        );
        size_t words_present = (num_query_tokens == 1 && syn_orig_num_tokens != -1) ? syn_orig_num_tokens : 1;
        size_t distance = (num_query_tokens == 1 && syn_orig_num_tokens != -1) ? syn_orig_num_tokens-1 : 0;
        size_t max_offset = prioritize_token_position ? posting_list_t::get_last_offset(posting_lists[0],
                                                                                        field_is_array) : 255;
        Match single_token_match = Match(words_present, distance, max_offset, is_verbatim_match);
        match_score = single_token_match.get_match_score(total_cost, words_present);

        /*auto this_words_present = ((match_score >> 32) & 0xFF);
        auto unique_words = ((match_score >> 40) & 0xFF);
        auto typo_score = ((match_score >> 24) & 0xFF);
        auto proximity = ((match_score >> 16) & 0xFF);
        auto verbatim = ((match_score >> 8) & 0xFF);
        auto offset_score = ((match_score >> 0) & 0xFF);
        LOG(INFO) << "seq_id: " << seq_id
                  << ", words_present: " << this_words_present
                  << ", unique_words: " << unique_words
                  << ", typo_score: " << typo_score
                  << ", proximity: " << proximity
                  << ", verbatim: " << verbatim
                  << ", offset_score: " << offset_score
                  << ", match_score: " << match_score;*/

    } else {
        std::map<size_t, std::vector<token_positions_t>> array_token_positions;
        posting_list_t::get_offsets(posting_lists, array_token_positions);

        for (const auto& kv: array_token_positions) {
            const std::vector<token_positions_t>& token_positions = kv.second;
            if (token_positions.empty()) {
                continue;
            }

            const Match &match = Match(seq_id, token_positions, false, prioritize_exact_match);
            uint64_t this_match_score = match.get_match_score(total_cost, posting_lists.size());

            // Within a field, only a subset of query tokens can match (unique_words), but even a smaller set
            // might be available within the window used for proximity calculation (this_words_present)

            auto this_words_present = ((this_match_score >> 32) & 0xFF);
            auto unique_words = field_is_array ? this_words_present : ((this_match_score >> 40) & 0xFF);
            auto typo_score = ((this_match_score >> 24) & 0xFF);
            auto proximity = ((this_match_score >> 16) & 0xFF);
            auto verbatim = ((this_match_score >> 8) & 0xFF);
            auto offset_score = prioritize_token_position ? ((this_match_score >> 0) & 0xFF) : 0;

            if(syn_orig_num_tokens != -1 && num_query_tokens == posting_lists.size()) {
                unique_words = syn_orig_num_tokens;
                this_words_present = syn_orig_num_tokens;
                proximity = 100 - (syn_orig_num_tokens - 1);
            }

            uint64_t mod_match_score = (
                    (int64_t(this_words_present) << 40) |
                    (int64_t(unique_words) << 32) |
                    (int64_t(typo_score) << 24) |
                    (int64_t(proximity) << 16) |
                    (int64_t(verbatim) << 8) |
                    (int64_t(offset_score) << 0)
            );

            if(mod_match_score > match_score) {
                match_score = mod_match_score;
            }

            /*std::ostringstream os;
            os << "seq_id: " << seq_id << ", field_id: " << field_id
               << ", this_words_present: " << this_words_present
               << ", unique_words: " << unique_words
               << ", typo_score: " << typo_score
               << ", proximity: " << proximity
               << ", verbatim: " << verbatim
               << ", offset_score: " << offset_score
               << ", mod_match_score: " << mod_match_score
               << ", token_positions: " << token_positions.size()
               << ", num_query_tokens: " << num_query_tokens
               << ", posting_lists.size: " << posting_lists.size()
               << ", array_index: " << kv.first
               << std::endl;
            LOG(INFO) << os.str();*/
        }
    }

    //long long int timeNanos = std::chrono::duration_cast<std::chrono::milliseconds>(std::chrono::high_resolution_clock::now() - begin).count();
    //LOG(INFO) << "Time taken for results iteration: " << timeNanos << "ms";

    return 0;
}

void Index::score_results(const std::vector<sort_by> & sort_fields, const uint16_t & query_index,
                          const uint8_t & field_id, const bool field_is_array, const uint32_t total_cost,
                          Topster*& topster,
                          const std::vector<art_leaf *> &query_suggestion,
                          spp::sparse_hash_map<uint64_t, uint32_t>& groups_processed,
                          const uint32_t seq_id, const int sort_order[3],
                          std::array<spp::sparse_hash_map<uint32_t, int64_t, Hasher32>*, 3> field_values,
                          const std::vector<size_t>& geopoint_indices,
                          const size_t group_limit, const std::vector<std::string>& group_by_fields,
                          const bool group_missing_values,
                          const uint32_t token_bits,
                          const bool prioritize_exact_match,
                          const bool single_exact_query_token,
                          int syn_orig_num_tokens,
                          const std::vector<posting_list_t::iterator_t>& posting_lists) const {

    int64_t geopoint_distances[3];

    for(auto& i: geopoint_indices) {
        auto geopoints = field_values[i];
        int64_t dist = INT32_MAX;

        S2LatLng reference_lat_lng;
        GeoPoint::unpack_lat_lng(sort_fields[i].geopoint, reference_lat_lng);

        if(geopoints != nullptr) {
            auto it = geopoints->find(seq_id);

            if(it != geopoints->end()) {
                int64_t packed_latlng = it->second;
                S2LatLng s2_lat_lng;
                GeoPoint::unpack_lat_lng(packed_latlng, s2_lat_lng);
                dist = GeoPoint::distance(s2_lat_lng, reference_lat_lng);
            }
        } else {
            // indicates geo point array
            auto field_it = geo_array_index.at(sort_fields[i].name);
            auto it = field_it->find(seq_id);

            if(it != field_it->end()) {
                int64_t* latlngs = it->second;
                for(size_t li = 0; li < latlngs[0]; li++) {
                    S2LatLng s2_lat_lng;
                    int64_t packed_latlng = latlngs[li + 1];
                    GeoPoint::unpack_lat_lng(packed_latlng, s2_lat_lng);
                    int64_t this_dist = GeoPoint::distance(s2_lat_lng, reference_lat_lng);
                    if(this_dist < dist) {
                        dist = this_dist;
                    }
                }
            }
        }

        if(dist < sort_fields[i].exclude_radius) {
            dist = 0;
        }

        if(sort_fields[i].geo_precision > 0) {
            dist = dist + sort_fields[i].geo_precision - 1 -
                   (dist + sort_fields[i].geo_precision - 1) % sort_fields[i].geo_precision;
        }

        geopoint_distances[i] = dist;

        // Swap (id -> latlong) index to (id -> distance) index
        field_values[i] = &geo_sentinel_value;
    }

    //auto begin = std::chrono::high_resolution_clock::now();
    //const std::string first_token((const char*)query_suggestion[0]->key, query_suggestion[0]->key_len-1);

    uint64_t match_score = 0;

    if (posting_lists.size() <= 1) {
        const uint8_t is_verbatim_match = uint8_t(
                prioritize_exact_match && single_exact_query_token &&
                posting_list_t::is_single_token_verbatim_match(posting_lists[0], field_is_array)
        );
        size_t words_present = (syn_orig_num_tokens == -1) ? 1 : syn_orig_num_tokens;
        size_t distance = (syn_orig_num_tokens == -1) ? 0 : syn_orig_num_tokens-1;
        Match single_token_match = Match(words_present, distance, is_verbatim_match);
        match_score = single_token_match.get_match_score(total_cost, words_present);
    } else {
        std::map<size_t, std::vector<token_positions_t>> array_token_positions;
        posting_list_t::get_offsets(posting_lists, array_token_positions);

        // NOTE: tokens found returned by matcher is only within the best matched window, so we have to still consider
        // unique tokens found if they are spread across the text.
        uint32_t unique_tokens_found = __builtin_popcount(token_bits);
        if(syn_orig_num_tokens != -1) {
            unique_tokens_found = syn_orig_num_tokens;
        }

        for (const auto& kv: array_token_positions) {
            const std::vector<token_positions_t>& token_positions = kv.second;
            if (token_positions.empty()) {
                continue;
            }

            const Match &match = Match(seq_id, token_positions, false, prioritize_exact_match);
            uint64_t this_match_score = match.get_match_score(total_cost, unique_tokens_found);

            auto this_words_present = ((this_match_score >> 24) & 0xFF);
            auto typo_score = ((this_match_score >> 16) & 0xFF);
            auto proximity = ((this_match_score >> 8) & 0xFF);
            auto verbatim = (this_match_score & 0xFF);

            if(syn_orig_num_tokens != -1) {
                this_words_present = syn_orig_num_tokens;
                proximity = 100 - (syn_orig_num_tokens - 1);
            }

            uint64_t mod_match_score = (
                    (int64_t(unique_tokens_found) << 32) |
                    (int64_t(this_words_present) << 24) |
                    (int64_t(typo_score) << 16) |
                    (int64_t(proximity) << 8) |
                    (int64_t(verbatim) << 0)
            );

            if(mod_match_score > match_score) {
                match_score = mod_match_score;
            }

            /*std::ostringstream os;
            os << name << ", total_cost: " << (255 - total_cost)
               << ", words_present: " << match.words_present
               << ", match_score: " << match_score
               << ", match.distance: " << match.distance
               << ", seq_id: " << seq_id << std::endl;
            LOG(INFO) << os.str();*/
        }
    }

    const int64_t default_score = INT64_MIN;  // to handle field that doesn't exist in document (e.g. optional)
    int64_t scores[3] = {0};
    size_t match_score_index = 0;

    // avoiding loop
    if (sort_fields.size() > 0) {
        if (field_values[0] == &text_match_sentinel_value) {
            scores[0] = int64_t(match_score);
            match_score_index = 0;
        } else if (field_values[0] == &seq_id_sentinel_value) {
            scores[0] = seq_id;
        } else if(field_values[0] == &geo_sentinel_value) {
            scores[0] = geopoint_distances[0];
        } else if(field_values[0] == &str_sentinel_value) {
            scores[0] = str_sort_index.at(sort_fields[0].name)->rank(seq_id);
        } else {
            auto it = field_values[0]->find(seq_id);
            scores[0] = (it == field_values[0]->end()) ? default_score : it->second;
        }

        if (sort_order[0] == -1) {
            scores[0] = -scores[0];
        }
    }

    if(sort_fields.size() > 1) {
        if (field_values[1] == &text_match_sentinel_value) {
            scores[1] = int64_t(match_score);
            match_score_index = 1;
        } else if (field_values[1] == &seq_id_sentinel_value) {
            scores[1] = seq_id;
        } else if(field_values[1] == &geo_sentinel_value) {
            scores[1] = geopoint_distances[1];
        } else if(field_values[1] == &str_sentinel_value) {
            scores[1] = str_sort_index.at(sort_fields[1].name)->rank(seq_id);
        } else {
            auto it = field_values[1]->find(seq_id);
            scores[1] = (it == field_values[1]->end()) ? default_score : it->second;
        }

        if (sort_order[1] == -1) {
            scores[1] = -scores[1];
        }
    }

    if(sort_fields.size() > 2) {
        if (field_values[2] == &text_match_sentinel_value) {
            scores[2] = int64_t(match_score);
            match_score_index = 2;
        } else if (field_values[2] == &seq_id_sentinel_value) {
            scores[2] = seq_id;
        } else if(field_values[2] == &geo_sentinel_value) {
            scores[2] = geopoint_distances[2];
        } else if(field_values[2] == &str_sentinel_value) {
            scores[2] = str_sort_index.at(sort_fields[2].name)->rank(seq_id);
        } else {
            auto it = field_values[2]->find(seq_id);
            scores[2] = (it == field_values[2]->end()) ? default_score : it->second;
        }

        if (sort_order[2] == -1) {
            scores[2] = -scores[2];
        }
    }

    uint64_t distinct_id = seq_id;

    if(group_limit != 0) {
        distinct_id = 1;
        auto group_by_field_it_vec = get_group_by_field_iterators(group_by_fields);

        for(auto& kv : group_by_field_it_vec) {
            get_distinct_id(kv.it, seq_id, kv.is_array, group_missing_values, distinct_id);
        }
    }

    //LOG(INFO) << "Seq id: " << seq_id << ", match_score: " << match_score;
    KV kv(query_index, seq_id, distinct_id, match_score_index, scores);
    int ret = topster->add(&kv);
    if(group_limit != 0 && ret < 2) {
        groups_processed[distinct_id]++;
    }

    //long long int timeNanos = std::chrono::duration_cast<std::chrono::milliseconds>(std::chrono::high_resolution_clock::now() - begin).count();
    //LOG(INFO) << "Time taken for results iteration: " << timeNanos << "ms";
}

void Index::get_distinct_id(posting_list_t::iterator_t& facet_index_it, const uint32_t seq_id, const bool is_array,
                            const bool group_missing_values, uint64_t& distinct_id, bool is_reverse) const {
    if (!facet_index_it.valid()) {
        if (!group_missing_values) {
            distinct_id = seq_id;
        }
        return;
    }
    // calculate hash from group_by_fields
    if(!is_reverse) {
        facet_index_it.skip_to(seq_id);
    } else {
        facet_index_it.skip_to_rev(seq_id);
    }

    if (facet_index_it.valid() && facet_index_it.id() == seq_id) {
        if (is_array) {
            //LOG(INFO) << "combining hashes for facet array ";
            std::vector<uint32_t> facet_hashes;
            posting_list_t::get_offsets(facet_index_it, facet_hashes);
            for (size_t i = 0; i < facet_hashes.size(); i++) {
                distinct_id = StringUtils::hash_combine(distinct_id, facet_hashes[i]);
            }
        } else {
            //LOG(INFO) << "combining hashes for facet ";
            distinct_id = StringUtils::hash_combine(distinct_id, facet_index_it.offset());
        }
    }

    //LOG(INFO) << "seq_id: " << seq_id << ", distinct_id: " << distinct_id;
    if (distinct_id == 1 && !group_missing_values) {
        distinct_id = seq_id;
    }

    return;
}

inline uint32_t Index::next_suggestion2(const std::vector<tok_candidates>& token_candidates_vec,
                                        long long int n,
                                        std::vector<token_t>& query_suggestion,
                                        uint64& qhash) {
    uint32_t total_cost = 0;
    qhash = 1;

    // generate the next combination from `token_leaves` and store it in `query_suggestion`
    ldiv_t q { n, 0 };
    for(size_t i = 0 ; i < token_candidates_vec.size(); i++) {
        size_t token_size = token_candidates_vec[i].token.value.size();
        q = ldiv(q.quot, token_candidates_vec[i].candidates.size());
        const auto& candidate = token_candidates_vec[i].candidates[q.rem];
        size_t typo_cost = token_candidates_vec[i].cost;

        if (candidate.size() > 1 && !Tokenizer::is_ascii_char(candidate[0])) {
            icu::UnicodeString ustr = icu::UnicodeString::fromUTF8(candidate);
            auto code_point = ustr.char32At(0);
            if(code_point >= 0x600 && code_point <= 0x6ff) {
                // adjust typo cost for Arabic strings, since 1 byte difference makes no sense
                if(typo_cost == 1) {
                    typo_cost = 2;
                }
            }
        }

        // we assume that toke was found via prefix search if candidate is longer than token's typo tolerance
        bool is_prefix_searched = token_candidates_vec[i].prefix_search &&
                                  (candidate.size() > (token_size + typo_cost));

        size_t actual_cost = (2 * typo_cost) + uint32_t(is_prefix_searched);
        total_cost += actual_cost;

        query_suggestion[i] = token_t(i, candidate, is_prefix_searched, token_size, typo_cost);

        uint64_t this_hash = StringUtils::hash_wy(query_suggestion[i].value.c_str(), query_suggestion[i].value.size());
        qhash = StringUtils::hash_combine(qhash, this_hash);

        /*LOG(INFO) << "suggestion key: " << actual_query_suggestion[i]->key << ", token: "
                  << token_candidates_vec[i].token.value << ", actual_cost: " << actual_cost;
        LOG(INFO) << ".";*/
    }

    return total_cost;
}

inline uint32_t Index::next_suggestion(const std::vector<token_candidates> &token_candidates_vec,
                                       long long int n,
                                       std::vector<art_leaf *>& actual_query_suggestion,
                                       std::vector<art_leaf *>& query_suggestion,
                                       const int syn_orig_num_tokens,
                                       uint32_t& token_bits,
                                       uint64& qhash) {
    uint32_t total_cost = 0;
    qhash = 1;

    // generate the next combination from `token_leaves` and store it in `query_suggestion`
    ldiv_t q { n, 0 };
    for(long long i = 0 ; i < (long long) token_candidates_vec.size(); i++) {
        size_t token_size = token_candidates_vec[i].token.value.size();
        q = ldiv(q.quot, token_candidates_vec[i].candidates.size());
        actual_query_suggestion[i] = token_candidates_vec[i].candidates[q.rem];
        query_suggestion[i] = token_candidates_vec[i].candidates[q.rem];

        bool exact_match = token_candidates_vec[i].cost == 0 && token_size == actual_query_suggestion[i]->key_len-1;
        bool incr_for_prefix_search = token_candidates_vec[i].prefix_search && !exact_match;

        size_t actual_cost = (2 * token_candidates_vec[i].cost) + uint32_t(incr_for_prefix_search);

        total_cost += actual_cost;

        token_bits |= 1UL << token_candidates_vec[i].token.position; // sets n-th bit

        uintptr_t addr_val = (uintptr_t) query_suggestion[i];
        qhash = StringUtils::hash_combine(qhash, addr_val);

        /*LOG(INFO) << "suggestion key: " << actual_query_suggestion[i]->key << ", token: "
                  << token_candidates_vec[i].token.value << ", actual_cost: " << actual_cost;
        LOG(INFO) << ".";*/
    }

    if(syn_orig_num_tokens != -1) {
        token_bits = 0;
        for(size_t i = 0; i < size_t(syn_orig_num_tokens); i++) {
            token_bits |= 1UL << i;
        }
    }

    return total_cost;
}

void Index::remove_facet_token(const field& search_field, spp::sparse_hash_map<std::string, art_tree*>& search_index,
                               const std::string& token, uint32_t seq_id) {
    const unsigned char *key = (const unsigned char *) token.c_str();
    int key_len = (int) (token.length() + 1);
    const std::string& field_name = search_field.faceted_name();

    art_leaf* leaf = (art_leaf *) art_search(search_index.at(field_name), key, key_len);
    if(leaf != nullptr) {
        posting_t::erase(leaf->values, seq_id);
        if (posting_t::num_ids(leaf->values) == 0) {
            void* values = art_delete(search_index.at(field_name), key, key_len);
            posting_t::destroy_list(values);
        }
    }
}

void Index::remove_field(uint32_t seq_id, nlohmann::json& document, const std::string& field_name,
                         const bool is_update) {
    const auto& search_field_it = search_schema.find(field_name);
    if(search_field_it == search_schema.end()) {
        return;
    }

    const auto& search_field = search_field_it.value();

    if(!search_field.index) {
        return;
    }

    if(search_field.optional && document[field_name].is_null()) {
        return ;
    }

    auto coerce_op = validator_t::coerce_element(search_field, document, document[field_name],
                                                 "", DIRTY_VALUES::COERCE_OR_REJECT);
    if(!coerce_op.ok()) {
        LOG(ERROR) << "Bad type for field " << field_name;
        return ;
    }

    // Go through all the field names and find the keys+values so that they can be removed from in-memory index
    if(search_field.type == field_types::STRING_ARRAY || search_field.type == field_types::STRING) {
        std::vector<std::string> tokens;
        tokenize_string_field(document, search_field, tokens, search_field.locale, symbols_to_index, token_separators);

        for(size_t i = 0; i < tokens.size(); i++) {
            const auto& token = tokens[i];
            const unsigned char *key = (const unsigned char *) token.c_str();
            int key_len = (int) (token.length() + 1);

            art_leaf* leaf = (art_leaf *) art_search(search_index.at(field_name), key, key_len);
            if(leaf != nullptr) {
                posting_t::erase(leaf->values, seq_id);
                if (posting_t::num_ids(leaf->values) == 0) {
                    void* values = art_delete(search_index.at(field_name), key, key_len);
                    posting_t::destroy_list(values);

                    if(search_field.infix) {
                        auto strhash = StringUtils::hash_wy(key, token.size());
                        const auto& infix_sets = infix_index.at(search_field.name);
                        infix_sets[strhash % 4]->erase(token);
                    }
                }
            }
        }
    } else if(search_field.is_int32()) {
        const std::vector<int32_t>& values = search_field.is_single_integer() ?
                                             std::vector<int32_t>{document[field_name].get<int32_t>()} :
                                             document[field_name].get<std::vector<int32_t>>();
        for(int32_t value: values) {
            if (search_field.range_index) {
                auto trie = range_index.at(field_name);
                trie->remove(value, seq_id);
            } else {
                num_tree_t* num_tree = numerical_index.at(field_name);
                num_tree->remove(value, seq_id);
            }

            if(search_field.facet) {
                remove_facet_token(search_field, search_index, std::to_string(value), seq_id);
            }
        }
    } else if(search_field.is_int64()) {
        std::vector<int64_t> values;
        std::vector<std::pair<uint32_t, uint32_t>> object_array_reference_values;

        if (search_field.is_array() && search_field.nested && search_field.is_reference_helper) {
            for (const auto &pair: document[field_name]) {
                if (!pair.is_array() || pair.size() != 2 || !pair[0].is_number_unsigned() ||
                                                            !pair[1].is_number_unsigned()) {
                    LOG(ERROR) << "`" + field_name + "` object array reference helper field has wrong value `"
                                  + pair.dump() + "`.";
                    continue;
                }

                object_array_reference_values.emplace_back(seq_id, pair[0]);
                values.emplace_back(pair[1]);
            }
        } else {
            values = search_field.is_single_integer() ?
                     std::vector<int64_t>{document[field_name].get<int64_t>()} :
                     document[field_name].get<std::vector<int64_t>>();
        }

        for(int64_t value: values) {
            if (search_field.range_index) {
                auto trie = range_index.at(field_name);
                trie->remove(value, seq_id);
            } else {
                num_tree_t* num_tree = numerical_index.at(field_name);
                num_tree->remove(value, seq_id);
            }

            if(search_field.facet) {
                remove_facet_token(search_field, search_index, std::to_string(value), seq_id);
            }

            if (reference_index.count(field_name) != 0) {
                 reference_index[field_name]->remove(seq_id, value);
            }
        }

        for (auto const& pair: object_array_reference_values) {
            object_array_reference_index[field_name]->erase(pair);
        }
    } else if(search_field.num_dim) {
        if(!is_update) {
            // since vector index supports upsert natively, we should not attempt to delete for update
            vector_index[search_field.name]->vecdex->markDelete(seq_id);
        }
    } else if(search_field.is_float()) {
        const std::vector<float>& values = search_field.is_single_float() ?
                                           std::vector<float>{document[field_name].get<float>()} :
                                           document[field_name].get<std::vector<float>>();

        for(float value: values) {
            int64_t fintval = float_to_int64_t(value);

            if (search_field.range_index) {
                auto trie = range_index.at(field_name);
                trie->remove(fintval, seq_id);
            } else {
                num_tree_t* num_tree = numerical_index.at(field_name);
                num_tree->remove(fintval, seq_id);
            }

            if(search_field.facet) {
                remove_facet_token(search_field, search_index, StringUtils::float_to_str(value), seq_id);
            }
        }
    } else if(search_field.is_bool()) {

        const std::vector<bool>& values = search_field.is_single_bool() ?
                                          std::vector<bool>{document[field_name].get<bool>()} :
                                          document[field_name].get<std::vector<bool>>();
        for(bool value: values) {
            int64_t bool_int64 = value ? 1 : 0;
            if (search_field.range_index) {
                auto trie = range_index.at(field_name);
                trie->remove(bool_int64, seq_id);
            } else {
                num_tree_t* num_tree = numerical_index.at(field_name);
                num_tree->remove(bool_int64, seq_id);
            }

            if(search_field.facet) {
                remove_facet_token(search_field, search_index, std::to_string(value), seq_id);
            }
        }
    } else if(search_field.is_geopoint()) {
        auto geopoint_range_index = geo_range_index[field_name];
        S2RegionTermIndexer::Options options;
        options.set_index_contains_points_only(true);
        S2RegionTermIndexer indexer(options);

        const std::vector<std::vector<double>>& latlongs = search_field.is_single_geopoint() ?
                                                           std::vector<std::vector<double>>{document[field_name].get<std::vector<double>>()} :
                                                           document[field_name].get<std::vector<std::vector<double>>>();

        for(const std::vector<double>& latlong: latlongs) {
            S2Point point = S2LatLng::FromDegrees(latlong[0], latlong[1]).ToPoint();
            auto cell = S2CellId(point);
            geopoint_range_index->delete_geopoint(cell.id(), seq_id);
        }

        if(!search_field.is_single_geopoint()) {
            spp::sparse_hash_map<uint32_t, int64_t*>*& field_geo_array_map = geo_array_index.at(field_name);
            auto geo_array_it = field_geo_array_map->find(seq_id);
            if(geo_array_it != field_geo_array_map->end()) {
                delete [] geo_array_it->second;
                field_geo_array_map->erase(seq_id);
            }
        }
    }

    // remove facets
    facet_index_v4->remove(document, search_field, seq_id);

    // remove sort field
    if(sort_index.count(field_name) != 0) {
        sort_index[field_name]->erase(seq_id);
    }

    if(str_sort_index.count(field_name) != 0) {
        str_sort_index[field_name]->remove(seq_id);
    }
}

Option<uint32_t> Index::remove(const uint32_t seq_id, nlohmann::json & document,
                               const std::vector<field>& del_fields, const bool is_update) {
    std::unique_lock lock(mutex);

    // The exception during removal is mostly because of an edge case with auto schema detection:
    // Value indexed as Type T but later if field is dropped and reindexed in another type X,
    // the on-disk data will differ from the newly detected type on schema. We've to log the error,
    // but have to ignore the field and proceed because there's no leak caused here.

    if(!del_fields.empty()) {
        for(auto& the_field: del_fields) {
            if(!document.contains(the_field.name)) {
                // could be an optional field
                continue;
            }

            try {
                remove_field(seq_id, document, the_field.name, is_update);
            } catch(const std::exception& e) {
                LOG(WARNING) << "Error while removing field `" << the_field.name << "` from document, message: "
                             << e.what();
            }
        }
    } else {
        for(auto it = document.begin(); it != document.end(); ++it) {
            const std::string& field_name = it.key();
            try {
                remove_field(seq_id, document, field_name, is_update);
            } catch(const std::exception& e) {
                LOG(WARNING) << "Error while removing field `" << field_name << "` from document, message: "
                             << e.what();
            }
        }
    }

    if(!is_update) {
        seq_ids->erase(seq_id);
    }

    return Option<uint32_t>(seq_id);
}

void Index::tokenize_string_field(const nlohmann::json& document, const field& search_field,
                                  std::vector<std::string>& tokens, const std::string& locale,
                                  const std::vector<char>& symbols_to_index,
                                  const std::vector<char>& token_separators) {

    const std::string& field_name = search_field.name;

    if(search_field.type == field_types::STRING) {
        Tokenizer(document[field_name], true, false, locale, symbols_to_index, token_separators).tokenize(tokens);
    } else if(search_field.type == field_types::STRING_ARRAY) {
        const std::vector<std::string>& values = document[field_name].get<std::vector<std::string>>();
        for(const std::string & value: values) {
            Tokenizer(value, true, false, locale, symbols_to_index, token_separators).tokenize(tokens);
        }
    }
}

art_leaf* Index::get_token_leaf(const std::string & field_name, const unsigned char* token, uint32_t token_len) {
    std::shared_lock lock(mutex);
    const art_tree *t = search_index.at(field_name);
    return (art_leaf*) art_search(t, token, (int) token_len);
}

const spp::sparse_hash_map<std::string, art_tree *> &Index::_get_search_index() const {
    return search_index;
}

const spp::sparse_hash_map<std::string, num_tree_t*>& Index::_get_numerical_index() const {
    return numerical_index;
}

const spp::sparse_hash_map<std::string, NumericTrie*>& Index::_get_range_index() const {
    return range_index;
}

const spp::sparse_hash_map<std::string, array_mapped_infix_t>& Index::_get_infix_index() const {
    return infix_index;
};

const spp::sparse_hash_map<std::string, hnsw_index_t*>& Index::_get_vector_index() const {
    return vector_index;
}

facet_index_t* Index::_get_facet_index() const {
    return facet_index_v4;
}

void Index::refresh_schemas(const std::vector<field>& new_fields, const std::vector<field>& del_fields) {
    std::unique_lock lock(mutex);

    for(const auto & new_field: new_fields) {
        if(!new_field.index || new_field.is_dynamic()) {
            continue;
        }

        search_schema.emplace(new_field.name, new_field);

        if(new_field.type == field_types::FLOAT_ARRAY && new_field.num_dim > 0) {
            auto hnsw_index = new hnsw_index_t(new_field.num_dim, 16, new_field.vec_dist, new_field.hnsw_params["M"].get<uint32_t>(), new_field.hnsw_params["ef_construction"].get<uint32_t>());
            vector_index.emplace(new_field.name, hnsw_index);
            continue;
        }

        if(new_field.is_sortable()) {
            if(new_field.is_num_sortable()) {
                auto doc_to_score = new spp::sparse_hash_map<uint32_t, int64_t, Hasher32>();
                sort_index.emplace(new_field.name, doc_to_score);
            } else if(new_field.is_str_sortable()) {
                str_sort_index.emplace(new_field.name, new adi_tree_t);
            }
        }

        if(search_index.count(new_field.name) == 0) {
            if(new_field.is_string() || field_types::is_string_or_array(new_field.type)) {
                art_tree *t = new art_tree;
                art_tree_init(t);
                search_index.emplace(new_field.name, t);
            } else if(new_field.is_geopoint()) {
                geo_range_index.emplace(new_field.name, new NumericTrie(32));
                if(!new_field.is_single_geopoint()) {
                    auto geo_array_map = new spp::sparse_hash_map<uint32_t, int64_t*>();
                    geo_array_index.emplace(new_field.name, geo_array_map);
                }
            } else {
                if (new_field.range_index) {
                    auto trie = new_field.is_bool() ? new NumericTrie(8) :
                                new_field.is_int32() ? new NumericTrie(32) : new NumericTrie(64);
                    range_index.emplace(new_field.name, trie);
                } else {
                    num_tree_t* num_tree = new num_tree_t;
                    numerical_index.emplace(new_field.name, num_tree);
                }
            }
        }

        if(new_field.is_facet()) {

            initialize_facet_indexes(new_field);

            // initialize for non-string facet fields
            if(!new_field.is_string()) {
                art_tree *ft = new art_tree;
                art_tree_init(ft);
                search_index.emplace(new_field.faceted_name(), ft);
            }
        }

        if(new_field.infix) {
            array_mapped_infix_t infix_sets(ARRAY_INFIX_DIM);
            for(auto& infix_set: infix_sets) {
                infix_set = new tsl::htrie_set<char>();
            }

            infix_index.emplace(new_field.name, infix_sets);
        }
    }

    for(const auto & del_field: del_fields) {
        if(search_schema.count(del_field.name) == 0) {
            // could be a dynamic field
            continue;
        }

        search_schema.erase(del_field.name);

        if(!del_field.index) {
            continue;
        }

        if(del_field.is_string() || field_types::is_string_or_array(del_field.type)) {
            art_tree_destroy(search_index[del_field.name]);
            delete search_index[del_field.name];
            search_index.erase(del_field.name);
        } else if(del_field.is_geopoint()) {
            delete geo_range_index[del_field.name];
            geo_range_index.erase(del_field.name);

            if(!del_field.is_single_geopoint()) {
                spp::sparse_hash_map<uint32_t, int64_t*>* geo_array_map = geo_array_index[del_field.name];
                for(auto& kv: *geo_array_map) {
                    delete [] kv.second;
                }
                delete geo_array_map;
                geo_array_index.erase(del_field.name);
            }
        } else {
            if (del_field.range_index) {
                delete range_index[del_field.name];
                range_index.erase(del_field.name);
            } else {
                delete numerical_index[del_field.name];
                numerical_index.erase(del_field.name);
            }
        }

        if(del_field.is_sortable()) {
            if(del_field.is_num_sortable()) {
                delete sort_index[del_field.name];
                sort_index.erase(del_field.name);
            } else if(del_field.is_str_sortable()) {
                delete str_sort_index[del_field.name];
                str_sort_index.erase(del_field.name);
            }
        }

        if(del_field.is_facet()) {
            facet_index_v4->erase(del_field.name);

            if(!del_field.is_string()) {
                art_tree_destroy(search_index[del_field.faceted_name()]);
                delete search_index[del_field.faceted_name()];
                search_index.erase(del_field.faceted_name());
            }
        }

        if(del_field.infix) {
            auto& infix_set = infix_index[del_field.name];
            for(size_t i = 0; i < infix_set.size(); i++) {
                delete infix_set[i];
            }

            infix_index.erase(del_field.name);
        }

        if(del_field.num_dim) {
            auto hnsw_index = vector_index[del_field.name];
            delete hnsw_index;
            vector_index.erase(del_field.name);
        }
    }
}

void Index::handle_doc_ops(const tsl::htrie_map<char, field>& search_schema,
                           nlohmann::json& update_doc, const nlohmann::json& old_doc) {

    /*
        {
           "$operations": {
              "increment": {"likes": 1, "views": 20}
           }
        }
    */

    auto ops_it = update_doc.find("$operations");
    if(ops_it != update_doc.end()) {
        const auto& operations = ops_it.value();
        if(operations.contains("increment") && operations["increment"].is_object()) {
            for(const auto& item: operations["increment"].items()) {
                auto field_it = search_schema.find(item.key());
                if(field_it != search_schema.end()) {
                    if(field_it->type == field_types::INT32 && item.value().is_number_integer()) {
                        int32_t existing_value = 0;
                        if(old_doc.contains(item.key())) {
                            existing_value = old_doc[item.key()].get<int32_t>();
                        }

                        auto updated_value = existing_value + item.value().get<int32>();
                        update_doc[item.key()] = updated_value;
                    }
                }
            }
        }

        update_doc.erase("$operations");
    }
}

void Index::get_doc_changes(const index_operation_t op, const tsl::htrie_map<char, field>& embedding_fields,
                            nlohmann::json& update_doc, const nlohmann::json& old_doc, nlohmann::json& new_doc,
                            nlohmann::json& del_doc) {

    if(op == UPSERT) {
        new_doc = update_doc;
        new_doc.merge_patch(update_doc);  // ensures that null valued keys are deleted

        // since UPSERT could replace a doc with lesser fields, we have to add those missing fields to del_doc
        for(auto it = old_doc.begin(); it != old_doc.end(); ++it) {
            if(it.value().is_object() || (it.value().is_array() && (it.value().empty() || it.value()[0].is_object()))) {
                continue;
            }

            if(!update_doc.contains(it.key())) {
                // embedding field won't be part of upsert doc so populate new doc with the value from old doc
                if(embedding_fields.count(it.key()) != 0) {
                    new_doc[it.key()] = it.value();
                } else {
                    del_doc[it.key()] = it.value();
                }
            }
        }
    } else {
        new_doc = old_doc;
        new_doc.merge_patch(update_doc);

        if(old_doc.contains(".flat")) {
            new_doc[".flat"] = old_doc[".flat"];
            for(auto& fl: update_doc[".flat"]) {
                new_doc[".flat"].push_back(fl);
            }
        }
    }

    auto it = update_doc.begin();
    while(it != update_doc.end()) {
        if(it.value().is_object() || (it.value().is_array() && !it.value().empty() && it.value()[0].is_object())) {
            ++it;
            continue;
        }

        if(it.value().is_null()) {
            // null values should not be indexed
            new_doc.erase(it.key());
            if(old_doc.contains(it.key()) && !old_doc[it.key()].is_null()) {
                del_doc[it.key()] = old_doc[it.key()];
            }
            it = update_doc.erase(it);
            continue;
        }

        if(old_doc.contains(it.key())) {
            if(old_doc[it.key()] == it.value()) {
                // unchanged so should not be part of update doc
                it = update_doc.erase(it);
                continue;
            } else {
                // delete this old value from index
                del_doc[it.key()] = old_doc[it.key()];
            }
        }

        it++;
    }
}

size_t Index::num_seq_ids() const {
    std::shared_lock lock(mutex);
    return seq_ids->num_ids();
}

Option<bool> Index::seq_ids_outside_top_k(const std::string& field_name, size_t k,
                                          std::vector<uint32_t>& outside_seq_ids) {
    std::shared_lock lock(mutex);
    auto field_it = numerical_index.find(field_name);
    if(field_it != numerical_index.end()) {
        field_it->second->seq_ids_outside_top_k(k, outside_seq_ids);
        return Option<bool>(true);
    }

    auto range_trie_it = range_index.find(field_name);
    if (range_trie_it != range_index.end()) {
        range_trie_it->second->seq_ids_outside_top_k(k, outside_seq_ids);
        return Option<bool>(true);
    }

    return Option<bool>(400, "Field `" + field_name + "` not found in numerical index.");
}

void Index::resolve_space_as_typos(std::vector<std::string>& qtokens, const string& field_name,
                                   std::vector<std::vector<std::string>>& resolved_queries) const {

    auto tree_it = search_index.find(field_name);

    if(tree_it == search_index.end()) {
        return ;
    }

    // we will try to find a verbatim match first

    art_tree* t = tree_it->second;
    std::vector<art_leaf*> leaves;

    for(const std::string& token: qtokens) {
        art_leaf* leaf = (art_leaf *) art_search(t, (const unsigned char*) token.c_str(),
                                                 token.length()+1);
        if(leaf == nullptr) {
            break;
        }

        leaves.push_back(leaf);
    }

    // When we cannot find verbatim match, we can try concatting and splitting query tokens for alternatives.

    // Concatenation:

    size_t qtokens_size = std::min<size_t>(5, qtokens.size());  // only first 5 tokens will be considered

    if(qtokens.size() > 1) {
        // a) join all tokens to form a single string
        const string& all_tokens_query = StringUtils::join(qtokens, "");
        if(art_search(t, (const unsigned char*) all_tokens_query.c_str(), all_tokens_query.length()+1) != nullptr) {
            resolved_queries.push_back({all_tokens_query});
            return;
        }

        // b) join 2 adjacent tokens in a sliding window (provided they are atleast 2 tokens in size)

        for(size_t i = 0; i < qtokens_size-1 && qtokens_size > 2; i++) {
            std::vector<std::string> candidate_tokens;

            for(size_t j = 0; j < i; j++) {
                candidate_tokens.push_back(qtokens[j]);
            }

            std::string joined_tokens = qtokens[i] + qtokens[i+1];
            candidate_tokens.push_back(joined_tokens);

            for(size_t j = i+2; j < qtokens.size(); j++) {
                candidate_tokens.push_back(qtokens[j]);
            }

            leaves.clear();

            for(auto& token: candidate_tokens) {
                art_leaf* leaf = static_cast<art_leaf*>(art_search(t, (const unsigned char*) token.c_str(),
                                                                   token.length() + 1));
                if(leaf == nullptr) {
                    break;
                }

                leaves.push_back(leaf);
            }

            if(candidate_tokens.size() == leaves.size() && common_results_exist(leaves, false)) {
                resolved_queries.push_back(candidate_tokens);
                return;
            }
        }
    }

    // concats did not work, we will try splitting individual tokens
    for(size_t i = 0; i < qtokens_size; i++) {
        std::vector<std::string> candidate_tokens;

        for(size_t j = 0; j < i; j++) {
            candidate_tokens.push_back(qtokens[j]);
        }

        const std::string& token = qtokens[i];
        bool found_split = false;

        for(size_t ci = 1; ci < token.size(); ci++) {
            std::string first_part = token.substr(0, token.size()-ci);
            art_leaf* first_leaf = static_cast<art_leaf*>(art_search(t, (const unsigned char*) first_part.c_str(),
                                                                     first_part.length() + 1));

            if(first_leaf != nullptr) {
                // check if rest of the string is also a valid token
                std::string second_part = token.substr(token.size()-ci, ci);
                art_leaf* second_leaf = static_cast<art_leaf*>(art_search(t, (const unsigned char*) second_part.c_str(),
                                                                          second_part.length() + 1));

                std::vector<art_leaf*> part_leaves = {first_leaf, second_leaf};
                if(second_leaf != nullptr && common_results_exist(part_leaves, true)) {
                    candidate_tokens.push_back(first_part);
                    candidate_tokens.push_back(second_part);
                    found_split = true;
                    break;
                }
            }
        }

        if(!found_split) {
            continue;
        }

        for(size_t j = i+1; j < qtokens.size(); j++) {
            candidate_tokens.push_back(qtokens[j]);
        }

        leaves.clear();

        for(auto& candidate_token: candidate_tokens) {
            art_leaf* leaf = static_cast<art_leaf*>(art_search(t, (const unsigned char*) candidate_token.c_str(),
                                                               candidate_token.length() + 1));
            if(leaf == nullptr) {
                break;
            }

            leaves.push_back(leaf);
        }

        if(common_results_exist(leaves, false)) {
            resolved_queries.push_back(candidate_tokens);
            return;
        }
    }
}

bool Index::common_results_exist(std::vector<art_leaf*>& leaves, bool must_match_phrase) const {
    std::vector<uint32_t> result_ids;
    std::vector<void*> leaf_vals;

    for(auto leaf: leaves) {
        leaf_vals.push_back(leaf->values);
    }

    posting_t::intersect(leaf_vals, result_ids);

    if(result_ids.empty()) {
        return false;
    }

    if(!must_match_phrase) {
        return !result_ids.empty();
    }

    uint32_t* phrase_ids = new uint32_t[result_ids.size()];
    size_t num_phrase_ids;

    posting_t::get_phrase_matches(leaf_vals, false, &result_ids[0], result_ids.size(),
                                  phrase_ids, num_phrase_ids);
    bool phrase_exists = (num_phrase_ids != 0);
    delete [] phrase_ids;
    return phrase_exists;
}


void Index::batch_embed_fields(std::vector<index_record*>& records, 
                               const tsl::htrie_map<char, field>& embedding_fields,
                               const tsl::htrie_map<char, field> & search_schema, const size_t remote_embedding_batch_size,
                               const size_t remote_embedding_timeout_ms, const size_t remote_embedding_num_tries) {
    for(const auto& field : embedding_fields) {
        std::vector<std::pair<index_record*, std::string>> values_to_embed_text, values_to_embed_image;
        auto indexing_prefix = EmbedderManager::get_instance().get_indexing_prefix(field.embed[fields::model_config]);
        for(auto& record : records) {
            if(!record->indexed.ok()) {
                continue;
            }
            nlohmann::json* document;
            if(record->is_update) {
                document = &record->new_doc;
            } else {
                document = &record->doc;
            }

            if(document == nullptr) {
                continue;
            }

            if(document->contains(field.name) && !record->is_update) {
                // embedding already exists (could be a restore from export)
                continue;
            }

            std::string value = indexing_prefix;
            const auto& embed_from = field.embed[fields::from].get<std::vector<std::string>>();
            for(const auto& field_name : embed_from) {
                auto field_it = search_schema.find(field_name);
                auto doc_field_it = document->find(field_name);
                if(doc_field_it == document->end()) {
                        continue;
                }
                if(field_it.value().type == field_types::IMAGE) {
                    values_to_embed_image.push_back(std::make_pair(record, doc_field_it->get<std::string>()));
                    continue;
                }
                if(field_it.value().type == field_types::STRING) {
                    value += doc_field_it->get<std::string>() + " ";
                } else if(field_it.value().type == field_types::STRING_ARRAY) {
                    for(const auto& val : *(doc_field_it)) {
                        value += val.get<std::string>() + " ";
                    }
                }
            }
            if(value != indexing_prefix) {
               values_to_embed_text.push_back(std::make_pair(record, value));
            }
        }

        if(values_to_embed_text.empty() && values_to_embed_image.empty()) {
            continue;
        }

        std::vector<embedding_res_t> embeddings_text, embeddings_image;

        // sort texts by length
        if(!values_to_embed_text.empty()) {
            std::sort(values_to_embed_text.begin(), values_to_embed_text.end(),
                    [](const std::pair<index_record*, std::string>& a,
                        const std::pair<index_record*, std::string>& b) {
                        return a.second.size() < b.second.size();
                    });
        }
        
        // get vector of values
        std::vector<std::string> values_text, values_image;

        std::unordered_set<index_record*> records_to_index;
        for(const auto& value_to_embed : values_to_embed_text) {
            values_text.push_back(value_to_embed.second);
            records_to_index.insert(value_to_embed.first);  
        }

        for(const auto& value_to_embed : values_to_embed_image) {
            values_image.push_back(value_to_embed.second);
            records_to_index.insert(value_to_embed.first);
        }

        EmbedderManager& embedder_manager = EmbedderManager::get_instance();
        if(!values_image.empty()) {
            auto embedder_op = embedder_manager.get_image_embedder(field.embed[fields::model_config]);
            if(!embedder_op.ok()) {
                const std::string& error_msg = "Could not find image embedder for model: " + field.embed[fields::model_config][fields::model_name].get<std::string>();
                for(auto& record : records) {
                    record->index_failure(400, error_msg);
                }
                LOG(ERROR) << "Error: " << error_msg;
                return;
            }
            embeddings_image = embedder_op.get()->batch_embed(values_image);
        }

        if(!values_text.empty()) {
            auto embedder_op = embedder_manager.get_text_embedder(field.embed[fields::model_config]);
            if(!embedder_op.ok()) {
                LOG(ERROR) << "Error while getting embedder for model: " << field.embed[fields::model_config];
                LOG(ERROR) << "Error: " << embedder_op.error();
                return;
            }
            embeddings_text = embedder_op.get()->batch_embed(values_text, remote_embedding_batch_size, remote_embedding_timeout_ms,
                                                            remote_embedding_num_tries);
        }

        for(auto& record: records_to_index) {
            size_t count = 0;
            if(!values_to_embed_text.empty()) {
                process_embed_results(values_to_embed_text, record, embeddings_text, count, field);
            }

            if(!values_to_embed_image.empty()) {
                process_embed_results(values_to_embed_image, record, embeddings_image, count, field);
            }

            if(count > 1) {
                auto& doc = record->is_update ? record->new_doc : record->doc;
                std::vector<float> existing_embedding = doc[field.name].get<std::vector<float>>();
                // average embeddings
                for(size_t i = 0; i < existing_embedding.size(); i++) {
                    existing_embedding[i] /= count;
                }
                doc[field.name] = existing_embedding;
            }
        }
    }
}

void Index::process_embed_results(std::vector<std::pair<index_record*, std::string>>& values_to_embed,
                                     const index_record* record,
                                     const std::vector<embedding_res_t>& embedding_results,
                                     size_t& count, const field& the_field) {
    for(size_t i = 0; i < values_to_embed.size(); i++) {
        auto& value_to_embed = values_to_embed[i];
        if(record == value_to_embed.first) {
            if(!value_to_embed.first->embedding_res.empty()) {
                continue;
            }

            if(!embedding_results[i].success) {
                value_to_embed.first->embedding_res = embedding_results[i].error;
                value_to_embed.first->index_failure(embedding_results[i].status_code, "");
                continue;
            }

            std::vector<float> embedding_vals;
            auto& doc = value_to_embed.first->is_update ? value_to_embed.first->new_doc : value_to_embed.first->doc;
            if(doc.count(the_field.name) == 0) {
                embedding_vals = embedding_results[i].embedding;
            } else {
                std::vector<float> existing_embedding = doc[the_field.name].get<std::vector<float>>();
                // accumulate embeddings
                for(size_t j = 0; j < existing_embedding.size(); j++) {
                    existing_embedding[j] += embedding_results[i].embedding[j];
                }
                embedding_vals = existing_embedding;
            }

            doc[the_field.name] = embedding_vals;
            count++;
        }
    }
}


void Index::repair_hnsw_index() {
    std::vector<std::string> vector_fields;

    // this lock ensures that the `vector_index` map is not mutated during read
    std::shared_lock read_lock(mutex);

    for(auto& vec_kv: vector_index) {
        vector_fields.push_back(vec_kv.first);
    }

    read_lock.unlock();

    for(const auto& vector_field: vector_fields) {
        read_lock.lock();
        if(vector_index.count(vector_field) != 0) {
            // this lock ensures that the vector index is not dropped during repair
            std::unique_lock lock(vector_index[vector_field]->repair_m);
            read_lock.unlock();  // release this lock since repair is a long running operation
            vector_index[vector_field]->vecdex->repair_zero_indegree();
        } else {
            read_lock.unlock();
        }
    }
}

int64_t Index::reference_string_sort_score(const string &field_name, const uint32_t &seq_id) const {
    std::shared_lock lock(mutex);
    return str_sort_index.at(field_name)->rank(seq_id);
}

Option<bool> Index::get_related_ids(const string& field_name, const uint32_t& seq_id,
                                    std::vector<uint32_t>& result) const {
    std::shared_lock lock(mutex);

    auto const reference_helper_field_name = field_name + fields::REFERENCE_HELPER_FIELD_SUFFIX;
    if (search_schema.count(reference_helper_field_name) == 0) {
        return Option<bool>(400, "Could not find `" + reference_helper_field_name + "` in the collection `" +
                                    get_collection_name() + "`.");
    }

    auto const field_not_found_op = Option<bool>(400, "Could not find `" + reference_helper_field_name +
                                                      "` in the collection `" + get_collection_name() + "`.");
    auto const no_match_op = Option<bool>(404, "Could not find `" + reference_helper_field_name + "` value for doc `" +
                                               std::to_string(seq_id) + "`.");
    if (search_schema.at(reference_helper_field_name).is_singular()) {
        if (sort_index.count(reference_helper_field_name) == 0) {
            return field_not_found_op;
        }

        auto const& ref_index = sort_index.at(reference_helper_field_name);
        auto const it = ref_index->find(seq_id);
        if (it == ref_index->end()) {
            return no_match_op;
        }

        const uint32_t id = it->second;
        if (id != Index::reference_helper_sentinel_value) {
            result.emplace_back(id);
        }
        return Option<bool>(true);
    }

    if (reference_index.count(reference_helper_field_name) == 0) {
        return field_not_found_op;
    }

    size_t ids_len = 0;
    uint32_t* ids = nullptr;
    reference_index.at(reference_helper_field_name)->search(EQUALS, seq_id, &ids, ids_len);
    if (ids_len == 0) {
        return no_match_op;
    }

    for (uint32_t i = 0; i < ids_len; i++) {
        result.emplace_back(ids[i]);
    }
    delete [] ids;
    return Option<bool>(true);
}

Option<bool> Index::get_object_array_related_id(const std::string& collection_name,
                                                const std::string& field_name,
                                                const uint32_t& seq_id, const uint32_t& object_index,
                                                uint32_t& result) const {
    std::shared_lock lock(mutex);
    if (object_array_reference_index.count(field_name) == 0 || object_array_reference_index.at(field_name) == nullptr) {
        return Option<bool>(404, "`" + field_name + "` not found in `" + collection_name +
                                    ".object_array_reference_index`");
    } else if (object_array_reference_index.at(field_name)->count({seq_id, object_index}) == 0) {
        return Option<bool>(400, "Key `{" + std::to_string(seq_id) + ", " + std::to_string(object_index) + "}`"
                                    " not found in `" + collection_name + ".object_array_reference_index`");
    }

    result = object_array_reference_index.at(field_name)->at({seq_id, object_index});
    return Option<bool>(true);
}

Option<uint32_t> Index::get_sort_index_value_with_lock(const std::string& field_name,
                                                       const uint32_t& seq_id) const {
    std::shared_lock lock(mutex);
    return get_sort_index_value(field_name, seq_id);
}

Option<uint32_t> Index::get_sort_index_value(const std::string& field_name,
                                             const uint32_t& seq_id) const {
    auto const reference_helper_field_name = field_name + fields::REFERENCE_HELPER_FIELD_SUFFIX;
    if (search_schema.count(reference_helper_field_name) == 0) {
        return Option<uint32_t>(400, "Could not find `" + reference_helper_field_name + "` in the collection `" +
                                     get_collection_name() + "`.");
    } else if (search_schema.at(reference_helper_field_name).is_array()) {
        return Option<uint32_t>(400, "Cannot sort on `" + reference_helper_field_name + "` in the collection, `" +
                                     get_collection_name() + "` is `" + search_schema.at(reference_helper_field_name).type + "`.");
    } else if (sort_index.count(reference_helper_field_name) == 0 ||
                sort_index.at(reference_helper_field_name)->count(seq_id) == 0) {
        return Option<uint32_t>(404, "Could not find `" + reference_helper_field_name + "` value for doc `" +
                                     std::to_string(seq_id) + "`.");;
    }

    return Option<uint32_t>(sort_index.at(reference_helper_field_name)->at(seq_id));
}

Option<int64_t> Index::get_geo_distance_with_lock(const std::string& geo_field_name, const uint32_t& seq_id,
                                                  const S2LatLng& reference_lat_lng, const bool& round_distance) const {
    std::unique_lock lock(mutex);
    return get_geo_distance(geo_field_name, seq_id, reference_lat_lng, round_distance);
}

Option<int64_t> Index::get_geo_distance(const std::string& geo_field_name, const uint32_t& seq_id,
                                        const S2LatLng& reference_lat_lng, const bool& round_distance) const {
    int64_t distance = INT32_MAX;
    if (sort_index.count(geo_field_name) != 0) {
        auto& geo_index = sort_index.at(geo_field_name);

        auto it = geo_index->find(seq_id);
        if (it != geo_index->end()) {
            int64_t packed_latlng = it->second;
            S2LatLng s2_lat_lng;
            GeoPoint::unpack_lat_lng(packed_latlng, s2_lat_lng);
            distance = GeoPoint::distance(s2_lat_lng, reference_lat_lng);
        }
    } else if (geo_array_index.count(geo_field_name) != 0) {
        // indicates geo point array
        auto field_it = geo_array_index.at(geo_field_name);
        auto it = field_it->find(seq_id);

        if (it != field_it->end()) {
            int64_t* latlngs = it->second;
            for (size_t li = 0; li < latlngs[0]; li++) {
                S2LatLng s2_lat_lng;
                int64_t packed_latlng = latlngs[li + 1];
                GeoPoint::unpack_lat_lng(packed_latlng, s2_lat_lng);
                int64_t this_dist = GeoPoint::distance(s2_lat_lng, reference_lat_lng);
                if (this_dist < distance) {
                    distance = this_dist;
                }
            }
        }
    } else {
        return Option<int64_t>(400, "Could not find `" + geo_field_name + "` field in the index of `" += get_collection_name() +
                                    "` collection.");
    }

    if (round_distance) {
        distance = std::round((double)distance * 1000.0) / 1000.0;
    }

    return Option<int64_t>(distance);
}

std::string multiple_references_message(const std::string& coll_name, const uint32_t& seq_id,
                                        const std::string& ref_coll_name) {
    auto const& multiple_references_error_message = "`" + coll_name + "` collection's `Sequence ID: " +
                                                    std::to_string(seq_id) + "` document references multiple documents of `" +
                                                    ref_coll_name + "` collection.";
    auto& cm = CollectionManager::get_instance();
    auto coll = cm.get_collection(coll_name);
    if (coll == nullptr) {
        return multiple_references_error_message;
    }

    nlohmann::json doc;
    auto get_op = coll->get_document_from_store(seq_id, doc);
    if (!get_op.ok() || !doc.contains("id") || !doc.at("id").is_string()) {
        return multiple_references_error_message;
    }

    return "`" + coll_name + "` collection's `id: " + doc.at("id").get<std::string>() +
            "` document references multiple documents of `" + ref_coll_name + "` collection.";
}

Option<uint32_t> Index::get_ref_seq_id(const sort_by& sort_field, const uint32_t& seq_id, std::string& coll_name,
                                       std::map<std::string, reference_filter_result_t> const*& references,
                                       std::string& ref_coll_name) const {
    uint32_t ref_seq_id = reference_helper_sentinel_value;

    if (references->count(ref_coll_name) > 0) { // Joined on ref collection
        auto& ref_result = references->at(ref_coll_name);
        auto const& count = ref_result.count;
        if (count == 1) {
            ref_seq_id = ref_result.docs[0];
            references = ref_result.coll_to_references;
        } else if (count > 1) {
            return Option<uint32_t>(400, multiple_references_message(coll_name, seq_id, ref_coll_name));
        }
    } else {
        auto& cm = CollectionManager::get_instance();
        auto ref_collection = cm.get_collection(ref_coll_name);
        if (ref_collection == nullptr) {
            return Option<uint32_t>(400, "Referenced collection `" + ref_coll_name +
                                         "` in `sort_by` not found.");
        }

        // Current collection has a reference.
        if (ref_collection->is_referenced_in(coll_name)) {
            auto get_reference_field_op = ref_collection->get_referenced_in_field_with_lock(coll_name);
            if (!get_reference_field_op.ok()) {
                return Option<uint32_t>(get_reference_field_op.code(), get_reference_field_op.error());
            }
            auto const& field_name = get_reference_field_op.get();

            std::vector<uint32_t> ref_ids;
            auto related_ids_op = Option<bool>(true);
            if (coll_name == get_collection_name_with_lock()) {
                related_ids_op = get_related_ids(field_name, seq_id, ref_ids);
            } else {
                auto prev_coll = cm.get_collection(coll_name);
                if (prev_coll == nullptr) {
                    return Option<uint32_t>(400, "Referenced collection `" + coll_name +
                                                 "` in `sort_by` not found.");
                }
                related_ids_op = prev_coll->get_related_ids(field_name, seq_id, ref_ids);
            }
            if (!related_ids_op.ok()) {
                if (related_ids_op.code() == 400) {
                    return Option<uint32_t>(400, related_ids_op.error());
                }
            } else if (ref_ids.size() > 1) {
                return Option<uint32_t>(400, multiple_references_message(coll_name, seq_id, ref_coll_name));
            } else if (ref_ids.size() == 1) {
                ref_seq_id = ref_ids.front();
            }
        }
            // Joined collection has a reference
        else {
            std::string joined_coll_having_reference;
            for (const auto &reference: *references) {
                if (ref_collection->is_referenced_in(reference.first)) {
                    joined_coll_having_reference = reference.first;
                    break;
                }
            }

            if (!joined_coll_having_reference.empty()) {
                auto joined_collection = cm.get_collection(joined_coll_having_reference);
                if (joined_collection == nullptr) {
                    return Option<uint32_t>(400, "Referenced collection `" + joined_coll_having_reference +
                                                 "` in `sort_by` not found.");
                }

                auto reference_field_name_op = ref_collection->get_referenced_in_field_with_lock(joined_coll_having_reference);
                if (!reference_field_name_op.ok()) {
                    return Option<uint32_t>(reference_field_name_op.code(), reference_field_name_op.error());
                }

                auto const& reference_field_name = reference_field_name_op.get();
                auto& ref_result = references->at(joined_coll_having_reference);
                auto const& count = ref_result.count;

                if (count == 1) {
                    std::vector<uint32_t> ref_ids;
                    auto related_ids_op = joined_collection->get_related_ids(reference_field_name, ref_result.docs[0],
                                                                             ref_ids);
                    if (!related_ids_op.ok()) {
                        if (related_ids_op.code() == 400) {
                            return Option<uint32_t>(400, related_ids_op.error());
                        }
                    } else if (ref_ids.size() > 1) {
                        return Option<uint32_t>(400, multiple_references_message(joined_coll_having_reference,
                                                                                 ref_result.docs[0], ref_coll_name));
                    } else if (ref_ids.size() == 1) {
                        ref_seq_id = ref_ids.front();
                        references = ref_result.coll_to_references;
                    }
                } else if (count > 1) {
                    return Option<uint32_t>(400, multiple_references_message(coll_name, seq_id,
                                                                             joined_coll_having_reference));
                }
            }
        }
    }

    coll_name = ref_coll_name;
    return Option<uint32_t>(ref_seq_id);
}

Option<int64_t> Index::get_referenced_geo_distance(const sort_by& sort_field, uint32_t seq_id,
                                                   const std::map<basic_string<char>, reference_filter_result_t>& references,
                                                   const S2LatLng& reference_lat_lng, const bool& round_distance) const {
    auto collection_name = get_collection_name_with_lock();
    auto ref_collection_name = sort_field.reference_collection_name;
    auto const* references_ptr = &(references);

    if (sort_field.is_nested_join_sort_by()) {
        // Get the reference doc_id by following through all the nested join collections.
        for (size_t i = 0; i < sort_field.nested_join_collection_names.size() - 1; i++) {
            ref_collection_name = sort_field.nested_join_collection_names[i];
            auto get_ref_seq_id_op = get_ref_seq_id(sort_field, seq_id, collection_name, references_ptr,
                                                    ref_collection_name);
            if (!get_ref_seq_id_op.ok()) {
                return Option<int64_t>(400, get_ref_seq_id_op.error());
            } else if (get_ref_seq_id_op.get() == reference_helper_sentinel_value) { // No references found.
                return Option<int64_t>(0);
            } else {
                seq_id = get_ref_seq_id_op.get();
            }
        }

        ref_collection_name = sort_field.nested_join_collection_names.back();
    }

    auto get_ref_seq_id_op = get_ref_seq_id(sort_field, seq_id, collection_name, references_ptr,
                                            ref_collection_name);
    if (!get_ref_seq_id_op.ok()) {
        return Option<int64_t>(400, get_ref_seq_id_op.error());
    } else if (get_ref_seq_id_op.get() == reference_helper_sentinel_value) { // No references found.
        return Option<int64_t>(0);
    } else {
        seq_id = get_ref_seq_id_op.get();
    }

    auto& cm = CollectionManager::get_instance();
    auto ref_collection = cm.get_collection(ref_collection_name);
    if (ref_collection == nullptr) {
        return Option<int64_t>(400, "Referenced collection `" + ref_collection_name + "` in `sort_by` not found.");
    }

    return ref_collection->get_geo_distance_with_lock(sort_field.name, seq_id, reference_lat_lng, round_distance);
}

void Index::get_top_k_result_ids(const std::vector<std::vector<KV*>>& raw_result_kvs,
                                 std::vector<uint32_t>& result_ids) const{

    for(const auto& group_kv : raw_result_kvs) {
        for(const auto& kv : group_kv) {
            result_ids.push_back(kv->key);
        }
    }

    std::sort(result_ids.begin(), result_ids.end());
}

void Index::compute_aux_scores(Topster *topster, const std::vector<search_field_t>& the_fields,
                               const std::vector<token_t>& query_tokens, uint16_t search_query_size,
                               const std::vector<sort_by>& sort_fields_std, const int* sort_order,
                               const vector_query_t& vector_query) const {

    auto compute_text_match_aux_score = [&] (std::vector<KV*> result_ids) {
        std::vector<posting_list_t::iterator_t> its;
        std::vector<posting_list_t*> expanded_plists;

        for (auto j = 0; j < query_tokens.size(); ++j) {
            auto token_str = (const unsigned char *) query_tokens[j].value.c_str();
            auto token_len = query_tokens[j].value.size();

            for (auto i = 0; i < the_fields.size(); ++i) {
                art_tree *tree = search_index.at(the_fields[i].str_name);
                art_leaf *leaf = static_cast<art_leaf *>(art_search(tree, token_str,
                                                                    token_len + 1));

                if (!leaf) {
                    continue;
                }

                if (IS_COMPACT_POSTING(leaf->values)) {
                    auto compact_posting_list = COMPACT_POSTING_PTR(leaf->values);
                    posting_list_t *full_posting_list = compact_posting_list->to_full_posting_list();
                    expanded_plists.push_back(full_posting_list);
                    its.push_back(full_posting_list->new_iterator(nullptr, nullptr,
                                                                  i)); // moved, not copied
                } else {
                    posting_list_t *full_posting_list = (posting_list_t *) (leaf->values);
                    its.push_back(full_posting_list->new_iterator(nullptr, nullptr,
                                                                  i)); // moved, not copied
                }
            }
        }

        if (!its.empty()) {
            for(auto& kv : result_ids) {
                int64_t match_score = 0;

                score_results2(sort_fields_std, search_query_size, 0, false, 0,
                               match_score, kv->key, sort_order, false, false, false, 1,
                               -1, its);
                kv->text_match_score = match_score;
            }
        }

        for(posting_list_t* plist: expanded_plists) {
            delete plist;
        }
    };

    std::vector<KV *> text_match_ids;
    for (auto &kv: topster->kv_map) {
        if (kv.second->text_match_score == 0) {
            //only found via vector distance, should compute text_match_score later
            text_match_ids.push_back(kv.second);
        } else if (kv.second->vector_distance == -1.0f) {
            //only found via text_match, should compute vector distance
            std::vector<float> values;
            auto &field_vector_index = vector_index.at(vector_query.field_name);

            try {
                values = field_vector_index->vecdex->getDataByLabel<float>(kv.second->key);
            } catch (...) {
                // likely not found
                continue;
            }

            float dist;
            if (field_vector_index->distance_type == cosine) {
                std::vector<float> normalized_q(vector_query.values.size());
                hnsw_index_t::normalize_vector(vector_query.values, normalized_q);
                dist = field_vector_index->space->get_dist_func()(normalized_q.data(),
                                                                  values.data(),
                                                                  &field_vector_index->num_dim);
            } else {
                dist = field_vector_index->space->get_dist_func()(vector_query.values.data(),
                                                                  values.data(),
                                                                  &field_vector_index->num_dim);
            }

            kv.second->vector_distance = dist;
        }
    }

    if (!text_match_ids.empty()) {
        compute_text_match_aux_score(text_match_ids);
    }
}

/*
// https://stackoverflow.com/questions/924171/geo-fencing-point-inside-outside-polygon
// NOTE: polygon and point should have been transformed with `transform_for_180th_meridian`
bool Index::is_point_in_polygon(const Geofence& poly, const GeoCoord &point) {
    int i, j;
    bool c = false;
    for (i = 0, j = poly.numVerts - 1; i < poly.numVerts; j = i++) {
        if ((((poly.verts[i].lat <= point.lat) && (point.lat < poly.verts[j].lat))
             || ((poly.verts[j].lat <= point.lat) && (point.lat < poly.verts[i].lat)))
            && (point.lon < (poly.verts[j].lon - poly.verts[i].lon) * (point.lat - poly.verts[i].lat)
                            / (poly.verts[j].lat - poly.verts[i].lat) + poly.verts[i].lon)) {
            c = !c;
        }
    }
    return c;
}
double Index::transform_for_180th_meridian(Geofence &poly) {
    double offset = 0.0;
    double maxLon = -1000, minLon = 1000;
    for(int v=0; v < poly.numVerts; v++) {
        if(poly.verts[v].lon < minLon) {
            minLon = poly.verts[v].lon;
        }
        if(poly.verts[v].lon > maxLon) {
            maxLon = poly.verts[v].lon;
        }
        if(std::abs(minLon - maxLon) > 180) {
            offset = 360.0;
        }
    }
    int i, j;
    for (i = 0, j = poly.numVerts - 1; i < poly.numVerts; j = i++) {
        if (poly.verts[i].lon < 0.0) {
            poly.verts[i].lon += offset;
        }
        if (poly.verts[j].lon < 0.0) {
            poly.verts[j].lon += offset;
        }
    }
    return offset;
}
void Index::transform_for_180th_meridian(GeoCoord &point, double offset) {
    point.lon = point.lon < 0.0 ? point.lon + offset : point.lon;
}
*/<|MERGE_RESOLUTION|>--- conflicted
+++ resolved
@@ -5161,11 +5161,8 @@
         auto reference_found = true;
         auto const& is_reference_sort = !sort_fields[i].reference_collection_name.empty();
         auto is_random_sort = sort_fields[i].random_sort.is_enabled;
-<<<<<<< HEAD
-=======
         auto is_sort_with_pivot_val = (sort_fields[i].pivot_val != INT64_MAX
                                        && sort_fields[i].sort_by_action == sort_by::pivot);
->>>>>>> 89c2c87d
 
         // In case of reference sort_by, we need to get the sort score of the reference doc id.
         if (is_reference_sort) {
@@ -5267,15 +5264,12 @@
         } else {
             if(is_random_sort) {
                 scores[i] = sort_fields[i].random_sort.generate_random();
-<<<<<<< HEAD
-=======
             } else if(is_sort_with_pivot_val) {
                 auto sort_index_it = sort_index.find(sort_fields[i].name);
                 auto val = get_doc_val_from_sort_index(sort_index_it, seq_id);
                 if(val != INT64_MAX) {
                     scores[i] = std::abs(sort_fields[i].pivot_val - val);
                 }
->>>>>>> 89c2c87d
             } else if (!is_reference_sort || reference_found) {
                 auto it = field_values[i]->find(is_reference_sort ? ref_seq_id : seq_id);
                 scores[i] = (it == field_values[i]->end()) ? default_score : it->second;
