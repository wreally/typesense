--- conflicted
+++ resolved
@@ -800,15 +800,11 @@
             iterate_and_index_numerical_field(iter_batch, afield, [&afield, num_tree, trie]
                     (const index_record& record, uint32_t seq_id) {
                 int32_t value = record.doc[afield.name].get<int32_t>();
-<<<<<<< HEAD
-                num_tree->insert(value, seq_id, afield.is_facet());
-=======
                 if (afield.range_index) {
                     trie->insert(value, seq_id);
                 } else {
                     num_tree->insert(value, seq_id);
                 }
->>>>>>> 16795bc4
             });
         }
 
@@ -818,15 +814,11 @@
             iterate_and_index_numerical_field(iter_batch, afield, [&afield, num_tree, trie]
                     (const index_record& record, uint32_t seq_id) {
                 int64_t value = record.doc[afield.name].get<int64_t>();
-<<<<<<< HEAD
-                num_tree->insert(value, seq_id, afield.is_facet());
-=======
                 if (afield.range_index) {
                     trie->insert(value, seq_id);
                 } else {
                     num_tree->insert(value, seq_id);
                 }
->>>>>>> 16795bc4
             });
         }
 
@@ -837,15 +829,11 @@
                     (const index_record& record, uint32_t seq_id) {
                 float fvalue = record.doc[afield.name].get<float>();
                 int64_t value = float_to_int64_t(fvalue);
-<<<<<<< HEAD
-                num_tree->insert(value, seq_id, afield.is_facet());
-=======
                 if (afield.range_index) {
                     trie->insert(value, seq_id);
                 } else {
                     num_tree->insert(value, seq_id);
                 }
->>>>>>> 16795bc4
             });
         } else if(afield.type == field_types::BOOL) {
             auto num_tree = afield.range_index ? nullptr : numerical_index.at(afield.name);
@@ -853,15 +841,11 @@
             iterate_and_index_numerical_field(iter_batch, afield, [&afield, num_tree, trie]
                     (const index_record& record, uint32_t seq_id) {
                 bool value = record.doc[afield.name].get<bool>();
-<<<<<<< HEAD
-                num_tree->insert(value, seq_id, afield.is_facet());
-=======
                 if (afield.range_index) {
                     trie->insert(value, seq_id);
                 } else {
                     num_tree->insert(value, seq_id);
                 }
->>>>>>> 16795bc4
             });
         } else if(afield.type == field_types::GEOPOINT || afield.type == field_types::GEOPOINT_ARRAY) {
             auto geopoint_range_index = geo_range_index.at(afield.name);
@@ -1000,11 +984,6 @@
 
                     if(afield.type == field_types::INT32_ARRAY) {
                         const int32_t value = arr_value;
-<<<<<<< HEAD
-                        num_tree->insert(value, seq_id, afield.is_facet());
-=======
-
->>>>>>> 16795bc4
                         if (afield.range_index) {
                             trie->insert(value, seq_id);
                         } else {
@@ -1014,11 +993,6 @@
 
                     else if(afield.type == field_types::INT64_ARRAY) {
                         const int64_t value = arr_value;
-<<<<<<< HEAD
-                        num_tree->insert(value, seq_id, afield.is_facet());
-=======
-
->>>>>>> 16795bc4
                         if (afield.range_index) {
                             trie->insert(value, seq_id);
                         } else {
@@ -1029,11 +1003,6 @@
                     else if(afield.type == field_types::FLOAT_ARRAY) {
                         const float fvalue = arr_value;
                         int64_t value = float_to_int64_t(fvalue);
-<<<<<<< HEAD
-                        num_tree->insert(value, seq_id, afield.is_facet());
-=======
-
->>>>>>> 16795bc4
                         if (afield.range_index) {
                             trie->insert(value, seq_id);
                         } else {
@@ -1043,16 +1012,11 @@
 
                     else if(afield.type == field_types::BOOL_ARRAY) {
                         const bool value = record.doc[afield.name][arr_i];
-<<<<<<< HEAD
-                        num_tree->insert(int64_t(value), seq_id, afield.is_facet());
-=======
-
                         if (afield.range_index) {
                             trie->insert(value, seq_id);
                         } else {
                             num_tree->insert(value, seq_id);
                         }
->>>>>>> 16795bc4
                     }
                 }
             });
@@ -1778,19 +1742,8 @@
     return Option(true);
 }
 
-<<<<<<< HEAD
-Option<bool> Index::get_approximate_reference_filter_ids_with_lock(filter_node_t* const filter_tree_root,
-                                                                   uint32_t& filter_ids_length) const {
-    std::shared_lock lock(mutex);
-
-    return rearrange_filter_tree(filter_tree_root, filter_ids_length);
-}
-
 Option<bool> Index::run_search(search_args* search_params, const std::string& collection_name,
                                facet_index_type_t facet_index_type) {
-=======
-Option<bool> Index::run_search(search_args* search_params, const std::string& collection_name) {
->>>>>>> 16795bc4
     return search(search_params->field_query_tokens,
            search_params->search_fields,
            search_params->match_type,
