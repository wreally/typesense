#include "index.h"

#include <numeric>
#include <chrono>
#include <set>
#include <unordered_map>
#include <random>
#include <array_utils.h>
#include <match_score.h>
#include <string_utils.h>
#include <art.h>
#include <tokenizer.h>
#include <s2/s2point.h>
#include <s2/s2latlng.h>
#include <s2/s2region_term_indexer.h>
#include <s2/s2cap.h>
#include <s2/s2earth.h>
#include <s2/s2loop.h>
#include <s2/s2builder.h>
#include <posting.h>
#include <thread_local_vars.h>
#include <unordered_set>
#include <or_iterator.h>
#include <timsort.hpp>
#include "logger.h"
#include <collection_manager.h>

#define RETURN_CIRCUIT_BREAKER if((std::chrono::duration_cast<std::chrono::microseconds>( \
                  std::chrono::system_clock::now().time_since_epoch()).count() - search_begin_us) > search_stop_us) { \
                    search_cutoff = true; \
                    return ;\
            }

#define BREAK_CIRCUIT_BREAKER if((std::chrono::duration_cast<std::chrono::microseconds>( \
                 std::chrono::system_clock::now().time_since_epoch()).count() - search_begin_us) > search_stop_us) { \
                    search_cutoff = true; \
                    break;\
                }

spp::sparse_hash_map<uint32_t, int64_t> Index::text_match_sentinel_value;
spp::sparse_hash_map<uint32_t, int64_t> Index::seq_id_sentinel_value;
spp::sparse_hash_map<uint32_t, int64_t> Index::eval_sentinel_value;
spp::sparse_hash_map<uint32_t, int64_t> Index::geo_sentinel_value;
spp::sparse_hash_map<uint32_t, int64_t> Index::str_sentinel_value;

struct token_posting_t {
    uint32_t token_id;
    const posting_list_t::iterator_t& posting;

    token_posting_t(uint32_t token_id, const posting_list_t::iterator_t& posting):
            token_id(token_id), posting(posting) {

    }
};

Index::Index(const std::string& name, const uint32_t collection_id, const Store* store,
             SynonymIndex* synonym_index, ThreadPool* thread_pool,
             const tsl::htrie_map<char, field> & search_schema,
             const std::vector<char>& symbols_to_index, const std::vector<char>& token_separators):
        name(name), collection_id(collection_id), store(store), synonym_index(synonym_index), thread_pool(thread_pool),
        search_schema(search_schema),
        seq_ids(new id_list_t(256)), symbols_to_index(symbols_to_index), token_separators(token_separators) {

    facet_index_v4 = new facet_index_t();

    for(const auto& a_field: search_schema) {
        if(!a_field.index) {
            continue;
        }

        if(a_field.num_dim > 0) {
            auto hnsw_index = new hnsw_index_t(a_field.num_dim, 1024, a_field.vec_dist);
            vector_index.emplace(a_field.name, hnsw_index);
            continue;
        }

        if(a_field.is_string()) {
            art_tree *t = new art_tree;
            art_tree_init(t);
            search_index.emplace(a_field.name, t);
        } else if(a_field.is_geopoint()) {
            auto field_geo_index = new spp::sparse_hash_map<std::string, std::vector<uint32_t>>();
            geopoint_index.emplace(a_field.name, field_geo_index);

            if(!a_field.is_single_geopoint()) {
                spp::sparse_hash_map<uint32_t, int64_t*> * doc_to_geos = new spp::sparse_hash_map<uint32_t, int64_t*>();
                geo_array_index.emplace(a_field.name, doc_to_geos);
            }
        } else {
            num_tree_t* num_tree = new num_tree_t;
            numerical_index.emplace(a_field.name, num_tree);
        }

        if(a_field.sort) {
            if(a_field.type == field_types::STRING) {
                adi_tree_t* tree = new adi_tree_t();
                str_sort_index.emplace(a_field.name, tree);
            } else if(a_field.type != field_types::GEOPOINT_ARRAY) {
                spp::sparse_hash_map<uint32_t, int64_t> * doc_to_score = new spp::sparse_hash_map<uint32_t, int64_t>();
                sort_index.emplace(a_field.name, doc_to_score);
            }
        }

        if(a_field.facet) {
            initialize_facet_indexes(a_field);
        }

        // initialize for non-string facet fields
        if(a_field.facet && !a_field.is_string()) {
            art_tree *ft = new art_tree;
            art_tree_init(ft);
            search_index.emplace(a_field.faceted_name(), ft);
        }

        if(a_field.infix) {
            array_mapped_infix_t infix_sets(ARRAY_INFIX_DIM);

            for(auto& infix_set: infix_sets) {
                infix_set = new tsl::htrie_set<char>();
            }

            infix_index.emplace(a_field.name, infix_sets);
        }
    }

    num_documents = 0;
}

Index::~Index() {
    std::unique_lock lock(mutex);

    for(auto & name_tree: search_index) {
        art_tree_destroy(name_tree.second);
        delete name_tree.second;
        name_tree.second = nullptr;
    }

    search_index.clear();

    for(auto & name_index: geopoint_index) {
        delete name_index.second;
        name_index.second = nullptr;
    }

    geopoint_index.clear();

    for(auto& name_index: geo_array_index) {
        for(auto& kv: *name_index.second) {
            delete [] kv.second;
        }

        delete name_index.second;
        name_index.second = nullptr;
    }

    geo_array_index.clear();

    for(auto & name_tree: numerical_index) {
        delete name_tree.second;
        name_tree.second = nullptr;
    }

    numerical_index.clear();

    for(auto & name_map: sort_index) {
        delete name_map.second;
        name_map.second = nullptr;
    }

    sort_index.clear();

    for(auto& kv: infix_index) {
        for(auto& infix_set: kv.second) {
            delete infix_set;
            infix_set = nullptr;
        }
    }

    infix_index.clear();

    for(auto& name_tree: str_sort_index) {
        delete name_tree.second;
        name_tree.second = nullptr;
    }

    str_sort_index.clear();

    for(auto& field_name_facet_map_array: facet_index_v3) {
       for(auto& facet_map: field_name_facet_map_array.second) {
           delete facet_map;
           facet_map = nullptr;
       }
    }

    facet_index_v3.clear();

    for(auto& field_name_facet_map_array: single_val_facet_index_v3) {
       for(auto& facet_map: field_name_facet_map_array.second) {
           delete facet_map;
           facet_map = nullptr;
       }
    }

    single_val_facet_index_v3.clear();
    delete facet_index_v4;
    
    delete seq_ids;

    for(auto& vec_index_kv: vector_index) {
        delete vec_index_kv.second;
    }
}

int64_t Index::get_points_from_doc(const nlohmann::json &document, const std::string & default_sorting_field) {
    int64_t points = 0;

    if(document[default_sorting_field].is_number_float()) {
        // serialize float to an integer and reverse the inverted range
        float n = document[default_sorting_field];
        memcpy(&points, &n, sizeof(int32_t));
        points ^= ((points >> (std::numeric_limits<int32_t>::digits - 1)) | INT32_MIN);
        points = -1 * (INT32_MAX - points);
    } else if(document[default_sorting_field].is_string()) {
        // not much value in supporting default sorting field as string, so we will just dummy it out
        points = 0;
    } else {
        points = document[default_sorting_field].is_boolean() ? int64_t(document[default_sorting_field].get<bool>()) :
                 document[default_sorting_field].get<int64_t>();
    }

    return points;
}

int64_t Index::float_to_int64_t(float f) {
    // https://stackoverflow.com/questions/60530255/convert-float-to-int64-t-while-preserving-ordering
    int32_t i;
    memcpy(&i, &f, sizeof i);
    if (i < 0) {
        i ^= INT32_MAX;
    }
    return i;
}

float Index::int64_t_to_float(int64_t n) {
    int32_t i = (int32_t) n;

    if(i < 0) {
        i ^= INT32_MAX;
    }

    float f;
    memcpy(&f, &i, sizeof f);
    return f;
}

void Index::compute_token_offsets_facets(index_record& record,
                                         const tsl::htrie_map<char, field>& search_schema,
                                         const std::vector<char>& local_token_separators,
                                         const std::vector<char>& local_symbols_to_index) {

    const auto& document = record.doc;

    for(const auto& the_field: search_schema) {
        const std::string& field_name = the_field.name;
        if(document.count(field_name) == 0 || !the_field.index) {
            continue;
        }

        std::unordered_map<std::string, std::vector<uint32_t>> offsets;

        bool is_facet = search_schema.at(field_name).facet;

        // non-string, non-geo faceted field should be indexed as faceted string field as well
        if(the_field.facet && !the_field.is_string() && !the_field.is_geopoint()) {
            if(the_field.is_array()) {
                std::vector<std::string> strings;

                if(the_field.type == field_types::INT32_ARRAY) {
                    for(int32_t value: document[field_name]){
                        strings.push_back(std::to_string(value));
                    }
                } else if(the_field.type == field_types::INT64_ARRAY) {
                    for(int64_t value: document[field_name]){
                        strings.push_back(std::to_string(value));
                    }
                } else if(the_field.type == field_types::FLOAT_ARRAY) {
                    for(float value: document[field_name]){
                        strings.push_back(StringUtils::float_to_str(value));
                    }
                } else if(the_field.type == field_types::BOOL_ARRAY) {
                    for(bool value: document[field_name]){
                        strings.push_back(std::to_string(value));
                    }
                }

                tokenize_string_array(strings, is_facet, the_field,
                                      local_symbols_to_index, local_token_separators,
                                      offsets);
            } else {
                std::string text;

                if(the_field.type == field_types::INT32) {
                    text = std::to_string(document[field_name].get<int32_t>());
                } else if(the_field.type == field_types::INT64) {
                    text = std::to_string(document[field_name].get<int64_t>());
                } else if(the_field.type == field_types::FLOAT) {
                    text = StringUtils::float_to_str(document[field_name].get<float>());
                } else if(the_field.type == field_types::BOOL) {
                    text = std::to_string(document[field_name].get<bool>());
                }

                tokenize_string(text, is_facet, the_field,
                                local_symbols_to_index, local_token_separators,
                                offsets);
            }
        }

        if(the_field.is_string()) {

            if(the_field.type == field_types::STRING) {
                tokenize_string(document[field_name], is_facet, the_field,
                                local_symbols_to_index, local_token_separators,
                                offsets);
            } else {
                tokenize_string_array(document[field_name], is_facet, the_field,
                                      local_symbols_to_index, local_token_separators,
                                      offsets);
            }
        }

        if(!offsets.empty()) {
            record.field_index.emplace(field_name, std::move(offsets));
        }
    }
}

bool doc_contains_field(const nlohmann::json& doc, const field& a_field,
                        const tsl::htrie_map<char, field> & search_schema) {

    if(doc.count(a_field.name)) {
        return true;
    }

    // check for a nested field, e.g. `foo.bar.baz` indexed but `foo.bar` present in schema
    if(a_field.is_object()) {
        auto prefix_it = search_schema.equal_prefix_range(a_field.name);
        std::string nested_field_name;
        for(auto kv = prefix_it.first; kv != prefix_it.second; kv++) {
            kv.key(nested_field_name);
            bool is_child_field = (nested_field_name.size() > a_field.name.size() &&
                                   nested_field_name[a_field.name.size()] == '.');
            if(is_child_field && doc.count(nested_field_name) != 0) {
                return true;
            }
        }
    }

    return false;
}

bool validate_object_field(nlohmann::json& doc, const field& a_field) {
    auto field_it = doc.find(a_field.name);
    if(field_it != doc.end()) {
        if(a_field.type == field_types::OBJECT && doc[a_field.name].is_object()) {
            return true;
        } else if(a_field.type == field_types::OBJECT_ARRAY && doc[a_field.name].is_array()) {
            return true;
        }

        return false;
    }

    std::vector<std::string> field_parts;
    StringUtils::split(a_field.name, field_parts, ".");

    nlohmann::json* obj = &doc;
    bool has_array = false;

    for(auto& field_part: field_parts) {
        if(obj->is_array()) {
            has_array = true;

            if(obj->empty()) {
                return false;
            }

            obj = &obj->at(0);
            if(!obj->is_object()) {
                return false;
            }
        }

        auto obj_it = obj->find(field_part);
        if(obj_it == obj->end()) {
            return false;
        }

        obj = &obj_it.value();
    }

    LOG(INFO) << "obj: " << *obj;
    LOG(INFO) << "doc: " << doc;

    if(a_field.type == field_types::OBJECT && obj->is_object()) {
        return true;
    } else if(a_field.type == field_types::OBJECT_ARRAY && (obj->is_array() || (has_array && obj->is_object()))) {
        return true;
    }

    return false;
}

void Index::validate_and_preprocess(Index *index, std::vector<index_record>& iter_batch,
                                    const size_t batch_start_index, const size_t batch_size,
                                    const std::string& default_sorting_field,
                                    const tsl::htrie_map<char, field>& search_schema,
                                    const tsl::htrie_map<char, field>& embedding_fields,
                                    const std::string& fallback_field_type,
                                    const std::vector<char>& token_separators,
                                    const std::vector<char>& symbols_to_index,
                                    const bool do_validation) {

    // runs in a partitioned thread

    for(size_t i = 0; i < batch_size; i++) {
        index_record& index_rec = iter_batch[batch_start_index + i];

        try {
            if(!index_rec.indexed.ok()) {
                // some records could have been invalidated upstream
                continue;
            }

            if(index_rec.operation == DELETE) {
                continue;
            }

            if(do_validation) {
                Option<uint32_t> validation_op = validator_t::validate_index_in_memory(index_rec.doc, index_rec.seq_id,
                                                                          default_sorting_field,
                                                                          search_schema,
                                                                          embedding_fields,
                                                                          index_rec.operation,
                                                                          index_rec.is_update,
                                                                          fallback_field_type,
                                                                          index_rec.dirty_values);

                if(!validation_op.ok()) {
                    index_rec.index_failure(validation_op.code(), validation_op.error());
                    continue;
                }
            }

            if(index_rec.is_update) {
                // scrub string fields to reduce delete ops
                get_doc_changes(index_rec.operation, index_rec.doc, index_rec.old_doc, index_rec.new_doc,
                                index_rec.del_doc);
                scrub_reindex_doc(search_schema, index_rec.doc, index_rec.del_doc, index_rec.old_doc);
                embed_fields(index_rec.new_doc, embedding_fields, search_schema);
            } else {
                embed_fields(index_rec.doc, embedding_fields, search_schema);
            }

            compute_token_offsets_facets(index_rec, search_schema, token_separators, symbols_to_index);

            int64_t points = 0;

            if(index_rec.doc.count(default_sorting_field) == 0) {
                auto default_sorting_field_it = index->sort_index.find(default_sorting_field);
                if(default_sorting_field_it != index->sort_index.end()) {
                    auto seq_id_it = default_sorting_field_it->second->find(index_rec.seq_id);
                    if(seq_id_it != default_sorting_field_it->second->end()) {
                        points = seq_id_it->second;
                    } else {
                        points = INT64_MIN;
                    }
                } else {
                    points = INT64_MIN;
                }
            } else {
                points = get_points_from_doc(index_rec.doc, default_sorting_field);
            }

            index_rec.points = points;
            index_rec.index_success();
        } catch(const std::exception &e) {
            LOG(INFO) << "Error while validating document: " << e.what();
            index_rec.index_failure(400, e.what());
        }
    }
}

size_t Index::batch_memory_index(Index *index, std::vector<index_record>& iter_batch,
                                 const std::string & default_sorting_field,
                                 const tsl::htrie_map<char, field> & search_schema,
                                 const tsl::htrie_map<char, field> & embedding_fields,
                                 const std::string& fallback_field_type,
                                 const std::vector<char>& token_separators,
                                 const std::vector<char>& symbols_to_index,
                                 const bool do_validation) {

    const size_t concurrency = 4;
    const size_t num_threads = std::min(concurrency, iter_batch.size());
    const size_t window_size = (num_threads == 0) ? 0 :
                               (iter_batch.size() + num_threads - 1) / num_threads;  // rounds up

    size_t num_indexed = 0;
    size_t num_processed = 0;
    std::mutex m_process;
    std::condition_variable cv_process;

    size_t num_queued = 0;
    size_t batch_index = 0;

    // local is need to propogate the thread local inside threads launched below
    auto local_write_log_index = write_log_index;

    for(size_t thread_id = 0; thread_id < num_threads && batch_index < iter_batch.size(); thread_id++) {
        size_t batch_len = window_size;

        if(batch_index + window_size > iter_batch.size()) {
            batch_len = iter_batch.size() - batch_index;
        }

        num_queued++;

        index->thread_pool->enqueue([&, batch_index, batch_len]() {
            write_log_index = local_write_log_index;
            validate_and_preprocess(index, iter_batch, batch_index, batch_len, default_sorting_field, search_schema,
                                    embedding_fields, fallback_field_type, token_separators, symbols_to_index, do_validation);

            std::unique_lock<std::mutex> lock(m_process);
            num_processed++;
            cv_process.notify_one();
        });

        batch_index += batch_len;
    }

    {
        std::unique_lock<std::mutex> lock_process(m_process);
        cv_process.wait(lock_process, [&](){ return num_processed == num_queued; });
    }

    std::unordered_set<std::string> found_fields;

    for(size_t i = 0; i < iter_batch.size(); i++) {
        auto& index_rec = iter_batch[i];

        if(!index_rec.indexed.ok()) {
            // some records could have been invalidated upstream
            continue;
        }

        if(index_rec.is_update) {
            index->remove(index_rec.seq_id, index_rec.del_doc, {}, index_rec.is_update);
        } else if(index_rec.indexed.ok()) {
            num_indexed++;
        }

        for(const auto& kv: index_rec.doc.items()) {
            found_fields.insert(kv.key());
        }
    }

    num_queued = num_processed = 0;

    for(const auto& field_name: found_fields) {
        //LOG(INFO) << "field name: " << field_name;
        if(field_name != "id" && search_schema.count(field_name) == 0) {
            continue;
        }

        num_queued++;

        index->thread_pool->enqueue([&]() {
            write_log_index = local_write_log_index;

            const field& f = (field_name == "id") ?
                             field("id", field_types::STRING, false) : search_schema.at(field_name);
            try {
                index->index_field_in_memory(f, iter_batch);
            } catch(std::exception& e) {
                LOG(ERROR) << "Unhandled Typesense error: " << e.what();
                for(auto& record: iter_batch) {
                    record.index_failure(500, "Unhandled Typesense error in index batch, check logs for details.");
                }
            }

            std::unique_lock<std::mutex> lock(m_process);
            num_processed++;
            cv_process.notify_one();
        });
    }

    {
        std::unique_lock<std::mutex> lock_process(m_process);
        cv_process.wait(lock_process, [&](){ return num_processed == num_queued; });
    }

    return num_indexed;
}

void Index::index_field_in_memory(const field& afield, std::vector<index_record>& iter_batch) {
    // indexes a given field of all documents in the batch

    if(afield.name == "id") {
        for(const auto& record: iter_batch) {
            if(!record.indexed.ok()) {
                // some records could have been invalidated upstream
                continue;
            }
            if(!record.is_update && record.indexed.ok()) {
                // for updates, the seq_id will already exist
                seq_ids->upsert(record.seq_id);
            }
        }

        return;
    }

    if(!afield.index) {
        return;
    }

    // We have to handle both these edge cases:
    // a) `afield` might not exist in the document (optional field)
    // b) `afield` value could be empty

    // non-geo faceted field should be indexed as faceted string field as well
    bool non_string_facet_field = (afield.facet && !afield.is_geopoint());

    if(afield.is_string() || non_string_facet_field) {
        std::unordered_map<std::string, std::vector<art_document>> token_to_doc_offsets;
        int64_t max_score = INT64_MIN;

        for(const auto& record: iter_batch) {
            if(!record.indexed.ok()) {
                // some records could have been invalidated upstream
                continue;
            }

            const auto& document = record.doc;
            const auto seq_id = record.seq_id;

            if(document.count(afield.name) == 0 || !record.indexed.ok()) {
                continue;
            }

            auto field_index_it = record.field_index.find(afield.name);
            if(field_index_it == record.field_index.end()) {
                continue;
            }
            
            std::string value;

            if(afield.facet) {
                if(afield.is_array()) {
                    facet_hash_values_t fhashvalues;
                    for(size_t i = 0; i < document[afield.name].size(); ++i) {
                        if(afield.type == field_types::INT32_ARRAY) {
                            int32_t raw_val = document[afield.name][i].get<int32_t>();
                            uint32_t hash = reinterpret_cast<uint32_t&>(raw_val);
                            fhashvalues.hashes.emplace_back(hash);
                        } else if(afield.type == field_types::INT64_ARRAY) {
                            int64_t raw_val = document[afield.name][i].get<int64_t>();
                            value = std::to_string(raw_val);
                            auto index = facet_index_v4->insert(afield.name, value, seq_id);
                            fhashvalues.hashes.emplace_back(index);
                        } else if(afield.type == field_types::STRING_ARRAY) {
                            value = document[afield.name][i];
                            auto index = facet_index_v4->insert(afield.name, value, seq_id, true);
                            fhashvalues.hashes.emplace_back(index);
                        } else if(afield.type == field_types::FLOAT_ARRAY) {
                            float raw_val = document[afield.name][i].get<float>();
                            uint32_t hash = reinterpret_cast<uint32_t&>(raw_val);
                            fhashvalues.hashes.emplace_back(hash);
                        } else if(afield.type == field_types::BOOL_ARRAY) {
                            bool raw_val = document[afield.name][i].get<bool>();
                            uint32_t hash = reinterpret_cast<uint32_t&>(raw_val);
                            fhashvalues.hashes.emplace_back(hash);
                        }
                    }
                    fhashvalues.length = fhashvalues.hashes.size();

                    auto& facet_dim_index = facet_index_v3[afield.name][seq_id % ARRAY_FACET_DIM];
                    if(facet_dim_index == nullptr) {
                        LOG(ERROR) << "Error, facet index not initialized for field " << afield.name;
                    } else {
                        facet_dim_index->emplace(seq_id, std::move(fhashvalues));
                    }
                } else {
                   uint32_t fhash;
                    
                    if(afield.type == field_types::INT32) {
                        int32_t raw_val = document[afield.name].get<int32_t>();
                        fhash = reinterpret_cast<uint32_t&>(raw_val);
                    }
                    else if(afield.type == field_types::INT64) {
                        int64_t raw_val = document[afield.name].get<int64_t>();
                        value = std::to_string(raw_val);
                        fhash = facet_index_v4->insert(afield.name, value, seq_id);
                    }
                    else if(afield.type == field_types::STRING) {
                        value = document[afield.name];
                        fhash = facet_index_v4->insert(afield.name, value, seq_id, true);
                    }
                    else if(afield.type == field_types::FLOAT) {
                        float raw_val = document[afield.name].get<float>();
                        fhash = reinterpret_cast<uint32_t&>(raw_val);
                    }
                    else if(afield.type == field_types::BOOL) {
                        bool raw_val = document[afield.name].get<bool>();
                        fhash = reinterpret_cast<uint32_t&>(raw_val);
                    }

                   auto& facet_dim_index = single_val_facet_index_v3[afield.name][seq_id % ARRAY_FACET_DIM];
                   if(facet_dim_index == nullptr) {
                       LOG(ERROR) << "Error, facet index not initialized for field " << afield.name;
                   } else {
                       facet_dim_index->emplace(seq_id, std::move(fhash));
                   }
                }
            }

            if(record.points > max_score) {
                max_score = record.points;
            }

            for(auto &token_offsets: field_index_it->second) {
                token_to_doc_offsets[token_offsets.first].emplace_back(seq_id, record.points, token_offsets.second);

                if(afield.infix) {
                    auto strhash = StringUtils::hash_wy(token_offsets.first.c_str(), token_offsets.first.size());
                    const auto& infix_sets = infix_index.at(afield.name);
                    infix_sets[strhash % 4]->insert(token_offsets.first);
                }
            }
        }

        auto tree_it = search_index.find(afield.faceted_name());
        if(tree_it == search_index.end()) {
            return;
        }

        art_tree *t = tree_it->second;

        for(auto& token_to_doc: token_to_doc_offsets) {
            const std::string& token = token_to_doc.first;
            std::vector<art_document>& documents = token_to_doc.second;

            const auto *key = (const unsigned char *) token.c_str();
            int key_len = (int) token.length() + 1;  // for the terminating \0 char

            //LOG(INFO) << "key: " << key << ", art_doc.id: " << art_doc.id;
            art_inserts(t, key, key_len, max_score, documents);
        }
    }

    if(!afield.is_string()) {
        if (afield.type == field_types::INT32) {
            auto num_tree = numerical_index.at(afield.name);
            iterate_and_index_numerical_field(iter_batch, afield, [&afield, num_tree]
                    (const index_record& record, uint32_t seq_id) {
                int32_t value = record.doc[afield.name].get<int32_t>();
                num_tree->insert(value, seq_id, afield.is_facet());
            });
        }

        else if(afield.type == field_types::INT64) {
            auto num_tree = numerical_index.at(afield.name);
            iterate_and_index_numerical_field(iter_batch, afield, [&afield, num_tree]
                    (const index_record& record, uint32_t seq_id) {
                int64_t value = record.doc[afield.name].get<int64_t>();
                num_tree->insert(value, seq_id, afield.is_facet());
            });
        }

        else if(afield.type == field_types::FLOAT) {
            auto num_tree = numerical_index.at(afield.name);
            iterate_and_index_numerical_field(iter_batch, afield, [&afield, num_tree]
                    (const index_record& record, uint32_t seq_id) {
                float fvalue = record.doc[afield.name].get<float>();
                int64_t value = float_to_int64_t(fvalue);
                num_tree->insert(value, seq_id, afield.is_facet());
            });
        } else if(afield.type == field_types::BOOL) {
            auto num_tree = numerical_index.at(afield.name);
            iterate_and_index_numerical_field(iter_batch, afield, [&afield, num_tree]
                    (const index_record& record, uint32_t seq_id) {
                bool value = record.doc[afield.name].get<bool>();
                num_tree->insert(value, seq_id, afield.is_facet());
            });
        } else if(afield.type == field_types::GEOPOINT || afield.type == field_types::GEOPOINT_ARRAY) {
            auto geo_index = geopoint_index.at(afield.name);

            iterate_and_index_numerical_field(iter_batch, afield,
            [&afield, &geo_array_index=geo_array_index, geo_index](const index_record& record, uint32_t seq_id) {
                // nested geopoint value inside an array of object will be a simple array so must be treated as geopoint
                bool nested_obj_arr_geopoint = (afield.nested && afield.type == field_types::GEOPOINT_ARRAY &&
                                    !record.doc[afield.name].empty() && record.doc[afield.name][0].is_number());

                if(afield.type == field_types::GEOPOINT || nested_obj_arr_geopoint) {
                    // this could be a nested gepoint array so can have more than 2 array values
                    const std::vector<double>& latlongs = record.doc[afield.name];
                    for(size_t li = 0; li < latlongs.size(); li+=2) {
                        S2RegionTermIndexer::Options options;
                        options.set_index_contains_points_only(true);
                        S2RegionTermIndexer indexer(options);
                        S2Point point = S2LatLng::FromDegrees(latlongs[li], latlongs[li+1]).ToPoint();

                        for(const auto& term: indexer.GetIndexTerms(point, "")) {
                            (*geo_index)[term].push_back(seq_id);
                        }
                    }

                    if(nested_obj_arr_geopoint) {
                        int64_t* packed_latlongs = new int64_t[(latlongs.size()/2) + 1];
                        packed_latlongs[0] = latlongs.size()/2;
                        size_t j_packed_latlongs = 0;

                        for(size_t li = 0; li < latlongs.size(); li+=2) {
                            int64_t packed_latlong = GeoPoint::pack_lat_lng(latlongs[li], latlongs[li+1]);
                            packed_latlongs[j_packed_latlongs + 1] = packed_latlong;
                            j_packed_latlongs++;
                        }

                        geo_array_index.at(afield.name)->emplace(seq_id, packed_latlongs);
                    }
                } else {
                    const std::vector<std::vector<double>>& latlongs = record.doc[afield.name];
                    S2RegionTermIndexer::Options options;
                    options.set_index_contains_points_only(true);
                    S2RegionTermIndexer indexer(options);

                    int64_t* packed_latlongs = new int64_t[latlongs.size() + 1];
                    packed_latlongs[0] = latlongs.size();

                    for(size_t li = 0; li < latlongs.size(); li++) {
                        auto& latlong = latlongs[li];
                        S2Point point = S2LatLng::FromDegrees(latlong[0], latlong[1]).ToPoint();
                        for(const auto& term: indexer.GetIndexTerms(point, "")) {
                            (*geo_index)[term].push_back(seq_id);
                        }

                        int64_t packed_latlong = GeoPoint::pack_lat_lng(latlong[0], latlong[1]);
                        packed_latlongs[li + 1] = packed_latlong;
                    }

                    geo_array_index.at(afield.name)->emplace(seq_id, packed_latlongs);
                }
            });
        } else if(afield.is_array()) {
            // handle vector index first
            if(afield.type == field_types::FLOAT_ARRAY && afield.num_dim > 0) {
                auto vec_index = vector_index[afield.name]->vecdex;
                size_t curr_ele_count = vec_index->getCurrentElementCount();
                if(curr_ele_count + iter_batch.size() > vec_index->getMaxElements()) {
                    vec_index->resizeIndex((curr_ele_count + iter_batch.size()) * 1.3);
                }

                const size_t num_threads = std::min<size_t>(4, iter_batch.size());
                const size_t window_size = (num_threads == 0) ? 0 :
                                           (iter_batch.size() + num_threads - 1) / num_threads;  // rounds up
                size_t num_processed = 0;
                std::mutex m_process;
                std::condition_variable cv_process;

                size_t num_queued = 0;
                size_t result_index = 0;

                for(size_t thread_id = 0; thread_id < num_threads && result_index < iter_batch.size(); thread_id++) {
                    size_t batch_len = window_size;

                    if(result_index + window_size > iter_batch.size()) {
                        batch_len = iter_batch.size() - result_index;
                    }

                    num_queued++;

                    thread_pool->enqueue([thread_id, &afield, &vec_index, &records = iter_batch,
                                          result_index, batch_len, &num_processed, &m_process, &cv_process]() {

                        size_t batch_counter = 0;
                        while(batch_counter < batch_len) {
                            auto& record = records[result_index + batch_counter];
                            if(record.doc.count(afield.name) == 0 || !record.indexed.ok()) {
                                batch_counter++;
                                continue;
                            }

                            const std::vector<float>& float_vals = record.doc[afield.name].get<std::vector<float>>();

                            try {
                                if(afield.vec_dist == cosine) {
                                    std::vector<float> normalized_vals(afield.num_dim);
                                    hnsw_index_t::normalize_vector(float_vals, normalized_vals);
                                    vec_index->addPoint(normalized_vals.data(), (size_t)record.seq_id, true);
                                } else {
                                    vec_index->addPoint(float_vals.data(), (size_t)record.seq_id, true);
                                }
                            } catch(const std::exception &e) {
                                record.index_failure(400, e.what());
                            }

                            batch_counter++;
                        }

                        std::unique_lock<std::mutex> lock(m_process);
                        num_processed++;
                        cv_process.notify_one();
                    });

                    result_index += batch_len;
                }

                std::unique_lock<std::mutex> lock_process(m_process);
                cv_process.wait(lock_process, [&](){ return num_processed == num_queued; });
                return;
            }

            // all other numerical arrays
            auto num_tree = numerical_index.at(afield.name);
            iterate_and_index_numerical_field(iter_batch, afield, [&afield, num_tree]
                    (const index_record& record, uint32_t seq_id) {
                for(size_t arr_i = 0; arr_i < record.doc[afield.name].size(); arr_i++) {
                    const auto& arr_value = record.doc[afield.name][arr_i];

                    if(afield.type == field_types::INT32_ARRAY) {
                        const int32_t value = arr_value;
                        num_tree->insert(value, seq_id, afield.is_facet());
                    }

                    else if(afield.type == field_types::INT64_ARRAY) {
                        const int64_t value = arr_value;
                        num_tree->insert(value, seq_id, afield.is_facet());
                    }

                    else if(afield.type == field_types::FLOAT_ARRAY) {
                        const float fvalue = arr_value;
                        int64_t value = float_to_int64_t(fvalue);
                        num_tree->insert(value, seq_id, afield.is_facet());
                    }

                    else if(afield.type == field_types::BOOL_ARRAY) {
                        const bool value = record.doc[afield.name][arr_i];
                        num_tree->insert(int64_t(value), seq_id, afield.is_facet());
                    }
                }
            });
        }

        // add numerical values automatically into sort index if sorting is enabled
        if(afield.is_num_sortable() && afield.type != field_types::GEOPOINT_ARRAY) {
            spp::sparse_hash_map<uint32_t, int64_t> *doc_to_score = sort_index.at(afield.name);

            bool is_integer = afield.is_integer();
            bool is_float = afield.is_float();
            bool is_bool = afield.is_bool();
            bool is_geopoint = afield.is_geopoint();

            for(const auto& record: iter_batch) {
                if(!record.indexed.ok()) {
                    continue;
                }

                const auto& document = record.doc;
                const auto seq_id = record.seq_id;

                if (document.count(afield.name) == 0 || !afield.index) {
                    continue;
                }

                if(is_integer) {
                    doc_to_score->emplace(seq_id, document[afield.name].get<int64_t>());
                } else if(is_float) {
                    int64_t ifloat = float_to_int64_t(document[afield.name].get<float>());
                    doc_to_score->emplace(seq_id, ifloat);
                } else if(is_bool) {
                    doc_to_score->emplace(seq_id, (int64_t) document[afield.name].get<bool>());
                } else if(is_geopoint) {
                    const std::vector<double>& latlong = document[afield.name];
                    int64_t lat_lng = GeoPoint::pack_lat_lng(latlong[0], latlong[1]);
                    doc_to_score->emplace(seq_id, lat_lng);
                }
            }
        }
    } else if(afield.is_str_sortable()) {
        adi_tree_t* str_tree = str_sort_index.at(afield.name);

        for(const auto& record: iter_batch) {
            if(!record.indexed.ok()) {
                continue;
            }

            const auto& document = record.doc;
            const auto seq_id = record.seq_id;

            if (document.count(afield.name) == 0 || !afield.index) {
                continue;
            }

            std::string raw_str = document[afield.name].get<std::string>();
            Tokenizer str_tokenizer("", true, false, "", {' '});
            str_tokenizer.tokenize(raw_str);

            if(!raw_str.empty()) {
                str_tree->index(seq_id, raw_str.substr(0, 2000));
            }
        }
    }
}

void Index::tokenize_string(const std::string& text, bool is_facet, const field& a_field,
                            const std::vector<char>& symbols_to_index,
                            const std::vector<char>& token_separators,
                            std::unordered_map<std::string, std::vector<uint32_t>>& token_to_offsets) {

    Tokenizer tokenizer(text, true, !a_field.is_string(), a_field.locale, symbols_to_index, token_separators);
    std::string token;
    std::string last_token;
    size_t token_index = 0;

    while(tokenizer.next(token, token_index)) {
        if(token.empty()) {
            continue;
        }

        if(token.size() > 100) {
            token.erase(100);
        }

        token_to_offsets[token].push_back(token_index + 1);
        last_token = token;
    }

    if(!token_to_offsets.empty()) {
        // push 0 for the last occurring token (used for exact match ranking)
        token_to_offsets[last_token].push_back(0);
    }
}

void Index::tokenize_string_array(const std::vector<std::string>& strings, bool is_facet,
                                  const field& a_field,
                                  const std::vector<char>& symbols_to_index,
                                  const std::vector<char>& token_separators,
                                  std::unordered_map<std::string, std::vector<uint32_t>>& token_to_offsets) {

    for(size_t array_index = 0; array_index < strings.size(); array_index++) {
        const std::string& str = strings[array_index];
        std::set<std::string> token_set;  // required to deal with repeating tokens

        Tokenizer tokenizer(str, true, !a_field.is_string(), a_field.locale, symbols_to_index, token_separators);
        std::string token, last_token;
        size_t token_index = 0;

        // iterate and append offset positions
        while(tokenizer.next(token, token_index)) {
            if(token.empty()) {
                continue;
            }

            if(token.size() > 100) {
                token.erase(100);
            }

            token_to_offsets[token].push_back(token_index + 1);
            token_set.insert(token);
            last_token = token;
        }

        if(token_set.empty()) {
            continue;
        }

        for(auto& the_token: token_set) {
            // repeat last element to indicate end of offsets for this array index
            token_to_offsets[the_token].push_back(token_to_offsets[the_token].back());

            // iterate and append this array index to all tokens
            token_to_offsets[the_token].push_back(array_index);
        }

        // push 0 for the last occurring token (used for exact match ranking)
        token_to_offsets[last_token].push_back(0);
    }
}
void Index::initialize_facet_indexes(const field& facet_field) {
    if(facet_field.is_array()) {
        array_mapped_facet_t facet_array;
        for(size_t i = 0; i < ARRAY_FACET_DIM; i++) {
            facet_array[i] = new facet_map_t();
        }
        facet_index_v3.emplace(facet_field.name, facet_array);
    } else {
        array_mapped_single_val_facet_t facet_array;
        for(size_t i = 0; i < ARRAY_FACET_DIM; i++) {
            facet_array[i] = new single_val_facet_map_t();
        }
        single_val_facet_index_v3.emplace(facet_field.name, facet_array);
    }
}

void Index::compute_facet_stats(facet &a_facet, const std::string& raw_value, const std::string & field_type) {
    if(field_type == field_types::INT32 || field_type == field_types::INT32_ARRAY) {
        int32_t val = std::stoi(raw_value);
        if (val < a_facet.stats.fvmin) {
            a_facet.stats.fvmin = val;
        }
        if (val > a_facet.stats.fvmax) {
            a_facet.stats.fvmax = val;
        }
        a_facet.stats.fvsum += val;
        a_facet.stats.fvcount++;
    } else if(field_type == field_types::INT64 || field_type == field_types::INT64_ARRAY) {
        int64_t val = std::stoll(raw_value);
        if(val < a_facet.stats.fvmin) {
            a_facet.stats.fvmin = val;
        }
        if(val > a_facet.stats.fvmax) {
            a_facet.stats.fvmax = val;
        }
        a_facet.stats.fvsum += val;
        a_facet.stats.fvcount++;
    } else if(field_type == field_types::FLOAT || field_type == field_types::FLOAT_ARRAY) {
        float val = std::stof(raw_value);
        if(val < a_facet.stats.fvmin) {
            a_facet.stats.fvmin = val;
        }
        if(val > a_facet.stats.fvmax) {
            a_facet.stats.fvmax = val;
        }
        a_facet.stats.fvsum += val;
        a_facet.stats.fvcount++;
    }
}

void Index::compute_facet_stats(facet &a_facet, int64_t raw_value, const std::string & field_type) {
    if(field_type == field_types::INT32 || field_type == field_types::INT32_ARRAY) {
        int32_t val = raw_value;
        if (val < a_facet.stats.fvmin) {
            a_facet.stats.fvmin = val;
        }
        if (val > a_facet.stats.fvmax) {
            a_facet.stats.fvmax = val;
        }
        a_facet.stats.fvsum += val;
        a_facet.stats.fvcount++;
    } else if(field_type == field_types::INT64 || field_type == field_types::INT64_ARRAY) {
        int64_t val = raw_value;
        if(val < a_facet.stats.fvmin) {
            a_facet.stats.fvmin = val;
        }
        if(val > a_facet.stats.fvmax) {
            a_facet.stats.fvmax = val;
        }
        a_facet.stats.fvsum += val;
        a_facet.stats.fvcount++;
    } else if(field_type == field_types::FLOAT || field_type == field_types::FLOAT_ARRAY) {
        float val = reinterpret_cast<float&>(raw_value);
        if(val < a_facet.stats.fvmin) {
            a_facet.stats.fvmin = val;
        }
        if(val > a_facet.stats.fvmax) {
            a_facet.stats.fvmax = val;
        }
        a_facet.stats.fvsum += val;
        a_facet.stats.fvcount++;
    }
}

int64_t Index::get_doc_val_from_sort_index(sort_index_iterator sort_index_it, uint32_t doc_seq_id) const {

    if(sort_index_it != sort_index.end()){
        auto doc_id_val_map = sort_index_it->second;
        auto doc_seq_id_it = doc_id_val_map->find(doc_seq_id);

        if(doc_seq_id_it != doc_id_val_map->end()){
            return doc_seq_id_it->second;
        }
    }

    return INT64_MAX;
}

void Index::do_facets(std::vector<facet> & facets, facet_query_t & facet_query,
                      bool estimate_facets, size_t facet_sample_percent,
                      const std::vector<facet_info_t>& facet_infos,
                      const size_t group_limit, const std::vector<std::string>& group_by_fields,
                      const uint32_t* result_ids, size_t results_size, 
                      int max_facet_count, bool is_wildcard_query, bool no_filters_provided,
                      bool use_facet_intersection) const {
    // assumed that facet fields have already been validated upstream
    for(size_t findex=0; findex < facets.size(); findex++) {
        auto& a_facet = facets[findex];
        const auto& facet_field = facet_infos[findex].facet_field;
        const bool use_facet_query = facet_infos[findex].use_facet_query;
        const auto& fquery_hashes = facet_infos[findex].hashes;
        const bool should_compute_stats = facet_infos[findex].should_compute_stats;

        auto sort_index_it = sort_index.find(a_facet.field_name);

        size_t mod_value = 100 / facet_sample_percent;

        auto facet_records = 0;
        
        if(!facet_field.name.empty()) {
            if(facet_field.is_string()) {
                facet_records = facet_index_v4->get_facet_count(a_facet.field_name);
            } else {
                auto numerical_index_it = numerical_index.find(a_facet.field_name);
                if(numerical_index_it != numerical_index.end()) {
                    facet_records = numerical_index_it->second->counter_list_size();
                } else {
                    LOG(ERROR) << "facet " << a_facet.field_name << " not found in numerical index";
                }
            }
        }

        bool use_hashes = false;

        if(!use_facet_intersection) {
            use_hashes = true;
        }

#ifndef TEST_BUILD
        // non-test build should not accidentally set this flag
        use_facet_intersection = false;
        use_hashes = false;
#endif

        if(results_size && facet_records && ((facet_records <= 10 || is_wildcard_query) &&
            !use_facet_query && group_limit == 0)
            && !use_hashes || use_facet_intersection) {
            //LOG(INFO) << "Using intersection to find facets";
            a_facet.is_intersected = true;

            std::map<std::string, uint32_t> facet_results;
            if(!facet_field.name.empty()) {
                if(facet_field.is_string()) {
                    facet_index_v4->intersect(a_facet.field_name, result_ids, 
                        results_size, max_facet_count, facet_results, is_wildcard_query & no_filters_provided);
                } else {
                    std::map<int64_t, uint32_t> facet_counts;
                    numerical_index.at(a_facet.field_name)->intersect(result_ids, 
                    results_size, max_facet_count, facet_counts, is_wildcard_query & no_filters_provided);
                
                    for(const auto& kv : facet_counts) {
                        std::string val;
                        if(facet_field.is_float()) {
                            val = StringUtils::float_to_str(int64_t_to_float(kv.first));
                        } else if(facet_field.is_bool()) {
                            val = kv.first == 1 ? "true" : "false";
                        } else {
                            val = std::to_string(kv.first);
                        }

                        facet_results[val] = kv.second;
                    }
                }
            }

            for(const auto& kv : facet_results) {
                //range facet processing
                if(a_facet.is_range_query) {
                    const auto doc_val = kv.first;
                    std::pair<std::string, std::string> range_pair {};
                    if(a_facet.get_range(doc_val, range_pair)) {
                        const auto& range_id = range_pair.first;
                        facet_count_t& facet_count = a_facet.result_map[range_id];
                        facet_count.count = kv.second;
                    }
                } else { 
                    facet_count_t& facet_count = a_facet.result_map[kv.first];
                    facet_count.count = kv.second;
                }

                if(should_compute_stats) {
                    //LOG(INFO) << "Computing facet stas for facet " << a_facet.field_name;
                    for(int i = 0; i < kv.second; ++i) {
                        compute_facet_stats(a_facet, kv.first, facet_field.type);
                    }
                } 
            }                 
        } else {
            facet_map_t::iterator facet_map_it;
            single_val_facet_map_t::iterator single_facet_map_it;
            uint32_t fhash = 0;
            size_t facet_hash_count = 1;
        
            const auto& field_facet_mapping_it = facet_index_v3.find(a_facet.field_name);
            const auto& field_single_val_facet_mapping_it = single_val_facet_index_v3.find(a_facet.field_name);

            if((field_facet_mapping_it == facet_index_v3.end()) 
                && (field_single_val_facet_mapping_it == single_val_facet_index_v3.end())) {
                    continue;
            }

            auto sort_index_it = sort_index.find(a_facet.field_name);

            for(size_t i = 0; i < results_size; i++) {
                // if sampling is enabled, we will skip a portion of the results to speed up things
                if(estimate_facets) {
                    if(i % mod_value != 0) {
                        continue;
                    }
                }

                uint32_t doc_seq_id = result_ids[i];
                if(facet_field.is_array()) {
                    const auto& field_facet_mapping = field_facet_mapping_it->second;
                    facet_map_it = field_facet_mapping[doc_seq_id % ARRAY_FACET_DIM]->find(doc_seq_id);

                    if(facet_map_it == field_facet_mapping[doc_seq_id % ARRAY_FACET_DIM]->end()) {
                        continue;
                    }
                    facet_hash_count = facet_map_it->second.size();
                } else {
                    const auto& field_facet_mapping = field_single_val_facet_mapping_it->second;
                    single_facet_map_it = field_facet_mapping[doc_seq_id % ARRAY_FACET_DIM]->find(doc_seq_id);

                    if(single_facet_map_it == field_facet_mapping[doc_seq_id % ARRAY_FACET_DIM]->end()) {
                        continue;
                    }
                    facet_hash_count = 1;
                    fhash = single_facet_map_it->second;
                }

                const uint64_t distinct_id = group_limit ? get_distinct_id(group_by_fields, doc_seq_id) : 0;
                //LOG(INFO) << "facet_hash_count " << facet_hash_count;
                if(((i + 1) % 16384) == 0) {
                    RETURN_CIRCUIT_BREAKER
                }
<<<<<<< HEAD

                for(size_t j = 0; j < facet_hash_count; j++) {
                    if(facet_field.is_array()) {
                        fhash = facet_map_it->second.hashes[j];
=======
                if(a_facet.is_range_query) {
                    if(sort_index_it != sort_index.end()){
                        auto doc_id_val_map = sort_index_it->second;
                        auto doc_seq_id_it = doc_id_val_map->find(doc_seq_id);
                
                        if(doc_seq_id_it != doc_id_val_map->end()){
                            int64_t doc_val = doc_seq_id_it->second;
                            std::pair<int64_t, std::string> range_pair {};
                            if(a_facet.get_range(doc_val, range_pair)) {
                                int64_t range_id = range_pair.first;
                                facet_count_t& facet_count = a_facet.result_map[range_id];
                                facet_count.count += 1;
                            }
                        }
>>>>>>> fb1c1a5f
                    }
                    if(should_compute_stats) {
                        compute_facet_stats(a_facet, fhash, facet_field.type);
                    }

                    if(a_facet.is_range_query) {
                        int64_t doc_val = get_doc_val_from_sort_index(sort_index_it, doc_seq_id); 
                            
                        std::pair<std::string, std::string> range_pair {};
                        if(a_facet.get_range(std::to_string(doc_val), range_pair)) {
                            const auto& range_id = range_pair.first;
                            facet_count_t& facet_count = a_facet.result_map[range_id];
                            facet_count.count += 1;
                        }
                    } else if(!use_facet_query || fquery_hashes.find(fhash) != fquery_hashes.end()) {
                        std::string fhash_str = std::to_string(fhash);
                        facet_count_t& facet_count = a_facet.result_map[fhash_str];
                        //LOG(INFO) << "field: " << a_facet.field_name << ", doc id: " << doc_seq_id << ", hash: " <<  fhash;
                        facet_count.doc_id = doc_seq_id;
                        facet_count.array_pos = j;
                        if(group_limit) {
                            a_facet.hash_groups[fhash].emplace(distinct_id);
                        } else {
                            facet_count.count += 1;
                        }
                        if(use_facet_query) {
                            //LOG (INFO) << "adding hash tokens for hash " << fhash;
                            a_facet.hash_tokens[fhash] = fquery_hashes.at(fhash);
                        }
                    }
                }
            }
        }
    }
}

void Index::aggregate_topster(Topster* agg_topster, Topster* index_topster) {
    if(index_topster->distinct) {
        for(auto &group_topster_entry: index_topster->group_kv_map) {
            Topster* group_topster = group_topster_entry.second;
            for(const auto& map_kv: group_topster->kv_map) {
                agg_topster->add(map_kv.second);
            }
        }
    } else {
        for(const auto& map_kv: index_topster->kv_map) {
            agg_topster->add(map_kv.second);
        }
    }
}

void Index::search_all_candidates(const size_t num_search_fields,
                                  const text_match_type_t match_type,
                                  const std::vector<search_field_t>& the_fields,
                                  const uint32_t* filter_ids, size_t filter_ids_length,
                                  const uint32_t* exclude_token_ids, size_t exclude_token_ids_size,
                                  const std::unordered_set<uint32_t>& excluded_group_ids,
                                  const std::vector<sort_by>& sort_fields,
                                  std::vector<tok_candidates>& token_candidates_vec,
                                  std::vector<std::vector<art_leaf*>>& searched_queries,
                                  tsl::htrie_map<char, token_leaf>& qtoken_set,
                                  const std::vector<token_t>& dropped_tokens,
                                  Topster* topster,
                                  spp::sparse_hash_map<uint64_t, uint32_t>& groups_processed,
                                  uint32_t*& all_result_ids, size_t& all_result_ids_len,
                                  const size_t typo_tokens_threshold,
                                  const size_t group_limit,
                                  const std::vector<std::string>& group_by_fields,
                                  const std::vector<token_t>& query_tokens,
                                  const std::vector<uint32_t>& num_typos,
                                  const std::vector<bool>& prefixes,
                                  bool prioritize_exact_match,
                                  const bool prioritize_token_position,
                                  const bool exhaustive_search,
                                  const size_t max_candidates,
                                  int syn_orig_num_tokens,
                                  const int* sort_order,
                                  std::array<spp::sparse_hash_map<uint32_t, int64_t>*, 3>& field_values,
                                  const std::vector<size_t>& geopoint_indices,
                                  std::set<uint64>& query_hashes,
                                  std::vector<uint32_t>& id_buff) const {

    /*if(!token_candidates_vec.empty()) {
        LOG(INFO) << "Prefix candidates size: " << token_candidates_vec.back().candidates.size();
        LOG(INFO) << "max_candidates: " << max_candidates;
        LOG(INFO) << "token_candidates_vec.size(): " << token_candidates_vec.size();
    }*/

    auto product = []( long long a, tok_candidates & b ) { return a*b.candidates.size(); };
    long long int N = std::accumulate(token_candidates_vec.begin(), token_candidates_vec.end(), 1LL, product);

    // escape hatch to prevent too much looping but subject to being overriden explicitly via `max_candidates`
    long long combination_limit = (num_search_fields == 1 && prefixes[0]) ? max_candidates :
                                  std::max<size_t>(Index::COMBINATION_MIN_LIMIT, max_candidates);

    for(long long n = 0; n < N && n < combination_limit; ++n) {
        RETURN_CIRCUIT_BREAKER

        std::vector<token_t> query_suggestion(token_candidates_vec.size());

        uint64 qhash;
        uint32_t total_cost = next_suggestion2(token_candidates_vec, n, query_suggestion, qhash);

        /*LOG(INFO) << "n: " << n;
        std::stringstream fullq;
        for(const auto& qtok : query_suggestion) {
            fullq << qtok.value << " ";
        }
        LOG(INFO) << "query: " << fullq.str() << ", total_cost: " << total_cost
                  << ", all_result_ids_len: " << all_result_ids_len << ", bufsiz: " << id_buff.size();*/

        if(query_hashes.find(qhash) != query_hashes.end()) {
            // skip this query since it has already been processed before
            //LOG(INFO) << "Skipping qhash " << qhash;
            continue;
        }

        //LOG(INFO) << "field_num_results: " << field_num_results << ", typo_tokens_threshold: " << typo_tokens_threshold;

        search_across_fields(query_suggestion, num_typos, prefixes, the_fields, num_search_fields, match_type,
                             sort_fields, topster,groups_processed,
                             searched_queries, qtoken_set, dropped_tokens, group_limit, group_by_fields,
                             prioritize_exact_match, prioritize_token_position,
                             filter_ids, filter_ids_length, total_cost, syn_orig_num_tokens,
                             exclude_token_ids, exclude_token_ids_size, excluded_group_ids,
                             sort_order, field_values, geopoint_indices,
                             id_buff, all_result_ids, all_result_ids_len);

        query_hashes.insert(qhash);
    }
}

void Index::search_candidates(const uint8_t & field_id, bool field_is_array,
                              const uint32_t* filter_ids, size_t filter_ids_length,
                              const uint32_t* exclude_token_ids, size_t exclude_token_ids_size,
                              const std::vector<uint32_t>& curated_ids,
                              std::vector<sort_by> & sort_fields,
                              std::vector<token_candidates> & token_candidates_vec,
                              std::vector<std::vector<art_leaf*>> & searched_queries,
                              Topster* topster,
                              spp::sparse_hash_map<uint64_t, uint32_t>& groups_processed,
                              uint32_t** all_result_ids, size_t & all_result_ids_len,
                              size_t& field_num_results,
                              const size_t typo_tokens_threshold,
                              const size_t group_limit,
                              const std::vector<std::string>& group_by_fields,
                              const std::vector<token_t>& query_tokens,
                              bool prioritize_exact_match,
                              const bool exhaustive_search,
                              int syn_orig_num_tokens,
                              const size_t concurrency,
                              std::set<uint64>& query_hashes,
                              std::vector<uint32_t>& id_buff) const {

    auto product = []( long long a, token_candidates & b ) { return a*b.candidates.size(); };
    long long int N = std::accumulate(token_candidates_vec.begin(), token_candidates_vec.end(), 1LL, product);

    int sort_order[3]; // 1 or -1 based on DESC or ASC respectively
    std::array<spp::sparse_hash_map<uint32_t, int64_t>*, 3> field_values;
    std::vector<size_t> geopoint_indices;

    populate_sort_mapping(sort_order, geopoint_indices, sort_fields, field_values);

    // escape hatch to prevent too much looping
    size_t combination_limit = exhaustive_search ? Index::COMBINATION_MAX_LIMIT : Index::COMBINATION_MIN_LIMIT;

    for (long long n = 0; n < N && n < combination_limit; ++n) {
        RETURN_CIRCUIT_BREAKER

        // every element in `query_suggestion` contains a token and its associated hits
        std::vector<art_leaf*> query_suggestion(token_candidates_vec.size());

        // actual query suggestion preserves original order of tokens in query
        std::vector<art_leaf*> actual_query_suggestion(token_candidates_vec.size());
        uint64 qhash;

        uint32_t token_bits = 0;
        uint32_t total_cost = next_suggestion(token_candidates_vec, n, actual_query_suggestion,
                                              query_suggestion, syn_orig_num_tokens, token_bits, qhash);

        if(query_hashes.find(qhash) != query_hashes.end()) {
            // skip this query since it has already been processed before
            continue;
        }

        query_hashes.insert(qhash);

        //LOG(INFO) << "field_num_results: " << field_num_results << ", typo_tokens_threshold: " << typo_tokens_threshold;
        //LOG(INFO) << "n: " << n;

        /*std::stringstream fullq;
        for(const auto& qleaf : actual_query_suggestion) {
            std::string qtok(reinterpret_cast<char*>(qleaf->key),qleaf->key_len - 1);
            fullq << qtok << " ";
        }
        LOG(INFO) << "field: " << size_t(field_id) << ", query: " << fullq.str() << ", total_cost: " << total_cost;*/

        // Prepare excluded document IDs that we can later remove from the result set
        uint32_t* excluded_result_ids = nullptr;
        size_t excluded_result_ids_size = ArrayUtils::or_scalar(exclude_token_ids, exclude_token_ids_size,
                                                                &curated_ids[0], curated_ids.size(), &excluded_result_ids);

        std::vector<void*> posting_lists;

        for(auto& query_leaf : query_suggestion) {
            posting_lists.push_back(query_leaf->values);
        }

        result_iter_state_t iter_state(
                excluded_result_ids, excluded_result_ids_size, filter_ids, filter_ids_length
        );

        // We fetch offset positions only for multi token query
        bool single_exact_query_token = false;

        if(total_cost == 0 && query_suggestion.size() == query_tokens.size() == 1) {
            // does this candidate suggestion token match query token exactly?
            single_exact_query_token = true;
        }

        if(topster == nullptr) {
            posting_t::block_intersector_t(posting_lists, iter_state)
            .intersect([&](uint32_t seq_id, std::vector<posting_list_t::iterator_t>& its) {
                id_buff.push_back(seq_id);
            });
        } else {
            posting_t::block_intersector_t(posting_lists, iter_state)
            .intersect([&](uint32_t seq_id, std::vector<posting_list_t::iterator_t>& its) {
                score_results(sort_fields, searched_queries.size(), field_id, field_is_array,
                              total_cost, topster, query_suggestion, groups_processed,
                              seq_id, sort_order, field_values, geopoint_indices,
                              group_limit, group_by_fields, token_bits,
                              prioritize_exact_match, single_exact_query_token, syn_orig_num_tokens, its);

                id_buff.push_back(seq_id);
            });
        }

        delete [] excluded_result_ids;
        const size_t num_result_ids = id_buff.size();

        if(id_buff.size() > 100000) {
            // prevents too many ORs during exhaustive searching
            std::sort(id_buff.begin(), id_buff.end());
            id_buff.erase(std::unique( id_buff.begin(), id_buff.end() ), id_buff.end());

            uint32_t* new_all_result_ids = nullptr;
            all_result_ids_len = ArrayUtils::or_scalar(*all_result_ids, all_result_ids_len, &id_buff[0],
                                                       id_buff.size(), &new_all_result_ids);
            delete[] *all_result_ids;
            *all_result_ids = new_all_result_ids;
            id_buff.clear();
        }

        if(num_result_ids == 0) {
            continue;
        }

        field_num_results += num_result_ids;
        searched_queries.push_back(actual_query_suggestion);
    }
}

void Index::numeric_not_equals_filter(num_tree_t* const num_tree,
                                      const int64_t value,
                                      const uint32_t& context_ids_length,
                                      uint32_t* const& context_ids,
                                      size_t& ids_len,
                                      uint32_t*& ids) const {
    uint32_t* to_exclude_ids = nullptr;
    size_t to_exclude_ids_len = 0;

    if (context_ids_length != 0) {
        num_tree->contains(EQUALS, value, context_ids_length, context_ids, to_exclude_ids_len, to_exclude_ids);
    } else {
        num_tree->search(EQUALS, value, &to_exclude_ids, to_exclude_ids_len);
    }

    auto all_ids = seq_ids->uncompress();
    auto all_ids_size = seq_ids->num_ids();

    uint32_t* to_include_ids = nullptr;
    size_t to_include_ids_len = 0;

    to_include_ids_len = ArrayUtils::exclude_scalar(all_ids, all_ids_size, to_exclude_ids,
                                                    to_exclude_ids_len, &to_include_ids);

    delete[] all_ids;
    delete[] to_exclude_ids;

    uint32_t* out = nullptr;
    ids_len = ArrayUtils::or_scalar(ids, ids_len, to_include_ids, to_include_ids_len, &out);

    delete[] ids;
    delete[] to_include_ids;

    ids = out;
}

bool Index::field_is_indexed(const std::string& field_name) const {
    return search_index.count(field_name) != 0 ||
    numerical_index.count(field_name) != 0 ||
    geopoint_index.count(field_name) != 0;
}

Option<bool> Index::do_filtering(filter_node_t* const root,
                                 filter_result_t& result,
                                 const std::string& collection_name,
                                 const uint32_t& context_ids_length,
                                 uint32_t* const& context_ids) const {
    // auto begin = std::chrono::high_resolution_clock::now();
    const filter a_filter = root->filter_exp;

    bool is_referenced_filter = !a_filter.referenced_collection_name.empty();
    if (is_referenced_filter) {
        // Apply filter on referenced collection and get the sequence ids of current collection from the filtered documents.
        auto& cm = CollectionManager::get_instance();
        auto collection = cm.get_collection(a_filter.referenced_collection_name);
        if (collection == nullptr) {
            return Option<bool>(400, "Referenced collection `" + a_filter.referenced_collection_name + "` not found.");
        }

        filter_result_t reference_filter_result;
        auto reference_filter_op = collection->get_reference_filter_ids(a_filter.field_name,
                                                                        reference_filter_result,
                                                                        collection_name);
        if (!reference_filter_op.ok()) {
            return Option<bool>(400, "Failed to apply reference filter on `" + a_filter.referenced_collection_name
                                        + "` collection: " + reference_filter_op.error());
        }

        if (context_ids_length != 0) {
            std::vector<uint32_t> include_indexes;
            include_indexes.reserve(std::min(context_ids_length, reference_filter_result.count));

            size_t context_index = 0, reference_result_index = 0;
            while (context_index < context_ids_length && reference_result_index < reference_filter_result.count) {
                if (context_ids[context_index] == reference_filter_result.docs[reference_result_index]) {
                    include_indexes.push_back(reference_result_index);
                    context_index++;
                    reference_result_index++;
                } else if (context_ids[context_index] < reference_filter_result.docs[reference_result_index]) {
                    context_index++;
                } else {
                    reference_result_index++;
                }
            }

            result.count = include_indexes.size();
            result.docs = new uint32_t[include_indexes.size()];
            auto& result_references = result.reference_filter_results[a_filter.referenced_collection_name];
            result_references = new reference_filter_result_t[include_indexes.size()];

            for (uint32_t i = 0; i < include_indexes.size(); i++) {
                result.docs[i] = reference_filter_result.docs[include_indexes[i]];
                result_references[i] = reference_filter_result.reference_filter_results[a_filter.referenced_collection_name][include_indexes[i]];
            }

            return Option(true);
        }

        result = std::move(reference_filter_result);
        return Option(true);
    }

    if (a_filter.field_name == "id") {
        // we handle `ids` separately
        std::vector<uint32> result_ids;
        for (const auto& id_str : a_filter.values) {
            result_ids.push_back(std::stoul(id_str));
        }

        std::sort(result_ids.begin(), result_ids.end());

        auto result_array = new uint32[result_ids.size()];
        std::copy(result_ids.begin(), result_ids.end(), result_array);

        if (context_ids_length != 0) {
            uint32_t* out = nullptr;
            result.count = ArrayUtils::and_scalar(context_ids, context_ids_length,
                                                  result_array, result_ids.size(), &out);

            delete[] result_array;

            result.docs = out;
            return Option(true);
        }

        result.docs = result_array;
        result.count = result_ids.size();
        return Option(true);
    }

    if (!field_is_indexed(a_filter.field_name)) {
        return Option(true);
    }

    field f = search_schema.at(a_filter.field_name);

    uint32_t* result_ids = nullptr;
    size_t result_ids_len = 0;

    if (f.is_integer()) {
        auto num_tree = numerical_index.at(a_filter.field_name);

        for (size_t fi = 0; fi < a_filter.values.size(); fi++) {
            const std::string& filter_value = a_filter.values[fi];
            int64_t value = (int64_t)std::stol(filter_value);

            if(a_filter.comparators[fi] == RANGE_INCLUSIVE && fi+1 < a_filter.values.size()) {
                const std::string& next_filter_value = a_filter.values[fi + 1];
                auto const range_end_value = (int64_t)std::stol(next_filter_value);

                if (context_ids_length != 0) {
                    num_tree->range_inclusive_contains(value, range_end_value, context_ids_length, context_ids,
                                                       result_ids_len, result_ids);
                } else {
                    num_tree->range_inclusive_search(value, range_end_value, &result_ids, result_ids_len);
                }

                fi++;
            } else if (a_filter.comparators[fi] == NOT_EQUALS) {
                numeric_not_equals_filter(num_tree, value, context_ids_length, context_ids, result_ids_len, result_ids);
            } else {
                if (context_ids_length != 0) {
                    num_tree->contains(a_filter.comparators[fi], value,
                                       context_ids_length, context_ids, result_ids_len, result_ids);
                } else {
                    num_tree->search(a_filter.comparators[fi], value, &result_ids, result_ids_len);
                }
            }
        }
    } else if (f.is_float()) {
        auto num_tree = numerical_index.at(a_filter.field_name);

        for (size_t fi = 0; fi < a_filter.values.size(); fi++) {
            const std::string& filter_value = a_filter.values[fi];
            float value = (float)std::atof(filter_value.c_str());
            int64_t float_int64 = float_to_int64_t(value);

            if(a_filter.comparators[fi] == RANGE_INCLUSIVE && fi+1 < a_filter.values.size()) {
                const std::string& next_filter_value = a_filter.values[fi+1];
                int64_t range_end_value = float_to_int64_t((float) std::atof(next_filter_value.c_str()));

                if (context_ids_length != 0) {
                    num_tree->range_inclusive_contains(float_int64, range_end_value, context_ids_length, context_ids,
                                                       result_ids_len, result_ids);
                } else {
                    num_tree->range_inclusive_search(float_int64, range_end_value, &result_ids, result_ids_len);
                }

                fi++;
            } else if (a_filter.comparators[fi] == NOT_EQUALS) {
                numeric_not_equals_filter(num_tree, float_int64,
                                          context_ids_length, context_ids, result_ids_len, result_ids);
            } else {
                if (context_ids_length != 0) {
                    num_tree->contains(a_filter.comparators[fi], float_int64,
                                       context_ids_length, context_ids, result_ids_len, result_ids);
                } else {
                    num_tree->search(a_filter.comparators[fi], float_int64, &result_ids, result_ids_len);
                }
            }
        }
    } else if (f.is_bool()) {
        auto num_tree = numerical_index.at(a_filter.field_name);

        size_t value_index = 0;
        for (const std::string& filter_value : a_filter.values) {
            int64_t bool_int64 = (filter_value == "1") ? 1 : 0;
            if (a_filter.comparators[value_index] == NOT_EQUALS) {
                numeric_not_equals_filter(num_tree, bool_int64,
                                          context_ids_length, context_ids, result_ids_len, result_ids);
            } else {
                if (context_ids_length != 0) {
                    num_tree->contains(a_filter.comparators[value_index], bool_int64,
                                       context_ids_length, context_ids, result_ids_len, result_ids);
                } else {
                    num_tree->search(a_filter.comparators[value_index], bool_int64, &result_ids, result_ids_len);
                }
            }

            value_index++;
        }
    } else if (f.is_geopoint()) {
        for (const std::string& filter_value : a_filter.values) {
            std::vector<uint32_t> geo_result_ids;

            std::vector<std::string> filter_value_parts;
            StringUtils::split(filter_value, filter_value_parts, ",");  // x, y, 2, km (or) list of points

            bool is_polygon = StringUtils::is_float(filter_value_parts.back());
            S2Region* query_region;

            if (is_polygon) {
                const int num_verts = int(filter_value_parts.size()) / 2;
                std::vector<S2Point> vertices;

                for (size_t point_index = 0; point_index < size_t(num_verts);
                     point_index++) {
                    double lat = std::stod(filter_value_parts[point_index * 2]);
                    double lon = std::stod(filter_value_parts[point_index * 2 + 1]);
                    S2Point vertex = S2LatLng::FromDegrees(lat, lon).ToPoint();
                    vertices.emplace_back(vertex);
                }

                auto loop = new S2Loop(vertices, S2Debug::DISABLE);
                loop->Normalize();  // if loop is not CCW but CW, change to CCW.

                S2Error error;
                if (loop->FindValidationError(&error)) {
                    LOG(ERROR) << "Query vertex is bad, skipping. Error: " << error;
                    delete loop;
                    continue;
                } else {
                    query_region = loop;
                }
            } else {
                double radius = std::stof(filter_value_parts[2]);
                const auto& unit = filter_value_parts[3];

                if (unit == "km") {
                    radius *= 1000;
                } else {
                    // assume "mi" (validated upstream)
                    radius *= 1609.34;
                }

                S1Angle query_radius = S1Angle::Radians(S2Earth::MetersToRadians(radius));
                double query_lat = std::stod(filter_value_parts[0]);
                double query_lng = std::stod(filter_value_parts[1]);
                S2Point center = S2LatLng::FromDegrees(query_lat, query_lng).ToPoint();
                query_region = new S2Cap(center, query_radius);
            }

            S2RegionTermIndexer::Options options;
            options.set_index_contains_points_only(true);
            S2RegionTermIndexer indexer(options);

            for (const auto& term : indexer.GetQueryTerms(*query_region, "")) {
                auto geo_index = geopoint_index.at(a_filter.field_name);
                const auto& ids_it = geo_index->find(term);
                if(ids_it != geo_index->end()) {
                    geo_result_ids.insert(geo_result_ids.end(), ids_it->second.begin(), ids_it->second.end());
                }
            }

            gfx::timsort(geo_result_ids.begin(), geo_result_ids.end());
            geo_result_ids.erase(std::unique( geo_result_ids.begin(), geo_result_ids.end() ), geo_result_ids.end());

            // `geo_result_ids` will contain all IDs that are within approximately within query radius
            // we still need to do another round of exact filtering on them

            if (context_ids_length != 0) {
                uint32_t *out = nullptr;
                uint32_t count = ArrayUtils::and_scalar(context_ids, context_ids_length,
                                                        &geo_result_ids[0], geo_result_ids.size(), &out);

                geo_result_ids = std::vector<uint32_t>(out, out + count);
            }

            std::vector<uint32_t> exact_geo_result_ids;

            if (f.is_single_geopoint()) {
                spp::sparse_hash_map<uint32_t, int64_t>* sort_field_index = sort_index.at(f.name);

                for (auto result_id : geo_result_ids) {
                    // no need to check for existence of `result_id` because of indexer based pre-filtering above
                    int64_t lat_lng = sort_field_index->at(result_id);
                    S2LatLng s2_lat_lng;
                    GeoPoint::unpack_lat_lng(lat_lng, s2_lat_lng);
                    if (query_region->Contains(s2_lat_lng.ToPoint())) {
                        exact_geo_result_ids.push_back(result_id);
                    }
                }
            } else {
                spp::sparse_hash_map<uint32_t, int64_t*>* geo_field_index = geo_array_index.at(f.name);

                for (auto result_id : geo_result_ids) {
                    int64_t* lat_lngs = geo_field_index->at(result_id);

                    bool point_found = false;

                    // any one point should exist
                    for (size_t li = 0; li < lat_lngs[0]; li++) {
                        int64_t lat_lng = lat_lngs[li + 1];
                        S2LatLng s2_lat_lng;
                        GeoPoint::unpack_lat_lng(lat_lng, s2_lat_lng);
                        if (query_region->Contains(s2_lat_lng.ToPoint())) {
                            point_found = true;
                            break;
                        }
                    }

                    if (point_found) {
                        exact_geo_result_ids.push_back(result_id);
                    }
                }
            }

            uint32_t* out = nullptr;
            result_ids_len = ArrayUtils::or_scalar(&exact_geo_result_ids[0], exact_geo_result_ids.size(),
                                                   result_ids, result_ids_len, &out);

            delete[] result_ids;
            result_ids = out;

            delete query_region;
        }
    } else if (f.is_string()) {
        art_tree* t = search_index.at(a_filter.field_name);

        uint32_t* or_ids = nullptr;
        size_t or_ids_size = 0;

        // aggregates IDs across array of filter values and reduces excessive ORing
        std::vector<uint32_t> f_id_buff;

        for (const std::string& filter_value : a_filter.values) {
            std::vector<void*> posting_lists;

            // there could be multiple tokens in a filter value, which we have to treat as ANDs
            // e.g. country: South Africa
            Tokenizer tokenizer(filter_value, true, false, f.locale, symbols_to_index, token_separators);

            std::string str_token;
            size_t token_index = 0;
            std::vector<std::string> str_tokens;

            while (tokenizer.next(str_token, token_index)) {
                str_tokens.push_back(str_token);

                art_leaf* leaf = (art_leaf *) art_search(t, (const unsigned char*) str_token.c_str(),
                                                         str_token.length()+1);
                if (leaf == nullptr) {
                    continue;
                }

                posting_lists.push_back(leaf->values);
            }

            if (posting_lists.size() != str_tokens.size()) {
                continue;
            }

            if(a_filter.comparators[0] == EQUALS || a_filter.comparators[0] == NOT_EQUALS) {
                // needs intersection + exact matching (unlike CONTAINS)
                std::vector<uint32_t> result_id_vec;
                posting_t::intersect(posting_lists, result_id_vec, context_ids_length, context_ids);

                if (result_id_vec.empty()) {
                    continue;
                }

                // need to do exact match
                uint32_t* exact_str_ids = new uint32_t[result_id_vec.size()];
                size_t exact_str_ids_size = 0;
                std::unique_ptr<uint32_t[]> exact_str_ids_guard(exact_str_ids);

                posting_t::get_exact_matches(posting_lists, f.is_array(), result_id_vec.data(), result_id_vec.size(),
                                             exact_str_ids, exact_str_ids_size);

                if (exact_str_ids_size == 0) {
                    continue;
                }

                for (size_t ei = 0; ei < exact_str_ids_size; ei++) {
                    f_id_buff.push_back(exact_str_ids[ei]);
                }
            } else {
                // CONTAINS
                size_t before_size = f_id_buff.size();
                posting_t::intersect(posting_lists, f_id_buff, context_ids_length, context_ids);
                if (f_id_buff.size() == before_size) {
                    continue;
                }
            }

            if (f_id_buff.size() > 100000 || a_filter.values.size() == 1) {
                gfx::timsort(f_id_buff.begin(), f_id_buff.end());
                f_id_buff.erase(std::unique( f_id_buff.begin(), f_id_buff.end() ), f_id_buff.end());

                uint32_t* out = nullptr;
                or_ids_size = ArrayUtils::or_scalar(or_ids, or_ids_size, f_id_buff.data(), f_id_buff.size(), &out);
                delete[] or_ids;
                or_ids = out;
                std::vector<uint32_t>().swap(f_id_buff);  // clears out memory
            }
        }

        if (!f_id_buff.empty()) {
            gfx::timsort(f_id_buff.begin(), f_id_buff.end());
            f_id_buff.erase(std::unique( f_id_buff.begin(), f_id_buff.end() ), f_id_buff.end());

            uint32_t* out = nullptr;
            or_ids_size = ArrayUtils::or_scalar(or_ids, or_ids_size, f_id_buff.data(), f_id_buff.size(), &out);
            delete[] or_ids;
            or_ids = out;
            std::vector<uint32_t>().swap(f_id_buff);  // clears out memory
        }

        result_ids = or_ids;
        result_ids_len = or_ids_size;
    }

    if (a_filter.apply_not_equals) {
        auto all_ids = seq_ids->uncompress();
        auto all_ids_size = seq_ids->num_ids();

        uint32_t* to_include_ids = nullptr;
        size_t to_include_ids_len = 0;

        to_include_ids_len = ArrayUtils::exclude_scalar(all_ids, all_ids_size, result_ids,
                                                        result_ids_len, &to_include_ids);

        delete[] all_ids;
        delete[] result_ids;

        result_ids = to_include_ids;
        result_ids_len = to_include_ids_len;

        if (context_ids_length != 0) {
            uint32_t *out = nullptr;
            result.count = ArrayUtils::and_scalar(context_ids, context_ids_length,
                                                  result_ids, result_ids_len, &out);

            delete[] result_ids;

            result.docs = out;
            return Option(true);
        }
    }

    result.docs = result_ids;
    result.count = result_ids_len;

    return Option(true);
    /*long long int timeMillis =
            std::chrono::duration_cast<std::chrono::milliseconds>(std::chrono::high_resolution_clock::now()
    - begin).count();

    LOG(INFO) << "Time taken for filtering: " << timeMillis << "ms";*/
}

void Index::aproximate_numerical_match(num_tree_t* const num_tree,
                                       const NUM_COMPARATOR& comparator,
                                       const int64_t& value,
                                       const int64_t& range_end_value,
                                       uint32_t& filter_ids_length) const {
    if (comparator == RANGE_INCLUSIVE) {
        num_tree->approx_range_inclusive_search_count(value, range_end_value, filter_ids_length);
        return;
    }

    if (comparator == NOT_EQUALS) {
        uint32_t to_exclude_ids_len = 0;
        num_tree->approx_search_count(EQUALS, value, to_exclude_ids_len);

        auto all_ids_size = seq_ids->num_ids();
        filter_ids_length += (all_ids_size - to_exclude_ids_len);
        return;
    }

    num_tree->approx_search_count(comparator, value, filter_ids_length);
}

Option<bool> Index::_approximate_filter_ids(const filter& a_filter,
                                            uint32_t& filter_ids_length,
                                            const std::string& collection_name) const {
    if (!a_filter.referenced_collection_name.empty()) {
        auto& cm = CollectionManager::get_instance();
        auto collection = cm.get_collection(a_filter.referenced_collection_name);
        if (collection == nullptr) {
            return Option<bool>(400, "Referenced collection `" + a_filter.referenced_collection_name + "` not found.");
        }

        return collection->get_approximate_reference_filter_ids(a_filter.field_name, filter_ids_length);
    }

    if (a_filter.field_name == "id") {
        filter_ids_length = a_filter.values.size();
        return Option(true);
    }

    if (!field_is_indexed(a_filter.field_name)) {
        return Option(true);
    }

    field f = search_schema.at(a_filter.field_name);

    if (f.is_integer()) {
        auto num_tree = numerical_index.at(f.name);

        for (size_t fi = 0; fi < a_filter.values.size(); fi++) {
            const std::string& filter_value = a_filter.values[fi];
            auto const value = (int64_t)std::stol(filter_value);

            if (a_filter.comparators[fi] == RANGE_INCLUSIVE && fi+1 < a_filter.values.size()) {
                const std::string& next_filter_value = a_filter.values[fi + 1];
                auto const range_end_value = (int64_t)std::stol(next_filter_value);

                aproximate_numerical_match(num_tree, a_filter.comparators[fi], value, range_end_value,
                                           filter_ids_length);
                fi++;
            } else {
                aproximate_numerical_match(num_tree, a_filter.comparators[fi], value, 0, filter_ids_length);
            }
        }
    } else if (f.is_float()) {
        auto num_tree = numerical_index.at(a_filter.field_name);

        for (size_t fi = 0; fi < a_filter.values.size(); fi++) {
            const std::string& filter_value = a_filter.values[fi];
            float value = (float)std::atof(filter_value.c_str());
            int64_t float_int64 = float_to_int64_t(value);

            if (a_filter.comparators[fi] == RANGE_INCLUSIVE && fi+1 < a_filter.values.size()) {
                const std::string& next_filter_value = a_filter.values[fi + 1];
                auto const range_end_value = float_to_int64_t((float) std::atof(next_filter_value.c_str()));

                aproximate_numerical_match(num_tree, a_filter.comparators[fi], float_int64, range_end_value,
                                           filter_ids_length);
                fi++;
            } else {
                aproximate_numerical_match(num_tree, a_filter.comparators[fi], float_int64, 0, filter_ids_length);
            }
        }
    } else if (f.is_bool()) {
        auto num_tree = numerical_index.at(a_filter.field_name);

        size_t value_index = 0;
        for (const std::string& filter_value : a_filter.values) {
            int64_t bool_int64 = (filter_value == "1") ? 1 : 0;

            aproximate_numerical_match(num_tree, a_filter.comparators[value_index], bool_int64, 0, filter_ids_length);
            value_index++;
        }
    } else if (f.is_geopoint()) {
        filter_ids_length = 100;
    } else if (f.is_string()) {
        art_tree* t = search_index.at(a_filter.field_name);

        for (const std::string& filter_value : a_filter.values) {
            Tokenizer tokenizer(filter_value, true, false, f.locale, symbols_to_index, token_separators);

            std::string str_token;
            size_t token_index = 0;

            while (tokenizer.next(str_token, token_index)) {
                auto const leaf = (art_leaf *) art_search(t, (const unsigned char*) str_token.c_str(),
                                                          str_token.length()+1);
                if (leaf == nullptr) {
                    continue;
                }

                filter_ids_length += posting_t::num_ids(leaf->values);
            }
        }
    }

    if (a_filter.apply_not_equals) {
        auto all_ids_size = seq_ids->num_ids();
        filter_ids_length = (all_ids_size - filter_ids_length);
    }

    return Option(true);
}

Option<bool> Index::rearrange_filter_tree(filter_node_t* const root,
                                          uint32_t& approx_filter_ids_length,
                                          const std::string& collection_name) const {
    if (root == nullptr) {
        return Option(true);
    }

    if (root->isOperator) {
        uint32_t l_filter_ids_length = 0;
        if (root->left != nullptr) {
            auto rearrange_op = rearrange_filter_tree(root->left, l_filter_ids_length, collection_name);
            if (!rearrange_op.ok()) {
                return rearrange_op;
            }
        }

        uint32_t r_filter_ids_length = 0;
        if (root->right != nullptr) {
            auto rearrange_op = rearrange_filter_tree(root->right, r_filter_ids_length, collection_name);
            if (!rearrange_op.ok()) {
                return rearrange_op;
            }
        }

        if (root->filter_operator == AND) {
            approx_filter_ids_length = std::min(l_filter_ids_length, r_filter_ids_length);
        } else {
            approx_filter_ids_length = l_filter_ids_length + r_filter_ids_length;
        }

        if (l_filter_ids_length > r_filter_ids_length) {
            std::swap(root->left, root->right);
        }

        return Option(true);
    }

    _approximate_filter_ids(root->filter_exp, approx_filter_ids_length, collection_name);
    return Option(true);
}

Option<bool> Index::recursive_filter(filter_node_t* const root,
                                     filter_result_t& result,
                                     const std::string& collection_name,
                                     const uint32_t& context_ids_length,
                                     uint32_t* const& context_ids) const {
    if (root == nullptr) {
        return Option(true);
    }

    if (root->isOperator) {
        filter_result_t l_result;
        if (root->left != nullptr) {
            auto filter_op = recursive_filter(root->left, l_result , collection_name, context_ids_length, context_ids);
            if (!filter_op.ok()) {
                return filter_op;
            }
        }

        filter_result_t r_result;
        if (root->right != nullptr) {
            auto filter_op = recursive_filter(root->right, r_result , collection_name, context_ids_length, context_ids);
            if (!filter_op.ok()) {
                return filter_op;
            }
        }

        if (root->filter_operator == AND) {
            filter_result_t::and_filter_results(l_result, r_result, result);
        } else {
            filter_result_t::or_filter_results(l_result, r_result, result);
        }

        return Option(true);
    }

    return do_filtering(root, result, collection_name, context_ids_length, context_ids);
}

Option<bool> Index::do_filtering_with_lock(filter_node_t* const filter_tree_root,
                                           filter_result_t& filter_result,
                                           const std::string& collection_name) const {
    std::shared_lock lock(mutex);

    auto filter_op = recursive_filter(filter_tree_root, filter_result, collection_name);
    if (!filter_op.ok()) {
        return filter_op;
    }

    return Option(true);
}

Option<bool> Index::do_reference_filtering_with_lock(filter_node_t* const filter_tree_root,
                                                     filter_result_t& filter_result,
                                                     const std::string& collection_name,
                                                     const std::string& reference_helper_field_name) const {
    std::shared_lock lock(mutex);

    filter_result_t reference_filter_result;
    auto filter_op = recursive_filter(filter_tree_root, reference_filter_result);
    if (!filter_op.ok()) {
        return filter_op;
    }

    // doc id -> reference doc ids
    std::map<uint32_t, std::vector<uint32_t>> reference_map;
    for (uint32_t i = 0; i < reference_filter_result.count; i++) {
        auto reference_doc_id = reference_filter_result.docs[i];
        auto doc_id = sort_index.at(reference_helper_field_name)->at(reference_doc_id);

        reference_map[doc_id].push_back(reference_doc_id);
    }

    filter_result.count = reference_map.size();
    filter_result.docs = new uint32_t[reference_map.size()];
    filter_result.reference_filter_results[collection_name] = new reference_filter_result_t[reference_map.size()];

    size_t doc_index = 0;
    for (auto &item: reference_map) {
        filter_result.docs[doc_index] = item.first;

        auto& reference_result = filter_result.reference_filter_results[collection_name][doc_index];
        reference_result.count = item.second.size();
        reference_result.docs = new uint32_t[item.second.size()];
        std::copy(item.second.begin(), item.second.end(), reference_result.docs);

        doc_index++;
    }

    return Option(true);
}

Option<bool> Index::get_approximate_reference_filter_ids_with_lock(filter_node_t* const filter_tree_root,
                                                                   uint32_t& filter_ids_length) const {
    std::shared_lock lock(mutex);

    return rearrange_filter_tree(filter_tree_root, filter_ids_length);
}

Option<bool> Index::run_search(search_args* search_params, const std::string& collection_name,
                                bool use_facet_intersection) {
    return search(search_params->field_query_tokens,
           search_params->search_fields,
           search_params->match_type,
           search_params->filter_tree_root, search_params->facets, search_params->facet_query,
           search_params->max_facet_values,
           search_params->included_ids, search_params->excluded_ids,
           search_params->sort_fields_std, search_params->num_typos,
           search_params->topster, search_params->curated_topster,
           search_params->per_page, search_params->offset, search_params->token_order,
           search_params->prefixes, search_params->drop_tokens_threshold,
           search_params->all_result_ids_len, search_params->groups_processed,
           search_params->searched_queries,
           search_params->qtoken_set,
           search_params->raw_result_kvs, search_params->override_result_kvs,
           search_params->typo_tokens_threshold,
           search_params->group_limit, search_params->group_by_fields,
           search_params->default_sorting_field,
           search_params->prioritize_exact_match,
           search_params->prioritize_token_position,
           search_params->exhaustive_search,
           search_params->concurrency,
           search_params->search_cutoff_ms,
           search_params->min_len_1typo,
           search_params->min_len_2typo,
           search_params->max_candidates,
           search_params->infixes,
           search_params->max_extra_prefix,
           search_params->max_extra_suffix,
           search_params->facet_query_num_typos,
           search_params->filter_curated_hits,
           search_params->split_join_tokens,
           search_params->vector_query,
           search_params->facet_sample_percent,
           search_params->facet_sample_threshold,
           collection_name,
           use_facet_intersection);
}

void Index::collate_included_ids(const std::vector<token_t>& q_included_tokens,
                                 const std::map<size_t, std::map<size_t, uint32_t>> & included_ids_map,
                                 Topster* curated_topster,
                                 std::vector<std::vector<art_leaf*>> & searched_queries) const {

    if(included_ids_map.empty()) {
        return;
    }

    for(const auto& pos_ids: included_ids_map) {
        const size_t outer_pos = pos_ids.first;

        for(const auto& index_seq_id: pos_ids.second) {
            uint32_t inner_pos = index_seq_id.first;
            uint32_t seq_id = index_seq_id.second;

            uint64_t distinct_id = outer_pos;                           // outer pos is the group distinct key
            uint64_t match_score = (64000 - outer_pos - inner_pos);    // both outer pos and inner pos inside group

            // LOG(INFO) << "seq_id: " << seq_id << " - " << match_score;

            int64_t scores[3];
            scores[0] = match_score;
            scores[1] = int64_t(1);
            scores[2] = int64_t(1);

            KV kv(searched_queries.size(), seq_id, distinct_id, 0, scores, nullptr);
            curated_topster->add(&kv);
        }
    }
}

void Index::concat_topster_ids(Topster* topster, spp::sparse_hash_map<uint64_t, std::vector<KV*>>& topster_ids) {
    if(topster->distinct) {
        for(auto &group_topster_entry: topster->group_kv_map) {
            Topster* group_topster = group_topster_entry.second;
            for(const auto& map_kv: group_topster->kv_map) {
                topster_ids[map_kv.first].push_back(map_kv.second);
            }
        }
    } else {
        for(const auto& map_kv: topster->kv_map) {
            //LOG(INFO) << "map_kv.second.key: " << map_kv.second->key;
            //LOG(INFO) << "map_kv.first: " << map_kv.first;
            topster_ids[map_kv.first].push_back(map_kv.second);
        }
    }
}

bool Index::static_filter_query_eval(const override_t* override,
                                     std::vector<std::string>& tokens,
                                     filter_node_t*& filter_tree_root) const {
    std::string query = StringUtils::join(tokens, " ");

    if ((override->rule.match == override_t::MATCH_EXACT && override->rule.normalized_query == query) ||
        (override->rule.match == override_t::MATCH_CONTAINS &&
         StringUtils::contains_word(query, override->rule.normalized_query))) {
        filter_node_t* new_filter_tree_root = nullptr;
        Option<bool> filter_op = filter::parse_filter_query(override->filter_by, search_schema,
                                                            store, "", new_filter_tree_root);
        if (filter_op.ok()) {
            if (filter_tree_root == nullptr) {
                filter_tree_root = new_filter_tree_root;
            } else {
                filter_node_t* root = new filter_node_t(AND, filter_tree_root,
                                                        new_filter_tree_root);
                filter_tree_root = root;
            }
            return true;
        } else {
            delete new_filter_tree_root;
        }
    }

    return false;
}

bool Index::resolve_override(const std::vector<std::string>& rule_tokens, const bool exact_rule_match,
                             const std::vector<std::string>& query_tokens,
                             token_ordering token_order, std::set<std::string>& absorbed_tokens,
                             std::string& filter_by_clause) const {

    bool resolved_override = false;
    size_t i = 0, j = 0;

    std::unordered_map<std::string, std::vector<std::string>> field_placeholder_tokens;

    while(i < rule_tokens.size()) {
        if(rule_tokens[i].front() == '{' && rule_tokens[i].back() == '}') {
            // found a field placeholder
            std::vector<std::string> field_names;
            std::string rule_part = rule_tokens[i];
            field_names.emplace_back(rule_part.erase(0, 1).erase(rule_part.size() - 1));

            // skip until we find a non-placeholder token
            i++;

            while(i < rule_tokens.size() && (rule_tokens[i].front() == '{' && rule_tokens[i].back() == '}')) {
                rule_part = rule_tokens[i];
                field_names.emplace_back(rule_part.erase(0, 1).erase(rule_part.size() - 1));
                i++;
            }

            std::vector<std::string> matched_tokens;

            // `i` now points to either end of array or at a non-placeholder rule token
            // end of array: add remaining query tokens as matched tokens
            // non-placeholder: skip query tokens until it matches a rule token

            while(j < query_tokens.size() && (i == rule_tokens.size() || rule_tokens[i] != query_tokens[j])) {
                matched_tokens.emplace_back(query_tokens[j]);
                j++;
            }

            resolved_override = true;

            // we try to map `field_names` against `matched_tokens` now
            for(size_t findex = 0; findex < field_names.size(); findex++) {
                const auto& field_name = field_names[findex];
                bool slide_window = (findex == 0);  // fields following another field should match exactly
                std::vector<std::string> field_absorbed_tokens;
                resolved_override &= check_for_overrides(token_order, field_name, slide_window,
                                                         exact_rule_match, matched_tokens, absorbed_tokens,
                                                         field_absorbed_tokens);

                if(!resolved_override) {
                    goto RETURN_EARLY;
                }

                field_placeholder_tokens[field_name] = field_absorbed_tokens;
            }
        } else {
            // rule token is not a placeholder, so we have to skip the query tokens until it matches rule token
            while(j < query_tokens.size() && query_tokens[j] != rule_tokens[i]) {
                if(exact_rule_match) {
                    // a single mismatch is enough to fail exact match
                    return false;
                }
                j++;
            }

            // either we have exhausted all query tokens
            if(j == query_tokens.size()) {
                return false;
            }

            //  or query token matches rule token, so we can proceed

            i++;
            j++;
        }
    }

    RETURN_EARLY:

    if(!resolved_override || (exact_rule_match && query_tokens.size() != absorbed_tokens.size())) {
        return false;
    }

    // replace placeholder with field_absorbed_tokens in rule_tokens
    for(const auto& kv: field_placeholder_tokens) {
        std::string pattern = "{" + kv.first + "}";
        std::string replacement = StringUtils::join(kv.second, " ");
        StringUtils::replace_all(filter_by_clause, pattern, replacement);
    }

    return true;
}

void Index::process_filter_overrides(const std::vector<const override_t*>& filter_overrides,
                                     std::vector<std::string>& query_tokens,
                                     token_ordering token_order,
                                     filter_node_t*& filter_tree_root,
                                     std::vector<const override_t*>& matched_dynamic_overrides) const {
    std::shared_lock lock(mutex);

    for (auto& override : filter_overrides) {
        if (!override->rule.dynamic_query) {
            // Simple static filtering: add to filter_by and rewrite query if needed.
            // Check the original query and then the synonym variants until a rule matches.
            bool resolved_override = static_filter_query_eval(override, query_tokens, filter_tree_root);

            if (resolved_override) {
                if (override->remove_matched_tokens) {
                    std::vector<std::string> rule_tokens;
                    Tokenizer(override->rule.query, true).tokenize(rule_tokens);
                    std::set<std::string> rule_token_set(rule_tokens.begin(), rule_tokens.end());
                    remove_matched_tokens(query_tokens, rule_token_set);
                }

                if (override->stop_processing) {
                    return;
                }
            }
        } else {
            // need to extract placeholder field names from the search query, filter on them and rewrite query
            // we will cover both original query and synonyms

            std::vector<std::string> rule_parts;
            StringUtils::split(override->rule.normalized_query, rule_parts, " ");

            bool exact_rule_match = override->rule.match == override_t::MATCH_EXACT;
            std::string filter_by_clause = override->filter_by;

            std::set<std::string> absorbed_tokens;
            bool resolved_override = resolve_override(rule_parts, exact_rule_match, query_tokens,
                                                      token_order, absorbed_tokens, filter_by_clause);

            if (resolved_override) {
                filter_node_t* new_filter_tree_root = nullptr;
                Option<bool> filter_op = filter::parse_filter_query(filter_by_clause, search_schema,
                                                                    store, "", new_filter_tree_root);
                if (filter_op.ok()) {
                    // have to ensure that dropped hits take precedence over added hits
                    matched_dynamic_overrides.push_back(override);

                    if (override->remove_matched_tokens) {
                        std::vector<std::string>& tokens = query_tokens;
                        remove_matched_tokens(tokens, absorbed_tokens);
                    }

                    if (filter_tree_root == nullptr) {
                        filter_tree_root = new_filter_tree_root;
                    } else {
                        filter_node_t* root = new filter_node_t(AND, filter_tree_root,
                                                                new_filter_tree_root);
                        filter_tree_root = root;
                    }
                } else {
                    delete new_filter_tree_root;
                }

                if (override->stop_processing) {
                    return;
                }
            }
        }
    }
}

void Index::remove_matched_tokens(std::vector<std::string>& tokens, const std::set<std::string>& rule_token_set) {
    std::vector<std::string> new_tokens;

    for(std::string& token: tokens) {
        if(rule_token_set.count(token) == 0) {
            new_tokens.push_back(token);
        }
    }

    if(new_tokens.empty()) {
        tokens = {"*"};
    } else {
        tokens = new_tokens;
    }
}

bool Index::check_for_overrides(const token_ordering& token_order, const string& field_name, const bool slide_window,
                                bool exact_rule_match, std::vector<std::string>& tokens,
                                std::set<std::string>& absorbed_tokens,
                                std::vector<std::string>& field_absorbed_tokens) const {

    for(size_t window_len = tokens.size(); window_len > 0; window_len--) {
        for(size_t start_index = 0; start_index+window_len-1 < tokens.size(); start_index++) {
            std::vector<token_t> window_tokens;
            std::set<std::string> window_tokens_set;
            for (size_t i = start_index; i < start_index + window_len; i++) {
                bool is_prefix = (i == (start_index + window_len - 1));
                window_tokens.emplace_back(i, tokens[i], is_prefix, tokens[i].size(), 0);
                window_tokens_set.emplace(tokens[i]);
            }

            std::vector<facet> facets;
            std::vector<std::vector<art_leaf*>> searched_queries;
            Topster* topster = nullptr;
            spp::sparse_hash_map<uint64_t, uint32_t> groups_processed;
            uint32_t* result_ids = nullptr;
            size_t result_ids_len = 0;
            size_t field_num_results = 0;
            std::vector<std::string> group_by_fields;
            std::set<uint64> query_hashes;

            size_t num_toks_dropped = 0;

            auto field_it = search_schema.find(field_name);
            if(field_it == search_schema.end()) {
                continue;
            }

            std::vector<sort_by> sort_fields;
            search_field(0, window_tokens, nullptr, 0, num_toks_dropped, field_it.value(), field_name,
                         nullptr, 0, {}, sort_fields, -1, 0, searched_queries, topster, groups_processed,
                         &result_ids, result_ids_len, field_num_results, 0, group_by_fields,
                         false, 4, query_hashes, token_order, false, 0, 0, false, -1, 3, 7, 4);

            if(result_ids_len != 0) {
                // we need to narraw onto the exact matches
                std::vector<void*> posting_lists;
                art_tree* t = search_index.at(field_name);

                for(auto& w_token: window_tokens) {
                    art_leaf* leaf = (art_leaf *) art_search(t, (const unsigned char*) w_token.value.c_str(),
                                                             w_token.value.length()+1);
                    if(leaf == nullptr) {
                        continue;
                    }

                    posting_lists.push_back(leaf->values);
                }

                uint32_t* exact_strt_ids = new uint32_t[result_ids_len];
                size_t exact_strt_size = 0;

                posting_t::get_exact_matches(posting_lists, field_it.value().is_array(), result_ids, result_ids_len,
                                             exact_strt_ids, exact_strt_size);

                delete [] result_ids;
                delete [] exact_strt_ids;

                if(exact_strt_size != 0) {
                    // remove window_tokens from `tokens`
                    std::vector<std::string> new_tokens;
                    for(size_t new_i = start_index; new_i < tokens.size(); new_i++) {
                        const auto& token = tokens[new_i];
                        if(window_tokens_set.count(token) == 0) {
                            new_tokens.emplace_back(token);
                        } else {
                            absorbed_tokens.insert(token);
                            field_absorbed_tokens.emplace_back(token);
                        }
                    }

                    tokens = new_tokens;
                    return true;
                }
            }

            if(!slide_window) {
                break;
            }
        }
    }

    return false;
}

void Index::search_infix(const std::string& query, const std::string& field_name,
                         std::vector<uint32_t>& ids, const size_t max_extra_prefix, const size_t max_extra_suffix) const {

    auto infix_maps_it = infix_index.find(field_name);

    if(infix_maps_it == infix_index.end()) {
        return ;
    }

    auto infix_sets = infix_maps_it->second;
    std::vector<art_leaf*> leaves;

    size_t num_processed = 0;
    std::mutex m_process;
    std::condition_variable cv_process;

    auto search_tree = search_index.at(field_name);

    const auto parent_search_begin = search_begin_us;
    const auto parent_search_stop_ms = search_stop_us;
    auto parent_search_cutoff = search_cutoff;

    for(auto infix_set: infix_sets) {
        thread_pool->enqueue([infix_set, &leaves, search_tree, &query, max_extra_prefix, max_extra_suffix,
                                     &num_processed, &m_process, &cv_process,
                                     &parent_search_begin, &parent_search_stop_ms, &parent_search_cutoff]() {

            search_begin_us = parent_search_begin;
            search_cutoff = parent_search_cutoff;
            auto op_search_stop_ms = parent_search_stop_ms/2;

            std::vector<art_leaf*> this_leaves;
            std::string key_buffer;
            size_t num_iterated = 0;

            for(auto it = infix_set->begin(); it != infix_set->end(); it++) {
                it.key(key_buffer);
                num_iterated++;

                auto start_index = key_buffer.find(query);
                if(start_index != std::string::npos && start_index <= max_extra_prefix &&
                   (key_buffer.size() - (start_index + query.size())) <= max_extra_suffix) {
                    art_leaf* l = (art_leaf *) art_search(search_tree,
                                                          (const unsigned char *) key_buffer.c_str(),
                                                          key_buffer.size()+1);
                    if(l != nullptr) {
                        this_leaves.push_back(l);
                    }
                }

                // check for search cutoff but only once every 2^10 docs to reduce overhead
                if(((num_iterated + 1) % (1 << 12)) == 0) {
                    if ((std::chrono::duration_cast<std::chrono::microseconds>(std::chrono::system_clock::now().
                        time_since_epoch()).count() - search_begin_us) > op_search_stop_ms) {
                        search_cutoff = true;
                        break;
                    }
                }
            }

            std::unique_lock<std::mutex> lock(m_process);
            leaves.insert(leaves.end(), this_leaves.begin(), this_leaves.end());
            num_processed++;
            parent_search_cutoff = parent_search_cutoff || search_cutoff;
            cv_process.notify_one();
        });
    }

    std::unique_lock<std::mutex> lock_process(m_process);
    cv_process.wait(lock_process, [&](){ return num_processed == infix_sets.size(); });
    search_cutoff = parent_search_cutoff;

    for(auto leaf: leaves) {
        posting_t::merge({leaf->values}, ids);
    }
}

Option<bool> Index::search(std::vector<query_tokens_t>& field_query_tokens, const std::vector<search_field_t>& the_fields,
                   const text_match_type_t match_type,
                   filter_node_t* filter_tree_root, std::vector<facet>& facets, facet_query_t& facet_query,
                   const int max_facet_values,
                   const std::vector<std::pair<uint32_t, uint32_t>>& included_ids,
                   const std::vector<uint32_t>& excluded_ids, std::vector<sort_by>& sort_fields_std,
                   const std::vector<uint32_t>& num_typos, Topster* topster, Topster* curated_topster,
                   const size_t per_page,
                   const size_t offset, const token_ordering token_order, const std::vector<bool>& prefixes,
                   const size_t drop_tokens_threshold, size_t& all_result_ids_len,
                   spp::sparse_hash_map<uint64_t, uint32_t>& groups_processed,
                   std::vector<std::vector<art_leaf*>>& searched_queries,
                   tsl::htrie_map<char, token_leaf>& qtoken_set,
                   std::vector<std::vector<KV*>>& raw_result_kvs, std::vector<std::vector<KV*>>& override_result_kvs,
                   const size_t typo_tokens_threshold, const size_t group_limit,
                   const std::vector<std::string>& group_by_fields,
                   const string& default_sorting_field, bool prioritize_exact_match,
                   const bool prioritize_token_position, bool exhaustive_search,
                   size_t concurrency, size_t search_cutoff_ms, size_t min_len_1typo, size_t min_len_2typo,
                   size_t max_candidates, const std::vector<enable_t>& infixes, const size_t max_extra_prefix,
                   const size_t max_extra_suffix, const size_t facet_query_num_typos,
                   const bool filter_curated_hits, const enable_t split_join_tokens,
                   const vector_query_t& vector_query,
                   size_t facet_sample_percent, size_t facet_sample_threshold,
                   const std::string& collection_name, bool use_facet_intersection) const {
    std::shared_lock lock(mutex);

    uint32_t filter_ids_length = 0;
    auto rearrange_op = rearrange_filter_tree(filter_tree_root, filter_ids_length, collection_name);
    if (!rearrange_op.ok()) {
        return rearrange_op;
    }

    filter_result_t filter_result;
    auto filter_op = recursive_filter(filter_tree_root, filter_result, collection_name);
    if (!filter_op.ok()) {
        return filter_op;
    }

    if (filter_tree_root != nullptr && filter_result.count == 0) {
        return Option(true);
    }

    size_t fetch_size = offset + per_page;

    std::set<uint32_t> curated_ids;
    std::map<size_t, std::map<size_t, uint32_t>> included_ids_map;  // outer pos => inner pos => list of IDs
    std::vector<uint32_t> included_ids_vec;
    std::unordered_set<uint32_t> excluded_group_ids;

    process_curated_ids(included_ids, excluded_ids, group_by_fields, group_limit, filter_curated_hits,
                        filter_result.docs, filter_result.count, curated_ids, included_ids_map,
                        included_ids_vec, excluded_group_ids);

    std::vector<uint32_t> curated_ids_sorted(curated_ids.begin(), curated_ids.end());
    std::sort(curated_ids_sorted.begin(), curated_ids_sorted.end());

    // Order of `fields` are used to sort results
    // auto begin = std::chrono::high_resolution_clock::now();
    uint32_t* all_result_ids = nullptr;

    const size_t num_search_fields = std::min(the_fields.size(), (size_t) FIELD_LIMIT_NUM);

    // handle exclusion of tokens/phrases
    uint32_t* exclude_token_ids = nullptr;
    size_t exclude_token_ids_size = 0;
    handle_exclusion(num_search_fields, field_query_tokens, the_fields, exclude_token_ids, exclude_token_ids_size);

    int sort_order[3];  // 1 or -1 based on DESC or ASC respectively
    std::array<spp::sparse_hash_map<uint32_t, int64_t>*, 3> field_values;
    std::vector<size_t> geopoint_indices;
    populate_sort_mapping(sort_order, geopoint_indices, sort_fields_std, field_values);

    // Prepare excluded document IDs that we can later remove from the result set
    uint32_t* excluded_result_ids = nullptr;
    size_t excluded_result_ids_size = ArrayUtils::or_scalar(exclude_token_ids, exclude_token_ids_size,
                                                            &curated_ids_sorted[0], curated_ids_sorted.size(),
                                                            &excluded_result_ids);

    auto is_wildcard_query = !field_query_tokens.empty() && !field_query_tokens[0].q_include_tokens.empty() &&
                             field_query_tokens[0].q_include_tokens[0].value == "*";
    
    bool no_filters_provided = (filter_tree_root == nullptr && filter_result.count == 0);
    
    // handle phrase searches
    if (!field_query_tokens[0].q_phrases.empty()) {
        do_phrase_search(num_search_fields, the_fields, field_query_tokens,
                         sort_fields_std, searched_queries, group_limit, group_by_fields,
                         topster, sort_order, field_values, geopoint_indices, curated_ids_sorted,
                         all_result_ids, all_result_ids_len, groups_processed, curated_ids,
                         excluded_result_ids, excluded_result_ids_size, excluded_group_ids, curated_topster,
                         included_ids_map, is_wildcard_query,
                         filter_result.docs, filter_result.count);
        if (filter_result.count == 0) {
            goto process_search_results;
        }
    }
    
    // for phrase query, parser will set field_query_tokens to "*", need to handle that
    if (is_wildcard_query && field_query_tokens[0].q_phrases.empty()) {

        if(no_filters_provided && facets.empty() && curated_ids.empty() && vector_query.field_name.empty() &&
           sort_fields_std.size() == 1 && sort_fields_std[0].name == sort_field_const::seq_id &&
           sort_fields_std[0].order == sort_field_const::desc) {
            // optimize for this path specifically
            std::vector<uint32_t> result_ids;
            auto it = seq_ids->new_rev_iterator();
            while (it.valid()) {
                uint32_t seq_id = it.id();
                uint64_t distinct_id = seq_id;
                if (group_limit != 0) {
                    distinct_id = get_distinct_id(group_by_fields, seq_id);
                    if(excluded_group_ids.count(distinct_id) != 0) {
                        continue;
                    }
                }

                int64_t scores[3] = {0};
                scores[0] = seq_id;
                int64_t match_score_index = -1;

                result_ids.push_back(seq_id);

                KV kv(searched_queries.size(), seq_id, distinct_id, match_score_index, scores, nullptr);
                int ret = topster->add(&kv);

                if(group_limit != 0 && ret < 2) {
                    groups_processed[distinct_id]++;
                }

                if (result_ids.size() == fetch_size) {
                    break;
                }

                it.previous();
            }

            all_result_ids_len = seq_ids->num_ids();
            goto process_search_results;
        }

        // if filters were not provided, use the seq_ids index to generate the
        // list of all document ids
        if (no_filters_provided) {
            filter_result.count = seq_ids->num_ids();
            filter_result.docs = seq_ids->uncompress();
        }

        curate_filtered_ids(curated_ids, excluded_result_ids,
                            excluded_result_ids_size, filter_result.docs, filter_result.count, curated_ids_sorted);
        collate_included_ids({}, included_ids_map, curated_topster, searched_queries);

        if (!vector_query.field_name.empty()) {
            auto k = std::max<size_t>(vector_query.k, fetch_size);
            if(vector_query.query_doc_given) {
                // since we will omit the query doc from results
                k++;
            }

            VectorFilterFunctor filterFunctor(filter_result.docs, filter_result.count);
            auto& field_vector_index = vector_index.at(vector_query.field_name);

            std::vector<std::pair<float, size_t>> dist_labels;

            if(!no_filters_provided && filter_result.count < vector_query.flat_search_cutoff) {
                for(size_t i = 0; i < filter_result.count; i++) {
                    auto seq_id = filter_result.docs[i];
                    std::vector<float> values;

                    try {
                        values = field_vector_index->vecdex->getDataByLabel<float>(seq_id);
                    } catch(...) {
                        // likely not found
                        continue;
                    }

                    float dist;
                    if(field_vector_index->distance_type == cosine) {
                        std::vector<float> normalized_q(vector_query.values.size());
                        hnsw_index_t::normalize_vector(vector_query.values, normalized_q);
                        dist = field_vector_index->space->get_dist_func()(normalized_q.data(), values.data(),
                                                                           &field_vector_index->num_dim);
                    } else {
                        dist = field_vector_index->space->get_dist_func()(vector_query.values.data(), values.data(),
                                                                           &field_vector_index->num_dim);
                    }

                    dist_labels.emplace_back(dist, seq_id);
                }
            } else {
                if(field_vector_index->distance_type == cosine) {
                    std::vector<float> normalized_q(vector_query.values.size());
                    hnsw_index_t::normalize_vector(vector_query.values, normalized_q);
                    dist_labels = field_vector_index->vecdex->searchKnnCloserFirst(normalized_q.data(), k, &filterFunctor);
                } else {
                    dist_labels = field_vector_index->vecdex->searchKnnCloserFirst(vector_query.values.data(), k, &filterFunctor);
                }
            }

            std::vector<uint32_t> nearest_ids;

            for (const auto& dist_label : dist_labels) {
                uint32 seq_id = dist_label.second;

                if(vector_query.query_doc_given && vector_query.seq_id == seq_id) {
                    continue;
                }

                uint64_t distinct_id = seq_id;
                if (group_limit != 0) {
                    distinct_id = get_distinct_id(group_by_fields, seq_id);
                    if(excluded_group_ids.count(distinct_id) != 0) {
                        continue;
                    }
                }

                auto vec_dist_score = (field_vector_index->distance_type == cosine) ? std::abs(dist_label.first) :
                                      dist_label.first;
                                      
                if(vec_dist_score > vector_query.distance_threshold) {
                    continue;
                }

                int64_t scores[3] = {0};
                scores[0] = -float_to_int64_t(vec_dist_score);
                int64_t match_score_index = -1;

                //LOG(INFO) << "SEQ_ID: " << seq_id << ", score: " << dist_label.first;

                KV kv(searched_queries.size(), seq_id, distinct_id, match_score_index, scores, nullptr);
                int ret = topster->add(&kv);

                if(group_limit != 0 && ret < 2) {
                    groups_processed[distinct_id]++;
                }
                nearest_ids.push_back(seq_id);
            }

            if(!nearest_ids.empty()) {
                std::sort(nearest_ids.begin(), nearest_ids.end());  // seq_ids should be in ascending order
                all_result_ids = new uint32[nearest_ids.size()];
                std::copy(nearest_ids.begin(), nearest_ids.end(), all_result_ids);
                all_result_ids_len = nearest_ids.size();
            }
        } else {
            search_wildcard(filter_tree_root, included_ids_map, sort_fields_std, topster,
                            curated_topster, groups_processed, searched_queries, group_limit, group_by_fields,
                            curated_ids, curated_ids_sorted,
                            excluded_result_ids, excluded_result_ids_size, excluded_group_ids,
                            all_result_ids, all_result_ids_len,
                            filter_result.docs, filter_result.count, concurrency,
                            sort_order, field_values, geopoint_indices);
        }
    } else {
        // Non-wildcard
        // In multi-field searches, a record can be matched across different fields, so we use this for aggregation
        //begin = std::chrono::high_resolution_clock::now();

        // FIXME: needed?
        std::set<uint64> query_hashes;

        // resolve synonyms so that we can compute `syn_orig_num_tokens`
        std::vector<std::vector<token_t>> all_queries = {field_query_tokens[0].q_include_tokens};
        std::vector<std::vector<token_t>> q_pos_synonyms;
        std::vector<std::string> q_include_tokens;
        int syn_orig_num_tokens = -1;

        for(size_t j = 0; j < field_query_tokens[0].q_include_tokens.size(); j++) {
            q_include_tokens.push_back(field_query_tokens[0].q_include_tokens[j].value);
        }
        synonym_index->synonym_reduction(q_include_tokens, field_query_tokens[0].q_synonyms);

        if(!field_query_tokens[0].q_synonyms.empty()) {
            syn_orig_num_tokens = field_query_tokens[0].q_include_tokens.size();
        }

        for(const auto& q_syn_vec: field_query_tokens[0].q_synonyms) {
            std::vector<token_t> q_pos_syn;
            for(size_t j=0; j < q_syn_vec.size(); j++) {
                bool is_prefix = (j == q_syn_vec.size()-1);
                q_pos_syn.emplace_back(j, q_syn_vec[j], is_prefix, q_syn_vec[j].size(), 0);
            }

            q_pos_synonyms.push_back(q_pos_syn);
            all_queries.push_back(q_pos_syn);

            if((int)q_syn_vec.size() > syn_orig_num_tokens) {
                syn_orig_num_tokens = (int) q_syn_vec.size();
            }
        }

        fuzzy_search_fields(the_fields, field_query_tokens[0].q_include_tokens, {}, match_type, excluded_result_ids,
                            excluded_result_ids_size, filter_result.docs, filter_result.count, curated_ids_sorted,
                            excluded_group_ids,
                            sort_fields_std, num_typos, searched_queries, qtoken_set, topster, groups_processed,
                            all_result_ids, all_result_ids_len, group_limit, group_by_fields, prioritize_exact_match,
                            prioritize_token_position, query_hashes, token_order, prefixes,
                            typo_tokens_threshold, exhaustive_search,
                            max_candidates, min_len_1typo, min_len_2typo, syn_orig_num_tokens, sort_order,
                            field_values, geopoint_indices);

        // try split/joining tokens if no results are found
        if(split_join_tokens == always || (all_result_ids_len == 0 && split_join_tokens == fallback)) {
            std::vector<std::vector<std::string>> space_resolved_queries;

            for (size_t i = 0; i < num_search_fields; i++) {
                std::vector<std::string> orig_q_include_tokens;
                for(auto& q_include_token: field_query_tokens[i].q_include_tokens) {
                    orig_q_include_tokens.push_back(q_include_token.value);
                }

                resolve_space_as_typos(orig_q_include_tokens, the_fields[i].name,space_resolved_queries);

                if (!space_resolved_queries.empty()) {
                    break;
                }
            }

            // only one query is resolved for now, so just use that
            if (!space_resolved_queries.empty()) {
                const auto& resolved_query = space_resolved_queries[0];
                std::vector<token_t> resolved_tokens;

                for(size_t j=0; j < resolved_query.size(); j++) {
                    bool is_prefix = (j == resolved_query.size()-1);
                    resolved_tokens.emplace_back(j, space_resolved_queries[0][j], is_prefix,
                                                 space_resolved_queries[0][j].size(), 0);
                }

                fuzzy_search_fields(the_fields, resolved_tokens, {}, match_type, excluded_result_ids,
                                    excluded_result_ids_size, filter_result.docs, filter_result.count, curated_ids_sorted,
                                    excluded_group_ids,
                                    sort_fields_std, num_typos, searched_queries, qtoken_set, topster, groups_processed,
                                    all_result_ids, all_result_ids_len, group_limit, group_by_fields, prioritize_exact_match,
                                    prioritize_token_position, query_hashes, token_order, prefixes, typo_tokens_threshold, exhaustive_search,
                                    max_candidates, min_len_1typo, min_len_2typo, syn_orig_num_tokens, sort_order, field_values, geopoint_indices);
            }
        }

        // do synonym based searches
        do_synonym_search(the_fields, match_type, filter_tree_root, included_ids_map, sort_fields_std,
                          curated_topster, token_order,
                          0, group_limit, group_by_fields, prioritize_exact_match, prioritize_token_position,
                          exhaustive_search, concurrency, prefixes,
                          min_len_1typo, min_len_2typo, max_candidates, curated_ids, curated_ids_sorted,
                          excluded_result_ids, excluded_result_ids_size, excluded_group_ids,
                          topster, q_pos_synonyms, syn_orig_num_tokens,
                          groups_processed, searched_queries, all_result_ids, all_result_ids_len,
                          filter_result.docs, filter_result.count, query_hashes,
                          sort_order, field_values, geopoint_indices,
                          qtoken_set);

        // gather up both original query and synonym queries and do drop tokens

        if (exhaustive_search || all_result_ids_len < drop_tokens_threshold) {
            for (size_t qi = 0; qi < all_queries.size(); qi++) {
                auto& orig_tokens = all_queries[qi];
                size_t num_tokens_dropped = 0;

                while(exhaustive_search || all_result_ids_len < drop_tokens_threshold) {
                    // When atleast two tokens from the query are available we can drop one
                    std::vector<token_t> truncated_tokens;
                    std::vector<token_t> dropped_tokens;

                    if(orig_tokens.size() > 1 && num_tokens_dropped < 2*(orig_tokens.size()-1)) {
                        bool prefix_search = false;

                        if (num_tokens_dropped < orig_tokens.size() - 1) {
                            // drop from right
                            size_t truncated_len = orig_tokens.size() - num_tokens_dropped - 1;
                            for (size_t i = 0; i < orig_tokens.size(); i++) {
                                if(i < truncated_len) {
                                    truncated_tokens.emplace_back(orig_tokens[i]);
                                } else {
                                    dropped_tokens.emplace_back(orig_tokens[i]);
                                }
                            }
                        } else {
                            // drop from left
                            prefix_search = true;
                            size_t start_index = (num_tokens_dropped + 1) - orig_tokens.size() + 1;
                            for(size_t i = 0; i < orig_tokens.size(); i++) {
                                if(i >= start_index) {
                                    truncated_tokens.emplace_back(orig_tokens[i]);
                                } else {
                                    dropped_tokens.emplace_back(orig_tokens[i]);
                                }
                            }
                        }

                        num_tokens_dropped++;
                        std::vector<bool> drop_token_prefixes;

                        for (const auto p : prefixes) {
                            drop_token_prefixes.push_back(p && prefix_search);
                        }

                        fuzzy_search_fields(the_fields, truncated_tokens, dropped_tokens, match_type,
                                            excluded_result_ids, excluded_result_ids_size,
                                            filter_result.docs, filter_result.count,
                                            curated_ids_sorted, excluded_group_ids, sort_fields_std, num_typos, searched_queries,
                                            qtoken_set, topster, groups_processed,
                                            all_result_ids, all_result_ids_len, group_limit, group_by_fields,
                                            prioritize_exact_match, prioritize_token_position, query_hashes,
                                            token_order, prefixes, typo_tokens_threshold,
                                            exhaustive_search, max_candidates, min_len_1typo,
                                            min_len_2typo, -1, sort_order, field_values, geopoint_indices);

                    } else {
                        break;
                    }
                }
            }
        }

        do_infix_search(num_search_fields, the_fields, infixes, sort_fields_std, searched_queries,
                        group_limit, group_by_fields,
                        max_extra_prefix, max_extra_suffix,
                        field_query_tokens[0].q_include_tokens,
                        topster, filter_result.docs, filter_result.count,
                        sort_order, field_values, geopoint_indices,
                        curated_ids_sorted, excluded_group_ids, all_result_ids, all_result_ids_len, groups_processed);

        if(!vector_query.field_name.empty()) {
            // check at least one of sort fields is text match
            bool has_text_match = false;
            for(auto& sort_field : sort_fields_std) {
                if(sort_field.name == sort_field_const::text_match) {
                    has_text_match = true;
                    break;
                }
            }

            if(has_text_match) {
                // For hybrid search, we need to give weight to text match and vector search
                constexpr float TEXT_MATCH_WEIGHT = 0.7;
                constexpr float VECTOR_SEARCH_WEIGHT = 1.0 - TEXT_MATCH_WEIGHT;

                VectorFilterFunctor filterFunctor(filter_result.docs, filter_result.count);
                auto& field_vector_index = vector_index.at(vector_query.field_name);
                std::vector<std::pair<float, size_t>> dist_labels;
                auto k = std::max<size_t>(vector_query.k, fetch_size);

                if(field_vector_index->distance_type == cosine) {
                    std::vector<float> normalized_q(vector_query.values.size());
                    hnsw_index_t::normalize_vector(vector_query.values, normalized_q);
                    dist_labels = field_vector_index->vecdex->searchKnnCloserFirst(normalized_q.data(), k, &filterFunctor);
                } else {
                    dist_labels = field_vector_index->vecdex->searchKnnCloserFirst(vector_query.values.data(), k, &filterFunctor);
                }

                std::vector<std::pair<uint32_t,float>> vec_results;
                for (const auto& dist_label : dist_labels) {
                    uint32_t seq_id = dist_label.second;

                    auto vec_dist_score = (field_vector_index->distance_type == cosine) ? std::abs(dist_label.first) :
                                            dist_label.first;
                    if(vec_dist_score > vector_query.distance_threshold) {
                        continue;
                    }
                    vec_results.emplace_back(seq_id, vec_dist_score);
                }
                
                std::sort(vec_results.begin(), vec_results.end(), [](const auto& a, const auto& b) {
                    return a.second < b.second;
                });

                topster->sort();
                // Reciprocal rank fusion
                // Score is  sum of (1 / rank_of_document) * WEIGHT from each list (text match and vector search)
                for(uint32_t i = 0; i < topster->size; i++) {
                    auto result = topster->getKV(i);
                    if(result->match_score_index < 0 || result->match_score_index > 2) {
                        continue;
                    }
                    // (1 / rank_of_document) * WEIGHT)
                    result->scores[result->match_score_index] = float_to_int64_t((1.0 / (i + 1)) * TEXT_MATCH_WEIGHT);
                }

                for(int i = 0; i < vec_results.size(); i++) {
                    auto& result = vec_results[i];
                    auto doc_id = result.first;

                    auto result_it = topster->kv_map.find(doc_id);

                    if(result_it != topster->kv_map.end()&& result_it->second->match_score_index >= 0 && result_it->second->match_score_index <= 2) {
                        auto result = result_it->second;
                        // old_score + (1 / rank_of_document) * WEIGHT)
                        result->scores[result->match_score_index] = float_to_int64_t((int64_t_to_float(result->scores[result->match_score_index]))  +  ((1.0 / (i + 1)) * VECTOR_SEARCH_WEIGHT));
                    } else {
                        int64_t scores[3] = {0};
                        // (1 / rank_of_document) * WEIGHT)
                        scores[0] = float_to_int64_t((1.0 / (i + 1)) * VECTOR_SEARCH_WEIGHT);
                        int64_t match_score_index = 0;
                        KV kv(searched_queries.size(), doc_id, doc_id, match_score_index, scores);
                        topster->add(&kv);
                        ++all_result_ids_len;
                    }
                }
            }
        }

        /*auto timeMillis0 = std::chrono::duration_cast<std::chrono::milliseconds>(
                 std::chrono::high_resolution_clock::now() - begin0).count();
         LOG(INFO) << "Time taken for multi-field aggregation: " << timeMillis0 << "ms";*/

    }

    //LOG(INFO) << "topster size: " << topster->size;

    process_search_results:

    delete [] exclude_token_ids;
    delete [] excluded_result_ids;

    bool estimate_facets = (facet_sample_percent < 100 && all_result_ids_len > facet_sample_threshold);

    if(!facets.empty()) {
        const size_t num_threads = 1;

        const size_t window_size = (num_threads == 0) ? 0 :
                                   (all_result_ids_len + num_threads - 1) / num_threads;  // rounds up
        size_t num_processed = 0;
        std::mutex m_process;
        std::condition_variable cv_process;

        std::vector<facet_info_t> facet_infos(facets.size());
        compute_facet_infos(facets, facet_query, facet_query_num_typos, all_result_ids, all_result_ids_len,
                            group_by_fields, max_candidates, facet_infos);

        std::vector<std::vector<facet>> facet_batches(num_threads);
        for(size_t i = 0; i < num_threads; i++) {
            for(const auto& this_facet: facets) {
                facet_batches[i].emplace_back(facet(this_facet.field_name, this_facet.facet_range_map, 
                    this_facet.is_range_query));
            }
        }

        size_t num_queued = 0;
        size_t result_index = 0;

        const auto parent_search_begin = search_begin_us;
        const auto parent_search_stop_ms = search_stop_us;
        auto parent_search_cutoff = search_cutoff;

        //auto beginF = std::chrono::high_resolution_clock::now();

        for(size_t thread_id = 0; thread_id < num_threads && result_index < all_result_ids_len; thread_id++) {
            size_t batch_res_len = window_size;

            if(result_index + window_size > all_result_ids_len) {
                batch_res_len = all_result_ids_len - result_index;
            }

            uint32_t* batch_result_ids = all_result_ids + result_index;
            num_queued++;

            thread_pool->enqueue([this, thread_id, &facet_batches, &facet_query, group_limit, group_by_fields,
                                         batch_result_ids, batch_res_len, &facet_infos, max_facet_values,
                                         is_wildcard_query, no_filters_provided, estimate_facets, facet_sample_percent,
                                         &parent_search_begin, &parent_search_stop_ms, &parent_search_cutoff,
                                         &num_processed, &m_process, &cv_process, use_facet_intersection]() {
                search_begin_us = parent_search_begin;
                search_stop_us = parent_search_stop_ms;
                search_cutoff = parent_search_cutoff;

                auto fq = facet_query;
                std::vector<std::pair<std::string, uint32_t>> found_docs;
                do_facets(facet_batches[thread_id], fq, estimate_facets, facet_sample_percent,
                          facet_infos, group_limit, group_by_fields,
                          batch_result_ids, batch_res_len, max_facet_values, 
                          is_wildcard_query, no_filters_provided,
                          use_facet_intersection);
                std::unique_lock<std::mutex> lock(m_process);
                num_processed++;
                parent_search_cutoff = parent_search_cutoff || search_cutoff;
                cv_process.notify_one();
            });

            result_index += batch_res_len;
        }

        std::unique_lock<std::mutex> lock_process(m_process);
        cv_process.wait(lock_process, [&](){ return num_processed == num_queued; });
        search_cutoff = parent_search_cutoff;

        for(auto& facet_batch: facet_batches) {
            for(size_t fi = 0; fi < facet_batch.size(); fi++) {
                auto& this_facet = facet_batch[fi];
                auto& acc_facet = facets[fi];
                for(auto & facet_kv: this_facet.result_map) {
                    uint32_t fhash = 0;
                    if(group_limit) {
                        fhash = std::stoul(facet_kv.first);
                        // we have to add all group sets
                        acc_facet.hash_groups[fhash].insert(
                            this_facet.hash_groups[fhash].begin(),
                            this_facet.hash_groups[fhash].end()
                        );
                    } else {
                        size_t count = 0;
                        if(acc_facet.result_map.count(facet_kv.first) == 0) {
                            // not found, so set it
                            count = facet_kv.second.count;
                        } else {
                            count = acc_facet.result_map[facet_kv.first].count + facet_kv.second.count;
                        }
                        acc_facet.result_map[facet_kv.first].count = count;
                    }

                    acc_facet.result_map[facet_kv.first].doc_id = facet_kv.second.doc_id;
                    acc_facet.result_map[facet_kv.first].array_pos = facet_kv.second.array_pos;
                    acc_facet.is_intersected = this_facet.is_intersected;

                    if(!facet_query.query.empty()) {
                        fhash = std::stoul(facet_kv.first);
                        //LOG(INFO) << "copying hash tokens for hash " << fhash;
                        acc_facet.hash_tokens[fhash] = this_facet.hash_tokens[fhash];
                    }
                }

                if(this_facet.stats.fvcount != 0) {
                    acc_facet.stats.fvcount += this_facet.stats.fvcount;
                    acc_facet.stats.fvsum += this_facet.stats.fvsum;
                    acc_facet.stats.fvmax = std::max(acc_facet.stats.fvmax, this_facet.stats.fvmax);
                    acc_facet.stats.fvmin = std::min(acc_facet.stats.fvmin, this_facet.stats.fvmin);
                }
            }
        }

        for(auto & acc_facet: facets) {
            for(auto& facet_kv: acc_facet.result_map) {
                if(group_limit) {
                    facet_kv.second.count = acc_facet.hash_groups[std::stoul(facet_kv.first)].size();
                }

                if(estimate_facets) {
                    facet_kv.second.count = size_t(double(facet_kv.second.count) * (100.0f / facet_sample_percent));
                }
            }

            if(estimate_facets) {
                acc_facet.sampled = true;
            }
        }

        /*long long int timeMillisF = std::chrono::duration_cast<std::chrono::milliseconds>(
                std::chrono::high_resolution_clock::now() - beginF).count();
        LOG(INFO) << "Time for faceting: " << timeMillisF;*/
    }
    std::vector<std::pair<std::string, uint32_t>> found_docs;
    std::vector<facet_info_t> facet_infos(facets.size());
    compute_facet_infos(facets, facet_query, facet_query_num_typos,
                        &included_ids_vec[0], included_ids_vec.size(), group_by_fields, 
                        max_candidates, facet_infos);
    do_facets(facets, facet_query, estimate_facets, facet_sample_percent,
              facet_infos, group_limit, group_by_fields, &included_ids_vec[0], 
              included_ids_vec.size(), max_facet_values, is_wildcard_query, no_filters_provided,
              use_facet_intersection);

    all_result_ids_len += curated_topster->size;

    delete [] all_result_ids;

    //LOG(INFO) << "all_result_ids_len " << all_result_ids_len << " for index " << name;
    //long long int timeMillis = std::chrono::duration_cast<std::chrono::milliseconds>(std::chrono::high_resolution_clock::now() - begin).count();
    //LOG(INFO) << "Time taken for result calc: " << timeMillis << "ms";

    return Option(true);
}

void Index::process_curated_ids(const std::vector<std::pair<uint32_t, uint32_t>>& included_ids,
                                const std::vector<uint32_t>& excluded_ids,
                                const std::vector<std::string>& group_by_fields, const size_t group_limit,
                                const bool filter_curated_hits, const uint32_t* filter_ids, uint32_t filter_ids_length,
                                std::set<uint32_t>& curated_ids,
                                std::map<size_t, std::map<size_t, uint32_t>>& included_ids_map,
                                std::vector<uint32_t>& included_ids_vec,
                                std::unordered_set<uint32_t>& excluded_group_ids) const {

    for(const auto& seq_id_pos: included_ids) {
        included_ids_vec.push_back(seq_id_pos.first);
    }

    if(group_limit != 0) {
        // if one `id` of a group is present in curated hits, we have to exclude that entire group from results
        for(auto seq_id: included_ids_vec) {
            uint64_t distinct_id = get_distinct_id(group_by_fields, seq_id);
            excluded_group_ids.emplace(distinct_id);
        }
    }

    std::sort(included_ids_vec.begin(), included_ids_vec.end());

    // if `filter_curated_hits` is enabled, we will remove curated hits that don't match filter condition
    std::set<uint32_t> included_ids_set;

    if(filter_ids_length != 0 && filter_curated_hits) {
        uint32_t* included_ids_arr = nullptr;
        size_t included_ids_len = ArrayUtils::and_scalar(&included_ids_vec[0], included_ids_vec.size(), filter_ids,
                                                         filter_ids_length, &included_ids_arr);

        included_ids_vec.clear();

        for(size_t i = 0; i < included_ids_len; i++) {
            included_ids_set.insert(included_ids_arr[i]);
            included_ids_vec.push_back(included_ids_arr[i]);
        }

        delete [] included_ids_arr;
    } else {
        included_ids_set.insert(included_ids_vec.begin(), included_ids_vec.end());
    }

    std::map<size_t, std::vector<uint32_t>> included_ids_grouped;  // pos -> seq_ids
    std::vector<uint32_t> all_positions;

    for(const auto& seq_id_pos: included_ids) {
        all_positions.push_back(seq_id_pos.second);
        if(included_ids_set.count(seq_id_pos.first) == 0) {
            continue;
        }
        included_ids_grouped[seq_id_pos.second].push_back(seq_id_pos.first);
    }


    for(const auto& pos_ids: included_ids_grouped) {
        size_t outer_pos = pos_ids.first;
        size_t ids_per_pos = std::max(size_t(1), group_limit);
        auto num_inner_ids = std::min(ids_per_pos, pos_ids.second.size());

        for(size_t inner_pos = 0; inner_pos < num_inner_ids; inner_pos++) {
            auto seq_id = pos_ids.second[inner_pos];
            included_ids_map[outer_pos][inner_pos] = seq_id;
            curated_ids.insert(seq_id);
        }
    }

    curated_ids.insert(excluded_ids.begin(), excluded_ids.end());

    if(all_positions.size() > included_ids_map.size()) {
        // Some curated IDs may have been removed via filtering or simply don't exist.
        // We have to shift lower placed hits upwards to fill those positions.
        std::sort(all_positions.begin(), all_positions.end());
        all_positions.erase(unique(all_positions.begin(), all_positions.end()), all_positions.end());

        std::map<size_t, std::map<size_t, uint32_t>> new_included_ids_map;
        auto included_id_it = included_ids_map.begin();
        auto all_pos_it = all_positions.begin();

        while(included_id_it != included_ids_map.end()) {
            new_included_ids_map[*all_pos_it] = included_id_it->second;
            all_pos_it++;
            included_id_it++;
        }

        included_ids_map = new_included_ids_map;
    }
}

void Index::fuzzy_search_fields(const std::vector<search_field_t>& the_fields,
                                const std::vector<token_t>& query_tokens,
                                const std::vector<token_t>& dropped_tokens,
                                const text_match_type_t match_type,
                                const uint32_t* exclude_token_ids,
                                size_t exclude_token_ids_size,
                                const uint32_t* filter_ids, size_t filter_ids_length,
                                const std::vector<uint32_t>& curated_ids,
                                const std::unordered_set<uint32_t>& excluded_group_ids,
                                const std::vector<sort_by> & sort_fields,
                                const std::vector<uint32_t>& num_typos,
                                std::vector<std::vector<art_leaf*>> & searched_queries,
                                tsl::htrie_map<char, token_leaf>& qtoken_set,
                                Topster* topster, spp::sparse_hash_map<uint64_t, uint32_t>& groups_processed,
                                uint32_t*& all_result_ids, size_t & all_result_ids_len,
                                const size_t group_limit, const std::vector<std::string>& group_by_fields,
                                bool prioritize_exact_match,
                                const bool prioritize_token_position,
                                std::set<uint64>& query_hashes,
                                const token_ordering token_order,
                                const std::vector<bool>& prefixes,
                                const size_t typo_tokens_threshold,
                                const bool exhaustive_search,
                                const size_t max_candidates,
                                size_t min_len_1typo,
                                size_t min_len_2typo,
                                int syn_orig_num_tokens,
                                const int* sort_order,
                                std::array<spp::sparse_hash_map<uint32_t, int64_t>*, 3>& field_values,
                                const std::vector<size_t>& geopoint_indices) const {

    // NOTE: `query_tokens` preserve original tokens, while `search_tokens` could be a result of dropped tokens

    // To prevent us from doing ART search repeatedly as we iterate through possible corrections
    spp::sparse_hash_map<std::string, std::vector<std::string>> token_cost_cache;

    std::vector<std::vector<int>> token_to_costs;

    for(size_t stoken_index=0; stoken_index < query_tokens.size(); stoken_index++) {
        const std::string& token = query_tokens[stoken_index].value;

        std::vector<int> all_costs;
        // This ensures that we don't end up doing a cost of 1 for a single char etc.
        int bounded_cost = get_bounded_typo_cost(2, token.length(), min_len_1typo, min_len_2typo);

        for(int cost = 0; cost <= bounded_cost; cost++) {
            all_costs.push_back(cost);
        }

        token_to_costs.push_back(all_costs);
    }

    // stores candidates for each token, i.e. i-th index would have all possible tokens with a cost of "c"
    std::vector<tok_candidates> token_candidates_vec;
    std::set<std::string> unique_tokens;

    const size_t num_search_fields = std::min(the_fields.size(), (size_t) FIELD_LIMIT_NUM);

    auto product = []( long long a, std::vector<int>& b ) { return a*b.size(); };
    long long n = 0;
    long long int N = token_to_costs.size() > 30 ? 1 :
                      std::accumulate(token_to_costs.begin(), token_to_costs.end(), 1LL, product);

    const long long combination_limit = exhaustive_search ? Index::COMBINATION_MAX_LIMIT : Index::COMBINATION_MIN_LIMIT;

    while(n < N && n < combination_limit) {
        RETURN_CIRCUIT_BREAKER

        //LOG(INFO) << "fuzzy_search_fields, n: " << n;

        // Outerloop generates combinations of [cost to max_cost] for each token
        // For e.g. for a 3-token query: [0, 0, 0], [0, 0, 1], [0, 1, 1] etc.
        std::vector<uint32_t> costs(token_to_costs.size());
        ldiv_t q { n, 0 };
        for(long long i = (token_to_costs.size() - 1); 0 <= i ; --i ) {
            q = ldiv(q.quot, token_to_costs[i].size());
            costs[i] = token_to_costs[i][q.rem];
        }

        unique_tokens.clear();
        token_candidates_vec.clear();
        size_t token_index = 0;

        while(token_index < query_tokens.size()) {
            // For each token, look up the generated cost for this iteration and search using that cost
            const std::string& token = query_tokens[token_index].value;
            const std::string token_cost_hash = token + std::to_string(costs[token_index]);

            std::vector<std::string> leaf_tokens;

            if(token_cost_cache.count(token_cost_hash) != 0) {
                leaf_tokens = token_cost_cache[token_cost_hash];
            } else {
                //auto begin = std::chrono::high_resolution_clock::now();

                // Prefix query with a preceding token should be handled in such a way that we give preference to
                // possible phrase continuation. Example: "steve j" for "steve jobs" name field query. To do this,
                // we will first attempt to match the prefix with the most "popular" fields of the preceding token.
                // Tokens matched from popular fields will also be searched across other query fields.
                // Only when we find *no results* for such an expansion, we will attempt cross field matching.
                bool last_token = query_tokens.size() > 1 && dropped_tokens.empty() &&
                                  (token_index == (query_tokens.size() - 1));

                std::vector<size_t> query_field_ids(num_search_fields);
                for(size_t field_id = 0; field_id < num_search_fields; field_id++) {
                    query_field_ids[field_id] = the_fields[field_id].orig_index;
                }

                std::vector<size_t> popular_field_ids; // fields containing the token most across documents

                if(last_token) {
                    popular_fields_of_token(search_index,
                                            token_candidates_vec.back().candidates[0],
                                            the_fields, num_search_fields, popular_field_ids);

                    if(popular_field_ids.empty()) {
                        break;
                    }
                }

                const std::vector<size_t>& field_ids = last_token ? popular_field_ids : query_field_ids;

                for(size_t field_id: field_ids) {
                    // NOTE: when accessing other field ordered properties like prefixes or num_typos we have to index
                    // them by `the_field.orig_index` since the original fields could be reordered on their weights.
                    auto& the_field = the_fields[field_id];
                    const bool field_prefix = (the_field.orig_index < prefixes.size()) ? prefixes[the_field.orig_index] : prefixes[0];;
                    const bool prefix_search = field_prefix && query_tokens[token_index].is_prefix_searched;
                    const size_t token_len = prefix_search ? (int) token.length() : (int) token.length() + 1;

                    /*LOG(INFO) << "Searching for field: " << the_field.name << ", token:"
                              << token << " - cost: " << costs[token_index] << ", prefix_search: " << prefix_search;*/

                    int64_t field_num_typos = (the_field.orig_index < num_typos.size()) ? num_typos[the_field.orig_index] : num_typos[0];

                    auto& locale = search_schema.at(the_field.name).locale;
                    if(locale != "" && (locale == "zh" || locale == "ko" || locale == "ja")) {
                        // disable fuzzy trie traversal for CJK locales
                        field_num_typos = 0;
                    }

                    if(costs[token_index] > field_num_typos) {
                        continue;
                    }

                    //LOG(INFO) << "Searching for field: " << the_field.name << ", found token:" << token;
                    const auto& prev_token = last_token ? token_candidates_vec.back().candidates[0] : "";

                    std::vector<art_leaf*> field_leaves;
                    art_fuzzy_search(search_index.at(the_field.name), (const unsigned char *) token.c_str(), token_len,
                                     costs[token_index], costs[token_index], max_candidates, token_order, prefix_search,
                                     last_token, prev_token, filter_ids, filter_ids_length, field_leaves, unique_tokens);

                    /*auto timeMillis = std::chrono::duration_cast<std::chrono::milliseconds>(
                                    std::chrono::high_resolution_clock::now() - begin).count();
                    LOG(INFO) << "Time taken for fuzzy search: " << timeMillis << "ms";*/

                    if(field_leaves.empty()) {
                        // look at the next field
                        continue;
                    }

                    for(size_t i = 0; i < field_leaves.size(); i++) {
                        auto leaf = field_leaves[i];
                        std::string tok(reinterpret_cast<char*>(leaf->key), leaf->key_len - 1);
                        leaf_tokens.push_back(tok);
                    }

                    token_cost_cache.emplace(token_cost_hash, leaf_tokens);

                    if(leaf_tokens.size() >= max_candidates) {
                        goto token_done;
                    }
                }

                if(last_token && leaf_tokens.size() < max_candidates) {
                    // field-wise matching with previous token has failed, have to look at cross fields matching docs
                    std::vector<uint32_t> prev_token_doc_ids;
                    find_across_fields(token_candidates_vec.back().token,
                                       token_candidates_vec.back().candidates[0],
                                       the_fields, num_search_fields, filter_ids, filter_ids_length, exclude_token_ids,
                                       exclude_token_ids_size, prev_token_doc_ids, popular_field_ids);

                    for(size_t field_id: query_field_ids) {
                        auto& the_field = the_fields[field_id];
                        const bool field_prefix = (the_field.orig_index < prefixes.size()) ? prefixes[the_field.orig_index] : prefixes[0];;
                        const bool prefix_search = field_prefix && query_tokens[token_index].is_prefix_searched;
                        const size_t token_len = prefix_search ? (int) token.length() : (int) token.length() + 1;
                        int64_t field_num_typos = (the_field.orig_index < num_typos.size()) ? num_typos[the_field.orig_index] : num_typos[0];

                        auto& locale = search_schema.at(the_field.name).locale;
                        if(locale != "" && locale != "en" && locale != "th" && !Tokenizer::is_cyrillic(locale)) {
                            // disable fuzzy trie traversal for non-english locales
                            field_num_typos = 0;
                        }

                        if(costs[token_index] > field_num_typos) {
                            continue;
                        }

                        std::vector<art_leaf*> field_leaves;
                        art_fuzzy_search(search_index.at(the_field.name), (const unsigned char *) token.c_str(), token_len,
                                         costs[token_index], costs[token_index], max_candidates, token_order, prefix_search,
                                         false, "", filter_ids, filter_ids_length, field_leaves, unique_tokens);

                        if(field_leaves.empty()) {
                            // look at the next field
                            continue;
                        }

                        for(size_t i = 0; i < field_leaves.size(); i++) {
                            auto leaf = field_leaves[i];
                            std::string tok(reinterpret_cast<char*>(leaf->key), leaf->key_len - 1);
                            leaf_tokens.push_back(tok);
                        }

                        token_cost_cache.emplace(token_cost_hash, leaf_tokens);

                        if(leaf_tokens.size() >= max_candidates) {
                            goto token_done;
                        }
                    }
                }
            }

            token_done:

            if(!leaf_tokens.empty()) {
                //log_leaves(costs[token_index], token, leaves);
                token_candidates_vec.push_back(tok_candidates{query_tokens[token_index], costs[token_index],
                                                              query_tokens[token_index].is_prefix_searched, leaf_tokens});
            } else {
                // No result at `cost = costs[token_index]`. Remove `cost` for token and re-do combinations
                auto it = std::find(token_to_costs[token_index].begin(), token_to_costs[token_index].end(), costs[token_index]);
                if(it != token_to_costs[token_index].end()) {
                    token_to_costs[token_index].erase(it);

                    // when no more costs are left for this token
                    if(token_to_costs[token_index].empty()) {
                        // we cannot proceed further, as this token is not found within cost limits
                        // and, dropping of tokens are done elsewhere.
                        return ;
                    }
                }

                // Continue outerloop on new cost combination
                n = -1;
                N = std::accumulate(token_to_costs.begin(), token_to_costs.end(), 1LL, product);
                goto resume_typo_loop;
            }

            token_index++;
        }

        if(token_candidates_vec.size() == query_tokens.size()) {
            std::vector<uint32_t> id_buff;
            search_all_candidates(num_search_fields, match_type, the_fields, filter_ids, filter_ids_length,
                                  exclude_token_ids, exclude_token_ids_size, excluded_group_ids,
                                  sort_fields, token_candidates_vec, searched_queries, qtoken_set,
                                  dropped_tokens, topster,
                                  groups_processed, all_result_ids, all_result_ids_len,
                                  typo_tokens_threshold, group_limit, group_by_fields, query_tokens,
                                  num_typos, prefixes, prioritize_exact_match, prioritize_token_position,
                                  exhaustive_search, max_candidates,
                                  syn_orig_num_tokens, sort_order, field_values, geopoint_indices,
                                  query_hashes, id_buff);

            if(id_buff.size() > 1) {
                gfx::timsort(id_buff.begin(), id_buff.end());
                id_buff.erase(std::unique( id_buff.begin(), id_buff.end() ), id_buff.end());
            }

            uint32_t* new_all_result_ids = nullptr;
            all_result_ids_len = ArrayUtils::or_scalar(all_result_ids, all_result_ids_len, &id_buff[0],
                                                       id_buff.size(), &new_all_result_ids);
            delete[] all_result_ids;
            all_result_ids = new_all_result_ids;
        }

        resume_typo_loop:

        if(!exhaustive_search && all_result_ids_len >= typo_tokens_threshold) {
            // if typo threshold is breached, we are done
            return ;
        }

        n++;
    }
}

void Index::popular_fields_of_token(const spp::sparse_hash_map<std::string, art_tree*>& search_index,
                                    const std::string& previous_token,
                                    const std::vector<search_field_t>& the_fields,
                                    const size_t num_search_fields,
                                    std::vector<size_t>& popular_field_ids) {

    const auto token_c_str = (const unsigned char*) previous_token.c_str();
    const int token_len = (int) previous_token.size() + 1;

    std::vector<std::pair<size_t, size_t>> field_id_doc_counts;

    for(size_t i = 0; i < num_search_fields; i++) {
        const std::string& field_name = the_fields[i].name;
        auto leaf = static_cast<art_leaf*>(art_search(search_index.at(field_name), token_c_str, token_len));

        if(!leaf) {
            continue;
        }

        auto num_docs = posting_t::num_ids(leaf->values);
        field_id_doc_counts.emplace_back(i, num_docs);
    }

    std::sort(field_id_doc_counts.begin(), field_id_doc_counts.end(), [](const auto& p1, const auto& p2) {
        return p1.second > p2.second;
    });

    for(const auto& field_id_doc_count: field_id_doc_counts) {
        popular_field_ids.push_back(field_id_doc_count.first);
    }
}

void Index::find_across_fields(const token_t& previous_token,
                               const std::string& previous_token_str,
                               const std::vector<search_field_t>& the_fields,
                               const size_t num_search_fields,
                               const uint32_t* filter_ids, uint32_t filter_ids_length,
                               const uint32_t* exclude_token_ids, size_t exclude_token_ids_size,
                               std::vector<uint32_t>& prev_token_doc_ids,
                               std::vector<size_t>& top_prefix_field_ids) const {

    // one iterator for each token, each underlying iterator contains results of token across multiple fields
    std::vector<or_iterator_t> token_its;

    // used to track plists that must be destructed once done
    std::vector<posting_list_t*> expanded_plists;

    result_iter_state_t istate(exclude_token_ids, exclude_token_ids_size, filter_ids, filter_ids_length);

    auto& token_str = previous_token_str;
    auto token_c_str = (const unsigned char*) token_str.c_str();
    const size_t token_len = token_str.size() + 1;
    std::vector<posting_list_t::iterator_t> its;

    std::vector<std::pair<size_t, size_t>> field_id_doc_counts;

    for(size_t i = 0; i < num_search_fields; i++) {
        const std::string& field_name = the_fields[i].name;

        art_tree* tree = search_index.at(field_name);
        art_leaf* leaf = static_cast<art_leaf*>(art_search(tree, token_c_str, token_len));

        if(!leaf) {
            continue;
        }

        /*LOG(INFO) << "Token: " << token_str << ", field_name: " << field_name
                  << ", num_ids: " << posting_t::num_ids(leaf->values);*/

        if(IS_COMPACT_POSTING(leaf->values)) {
            auto compact_posting_list = COMPACT_POSTING_PTR(leaf->values);
            posting_list_t* full_posting_list = compact_posting_list->to_full_posting_list();
            expanded_plists.push_back(full_posting_list);
            its.push_back(full_posting_list->new_iterator(nullptr, nullptr, i)); // moved, not copied
        } else {
            posting_list_t* full_posting_list = (posting_list_t*)(leaf->values);
            its.push_back(full_posting_list->new_iterator(nullptr, nullptr, i)); // moved, not copied
        }

        field_id_doc_counts.emplace_back(i, posting_t::num_ids(leaf->values));
    }

    if(its.empty()) {
        // this token does not have any match across *any* field: probably a typo
        LOG(INFO) << "No matching field found for token: " << token_str;
        return;
    }

    std::sort(field_id_doc_counts.begin(), field_id_doc_counts.end(), [](const auto& p1, const auto& p2) {
        return p1.second > p2.second;
    });

    for(auto& field_id_doc_count: field_id_doc_counts) {
        top_prefix_field_ids.push_back(field_id_doc_count.first);
    }

    or_iterator_t token_fields(its);
    token_its.push_back(std::move(token_fields));

    or_iterator_t::intersect(token_its, istate, [&](uint32_t seq_id, const std::vector<or_iterator_t>& its) {
        prev_token_doc_ids.push_back(seq_id);
    });

    for(posting_list_t* plist: expanded_plists) {
        delete plist;
    }
}

void Index::search_across_fields(const std::vector<token_t>& query_tokens,
                                 const std::vector<uint32_t>& num_typos,
                                 const std::vector<bool>& prefixes,
                                 const std::vector<search_field_t>& the_fields,
                                 const size_t num_search_fields,
                                 const text_match_type_t match_type,
                                 const std::vector<sort_by>& sort_fields,
                                 Topster* topster,
                                 spp::sparse_hash_map<uint64_t, uint32_t>& groups_processed,
                                 std::vector<std::vector<art_leaf*>>& searched_queries,
                                 tsl::htrie_map<char, token_leaf>& qtoken_set,
                                 const std::vector<token_t>& dropped_tokens,
                                 const size_t group_limit,
                                 const std::vector<std::string>& group_by_fields,
                                 const bool prioritize_exact_match,
                                 const bool prioritize_token_position,
                                 const uint32_t* filter_ids, uint32_t filter_ids_length,
                                 const uint32_t total_cost, const int syn_orig_num_tokens,
                                 const uint32_t* exclude_token_ids, size_t exclude_token_ids_size,
                                 const std::unordered_set<uint32_t>& excluded_group_ids,
                                 const int* sort_order,
                                 std::array<spp::sparse_hash_map<uint32_t, int64_t>*, 3>& field_values,
                                 const std::vector<size_t>& geopoint_indices,
                                 std::vector<uint32_t>& id_buff,
                                 uint32_t*& all_result_ids, size_t& all_result_ids_len) const {

    std::vector<art_leaf*> query_suggestion;

    // one or_iterator for each token (across multiple fields)
    std::vector<or_iterator_t> dropped_token_its;

    // used to track plists that must be destructed once done
    std::vector<posting_list_t*> expanded_dropped_plists;

    for(auto& dropped_token: dropped_tokens) {
        auto& token = dropped_token.value;
        auto token_c_str = (const unsigned char*) token.c_str();

        // convert token from each field into an or_iterator
        std::vector<posting_list_t::iterator_t> its;

        for(size_t i = 0; i < the_fields.size(); i++) {
            const std::string& field_name = the_fields[i].name;

            art_tree* tree = search_index.at(field_name);
            art_leaf* leaf = static_cast<art_leaf*>(art_search(tree, token_c_str, token.size()+1));

            if(!leaf) {
                continue;
            }

            /*LOG(INFO) << "Token: " << token << ", field_name: " << field_name
                        << ", num_ids: " << posting_t::num_ids(leaf->values);*/

            if(IS_COMPACT_POSTING(leaf->values)) {
                auto compact_posting_list = COMPACT_POSTING_PTR(leaf->values);
                posting_list_t* full_posting_list = compact_posting_list->to_full_posting_list();
                expanded_dropped_plists.push_back(full_posting_list);
                its.push_back(full_posting_list->new_iterator(nullptr, nullptr, i)); // moved, not copied
            } else {
                posting_list_t* full_posting_list = (posting_list_t*)(leaf->values);
                its.push_back(full_posting_list->new_iterator(nullptr, nullptr, i)); // moved, not copied
            }
        }

        or_iterator_t token_fields(its);
        dropped_token_its.push_back(std::move(token_fields));
    }



    // one iterator for each token, each underlying iterator contains results of token across multiple fields
    std::vector<or_iterator_t> token_its;

    // used to track plists that must be destructed once done
    std::vector<posting_list_t*> expanded_plists;

    result_iter_state_t istate(exclude_token_ids, exclude_token_ids_size, filter_ids, filter_ids_length);

    // for each token, find the posting lists across all query_by fields
    for(size_t ti = 0; ti < query_tokens.size(); ti++) {
        const uint32_t token_num_typos = query_tokens[ti].num_typos;
        const bool token_prefix = query_tokens[ti].is_prefix_searched;

        auto& token_str = query_tokens[ti].value;
        auto token_c_str = (const unsigned char*) token_str.c_str();
        const size_t token_len = token_str.size() + 1;
        std::vector<posting_list_t::iterator_t> its;

        for(size_t i = 0; i < num_search_fields; i++) {
            const std::string& field_name = the_fields[i].name;
            const uint32_t field_num_typos = (the_fields[i].orig_index < num_typos.size())
                                             ? num_typos[the_fields[i].orig_index] : num_typos[0];
            const bool field_prefix = (the_fields[i].orig_index < prefixes.size()) ? prefixes[the_fields[i].orig_index]
                                                                                   : prefixes[0];

            if(token_num_typos > field_num_typos) {
                // since the token can come from any field, we still have to respect per-field num_typos
                continue;
            }

            if(token_prefix && !field_prefix) {
                // even though this token is an outcome of prefix search, we can't use it for this field, since
                // this field has prefix search disabled.
                continue;
            }

            art_tree* tree = search_index.at(field_name);
            art_leaf* leaf = static_cast<art_leaf*>(art_search(tree, token_c_str, token_len));

            if(!leaf) {
                continue;
            }

            query_suggestion.push_back(leaf);

            /*LOG(INFO) << "Token: " << token_str << ", field_name: " << field_name
                      << ", num_ids: " << posting_t::num_ids(leaf->values);*/

            if(IS_COMPACT_POSTING(leaf->values)) {
                auto compact_posting_list = COMPACT_POSTING_PTR(leaf->values);
                posting_list_t* full_posting_list = compact_posting_list->to_full_posting_list();
                expanded_plists.push_back(full_posting_list);
                its.push_back(full_posting_list->new_iterator(nullptr, nullptr, i)); // moved, not copied
            } else {
                posting_list_t* full_posting_list = (posting_list_t*)(leaf->values);
                its.push_back(full_posting_list->new_iterator(nullptr, nullptr, i)); // moved, not copied
            }
        }

        if(its.empty()) {
            // this token does not have any match across *any* field: probably a typo
            LOG(INFO) << "No matching field found for token: " << token_str;
            continue;
        }

        or_iterator_t token_fields(its);
        token_its.push_back(std::move(token_fields));
    }

    std::vector<uint32_t> result_ids;
    size_t filter_index = 0;

    or_iterator_t::intersect(token_its, istate, [&](uint32_t seq_id, const std::vector<or_iterator_t>& its) {
        //LOG(INFO) << "seq_id: " << seq_id;
        // Convert [token -> fields] orientation to [field -> tokens] orientation
        std::vector<std::vector<posting_list_t::iterator_t>> field_to_tokens(num_search_fields);

        for(size_t ti = 0; ti < its.size(); ti++) {
            const or_iterator_t& token_fields_iters = its[ti];
            const std::vector<posting_list_t::iterator_t>& field_iters = token_fields_iters.get_its();

            for(size_t fi = 0; fi < field_iters.size(); fi++) {
                const posting_list_t::iterator_t& field_iter = field_iters[fi];
                if(field_iter.id() == seq_id) {
                    // not all fields might contain a given token
                    field_to_tokens[field_iter.get_field_id()].push_back(field_iter.clone());
                }
            }
        }

        int64_t best_field_match_score = 0, best_field_weight = 0;
        uint32_t num_matching_fields = 0;

        for(size_t fi = 0; fi < field_to_tokens.size(); fi++) {
            const std::vector<posting_list_t::iterator_t>& token_postings = field_to_tokens[fi];
            if(token_postings.empty()) {
                continue;
            }

            const int64_t field_weight = the_fields[fi].weight;
            const bool field_is_array = search_schema.at(the_fields[fi].name).is_array();

            int64_t field_match_score = 0;
            bool single_exact_query_token = false;

            if(total_cost == 0 && query_tokens.size() == 1) {
                // does this candidate suggestion token match query token exactly?
                single_exact_query_token = true;
            }

            score_results2(sort_fields, searched_queries.size(), fi, field_is_array,
                           total_cost, field_match_score,
                           seq_id, sort_order,
                           prioritize_exact_match, single_exact_query_token, prioritize_token_position,
                           query_tokens.size(), syn_orig_num_tokens, token_postings);

            if(match_type == max_score && field_match_score > best_field_match_score) {
                best_field_match_score = field_match_score;
                best_field_weight = field_weight;
            }

            if(match_type == max_weight && field_weight > best_field_weight) {
                best_field_weight = field_weight;
                best_field_match_score = field_match_score;
            }

            num_matching_fields++;
        }

        uint64_t distinct_id = seq_id;
        if(group_limit != 0) {
            distinct_id = get_distinct_id(group_by_fields, seq_id);
            if(excluded_group_ids.count(distinct_id) != 0) {
                return;
            }
        }

        int64_t scores[3] = {0};
        int64_t match_score_index = -1;

        compute_sort_scores(sort_fields, sort_order, field_values, geopoint_indices, seq_id, filter_index,
                            best_field_match_score, scores, match_score_index);

        size_t query_len = query_tokens.size();

        // check if seq_id exists in any of the dropped_token iters and increment matching fields accordingly
        for(auto& dropped_token_it: dropped_token_its) {
            if(dropped_token_it.skip_to(seq_id) && dropped_token_it.id() == seq_id) {
                query_len++;
            }
        }

        if(syn_orig_num_tokens != -1) {
            query_len = syn_orig_num_tokens;
        }
        query_len = std::min<size_t>(15, query_len);

        // NOTE: `query_len` is total tokens matched across fields.
        // Within a field, only a subset can match

        // MAX_SCORE
        // [ sign | tokens_matched | max_field_score | max_field_weight | num_matching_fields ]
        // [   1  |        4       |        48       |       8          |         3           ]  (64 bits)

        // MAX_WEIGHT
        // [ sign | tokens_matched | max_field_weight | max_field_score  | num_matching_fields ]
        // [   1  |        4       |        8         |      48          |         3           ]  (64 bits)

        auto max_field_weight = std::min<size_t>(FIELD_MAX_WEIGHT, best_field_weight);
        num_matching_fields = std::min<size_t>(7, num_matching_fields);

        uint64_t aggregated_score = match_type == max_score ?
                                    ((int64_t(query_len) << 59) |
                                    (int64_t(best_field_match_score) << 11) |
                                    (int64_t(max_field_weight) << 3) |
                                    (int64_t(num_matching_fields) << 0))

                                    :

                                    ((int64_t(query_len) << 59) |
                                     (int64_t(max_field_weight) << 51) |
                                     (int64_t(best_field_match_score) << 3) |
                                     (int64_t(num_matching_fields) << 0))
                                    ;

        /*LOG(INFO) << "seq_id: " << seq_id << ", query_len: " << query_len
                  << ", syn_orig_num_tokens: " << syn_orig_num_tokens
                  << ", best_field_match_score: " << best_field_match_score
                  << ", max_field_weight: " << max_field_weight
                  << ", num_matching_fields: " << num_matching_fields
                  << ", aggregated_score: " << aggregated_score;*/

        KV kv(searched_queries.size(), seq_id, distinct_id, match_score_index, scores);
        if(match_score_index != -1) {
            kv.scores[match_score_index] = aggregated_score;
        }

        int ret = topster->add(&kv);
        if(group_limit != 0 && ret < 2) {
            groups_processed[distinct_id]++;
        }
        result_ids.push_back(seq_id);
    });

    id_buff.insert(id_buff.end(), result_ids.begin(), result_ids.end());

    if(id_buff.size() > 100000) {
        // prevents too many ORs during exhaustive searching
        gfx::timsort(id_buff.begin(), id_buff.end());
        id_buff.erase(std::unique( id_buff.begin(), id_buff.end() ), id_buff.end());

        uint32_t* new_all_result_ids = nullptr;
        all_result_ids_len = ArrayUtils::or_scalar(all_result_ids, all_result_ids_len, &id_buff[0],
                                                   id_buff.size(), &new_all_result_ids);
        delete[] all_result_ids;
        all_result_ids = new_all_result_ids;
        id_buff.clear();
    }

    if(!result_ids.empty()) {
        searched_queries.push_back(query_suggestion);
        for(const auto& qtoken: query_tokens) {
            qtoken_set.insert(qtoken.value, token_leaf(nullptr, qtoken.root_len, qtoken.num_typos, qtoken.is_prefix_searched));
        }
    }

    for(posting_list_t* plist: expanded_plists) {
        delete plist;
    }

    for(posting_list_t* plist: expanded_dropped_plists) {
        delete plist;
    }
}

void Index::compute_sort_scores(const std::vector<sort_by>& sort_fields, const int* sort_order,
                                std::array<spp::sparse_hash_map<uint32_t, int64_t>*, 3> field_values,
                                const std::vector<size_t>& geopoint_indices,
                                uint32_t seq_id, size_t filter_index, int64_t max_field_match_score,
                                int64_t* scores, int64_t& match_score_index) const {

    int64_t geopoint_distances[3];

    for(auto& i: geopoint_indices) {
        spp::sparse_hash_map<uint32_t, int64_t>* geopoints = field_values[i];
        int64_t dist = INT32_MAX;

        S2LatLng reference_lat_lng;
        GeoPoint::unpack_lat_lng(sort_fields[i].geopoint, reference_lat_lng);

        if(geopoints != nullptr) {
            auto it = geopoints->find(seq_id);

            if(it != geopoints->end()) {
                int64_t packed_latlng = it->second;
                S2LatLng s2_lat_lng;
                GeoPoint::unpack_lat_lng(packed_latlng, s2_lat_lng);
                dist = GeoPoint::distance(s2_lat_lng, reference_lat_lng);
            }
        } else {
            // indicates geo point array
            auto field_it = geo_array_index.at(sort_fields[i].name);
            auto it = field_it->find(seq_id);

            if(it != field_it->end()) {
                int64_t* latlngs = it->second;
                for(size_t li = 0; li < latlngs[0]; li++) {
                    S2LatLng s2_lat_lng;
                    int64_t packed_latlng = latlngs[li + 1];
                    GeoPoint::unpack_lat_lng(packed_latlng, s2_lat_lng);
                    int64_t this_dist = GeoPoint::distance(s2_lat_lng, reference_lat_lng);
                    if(this_dist < dist) {
                        dist = this_dist;
                    }
                }
            }
        }

        if(dist < sort_fields[i].exclude_radius) {
            dist = 0;
        }

        if(sort_fields[i].geo_precision > 0) {
            dist = dist + sort_fields[i].geo_precision - 1 -
                   (dist + sort_fields[i].geo_precision - 1) % sort_fields[i].geo_precision;
        }

        geopoint_distances[i] = dist;

        // Swap (id -> latlong) index to (id -> distance) index
        field_values[i] = &geo_sentinel_value;
    }

    const int64_t default_score = INT64_MIN;  // to handle field that doesn't exist in document (e.g. optional)

    // avoiding loop
    if (sort_fields.size() > 0) {
        if (field_values[0] == &text_match_sentinel_value) {
            scores[0] = int64_t(max_field_match_score);
            match_score_index = 0;
        } else if (field_values[0] == &seq_id_sentinel_value) {
            scores[0] = seq_id;
        } else if(field_values[0] == &geo_sentinel_value) {
            scores[0] = geopoint_distances[0];
        } else if(field_values[0] == &str_sentinel_value) {
            scores[0] = str_sort_index.at(sort_fields[0].name)->rank(seq_id);
            if(scores[0] == adi_tree_t::NOT_FOUND) {
                if(sort_fields[0].order == sort_field_const::asc &&
                   sort_fields[0].missing_values == sort_by::missing_values_t::first) {
                    scores[0] = -scores[0];
                }

                else if(sort_fields[0].order == sort_field_const::desc &&
                        sort_fields[0].missing_values == sort_by::missing_values_t::last) {
                    scores[0] = -scores[0];
                }
            }
        } else if(field_values[0] == &eval_sentinel_value) {
            // Returns iterator to the first element that is >= to value or last if no such element is found.
            bool found = false;
            if (filter_index == 0 || filter_index < sort_fields[0].eval.size) {
                size_t found_index = std::lower_bound(sort_fields[0].eval.ids + filter_index,
                                                      sort_fields[0].eval.ids + sort_fields[0].eval.size, seq_id) -
                                     sort_fields[0].eval.ids;

                if (found_index != sort_fields[0].eval.size && sort_fields[0].eval.ids[found_index] == seq_id) {
                    filter_index = found_index + 1;
                    found = true;
                }

                filter_index = found_index;
            }

            scores[0] = int64_t(found);
        } else {
            auto it = field_values[0]->find(seq_id);
            scores[0] = (it == field_values[0]->end()) ? default_score : it->second;

            if(scores[0] == INT64_MIN && sort_fields[0].missing_values == sort_by::missing_values_t::first) {
                // By default, missing numerical value are always going to be sorted to be at the end
                // because: -INT64_MIN == INT64_MIN. To account for missing values config, we will have to change
                // the default for missing value based on whether it's asc or desc sort.
                bool is_asc = (sort_order[0] == -1);
                scores[0] = is_asc ? (INT64_MIN + 1) : INT64_MAX;
            }
        }

        if (sort_order[0] == -1) {
            scores[0] = -scores[0];
        }
    }

    if(sort_fields.size() > 1) {
        if (field_values[1] == &text_match_sentinel_value) {
            scores[1] = int64_t(max_field_match_score);
            match_score_index = 1;
        } else if (field_values[1] == &seq_id_sentinel_value) {
            scores[1] = seq_id;
        } else if(field_values[1] == &geo_sentinel_value) {
            scores[1] = geopoint_distances[1];
        } else if(field_values[1] == &str_sentinel_value) {
            scores[1] = str_sort_index.at(sort_fields[1].name)->rank(seq_id);
            if(scores[1] == adi_tree_t::NOT_FOUND) {
                if(sort_fields[1].order == sort_field_const::asc &&
                   sort_fields[1].missing_values == sort_by::missing_values_t::first) {
                    scores[1] = -scores[1];
                }

                else if(sort_fields[1].order == sort_field_const::desc &&
                        sort_fields[1].missing_values == sort_by::missing_values_t::last) {
                    scores[1] = -scores[1];
                }
            }
        } else if(field_values[1] == &eval_sentinel_value) {
            // Returns iterator to the first element that is >= to value or last if no such element is found.
            bool found = false;
            if (filter_index == 0 || filter_index < sort_fields[1].eval.size) {
                size_t found_index = std::lower_bound(sort_fields[1].eval.ids + filter_index,
                                                      sort_fields[1].eval.ids + sort_fields[1].eval.size, seq_id) -
                                     sort_fields[1].eval.ids;

                if (found_index != sort_fields[1].eval.size && sort_fields[1].eval.ids[found_index] == seq_id) {
                    filter_index = found_index + 1;
                    found = true;
                }

                filter_index = found_index;
            }

            scores[1] = int64_t(found);
        } else {
            auto it = field_values[1]->find(seq_id);
            scores[1] = (it == field_values[1]->end()) ? default_score : it->second;
            if(scores[1] == INT64_MIN && sort_fields[1].missing_values == sort_by::missing_values_t::first) {
                bool is_asc = (sort_order[1] == -1);
                scores[1] = is_asc ? (INT64_MIN + 1) : INT64_MAX;
            }
        }

        if (sort_order[1] == -1) {
            scores[1] = -scores[1];
        }
    }

    if(sort_fields.size() > 2) {
        if (field_values[2] == &text_match_sentinel_value) {
            scores[2] = int64_t(max_field_match_score);
            match_score_index = 2;
        } else if (field_values[2] == &seq_id_sentinel_value) {
            scores[2] = seq_id;
        } else if(field_values[2] == &geo_sentinel_value) {
            scores[2] = geopoint_distances[2];
        } else if(field_values[2] == &str_sentinel_value) {
            scores[2] = str_sort_index.at(sort_fields[2].name)->rank(seq_id);
            if(scores[2] == adi_tree_t::NOT_FOUND) {
                if(sort_fields[2].order == sort_field_const::asc &&
                   sort_fields[2].missing_values == sort_by::missing_values_t::first) {
                    scores[2] = -scores[2];
                }

                else if(sort_fields[2].order == sort_field_const::desc &&
                        sort_fields[2].missing_values == sort_by::missing_values_t::last) {
                    scores[2] = -scores[2];
                }
            }
        } else if(field_values[2] == &eval_sentinel_value) {
            // Returns iterator to the first element that is >= to value or last if no such element is found.
            bool found = false;
            if (filter_index == 0 || filter_index < sort_fields[2].eval.size) {
                size_t found_index = std::lower_bound(sort_fields[2].eval.ids + filter_index,
                                                      sort_fields[2].eval.ids + sort_fields[2].eval.size, seq_id) -
                                     sort_fields[2].eval.ids;

                if (found_index != sort_fields[2].eval.size && sort_fields[2].eval.ids[found_index] == seq_id) {
                    filter_index = found_index + 1;
                    found = true;
                }

                filter_index = found_index;
            }

            scores[2] = int64_t(found);
        } else {
            auto it = field_values[2]->find(seq_id);
            scores[2] = (it == field_values[2]->end()) ? default_score : it->second;
            if(scores[2] == INT64_MIN && sort_fields[2].missing_values == sort_by::missing_values_t::first) {
                bool is_asc = (sort_order[2] == -1);
                scores[2] = is_asc ? (INT64_MIN + 1) : INT64_MAX;
            }
        }

        if (sort_order[2] == -1) {
            scores[2] = -scores[2];
        }
    }
}

void Index::do_phrase_search(const size_t num_search_fields, const std::vector<search_field_t>& search_fields,
                             std::vector<query_tokens_t>& field_query_tokens,
                             const std::vector<sort_by>& sort_fields,
                             std::vector<std::vector<art_leaf*>>& searched_queries, const size_t group_limit,
                             const std::vector<std::string>& group_by_fields,
                             Topster* actual_topster,
                             const int sort_order[3],
                             std::array<spp::sparse_hash_map<uint32_t, int64_t>*, 3> field_values,
                             const std::vector<size_t>& geopoint_indices,
                             const std::vector<uint32_t>& curated_ids_sorted,
                             uint32_t*& all_result_ids, size_t& all_result_ids_len,
                             spp::sparse_hash_map<uint64_t, uint32_t>& groups_processed,
                             const std::set<uint32_t>& curated_ids,
                             const uint32_t* excluded_result_ids, size_t excluded_result_ids_size,
                             const std::unordered_set<uint32_t>& excluded_group_ids,
                             Topster* curated_topster,
                             const std::map<size_t, std::map<size_t, uint32_t>>& included_ids_map,
                             bool is_wildcard_query,
                             uint32_t*& filter_ids, uint32_t& filter_ids_length) const {

    std::map<uint32_t, size_t> phrase_match_id_scores;

    uint32_t* phrase_match_ids = nullptr;
    size_t phrase_match_ids_size = 0;

    for(size_t i = 0; i < num_search_fields; i++) {
        const std::string& field_name = search_fields[i].name;
        const size_t field_weight = search_fields[i].weight;
        bool is_array = search_schema.at(field_name).is_array();

        uint32_t* field_phrase_match_ids = nullptr;
        size_t field_phrase_match_ids_size = 0;

        for(const auto& phrase: field_query_tokens[i].q_phrases) {
            std::vector<void*> posting_lists;

            for(const std::string& token: phrase) {
                art_leaf* leaf = (art_leaf *) art_search(search_index.at(field_name),
                                                         (const unsigned char *) token.c_str(),
                                                         token.size() + 1);
                if(leaf) {
                    posting_lists.push_back(leaf->values);
                }
            }

            if(posting_lists.size() != phrase.size()) {
                // unmatched length means no matches will be found for this phrase, so skip to next phrase
                continue;
            }

            std::vector<uint32_t> contains_ids;
            posting_t::intersect(posting_lists, contains_ids);

            uint32_t* this_phrase_ids = new uint32_t[contains_ids.size()];
            size_t this_phrase_ids_size = 0;
            posting_t::get_phrase_matches(posting_lists, is_array, &contains_ids[0], contains_ids.size(),
                                          this_phrase_ids, this_phrase_ids_size);

            if(this_phrase_ids_size == 0) {
                // no results found for this phrase, but other phrases can find results
                delete [] this_phrase_ids;
                continue;
            }

            // results of multiple phrases must be ANDed

            if(field_phrase_match_ids_size == 0) {
                field_phrase_match_ids_size = this_phrase_ids_size;
                field_phrase_match_ids = this_phrase_ids;
            } else {
                uint32_t* phrase_ids_merged = nullptr;
                field_phrase_match_ids_size = ArrayUtils::and_scalar(this_phrase_ids, this_phrase_ids_size, field_phrase_match_ids,
                                                                     field_phrase_match_ids_size, &phrase_ids_merged);
                delete [] field_phrase_match_ids;
                delete [] this_phrase_ids;
                field_phrase_match_ids = phrase_ids_merged;
            }
        }

        if(field_phrase_match_ids_size == 0) {
            continue;
        }

        // upto 10K phrase match IDs per field will be weighted so that phrase match against a higher weighted field
        // is returned earlier in the results
        const size_t weight_score_base = 100000;  // just to make score be a large number
        for(size_t pi = 0; pi < std::min<size_t>(10000, field_phrase_match_ids_size); pi++) {
            auto this_field_score = (weight_score_base + field_weight);
            auto existing_score = phrase_match_id_scores[field_phrase_match_ids[pi]];
            phrase_match_id_scores[field_phrase_match_ids[pi]] = std::max(this_field_score, existing_score);
        }

        // across fields, we have to OR phrase match ids
        if(phrase_match_ids_size == 0) {
            phrase_match_ids = field_phrase_match_ids;
            phrase_match_ids_size = field_phrase_match_ids_size;
        } else {
            uint32_t* phrase_ids_merged = nullptr;
            phrase_match_ids_size = ArrayUtils::or_scalar(phrase_match_ids, phrase_match_ids_size, field_phrase_match_ids,
                                                          field_phrase_match_ids_size, &phrase_ids_merged);

            delete [] phrase_match_ids;
            delete [] field_phrase_match_ids;
            phrase_match_ids = phrase_ids_merged;
        }
    }

    // AND phrase id matches with filter ids
    if(filter_ids_length == 0) {
        filter_ids = phrase_match_ids;
        filter_ids_length = phrase_match_ids_size;
    } else {
        uint32_t* filter_ids_merged = nullptr;
        filter_ids_length = ArrayUtils::and_scalar(filter_ids, filter_ids_length, phrase_match_ids,
                                                   phrase_match_ids_size, &filter_ids_merged);

        delete [] filter_ids;
        filter_ids = filter_ids_merged;

        delete [] phrase_match_ids;
    }

    if(filter_ids_length == 0) {
        delete [] filter_ids;
        filter_ids = nullptr;
    }

    curate_filtered_ids(curated_ids, excluded_result_ids,
                        excluded_result_ids_size, filter_ids, filter_ids_length, curated_ids_sorted);
    collate_included_ids({}, included_ids_map, curated_topster, searched_queries);

    size_t filter_index = 0;

    if(is_wildcard_query) {
        all_result_ids = new uint32_t[filter_ids_length];
        std::copy(filter_ids, filter_ids + filter_ids_length, all_result_ids);
        all_result_ids_len = filter_ids_length;
    } else {
        // this means that the there are non-phrase tokens in the query
        // so we cannot directly copy to the all_result_ids array
        return ;
    }

    // populate topster
    for(size_t i = 0; i < std::min<size_t>(10000, filter_ids_length); i++) {
        auto seq_id = filter_ids[i];

        int64_t match_score = phrase_match_id_scores[seq_id];
        int64_t scores[3] = {0};
        int64_t match_score_index = -1;

        compute_sort_scores(sort_fields, sort_order, field_values, geopoint_indices, seq_id, filter_index,
                            match_score, scores, match_score_index);

        uint64_t distinct_id = seq_id;
        if(group_limit != 0) {
            distinct_id = get_distinct_id(group_by_fields, seq_id);
            if(excluded_group_ids.count(distinct_id) != 0) {
                continue;
            }
        }

        KV kv(searched_queries.size(), seq_id, distinct_id, match_score_index, scores);
        int ret = actual_topster->add(&kv);
        if(group_limit != 0 && ret < 2) {
            groups_processed[distinct_id]++;
        }

        if(((i + 1) % (1 << 12)) == 0) {
            BREAK_CIRCUIT_BREAKER
        }
    }

    searched_queries.push_back({});
}

void Index::do_synonym_search(const std::vector<search_field_t>& the_fields,
                              const text_match_type_t match_type,
                              filter_node_t const* const& filter_tree_root,
                              const std::map<size_t, std::map<size_t, uint32_t>>& included_ids_map,
                              const std::vector<sort_by>& sort_fields_std, Topster* curated_topster,
                              const token_ordering& token_order,
                              const size_t typo_tokens_threshold, const size_t group_limit,
                              const std::vector<std::string>& group_by_fields, bool prioritize_exact_match,
                              const bool prioritize_token_position,
                              const bool exhaustive_search, const size_t concurrency,
                              const std::vector<bool>& prefixes,
                              size_t min_len_1typo,
                              size_t min_len_2typo, const size_t max_candidates, const std::set<uint32_t>& curated_ids,
                              const std::vector<uint32_t>& curated_ids_sorted, const uint32_t* exclude_token_ids,
                              size_t exclude_token_ids_size,
                              const std::unordered_set<uint32_t>& excluded_group_ids,
                              Topster* actual_topster,
                              std::vector<std::vector<token_t>>& q_pos_synonyms,
                              int syn_orig_num_tokens,
                              spp::sparse_hash_map<uint64_t, uint32_t>& groups_processed,
                              std::vector<std::vector<art_leaf*>>& searched_queries,
                              uint32_t*& all_result_ids, size_t& all_result_ids_len,
                              const uint32_t* filter_ids, const uint32_t filter_ids_length,
                              std::set<uint64>& query_hashes,
                              const int* sort_order,
                              std::array<spp::sparse_hash_map<uint32_t, int64_t>*, 3>& field_values,
                              const std::vector<size_t>& geopoint_indices,
                              tsl::htrie_map<char, token_leaf>& qtoken_set) const {

    for (const auto& syn_tokens : q_pos_synonyms) {
        query_hashes.clear();
        fuzzy_search_fields(the_fields, syn_tokens, {}, match_type, exclude_token_ids,
                            exclude_token_ids_size, filter_ids, filter_ids_length, curated_ids_sorted, excluded_group_ids,
                            sort_fields_std, {0}, searched_queries, qtoken_set, actual_topster, groups_processed,
                            all_result_ids, all_result_ids_len, group_limit, group_by_fields, prioritize_exact_match,
                            prioritize_token_position, query_hashes, token_order, prefixes, typo_tokens_threshold,
                            exhaustive_search, max_candidates, min_len_1typo,
                            min_len_2typo, syn_orig_num_tokens, sort_order, field_values, geopoint_indices);
    }

    collate_included_ids({}, included_ids_map, curated_topster, searched_queries);
}

void Index::do_infix_search(const size_t num_search_fields, const std::vector<search_field_t>& the_fields,
                            const std::vector<enable_t>& infixes,
                            const std::vector<sort_by>& sort_fields,
                            std::vector<std::vector<art_leaf*>>& searched_queries, const size_t group_limit,
                            const std::vector<std::string>& group_by_fields, const size_t max_extra_prefix,
                            const size_t max_extra_suffix,
                            const std::vector<token_t>& query_tokens, Topster* actual_topster,
                            const uint32_t *filter_ids, size_t filter_ids_length,
                            const int sort_order[3],
                            std::array<spp::sparse_hash_map<uint32_t, int64_t>*, 3> field_values,
                            const std::vector<size_t>& geopoint_indices,
                            const std::vector<uint32_t>& curated_ids_sorted,
                            const std::unordered_set<uint32_t>& excluded_group_ids,
                            uint32_t*& all_result_ids, size_t& all_result_ids_len,
                            spp::sparse_hash_map<uint64_t, uint32_t>& groups_processed) const {

    for(size_t field_id = 0; field_id < num_search_fields; field_id++) {
        auto& field_name = the_fields[field_id].name;
        enable_t field_infix = (the_fields[field_id].orig_index < infixes.size())
                               ? infixes[the_fields[field_id].orig_index] : infixes[0];

        if(field_infix == always || (field_infix == fallback && all_result_ids_len == 0)) {
            std::vector<uint32_t> infix_ids;
            search_infix(query_tokens[0].value, field_name, infix_ids, max_extra_prefix, max_extra_suffix);

            if(!infix_ids.empty()) {
                gfx::timsort(infix_ids.begin(), infix_ids.end());
                infix_ids.erase(std::unique( infix_ids.begin(), infix_ids.end() ), infix_ids.end());

                uint32_t *raw_infix_ids = nullptr;
                size_t raw_infix_ids_length = 0;

                if(curated_ids_sorted.size() != 0) {
                    raw_infix_ids_length = ArrayUtils::exclude_scalar(&infix_ids[0], infix_ids.size(), &curated_ids_sorted[0],
                                                                      curated_ids_sorted.size(), &raw_infix_ids);
                    infix_ids.clear();
                } else {
                    raw_infix_ids = &infix_ids[0];
                    raw_infix_ids_length = infix_ids.size();
                }

                if(filter_ids_length != 0) {
                    uint32_t *filtered_raw_infix_ids = nullptr;
                    raw_infix_ids_length = ArrayUtils::and_scalar(filter_ids, filter_ids_length, raw_infix_ids,
                                                                  raw_infix_ids_length, &filtered_raw_infix_ids);
                    if(raw_infix_ids != &infix_ids[0]) {
                        delete [] raw_infix_ids;
                    }

                    raw_infix_ids = filtered_raw_infix_ids;
                }

                bool field_is_array = search_schema.at(the_fields[field_id].name).is_array();
                size_t filter_index = 0;

                for(size_t i = 0; i < raw_infix_ids_length; i++) {
                    auto seq_id = raw_infix_ids[i];

                    int64_t match_score = 0;
                    score_results2(sort_fields, searched_queries.size(), field_id, field_is_array,
                                   0, match_score, seq_id, sort_order, false, false, false, 1, -1, {});

                    int64_t scores[3] = {0};
                    int64_t match_score_index = -1;

                    compute_sort_scores(sort_fields, sort_order, field_values, geopoint_indices, seq_id, filter_index,
                                        100, scores, match_score_index);

                    uint64_t distinct_id = seq_id;
                    if(group_limit != 0) {
                        distinct_id = get_distinct_id(group_by_fields, seq_id);
                        if(excluded_group_ids.count(distinct_id) != 0) {
                            continue;
                        }
                    }

                    KV kv(searched_queries.size(), seq_id, distinct_id, match_score_index, scores);
                    int ret = actual_topster->add(&kv);
                    if(group_limit != 0 && ret < 2) {
                        groups_processed[distinct_id]++;
                    }

                    if(((i + 1) % (1 << 12)) == 0) {
                        BREAK_CIRCUIT_BREAKER
                    }
                }

                uint32_t* new_all_result_ids = nullptr;
                all_result_ids_len = ArrayUtils::or_scalar(all_result_ids, all_result_ids_len, raw_infix_ids,
                                                           raw_infix_ids_length, &new_all_result_ids);
                delete[] all_result_ids;
                all_result_ids = new_all_result_ids;

                if(raw_infix_ids != &infix_ids[0]) {
                    delete [] raw_infix_ids;
                }

                searched_queries.push_back({});
            }
        }
    }
}

void Index::handle_exclusion(const size_t num_search_fields, std::vector<query_tokens_t>& field_query_tokens,
                             const std::vector<search_field_t>& search_fields, uint32_t*& exclude_token_ids,
                             size_t& exclude_token_ids_size) const {
    for(size_t i = 0; i < num_search_fields; i++) {
        const std::string & field_name = search_fields[i].name;
        bool is_array = search_schema.at(field_name).is_array();

        for(const auto& q_exclude_phrase: field_query_tokens[i].q_exclude_tokens) {
            // if phrase has multiple words, then we have to do exclusion of phrase match results
            std::vector<void*> posting_lists;
            for(const std::string& exclude_token: q_exclude_phrase) {
                art_leaf* leaf = (art_leaf *) art_search(search_index.at(field_name),
                                                         (const unsigned char *) exclude_token.c_str(),
                                                         exclude_token.size() + 1);
                if(leaf) {
                    posting_lists.push_back(leaf->values);
                }
            }

            if(posting_lists.size() != q_exclude_phrase.size()) {
                continue;
            }

            std::vector<uint32_t> contains_ids;
            posting_t::intersect(posting_lists, contains_ids);

            if(posting_lists.size() == 1) {
                uint32_t *exclude_token_ids_merged = nullptr;
                exclude_token_ids_size = ArrayUtils::or_scalar(exclude_token_ids, exclude_token_ids_size,
                                                               &contains_ids[0], contains_ids.size(),
                                                               &exclude_token_ids_merged);
                delete [] exclude_token_ids;
                exclude_token_ids = exclude_token_ids_merged;
            } else {
                uint32_t* phrase_ids = new uint32_t[contains_ids.size()];
                size_t phrase_ids_size = 0;

                posting_t::get_phrase_matches(posting_lists, is_array, &contains_ids[0], contains_ids.size(),
                                              phrase_ids, phrase_ids_size);

                uint32_t *exclude_token_ids_merged = nullptr;
                exclude_token_ids_size = ArrayUtils::or_scalar(exclude_token_ids, exclude_token_ids_size,
                                                               phrase_ids, phrase_ids_size,
                                                               &exclude_token_ids_merged);
                delete [] phrase_ids;
                delete [] exclude_token_ids;
                exclude_token_ids = exclude_token_ids_merged;
            }
        }
    }
}

void Index::compute_facet_infos(const std::vector<facet>& facets, facet_query_t& facet_query,
                                const size_t facet_query_num_typos,
                                const uint32_t* all_result_ids, const size_t& all_result_ids_len,
                                const std::vector<std::string>& group_by_fields,
                                const size_t max_candidates,
                                std::vector<facet_info_t>& facet_infos) const {

    if(all_result_ids_len == 0) {
        return;
    }

    for(size_t findex=0; findex < facets.size(); findex++) {
        const auto& a_facet = facets[findex];

        const auto field_facet_mapping_it = facet_index_v3.find(a_facet.field_name);
        const auto field_single_val_facet_mapping_it = single_val_facet_index_v3.find(a_facet.field_name);
        
        if((field_facet_mapping_it == facet_index_v3.end()) 
            && (field_single_val_facet_mapping_it == single_val_facet_index_v3.end())) {
            continue;
        }

        facet_infos[findex].use_facet_query = false;

        const field &facet_field = search_schema.at(a_facet.field_name);
        facet_infos[findex].facet_field = facet_field;

        facet_infos[findex].should_compute_stats = (facet_field.type != field_types::STRING &&
                                                    facet_field.type != field_types::BOOL &&
                                                    facet_field.type != field_types::STRING_ARRAY &&
                                                    facet_field.type != field_types::BOOL_ARRAY &&
                                                    facet_field.type != field_types::INT64 &&
                                                    facet_field.type != field_types::INT64_ARRAY);

        if(a_facet.field_name == facet_query.field_name && !facet_query.query.empty()) {
            facet_infos[findex].use_facet_query = true;

            if (facet_field.is_bool()) {
                if (facet_query.query == "true") {
                    facet_query.query = "1";
                } else if (facet_query.query == "false") {
                    facet_query.query = "0";
                }
            }

            //LOG(INFO) << "facet_query.query: " << facet_query.query;

            std::vector<std::string> query_tokens;
            Tokenizer(facet_query.query, true, !facet_field.is_string(),
                      facet_field.locale, symbols_to_index, token_separators).tokenize(query_tokens);

            std::vector<token_t> qtokens;

            for (size_t qtoken_index = 0; qtoken_index < query_tokens.size(); qtoken_index++) {
                bool is_prefix = (qtoken_index == query_tokens.size()-1);
                qtokens.emplace_back(qtoken_index, query_tokens[qtoken_index], is_prefix,
                                     query_tokens[qtoken_index].size(), 0);
            }

            std::vector<std::vector<art_leaf*>> searched_queries;
            Topster* topster = nullptr;
            spp::sparse_hash_map<uint64_t, uint32_t> groups_processed;
            uint32_t* field_result_ids = nullptr;
            size_t field_result_ids_len = 0;
            size_t field_num_results = 0;
            std::set<uint64> query_hashes;
            size_t num_toks_dropped = 0;
            std::vector<sort_by> sort_fields;

            search_field(0, qtokens, nullptr, 0, num_toks_dropped,
                         facet_field, facet_field.faceted_name(),
                         all_result_ids, all_result_ids_len, {}, sort_fields, -1, facet_query_num_typos, searched_queries, topster,
                         groups_processed, &field_result_ids, field_result_ids_len, field_num_results, 0, group_by_fields,
                         false, 4, query_hashes, MAX_SCORE, true, 0, 1, false, -1, 3, 1000, max_candidates);

            //LOG(INFO) << "searched_queries.size: " << searched_queries.size();

            // NOTE: `field_result_ids` will consists of IDs across ALL queries in searched_queries

            for(size_t si = 0; si < searched_queries.size(); si++) {
                const auto& searched_query = searched_queries[si];
                std::vector<std::string> searched_tokens;

                std::vector<void*> posting_lists;
                for(auto leaf: searched_query) {
                    posting_lists.push_back(leaf->values);
                    std::string tok(reinterpret_cast<char*>(leaf->key), leaf->key_len - 1);
                    searched_tokens.push_back(tok);
                    //LOG(INFO) << "tok: " << tok;
                }

                //LOG(INFO) << "si: " << si << ", field_result_ids_len: " << field_result_ids_len;

                for(size_t i = 0; i < field_result_ids_len; i++) {
                    uint32_t seq_id = field_result_ids[i];

                    
                        

                    bool id_matched = true;

                    for(auto pl: posting_lists) {
                        if(!posting_t::contains(pl, seq_id)) {
                            // need to ensure that document ID actually contains searched_query tokens
                            // since `field_result_ids` contains documents matched across all queries
                            id_matched = false;
                            break;
                        }
                    }

                    if(!id_matched) {
                        continue;
                    }
                    //LOG(INFO) << "seq_id matched : " << seq_id;

                    if(facet_field.is_array()) {
                        const auto doc_fvalues_it = field_facet_mapping_it->second[seq_id % ARRAY_FACET_DIM]->find(seq_id);
                        if(doc_fvalues_it == field_facet_mapping_it->second[seq_id % ARRAY_FACET_DIM]->end()) {
                            continue;
                        }

                        std::vector<size_t> array_indices;
                        posting_t::get_matching_array_indices(posting_lists, seq_id, array_indices);

                        for(size_t array_index: array_indices) {
                            if(array_index < doc_fvalues_it->second.length) {
                                uint32_t hash = doc_fvalues_it->second.hashes[array_index];

                                /*LOG(INFO) << "seq_id: " << seq_id << ", hash: " << hash << ", array index: "
                                          << array_index;*/

                                if(facet_infos[findex].hashes.count(hash) == 0) {
                                    //LOG(INFO) << "adding searched_tokens for hash " << hash;
                                    facet_infos[findex].hashes.emplace(hash, searched_tokens);
                                }
                            }
                        }
                    } else {
                        const auto doc_single_fvalues_it = field_single_val_facet_mapping_it->second[seq_id % ARRAY_FACET_DIM]->find(seq_id);
                        if(doc_single_fvalues_it == field_single_val_facet_mapping_it->second[seq_id % ARRAY_FACET_DIM]->end()) {
                            continue;
                        }
                        
                        uint32_t hash = doc_single_fvalues_it->second;
                        if(facet_infos[findex].hashes.count(hash) == 0) {
                            //LOG(INFO) << "adding searched_tokens for hash " << hash;
                            facet_infos[findex].hashes.emplace(hash, searched_tokens);
                        }
                    }
                }
            }
            
            delete [] field_result_ids;
        }
    }
}

void Index::curate_filtered_ids(const std::set<uint32_t>& curated_ids,
                                const uint32_t* exclude_token_ids, size_t exclude_token_ids_size,
                                uint32_t*& filter_ids, uint32_t& filter_ids_length,
                                const std::vector<uint32_t>& curated_ids_sorted) const {
    if(!curated_ids.empty()) {
        uint32_t *excluded_result_ids = nullptr;
        filter_ids_length = ArrayUtils::exclude_scalar(filter_ids, filter_ids_length, &curated_ids_sorted[0],
                                                       curated_ids_sorted.size(), &excluded_result_ids);
        delete [] filter_ids;
        filter_ids = excluded_result_ids;
    }

    // Exclude document IDs associated with excluded tokens from the result set
    if(exclude_token_ids_size != 0) {
        uint32_t *excluded_result_ids = nullptr;
        filter_ids_length = ArrayUtils::exclude_scalar(filter_ids, filter_ids_length, exclude_token_ids,
                                                       exclude_token_ids_size, &excluded_result_ids);
        delete[] filter_ids;
        filter_ids = excluded_result_ids;
    }
}

void Index::search_wildcard(filter_node_t const* const& filter_tree_root,
                            const std::map<size_t, std::map<size_t, uint32_t>>& included_ids_map,
                            const std::vector<sort_by>& sort_fields, Topster* topster, Topster* curated_topster,
                            spp::sparse_hash_map<uint64_t, uint32_t>& groups_processed,
                            std::vector<std::vector<art_leaf*>>& searched_queries, const size_t group_limit,
                            const std::vector<std::string>& group_by_fields, const std::set<uint32_t>& curated_ids,
                            const std::vector<uint32_t>& curated_ids_sorted, const uint32_t* exclude_token_ids,
                            size_t exclude_token_ids_size, const std::unordered_set<uint32_t>& excluded_group_ids,
                            uint32_t*& all_result_ids, size_t& all_result_ids_len, const uint32_t* filter_ids,
                            uint32_t filter_ids_length, const size_t concurrency,
                            const int* sort_order,
                            std::array<spp::sparse_hash_map<uint32_t, int64_t>*, 3>& field_values,
                            const std::vector<size_t>& geopoint_indices) const {

    const bool check_for_circuit_break = (filter_ids_length > 1000000);

    //auto beginF = std::chrono::high_resolution_clock::now();

    const size_t num_threads = std::min<size_t>(concurrency, filter_ids_length);
    const size_t window_size = (num_threads == 0) ? 0 :
                               (filter_ids_length + num_threads - 1) / num_threads;  // rounds up

    spp::sparse_hash_map<uint64_t, uint64_t> tgroups_processed[num_threads];
    Topster* topsters[num_threads];
    std::vector<posting_list_t::iterator_t> plists;

    size_t num_processed = 0;
    std::mutex m_process;
    std::condition_variable cv_process;

    size_t num_queued = 0;
    size_t filter_index = 0;

    const auto parent_search_begin = search_begin_us;
    const auto parent_search_stop_ms = search_stop_us;
    auto parent_search_cutoff = search_cutoff;

    for(size_t thread_id = 0; thread_id < num_threads && filter_index < filter_ids_length; thread_id++) {
        size_t batch_res_len = window_size;

        if(filter_index + window_size > filter_ids_length) {
            batch_res_len = filter_ids_length - filter_index;
        }

        const uint32_t* batch_result_ids = filter_ids + filter_index;
        num_queued++;

        searched_queries.push_back({});

        topsters[thread_id] = new Topster(topster->MAX_SIZE, topster->distinct);

        thread_pool->enqueue([this, &parent_search_begin, &parent_search_stop_ms, &parent_search_cutoff,
                                     thread_id, &sort_fields, &searched_queries,
                                     &group_limit, &group_by_fields, &topsters, &tgroups_processed, &excluded_group_ids,
                                     &sort_order, field_values, &geopoint_indices, &plists,
                                     check_for_circuit_break,
                                     batch_result_ids, batch_res_len,
                                     &num_processed, &m_process, &cv_process]() {

            search_begin_us = parent_search_begin;
            search_stop_us = parent_search_stop_ms;
            search_cutoff = parent_search_cutoff;

            size_t filter_index = 0;

            for(size_t i = 0; i < batch_res_len; i++) {
                const uint32_t seq_id = batch_result_ids[i];
                int64_t match_score = 0;

                score_results2(sort_fields, (uint16_t) searched_queries.size(), 0, false, 0,
                               match_score, seq_id, sort_order, false, false, false, 1, -1, plists);

                int64_t scores[3] = {0};
                int64_t match_score_index = -1;

                compute_sort_scores(sort_fields, sort_order, field_values, geopoint_indices, seq_id, filter_index,
                                    100, scores, match_score_index);

                uint64_t distinct_id = seq_id;
                if(group_limit != 0) {
                    distinct_id = get_distinct_id(group_by_fields, seq_id);
                    if(excluded_group_ids.count(distinct_id) != 0) {
                        continue;
                    }
                }

                KV kv(searched_queries.size(), seq_id, distinct_id, match_score_index, scores);
                int ret = topsters[thread_id]->add(&kv);

                if(group_limit != 0 && ret < 2) {
                    tgroups_processed[thread_id][distinct_id]++;
                }

                if(check_for_circuit_break && ((i + 1) % (1 << 15)) == 0) {
                    // check only once every 2^15 docs to reduce overhead
                    BREAK_CIRCUIT_BREAKER
                }
            }

            std::unique_lock<std::mutex> lock(m_process);
            num_processed++;
            parent_search_cutoff = parent_search_cutoff || search_cutoff;
            cv_process.notify_one();
        });

        filter_index += batch_res_len;
    }

    std::unique_lock<std::mutex> lock_process(m_process);
    cv_process.wait(lock_process, [&](){ return num_processed == num_queued; });

    search_cutoff = parent_search_cutoff;

    for(size_t thread_id = 0; thread_id < num_processed; thread_id++) {
        //groups_processed.insert(tgroups_processed[thread_id].begin(), tgroups_processed[thread_id].end());
        for(const auto& it : tgroups_processed[thread_id]) {
            groups_processed[it.first]+= it.second;
        } 
        aggregate_topster(topster, topsters[thread_id]);
        delete topsters[thread_id];
    }

    /*long long int timeMillisF = std::chrono::duration_cast<std::chrono::milliseconds>(
            std::chrono::high_resolution_clock::now() - beginF).count();
    LOG(INFO) << "Time for raw scoring: " << timeMillisF;*/

    uint32_t* new_all_result_ids = nullptr;
    all_result_ids_len = ArrayUtils::or_scalar(all_result_ids, all_result_ids_len, filter_ids,
                                               filter_ids_length, &new_all_result_ids);
    delete [] all_result_ids;
    all_result_ids = new_all_result_ids;
}

void Index::populate_sort_mapping(int* sort_order, std::vector<size_t>& geopoint_indices,
                                  std::vector<sort_by>& sort_fields_std,
                                  std::array<spp::sparse_hash_map<uint32_t, int64_t>*, 3>& field_values) const {
    for (size_t i = 0; i < sort_fields_std.size(); i++) {
        sort_order[i] = 1;
        if (sort_fields_std[i].order == sort_field_const::asc) {
            sort_order[i] = -1;
        }

        if (sort_fields_std[i].name == sort_field_const::text_match) {
            field_values[i] = &text_match_sentinel_value;
        } else if (sort_fields_std[i].name == sort_field_const::seq_id || 
            sort_fields_std[i].name == sort_field_const::group_found) {
            field_values[i] = &seq_id_sentinel_value;
        } else if (sort_fields_std[i].name == sort_field_const::eval) {
            field_values[i] = &eval_sentinel_value;
            filter_result_t result;
            recursive_filter(sort_fields_std[i].eval.filter_tree_root, result);
            sort_fields_std[i].eval.ids = result.docs;
            sort_fields_std[i].eval.size = result.count;
            result.docs = nullptr;
        } else if (search_schema.count(sort_fields_std[i].name) != 0 && search_schema.at(sort_fields_std[i].name).sort) {
            if (search_schema.at(sort_fields_std[i].name).type == field_types::GEOPOINT_ARRAY) {
                geopoint_indices.push_back(i);
                field_values[i] = nullptr; // GEOPOINT_ARRAY uses a multi-valued index
            } else if(search_schema.at(sort_fields_std[i].name).type == field_types::STRING) {
                field_values[i] = &str_sentinel_value;
            } else {
                field_values[i] = sort_index.at(sort_fields_std[i].name);

                if (search_schema.at(sort_fields_std[i].name).is_geopoint()) {
                    geopoint_indices.push_back(i);
                }
            }
        }
    }
}

void Index::search_field(const uint8_t & field_id,
                         const std::vector<token_t>& query_tokens,
                         const uint32_t* exclude_token_ids,
                         size_t exclude_token_ids_size,
                         size_t& num_tokens_dropped,
                         const field& the_field, const std::string& field_name, // to handle faceted index
                         const uint32_t *filter_ids, size_t filter_ids_length,
                         const std::vector<uint32_t>& curated_ids,
                         std::vector<sort_by> & sort_fields,
                         const int last_typo,
                         const int max_typos,
                         std::vector<std::vector<art_leaf*>> & searched_queries,
                         Topster* topster, spp::sparse_hash_map<uint64_t, uint32_t>& groups_processed,
                         uint32_t** all_result_ids, size_t & all_result_ids_len, size_t& field_num_results,
                         const size_t group_limit, const std::vector<std::string>& group_by_fields,
                         bool prioritize_exact_match,
                         const size_t concurrency,
                         std::set<uint64>& query_hashes,
                         const token_ordering token_order, const bool prefix,
                         const size_t drop_tokens_threshold,
                         const size_t typo_tokens_threshold,
                         const bool exhaustive_search,
                         int syn_orig_num_tokens,
                         size_t min_len_1typo,
                         size_t min_len_2typo,
                         const size_t max_candidates) const {

    // NOTE: `query_tokens` preserve original tokens, while `search_tokens` could be a result of dropped tokens

    size_t max_cost = (max_typos < 0 || max_typos > 2) ? 2 : max_typos;

    if(the_field.locale != "" && the_field.locale != "en" && !Tokenizer::is_cyrillic(the_field.locale)) {
        // disable fuzzy trie traversal for certain non-english locales
        max_cost = 0;
    }

    // To prevent us from doing ART search repeatedly as we iterate through possible corrections
    spp::sparse_hash_map<std::string, std::vector<art_leaf*>> token_cost_cache;

    std::vector<std::vector<int>> token_to_costs;

    for(size_t stoken_index=0; stoken_index < query_tokens.size(); stoken_index++) {
        const std::string& token = query_tokens[stoken_index].value;

        std::vector<int> all_costs;
        // This ensures that we don't end up doing a cost of 1 for a single char etc.
        int bounded_cost = get_bounded_typo_cost(max_cost, token.length(), min_len_1typo, min_len_2typo);

        for(int cost = 0; cost <= bounded_cost; cost++) {
            all_costs.push_back(cost);
        }

        token_to_costs.push_back(all_costs);
    }

    // stores candidates for each token, i.e. i-th index would have all possible tokens with a cost of "c"
    std::vector<token_candidates> token_candidates_vec;

    std::set<std::string> unique_tokens;

    auto product = []( long long a, std::vector<int>& b ) { return a*b.size(); };
    long long n = 0;
    long long int N = std::accumulate(token_to_costs.begin(), token_to_costs.end(), 1LL, product);

    const size_t combination_limit = exhaustive_search ? Index::COMBINATION_MAX_LIMIT : Index::COMBINATION_MIN_LIMIT;

    while(n < N && n < combination_limit) {
        RETURN_CIRCUIT_BREAKER

        // Outerloop generates combinations of [cost to max_cost] for each token
        // For e.g. for a 3-token query: [0, 0, 0], [0, 0, 1], [0, 1, 1] etc.
        std::vector<uint32_t> costs(token_to_costs.size());
        ldiv_t q { n, 0 };
        bool valid_combo = false;

        for(long long i = (token_to_costs.size() - 1); 0 <= i ; --i ) {
            q = ldiv(q.quot, token_to_costs[i].size());
            costs[i] = token_to_costs[i][q.rem];
            if(costs[i] == uint32_t(last_typo+1)) {
                // to support progressive typo searching, there must be atleast one typo that's greater than last_typo
                valid_combo = true;
            }
        }

        if(last_typo != -1 && !valid_combo) {
            n++;
            continue;
        }

        unique_tokens.clear();
        token_candidates_vec.clear();
        size_t token_index = 0;

        while(token_index < query_tokens.size()) {
            // For each token, look up the generated cost for this iteration and search using that cost
            const std::string& token = query_tokens[token_index].value;
            const std::string token_cost_hash = token + std::to_string(costs[token_index]);

            std::vector<art_leaf*> leaves;
            const bool prefix_search = prefix && query_tokens[token_index].is_prefix_searched;

            /*LOG(INFO) << "Searching for field: " << the_field.name << ", token:"
                      << token << " - cost: " << costs[token_index] << ", prefix_search: " << prefix_search;*/

            if(token_cost_cache.count(token_cost_hash) != 0) {
                leaves = token_cost_cache[token_cost_hash];
            } else {
                const size_t token_len = prefix_search ? (int) token.length() : (int) token.length() + 1;

                //auto begin = std::chrono::high_resolution_clock::now();

                // need less candidates for filtered searches since we already only pick tokens with results
                art_fuzzy_search(search_index.at(field_name), (const unsigned char *) token.c_str(), token_len,
                                 costs[token_index], costs[token_index], max_candidates, token_order, prefix_search,
                                 false, "", filter_ids, filter_ids_length, leaves, unique_tokens);

                /*auto timeMillis = std::chrono::duration_cast<std::chrono::milliseconds>(
                                std::chrono::high_resolution_clock::now() - begin).count();
                LOG(INFO) << "Time taken for fuzzy search: " << timeMillis << "ms";*/

                if(!leaves.empty()) {
                    token_cost_cache.emplace(token_cost_hash, leaves);
                    for(auto leaf: leaves) {
                        std::string tok(reinterpret_cast<char*>(leaf->key), leaf->key_len - 1);
                        unique_tokens.emplace(tok);
                    }
                }
            }

            if(!leaves.empty()) {
                //log_leaves(costs[token_index], token, leaves);
                token_candidates_vec.push_back(
                        token_candidates{query_tokens[token_index], costs[token_index], prefix_search, leaves});
            }

            token_index++;
        }

        if(token_candidates_vec.size() == query_tokens.size()) {
            std::vector<uint32_t> id_buff;

            // If all tokens are, go ahead and search for candidates
            search_candidates(field_id, the_field.is_array(), filter_ids, filter_ids_length,
                              exclude_token_ids, exclude_token_ids_size,
                              curated_ids, sort_fields, token_candidates_vec, searched_queries, topster,
                              groups_processed, all_result_ids, all_result_ids_len, field_num_results,
                              typo_tokens_threshold, group_limit, group_by_fields, query_tokens,
                              prioritize_exact_match, exhaustive_search, syn_orig_num_tokens,
                              concurrency, query_hashes, id_buff);

            if(id_buff.size() > 1) {
                std::sort(id_buff.begin(), id_buff.end());
                id_buff.erase(std::unique( id_buff.begin(), id_buff.end() ), id_buff.end());
            }

            uint32_t* new_all_result_ids = nullptr;
            all_result_ids_len = ArrayUtils::or_scalar(*all_result_ids, all_result_ids_len, &id_buff[0],
                                                       id_buff.size(), &new_all_result_ids);
            delete[] *all_result_ids;
            *all_result_ids = new_all_result_ids;
        }

        if(!exhaustive_search && field_num_results >= typo_tokens_threshold) {
            // if typo threshold is breached, we are done
            return ;
        }

        n++;
    }
}

int Index::get_bounded_typo_cost(const size_t max_cost, const size_t token_len,
                                 const size_t min_len_1typo, const size_t min_len_2typo) {
    if(token_len < min_len_1typo) {
        // typo correction is disabled for small tokens
        return 0;
    }

    if(token_len < min_len_2typo) {
        // 2-typos are enabled only at token length of 7 chars
        return std::min<int>(max_cost, 1);
    }

    return std::min<int>(max_cost, 2);
}

void Index::log_leaves(const int cost, const std::string &token, const std::vector<art_leaf *> &leaves) const {
    LOG(INFO) << "Index: " << name << ", token: " << token << ", cost: " << cost;

    for(size_t i=0; i < leaves.size(); i++) {
        std::string key((char*)leaves[i]->key, leaves[i]->key_len);
        LOG(INFO) << key << " - " << posting_t::num_ids(leaves[i]->values);
        LOG(INFO) << "frequency: " << posting_t::num_ids(leaves[i]->values) << ", max_score: " << leaves[i]->max_score;
        /*for(auto j=0; j<leaves[i]->values->ids.getLength(); j++) {
            LOG(INFO) << "id: " << leaves[i]->values->ids.at(j);
        }*/
    }
}

int64_t Index::score_results2(const std::vector<sort_by> & sort_fields, const uint16_t & query_index,
                              const size_t field_id,
                              const bool field_is_array,
                              const uint32_t total_cost,
                              int64_t& match_score,
                              const uint32_t seq_id, const int sort_order[3],
                              const bool prioritize_exact_match,
                              const bool single_exact_query_token,
                              const bool prioritize_token_position,
                              size_t num_query_tokens,
                              int syn_orig_num_tokens,
                              const std::vector<posting_list_t::iterator_t>& posting_lists) const {

    //auto begin = std::chrono::high_resolution_clock::now();
    //const std::string first_token((const char*)query_suggestion[0]->key, query_suggestion[0]->key_len-1);

    if (posting_lists.size() <= 1) {
        const uint8_t is_verbatim_match = uint8_t(
                prioritize_exact_match && single_exact_query_token &&
                posting_list_t::is_single_token_verbatim_match(posting_lists[0], field_is_array)
        );
        size_t words_present = (num_query_tokens == 1 && syn_orig_num_tokens != -1) ? syn_orig_num_tokens : 1;
        size_t distance = (num_query_tokens == 1 && syn_orig_num_tokens != -1) ? syn_orig_num_tokens-1 : 0;
        size_t max_offset = prioritize_token_position ? posting_list_t::get_last_offset(posting_lists[0],
                                                                                        field_is_array) : 255;
        Match single_token_match = Match(words_present, distance, max_offset, is_verbatim_match);
        match_score = single_token_match.get_match_score(total_cost, words_present);

        /*auto this_words_present = ((match_score >> 32) & 0xFF);
        auto unique_words = ((match_score >> 40) & 0xFF);
        auto typo_score = ((match_score >> 24) & 0xFF);
        auto proximity = ((match_score >> 16) & 0xFF);
        auto verbatim = ((match_score >> 8) & 0xFF);
        auto offset_score = ((match_score >> 0) & 0xFF);
        LOG(INFO) << "seq_id: " << seq_id
                  << ", words_present: " << this_words_present
                  << ", unique_words: " << unique_words
                  << ", typo_score: " << typo_score
                  << ", proximity: " << proximity
                  << ", verbatim: " << verbatim
                  << ", offset_score: " << offset_score
                  << ", match_score: " << match_score;*/

    } else {
        std::map<size_t, std::vector<token_positions_t>> array_token_positions;
        posting_list_t::get_offsets(posting_lists, array_token_positions);

        for (const auto& kv: array_token_positions) {
            const std::vector<token_positions_t>& token_positions = kv.second;
            if (token_positions.empty()) {
                continue;
            }

            const Match &match = Match(seq_id, token_positions, false, prioritize_exact_match);
            uint64_t this_match_score = match.get_match_score(total_cost, posting_lists.size());

            // Within a field, only a subset of query tokens can match (unique_words), but even a smaller set
            // might be available within the window used for proximity calculation (this_words_present)

            auto this_words_present = ((this_match_score >> 32) & 0xFF);
            auto unique_words = field_is_array ? this_words_present : ((this_match_score >> 40) & 0xFF);
            auto typo_score = ((this_match_score >> 24) & 0xFF);
            auto proximity = ((this_match_score >> 16) & 0xFF);
            auto verbatim = ((this_match_score >> 8) & 0xFF);
            auto offset_score = prioritize_token_position ? ((this_match_score >> 0) & 0xFF) : 0;

            if(syn_orig_num_tokens != -1 && num_query_tokens == posting_lists.size()) {
                unique_words = syn_orig_num_tokens;
                this_words_present = syn_orig_num_tokens;
                proximity = 100 - (syn_orig_num_tokens - 1);
            }

            uint64_t mod_match_score = (
                    (int64_t(this_words_present) << 40) |
                    (int64_t(unique_words) << 32) |
                    (int64_t(typo_score) << 24) |
                    (int64_t(proximity) << 16) |
                    (int64_t(verbatim) << 8) |
                    (int64_t(offset_score) << 0)
            );

            if(mod_match_score > match_score) {
                match_score = mod_match_score;
            }

            /*std::ostringstream os;
            os << "seq_id: " << seq_id << ", field_id: " << field_id
               << ", this_words_present: " << this_words_present
               << ", unique_words: " << unique_words
               << ", typo_score: " << typo_score
               << ", proximity: " << proximity
               << ", verbatim: " << verbatim
               << ", offset_score: " << offset_score
               << ", mod_match_score: " << mod_match_score
               << ", token_positions: " << token_positions.size()
               << ", num_query_tokens: " << num_query_tokens
               << ", posting_lists.size: " << posting_lists.size()
               << ", array_index: " << kv.first
               << std::endl;
            LOG(INFO) << os.str();*/
        }
    }

    //long long int timeNanos = std::chrono::duration_cast<std::chrono::milliseconds>(std::chrono::high_resolution_clock::now() - begin).count();
    //LOG(INFO) << "Time taken for results iteration: " << timeNanos << "ms";

    return 0;
}

void Index::score_results(const std::vector<sort_by> & sort_fields, const uint16_t & query_index,
                          const uint8_t & field_id, const bool field_is_array, const uint32_t total_cost,
                          Topster* topster,
                          const std::vector<art_leaf *> &query_suggestion,
                          spp::sparse_hash_map<uint64_t, uint32_t>& groups_processed,
                          const uint32_t seq_id, const int sort_order[3],
                          std::array<spp::sparse_hash_map<uint32_t, int64_t>*, 3> field_values,
                          const std::vector<size_t>& geopoint_indices,
                          const size_t group_limit, const std::vector<std::string>& group_by_fields,
                          const uint32_t token_bits,
                          const bool prioritize_exact_match,
                          const bool single_exact_query_token,
                          int syn_orig_num_tokens,
                          const std::vector<posting_list_t::iterator_t>& posting_lists) const {

    int64_t geopoint_distances[3];

    for(auto& i: geopoint_indices) {
        spp::sparse_hash_map<uint32_t, int64_t>* geopoints = field_values[i];
        int64_t dist = INT32_MAX;

        S2LatLng reference_lat_lng;
        GeoPoint::unpack_lat_lng(sort_fields[i].geopoint, reference_lat_lng);

        if(geopoints != nullptr) {
            auto it = geopoints->find(seq_id);

            if(it != geopoints->end()) {
                int64_t packed_latlng = it->second;
                S2LatLng s2_lat_lng;
                GeoPoint::unpack_lat_lng(packed_latlng, s2_lat_lng);
                dist = GeoPoint::distance(s2_lat_lng, reference_lat_lng);
            }
        } else {
            // indicates geo point array
            auto field_it = geo_array_index.at(sort_fields[i].name);
            auto it = field_it->find(seq_id);

            if(it != field_it->end()) {
                int64_t* latlngs = it->second;
                for(size_t li = 0; li < latlngs[0]; li++) {
                    S2LatLng s2_lat_lng;
                    int64_t packed_latlng = latlngs[li + 1];
                    GeoPoint::unpack_lat_lng(packed_latlng, s2_lat_lng);
                    int64_t this_dist = GeoPoint::distance(s2_lat_lng, reference_lat_lng);
                    if(this_dist < dist) {
                        dist = this_dist;
                    }
                }
            }
        }

        if(dist < sort_fields[i].exclude_radius) {
            dist = 0;
        }

        if(sort_fields[i].geo_precision > 0) {
            dist = dist + sort_fields[i].geo_precision - 1 -
                   (dist + sort_fields[i].geo_precision - 1) % sort_fields[i].geo_precision;
        }

        geopoint_distances[i] = dist;

        // Swap (id -> latlong) index to (id -> distance) index
        field_values[i] = &geo_sentinel_value;
    }

    //auto begin = std::chrono::high_resolution_clock::now();
    //const std::string first_token((const char*)query_suggestion[0]->key, query_suggestion[0]->key_len-1);

    uint64_t match_score = 0;

    if (posting_lists.size() <= 1) {
        const uint8_t is_verbatim_match = uint8_t(
                prioritize_exact_match && single_exact_query_token &&
                posting_list_t::is_single_token_verbatim_match(posting_lists[0], field_is_array)
        );
        size_t words_present = (syn_orig_num_tokens == -1) ? 1 : syn_orig_num_tokens;
        size_t distance = (syn_orig_num_tokens == -1) ? 0 : syn_orig_num_tokens-1;
        Match single_token_match = Match(words_present, distance, is_verbatim_match);
        match_score = single_token_match.get_match_score(total_cost, words_present);
    } else {
        std::map<size_t, std::vector<token_positions_t>> array_token_positions;
        posting_list_t::get_offsets(posting_lists, array_token_positions);

        // NOTE: tokens found returned by matcher is only within the best matched window, so we have to still consider
        // unique tokens found if they are spread across the text.
        uint32_t unique_tokens_found = __builtin_popcount(token_bits);
        if(syn_orig_num_tokens != -1) {
            unique_tokens_found = syn_orig_num_tokens;
        }

        for (const auto& kv: array_token_positions) {
            const std::vector<token_positions_t>& token_positions = kv.second;
            if (token_positions.empty()) {
                continue;
            }

            const Match &match = Match(seq_id, token_positions, false, prioritize_exact_match);
            uint64_t this_match_score = match.get_match_score(total_cost, unique_tokens_found);

            auto this_words_present = ((this_match_score >> 24) & 0xFF);
            auto typo_score = ((this_match_score >> 16) & 0xFF);
            auto proximity = ((this_match_score >> 8) & 0xFF);
            auto verbatim = (this_match_score & 0xFF);

            if(syn_orig_num_tokens != -1) {
                this_words_present = syn_orig_num_tokens;
                proximity = 100 - (syn_orig_num_tokens - 1);
            }

            uint64_t mod_match_score = (
                    (int64_t(unique_tokens_found) << 32) |
                    (int64_t(this_words_present) << 24) |
                    (int64_t(typo_score) << 16) |
                    (int64_t(proximity) << 8) |
                    (int64_t(verbatim) << 0)
            );

            if(mod_match_score > match_score) {
                match_score = mod_match_score;
            }

            /*std::ostringstream os;
            os << name << ", total_cost: " << (255 - total_cost)
               << ", words_present: " << match.words_present
               << ", match_score: " << match_score
               << ", match.distance: " << match.distance
               << ", seq_id: " << seq_id << std::endl;
            LOG(INFO) << os.str();*/
        }
    }

    const int64_t default_score = INT64_MIN;  // to handle field that doesn't exist in document (e.g. optional)
    int64_t scores[3] = {0};
    size_t match_score_index = 0;

    // avoiding loop
    if (sort_fields.size() > 0) {
        if (field_values[0] == &text_match_sentinel_value) {
            scores[0] = int64_t(match_score);
            match_score_index = 0;
        } else if (field_values[0] == &seq_id_sentinel_value) {
            scores[0] = seq_id;
        } else if(field_values[0] == &geo_sentinel_value) {
            scores[0] = geopoint_distances[0];
        } else if(field_values[0] == &str_sentinel_value) {
            scores[0] = str_sort_index.at(sort_fields[0].name)->rank(seq_id);
        } else {
            auto it = field_values[0]->find(seq_id);
            scores[0] = (it == field_values[0]->end()) ? default_score : it->second;
        }

        if (sort_order[0] == -1) {
            scores[0] = -scores[0];
        }
    }

    if(sort_fields.size() > 1) {
        if (field_values[1] == &text_match_sentinel_value) {
            scores[1] = int64_t(match_score);
            match_score_index = 1;
        } else if (field_values[1] == &seq_id_sentinel_value) {
            scores[1] = seq_id;
        } else if(field_values[1] == &geo_sentinel_value) {
            scores[1] = geopoint_distances[1];
        } else if(field_values[1] == &str_sentinel_value) {
            scores[1] = str_sort_index.at(sort_fields[1].name)->rank(seq_id);
        } else {
            auto it = field_values[1]->find(seq_id);
            scores[1] = (it == field_values[1]->end()) ? default_score : it->second;
        }

        if (sort_order[1] == -1) {
            scores[1] = -scores[1];
        }
    }

    if(sort_fields.size() > 2) {
        if (field_values[2] == &text_match_sentinel_value) {
            scores[2] = int64_t(match_score);
            match_score_index = 2;
        } else if (field_values[2] == &seq_id_sentinel_value) {
            scores[2] = seq_id;
        } else if(field_values[2] == &geo_sentinel_value) {
            scores[2] = geopoint_distances[2];
        } else if(field_values[2] == &str_sentinel_value) {
            scores[2] = str_sort_index.at(sort_fields[2].name)->rank(seq_id);
        } else {
            auto it = field_values[2]->find(seq_id);
            scores[2] = (it == field_values[2]->end()) ? default_score : it->second;
        }

        if (sort_order[2] == -1) {
            scores[2] = -scores[2];
        }
    }

    uint64_t distinct_id = seq_id;

    if(group_limit != 0) {
        distinct_id = get_distinct_id(group_by_fields, seq_id);
    }

    //LOG(INFO) << "Seq id: " << seq_id << ", match_score: " << match_score;
    KV kv(query_index, seq_id, distinct_id, match_score_index, scores);
    int ret = topster->add(&kv);
    if(group_limit != 0 && ret < 2) {
        groups_processed[distinct_id]++;
    }

    //long long int timeNanos = std::chrono::duration_cast<std::chrono::milliseconds>(std::chrono::high_resolution_clock::now() - begin).count();
    //LOG(INFO) << "Time taken for results iteration: " << timeNanos << "ms";
}

// pre-filter group_by_fields such that we can avoid the find() check
uint64_t Index::get_distinct_id(const std::vector<std::string>& group_by_fields,
                                const uint32_t seq_id) const {
    uint32_t distinct_id = 1; // some constant initial value
    // calculate hash from group_by_fields
    for(const auto& field: group_by_fields) {
        const auto& field_facet_mapping_it = facet_index_v3.find(field);
        const auto& field_single_val_facet_mapping_it = single_val_facet_index_v3.find(field);
        if((field_facet_mapping_it == facet_index_v3.end()) 
            && (field_single_val_facet_mapping_it == single_val_facet_index_v3.end())) {
            continue;
        }
     
        if(search_schema.at(field).is_array()) {
            const auto& field_facet_mapping = field_facet_mapping_it->second;
            const auto& facet_hashes_it = field_facet_mapping[seq_id % ARRAY_FACET_DIM]->find(seq_id);

            if(facet_hashes_it == field_facet_mapping[seq_id % ARRAY_FACET_DIM]->end()) {
                continue;
            }

            const auto& facet_hashes = facet_hashes_it->second;
            //LOG(INFO) << "combining hashes for facet array ";
            for(size_t i = 0; i < facet_hashes.size(); i++) {
                distinct_id = StringUtils::hash_combine(distinct_id, facet_hashes.hashes[i]);
            }
        } else {
            const auto& field_facet_mapping = field_single_val_facet_mapping_it->second;
            const auto& facet_hashes_it = field_facet_mapping[seq_id % ARRAY_FACET_DIM]->find(seq_id);

            if(facet_hashes_it == field_facet_mapping[seq_id % ARRAY_FACET_DIM]->end()) {
                continue;
            }

            const auto& facet_hash = facet_hashes_it->second;
            //LOG(INFO) << "combining hashes for facet ";
            distinct_id = StringUtils::hash_combine(distinct_id, facet_hash);
        }
    }
    //LOG(INFO) << "distinct id " << distinct_id;
    return distinct_id;
}

inline uint32_t Index::next_suggestion2(const std::vector<tok_candidates>& token_candidates_vec,
                                        long long int n,
                                        std::vector<token_t>& query_suggestion,
                                        uint64& qhash) {
    uint32_t total_cost = 0;
    qhash = 1;

    // generate the next combination from `token_leaves` and store it in `query_suggestion`
    ldiv_t q { n, 0 };
    for(size_t i = 0 ; i < token_candidates_vec.size(); i++) {
        size_t token_size = token_candidates_vec[i].token.value.size();
        q = ldiv(q.quot, token_candidates_vec[i].candidates.size());
        const auto& candidate = token_candidates_vec[i].candidates[q.rem];
        size_t typo_cost = token_candidates_vec[i].cost;

        if (candidate.size() > 1 && !Tokenizer::is_ascii_char(candidate[0])) {
            icu::UnicodeString ustr = icu::UnicodeString::fromUTF8(candidate);
            auto code_point = ustr.char32At(0);
            if(code_point >= 0x600 && code_point <= 0x6ff) {
                // adjust typo cost for Arabic strings, since 1 byte difference makes no sense
                if(typo_cost == 1) {
                    typo_cost = 2;
                }
            }
        }

        // we assume that toke was found via prefix search if candidate is longer than token's typo tolerance
        bool is_prefix_searched = token_candidates_vec[i].prefix_search &&
                                  (candidate.size() > (token_size + typo_cost));

        size_t actual_cost = (2 * typo_cost) + uint32_t(is_prefix_searched);
        total_cost += actual_cost;

        query_suggestion[i] = token_t(i, candidate, is_prefix_searched, token_size, typo_cost);

        uint64_t this_hash = StringUtils::hash_wy(query_suggestion[i].value.c_str(), query_suggestion[i].value.size());
        qhash = StringUtils::hash_combine(qhash, this_hash);

        /*LOG(INFO) << "suggestion key: " << actual_query_suggestion[i]->key << ", token: "
                  << token_candidates_vec[i].token.value << ", actual_cost: " << actual_cost;
        LOG(INFO) << ".";*/
    }

    return total_cost;
}

inline uint32_t Index::next_suggestion(const std::vector<token_candidates> &token_candidates_vec,
                                       long long int n,
                                       std::vector<art_leaf *>& actual_query_suggestion,
                                       std::vector<art_leaf *>& query_suggestion,
                                       const int syn_orig_num_tokens,
                                       uint32_t& token_bits,
                                       uint64& qhash) {
    uint32_t total_cost = 0;
    qhash = 1;

    // generate the next combination from `token_leaves` and store it in `query_suggestion`
    ldiv_t q { n, 0 };
    for(long long i = 0 ; i < (long long) token_candidates_vec.size(); i++) {
        size_t token_size = token_candidates_vec[i].token.value.size();
        q = ldiv(q.quot, token_candidates_vec[i].candidates.size());
        actual_query_suggestion[i] = token_candidates_vec[i].candidates[q.rem];
        query_suggestion[i] = token_candidates_vec[i].candidates[q.rem];

        bool exact_match = token_candidates_vec[i].cost == 0 && token_size == actual_query_suggestion[i]->key_len-1;
        bool incr_for_prefix_search = token_candidates_vec[i].prefix_search && !exact_match;

        size_t actual_cost = (2 * token_candidates_vec[i].cost) + uint32_t(incr_for_prefix_search);

        total_cost += actual_cost;

        token_bits |= 1UL << token_candidates_vec[i].token.position; // sets n-th bit

        uintptr_t addr_val = (uintptr_t) query_suggestion[i];
        qhash = StringUtils::hash_combine(qhash, addr_val);

        /*LOG(INFO) << "suggestion key: " << actual_query_suggestion[i]->key << ", token: "
                  << token_candidates_vec[i].token.value << ", actual_cost: " << actual_cost;
        LOG(INFO) << ".";*/
    }

    if(syn_orig_num_tokens != -1) {
        token_bits = 0;
        for(size_t i = 0; i < size_t(syn_orig_num_tokens); i++) {
            token_bits |= 1UL << i;
        }
    }

    return total_cost;
}

void Index::remove_facet_token(const field& search_field, spp::sparse_hash_map<std::string, art_tree*>& search_index,
                               const std::string& token, uint32_t seq_id) {
    const unsigned char *key = (const unsigned char *) token.c_str();
    int key_len = (int) (token.length() + 1);
    const std::string& field_name = search_field.faceted_name();

    art_leaf* leaf = (art_leaf *) art_search(search_index.at(field_name), key, key_len);
    if(leaf != nullptr) {
        posting_t::erase(leaf->values, seq_id);
        if (posting_t::num_ids(leaf->values) == 0) {
            void* values = art_delete(search_index.at(field_name), key, key_len);
            posting_t::destroy_list(values);
        }
    }
}

void Index::remove_field(uint32_t seq_id, const nlohmann::json& document, const std::string& field_name) {
    const auto& search_field_it = search_schema.find(field_name);
    if(search_field_it == search_schema.end()) {
        return;
    }

    const auto& search_field = search_field_it.value();

    if(!search_field.index) {
        return;
    }

    // Go through all the field names and find the keys+values so that they can be removed from in-memory index
    if(search_field.type == field_types::STRING_ARRAY || search_field.type == field_types::STRING) {
        std::vector<std::string> tokens;
        tokenize_string_field(document, search_field, tokens, search_field.locale, symbols_to_index, token_separators);

        for(size_t i = 0; i < tokens.size(); i++) {
            const auto& token = tokens[i];
            const unsigned char *key = (const unsigned char *) token.c_str();
            int key_len = (int) (token.length() + 1);

            art_leaf* leaf = (art_leaf *) art_search(search_index.at(field_name), key, key_len);
            if(leaf != nullptr) {
                posting_t::erase(leaf->values, seq_id);
                if (posting_t::num_ids(leaf->values) == 0) {
                    void* values = art_delete(search_index.at(field_name), key, key_len);
                    posting_t::destroy_list(values);
                }
            }

            if(search_field.infix) {
                auto strhash = StringUtils::hash_wy(key, token.size());
                const auto& infix_sets = infix_index.at(search_field.name);
                infix_sets[strhash % 4]->erase(token);
            }
        }
    } else if(search_field.is_int32()) {
        const std::vector<int32_t>& values = search_field.is_single_integer() ?
                                             std::vector<int32_t>{document[field_name].get<int32_t>()} :
                                             document[field_name].get<std::vector<int32_t>>();
        for(int32_t value: values) {
            num_tree_t* num_tree = numerical_index.at(field_name);
            num_tree->remove(value, seq_id);
            if(search_field.facet) {
                remove_facet_token(search_field, search_index, std::to_string(value), seq_id);
            }
        }
    } else if(search_field.is_int64()) {
        const std::vector<int64_t>& values = search_field.is_single_integer() ?
                                             std::vector<int64_t>{document[field_name].get<int64_t>()} :
                                             document[field_name].get<std::vector<int64_t>>();
        for(int64_t value: values) {
            num_tree_t* num_tree = numerical_index.at(field_name);
            num_tree->remove(value, seq_id);
            if(search_field.facet) {
                remove_facet_token(search_field, search_index, std::to_string(value), seq_id);
            }
        }
    } else if(search_field.num_dim) {
        vector_index[search_field.name]->vecdex->markDelete(seq_id);
    } else if(search_field.is_float()) {
        const std::vector<float>& values = search_field.is_single_float() ?
                                           std::vector<float>{document[field_name].get<float>()} :
                                           document[field_name].get<std::vector<float>>();

        for(float value: values) {
            num_tree_t* num_tree = numerical_index.at(field_name);
            int64_t fintval = float_to_int64_t(value);
            num_tree->remove(fintval, seq_id);
            if(search_field.facet) {
                remove_facet_token(search_field, search_index, StringUtils::float_to_str(value), seq_id);
            }
        }
    } else if(search_field.is_bool()) {

        const std::vector<bool>& values = search_field.is_single_bool() ?
                                          std::vector<bool>{document[field_name].get<bool>()} :
                                          document[field_name].get<std::vector<bool>>();
        for(bool value: values) {
            num_tree_t* num_tree = numerical_index.at(field_name);
            int64_t bool_int64 = value ? 1 : 0;
            num_tree->remove(bool_int64, seq_id);
            if(search_field.facet) {
                remove_facet_token(search_field, search_index, std::to_string(value), seq_id);
            }
        }
    } else if(search_field.is_geopoint()) {
        auto geo_index = geopoint_index[field_name];
        S2RegionTermIndexer::Options options;
        options.set_index_contains_points_only(true);
        S2RegionTermIndexer indexer(options);

        const std::vector<std::vector<double>>& latlongs = search_field.is_single_geopoint() ?
                                                           std::vector<std::vector<double>>{document[field_name].get<std::vector<double>>()} :
                                                           document[field_name].get<std::vector<std::vector<double>>>();

        for(const std::vector<double>& latlong: latlongs) {
            S2Point point = S2LatLng::FromDegrees(latlong[0], latlong[1]).ToPoint();
            for(const auto& term: indexer.GetIndexTerms(point, "")) {
                auto term_it = geo_index->find(term);
                if(term_it == geo_index->end()) {
                    continue;
                }
                std::vector<uint32_t>& ids = term_it->second;
                ids.erase(std::remove(ids.begin(), ids.end(), seq_id), ids.end());
                if(ids.empty()) {
                    geo_index->erase(term);
                }
            }
        }

        if(!search_field.is_single_geopoint()) {
            spp::sparse_hash_map<uint32_t, int64_t*>*& field_geo_array_map = geo_array_index.at(field_name);
            auto geo_array_it = field_geo_array_map->find(seq_id);
            if(geo_array_it != field_geo_array_map->end()) {
                delete [] geo_array_it->second;
                field_geo_array_map->erase(seq_id);
            }
        }
    }

    // remove facets
    const auto& field_facets_it = facet_index_v3.find(field_name);
    if(field_facets_it != facet_index_v3.end()) {
        const auto& fvalues_it = field_facets_it->second[seq_id % ARRAY_FACET_DIM]->find(seq_id);
        if(fvalues_it != field_facets_it->second[seq_id % ARRAY_FACET_DIM]->end()) {
            field_facets_it->second[seq_id % ARRAY_FACET_DIM]->erase(fvalues_it);
        }
    }

    const auto& field_single_val_facets_it = single_val_facet_index_v3.find(field_name);
    if(field_single_val_facets_it != single_val_facet_index_v3.end()) {
        const auto& fvalues_it = field_single_val_facets_it->second[seq_id % ARRAY_FACET_DIM]->find(seq_id);
        if(fvalues_it != field_single_val_facets_it->second[seq_id % ARRAY_FACET_DIM]->end()) {
            field_single_val_facets_it->second[seq_id % ARRAY_FACET_DIM]->erase(fvalues_it);
        }
    }

    facet_index_v4->erase(field_name);

    // remove sort field
    if(sort_index.count(field_name) != 0) {
        sort_index[field_name]->erase(seq_id);
    }

    if(str_sort_index.count(field_name) != 0) {
        str_sort_index[field_name]->remove(seq_id);
    }
}

Option<uint32_t> Index::remove(const uint32_t seq_id, const nlohmann::json & document,
                               const std::vector<field>& del_fields, const bool is_update) {
    std::unique_lock lock(mutex);

    // The exception during removal is mostly because of an edge case with auto schema detection:
    // Value indexed as Type T but later if field is dropped and reindexed in another type X,
    // the on-disk data will differ from the newly detected type on schema. We've to log the error,
    // but have to ignore the field and proceed because there's no leak caused here.

    if(!del_fields.empty()) {
        for(auto& the_field: del_fields) {
            if(!document.contains(the_field.name)) {
                // could be an optional field
                continue;
            }

            try {
                remove_field(seq_id, document, the_field.name);
            } catch(const std::exception& e) {
                LOG(WARNING) << "Error while removing field `" << the_field.name << "` from document, message: "
                             << e.what();
            }
        }
    } else {
        for(auto it = document.begin(); it != document.end(); ++it) {
            const std::string& field_name = it.key();
            try {
                remove_field(seq_id, document, field_name);
            } catch(const std::exception& e) {
                LOG(WARNING) << "Error while removing field `" << field_name << "` from document, message: "
                             << e.what();
            }
        }
    }

    if(!is_update) {
        seq_ids->erase(seq_id);
    }

    return Option<uint32_t>(seq_id);
}

void Index::tokenize_string_field(const nlohmann::json& document, const field& search_field,
                                  std::vector<std::string>& tokens, const std::string& locale,
                                  const std::vector<char>& symbols_to_index,
                                  const std::vector<char>& token_separators) {

    const std::string& field_name = search_field.name;

    if(search_field.type == field_types::STRING) {
        Tokenizer(document[field_name], true, false, locale, symbols_to_index, token_separators).tokenize(tokens);
    } else if(search_field.type == field_types::STRING_ARRAY) {
        const std::vector<std::string>& values = document[field_name].get<std::vector<std::string>>();
        for(const std::string & value: values) {
            Tokenizer(value, true, false, locale, symbols_to_index, token_separators).tokenize(tokens);
        }
    }
}

art_leaf* Index::get_token_leaf(const std::string & field_name, const unsigned char* token, uint32_t token_len) {
    std::shared_lock lock(mutex);
    const art_tree *t = search_index.at(field_name);
    return (art_leaf*) art_search(t, token, (int) token_len);
}

const spp::sparse_hash_map<std::string, art_tree *> &Index::_get_search_index() const {
    return search_index;
}

const spp::sparse_hash_map<std::string, num_tree_t*>& Index::_get_numerical_index() const {
    return numerical_index;
}

const spp::sparse_hash_map<std::string, array_mapped_infix_t>& Index::_get_infix_index() const {
    return infix_index;
};

const spp::sparse_hash_map<std::string, hnsw_index_t*>& Index::_get_vector_index() const {
    return vector_index;
}

void Index::refresh_schemas(const std::vector<field>& new_fields, const std::vector<field>& del_fields) {
    std::unique_lock lock(mutex);

    for(const auto & new_field: new_fields) {
        if(!new_field.index || new_field.is_dynamic()) {
            continue;
        }

        search_schema.emplace(new_field.name, new_field);

        if(new_field.type == field_types::FLOAT_ARRAY && new_field.num_dim > 0) {
            auto hnsw_index = new hnsw_index_t(new_field.num_dim, 1024, new_field.vec_dist);
            vector_index.emplace(new_field.name, hnsw_index);
            continue;
        }

        if(new_field.is_sortable()) {
            if(new_field.is_num_sortable()) {
                spp::sparse_hash_map<uint32_t, int64_t> * doc_to_score = new spp::sparse_hash_map<uint32_t, int64_t>();
                sort_index.emplace(new_field.name, doc_to_score);
            } else if(new_field.is_str_sortable()) {
                str_sort_index.emplace(new_field.name, new adi_tree_t);
            }
        }

        if(search_index.count(new_field.name) == 0) {
            if(new_field.is_string() || field_types::is_string_or_array(new_field.type)) {
                art_tree *t = new art_tree;
                art_tree_init(t);
                search_index.emplace(new_field.name, t);
            } else if(new_field.is_geopoint()) {
                auto field_geo_index = new spp::sparse_hash_map<std::string, std::vector<uint32_t>>();
                geopoint_index.emplace(new_field.name, field_geo_index);
                if(!new_field.is_single_geopoint()) {
                    auto geo_array_map = new spp::sparse_hash_map<uint32_t, int64_t*>();
                    geo_array_index.emplace(new_field.name, geo_array_map);
                }
            } else {
                num_tree_t* num_tree = new num_tree_t;
                numerical_index.emplace(new_field.name, num_tree);
            }
        }

        if(new_field.is_facet()) {

            initialize_facet_indexes(new_field);

            // initialize for non-string facet fields
            if(!new_field.is_string()) {
                art_tree *ft = new art_tree;
                art_tree_init(ft);
                search_index.emplace(new_field.faceted_name(), ft);
            }
        }

        if(new_field.infix) {
            array_mapped_infix_t infix_sets(ARRAY_INFIX_DIM);
            for(auto& infix_set: infix_sets) {
                infix_set = new tsl::htrie_set<char>();
            }

            infix_index.emplace(new_field.name, infix_sets);
        }
    }

    for(const auto & del_field: del_fields) {
        if(search_schema.count(del_field.name) == 0) {
            // could be a dynamic field
            continue;
        }

        search_schema.erase(del_field.name);

        if(!del_field.index) {
            continue;
        }

        if(del_field.is_string() || field_types::is_string_or_array(del_field.type)) {
            art_tree_destroy(search_index[del_field.name]);
            delete search_index[del_field.name];
            search_index.erase(del_field.name);
        } else if(del_field.is_geopoint()) {
            delete geopoint_index[del_field.name];
            geopoint_index.erase(del_field.name);

            if(!del_field.is_single_geopoint()) {
                spp::sparse_hash_map<uint32_t, int64_t*>* geo_array_map = geo_array_index[del_field.name];
                for(auto& kv: *geo_array_map) {
                    delete kv.second;
                }
                delete geo_array_map;
                geo_array_index.erase(del_field.name);
            }
        } else {
            delete numerical_index[del_field.name];
            numerical_index.erase(del_field.name);
        }

        if(del_field.is_sortable()) {
            if(del_field.is_num_sortable()) {
                delete sort_index[del_field.name];
                sort_index.erase(del_field.name);
            } else if(del_field.is_str_sortable()) {
                delete str_sort_index[del_field.name];
                str_sort_index.erase(del_field.name);
            }
        }

        if(del_field.is_facet()) {
            if(del_field.is_array()) {
                auto& arr = facet_index_v3[del_field.name];
                for(size_t i = 0; i < ARRAY_FACET_DIM; i++) {
                    delete arr[i];
                }
                
                facet_index_v3.erase(del_field.name);
            } else {
                auto& arr = single_val_facet_index_v3[del_field.name];
                for(size_t i = 0; i < ARRAY_FACET_DIM; i++) {
                    delete arr[i];
                }

                single_val_facet_index_v3.erase(del_field.name);
            }
            facet_index_v4->erase(del_field.name);

            if(!del_field.is_string()) {
                art_tree_destroy(search_index[del_field.faceted_name()]);
                delete search_index[del_field.faceted_name()];
                search_index.erase(del_field.faceted_name());
            }
        }

        if(del_field.infix) {
            auto& infix_set = infix_index[del_field.name];
            for(size_t i = 0; i < infix_set.size(); i++) {
                delete infix_set[i];
            }

            infix_index.erase(del_field.name);
        }

        if(del_field.num_dim) {
            auto hnsw_index = vector_index[del_field.name];
            delete hnsw_index;
            vector_index.erase(del_field.name);
        }
    }
}

void Index::get_doc_changes(const index_operation_t op, nlohmann::json& update_doc,
                            const nlohmann::json& old_doc, nlohmann::json& new_doc, nlohmann::json& del_doc) {

    // construct new doc with old doc values first
    for(auto it = old_doc.begin(); it != old_doc.end(); ++it) {
        if(op == UPSERT && !update_doc.contains(it.key())) {
            del_doc[it.key()] = it.value();
        } else {
            new_doc[it.key()] = it.value();
        }
    }

    // now override new doc with updated doc values and also create del doc
    auto it = update_doc.begin();
    for(; it != update_doc.end(); ) {
        // if the update doc contains a field that exists in old, we record that (for delete + reindex)
        bool field_exists_in_old_doc = (old_doc.count(it.key()) != 0);
        if(field_exists_in_old_doc) {
            // key exists in the stored doc, so it must be reindexed
            // we need to check for this because a field can be optional
            del_doc[it.key()] = old_doc[it.key()];
        }

        // adds new key or overrides existing key from `old_doc`
        if(it.value().is_null()) {
            // null values should not indexed
            new_doc.erase(it.key());
            it = update_doc.erase(it);
        } else {
            new_doc[it.key()] = it.value();
            ++it;
        }
    }
}

void Index::scrub_reindex_doc(const tsl::htrie_map<char, field>& search_schema,
                              nlohmann::json& update_doc,
                              nlohmann::json& del_doc,
                              const nlohmann::json& old_doc) {

    /*LOG(INFO) << "update_doc: " << update_doc;
    LOG(INFO) << "old_doc: " << old_doc;
    LOG(INFO) << "del_doc: " << del_doc;*/

    // del_doc contains fields that exist in both update doc and old doc
    // But we will only remove fields that are different

    std::vector<std::string> unchanged_keys;

    for(auto it = del_doc.cbegin(); it != del_doc.cend(); it++) {
        const std::string& field_name = it.key();

        const auto& search_field_it = search_schema.find(field_name);
        if(search_field_it == search_schema.end()) {
            continue;
        }

        const auto search_field = search_field_it.value();  // copy, don't use reference!

        // compare values between old and update docs:
        // if they match, we will remove them from both del and update docs

        if(update_doc.contains(search_field.name)) {
            if(update_doc[search_field.name].is_null()) {
                // we don't allow null values to be stored or indexed but need to be removed from stored doc
                update_doc.erase(search_field.name);
            }
            else if(update_doc[search_field.name] == old_doc[search_field.name]) {
                unchanged_keys.push_back(field_name);
            }
        }
    }

    for(const auto& unchanged_key: unchanged_keys) {
        del_doc.erase(unchanged_key);
        update_doc.erase(unchanged_key);
    }
}

size_t Index::num_seq_ids() const {
    std::shared_lock lock(mutex);
    return seq_ids->num_ids();
}

void Index::resolve_space_as_typos(std::vector<std::string>& qtokens, const string& field_name,
                                   std::vector<std::vector<std::string>>& resolved_queries) const {

    auto tree_it = search_index.find(field_name);

    if(tree_it == search_index.end()) {
        return ;
    }

    // we will try to find a verbatim match first

    art_tree* t = tree_it->second;
    std::vector<art_leaf*> leaves;

    for(const std::string& token: qtokens) {
        art_leaf* leaf = (art_leaf *) art_search(t, (const unsigned char*) token.c_str(),
                                                 token.length()+1);
        if(leaf == nullptr) {
            break;
        }

        leaves.push_back(leaf);
    }

    // When we cannot find verbatim match, we can try concatting and splitting query tokens for alternatives.

    // Concatenation:

    size_t qtokens_size = std::min<size_t>(5, qtokens.size());  // only first 5 tokens will be considered

    if(qtokens.size() > 1) {
        // a) join all tokens to form a single string
        const string& all_tokens_query = StringUtils::join(qtokens, "");
        if(art_search(t, (const unsigned char*) all_tokens_query.c_str(), all_tokens_query.length()+1) != nullptr) {
            resolved_queries.push_back({all_tokens_query});
            return;
        }

        // b) join 2 adjacent tokens in a sliding window (provided they are atleast 2 tokens in size)

        for(size_t i = 0; i < qtokens_size-1 && qtokens_size > 2; i++) {
            std::vector<std::string> candidate_tokens;

            for(size_t j = 0; j < i; j++) {
                candidate_tokens.push_back(qtokens[j]);
            }

            std::string joined_tokens = qtokens[i] + qtokens[i+1];
            candidate_tokens.push_back(joined_tokens);

            for(size_t j = i+2; j < qtokens.size(); j++) {
                candidate_tokens.push_back(qtokens[j]);
            }

            leaves.clear();

            for(auto& token: candidate_tokens) {
                art_leaf* leaf = static_cast<art_leaf*>(art_search(t, (const unsigned char*) token.c_str(),
                                                                   token.length() + 1));
                if(leaf == nullptr) {
                    break;
                }

                leaves.push_back(leaf);
            }

            if(candidate_tokens.size() == leaves.size() && common_results_exist(leaves, false)) {
                resolved_queries.push_back(candidate_tokens);
                return;
            }
        }
    }

    // concats did not work, we will try splitting individual tokens
    for(size_t i = 0; i < qtokens_size; i++) {
        std::vector<std::string> candidate_tokens;

        for(size_t j = 0; j < i; j++) {
            candidate_tokens.push_back(qtokens[j]);
        }

        const std::string& token = qtokens[i];
        bool found_split = false;

        for(size_t ci = 1; ci < token.size(); ci++) {
            std::string first_part = token.substr(0, token.size()-ci);
            art_leaf* first_leaf = static_cast<art_leaf*>(art_search(t, (const unsigned char*) first_part.c_str(),
                                                                     first_part.length() + 1));

            if(first_leaf != nullptr) {
                // check if rest of the string is also a valid token
                std::string second_part = token.substr(token.size()-ci, ci);
                art_leaf* second_leaf = static_cast<art_leaf*>(art_search(t, (const unsigned char*) second_part.c_str(),
                                                                          second_part.length() + 1));

                std::vector<art_leaf*> part_leaves = {first_leaf, second_leaf};
                if(second_leaf != nullptr && common_results_exist(part_leaves, true)) {
                    candidate_tokens.push_back(first_part);
                    candidate_tokens.push_back(second_part);
                    found_split = true;
                    break;
                }
            }
        }

        if(!found_split) {
            continue;
        }

        for(size_t j = i+1; j < qtokens.size(); j++) {
            candidate_tokens.push_back(qtokens[j]);
        }

        leaves.clear();

        for(auto& candidate_token: candidate_tokens) {
            art_leaf* leaf = static_cast<art_leaf*>(art_search(t, (const unsigned char*) candidate_token.c_str(),
                                                               candidate_token.length() + 1));
            if(leaf == nullptr) {
                break;
            }

            leaves.push_back(leaf);
        }

        if(common_results_exist(leaves, false)) {
            resolved_queries.push_back(candidate_tokens);
            return;
        }
    }
}

bool Index::common_results_exist(std::vector<art_leaf*>& leaves, bool must_match_phrase) const {
    std::vector<uint32_t> result_ids;
    std::vector<void*> leaf_vals;

    for(auto leaf: leaves) {
        leaf_vals.push_back(leaf->values);
    }

    posting_t::intersect(leaf_vals, result_ids);

    if(result_ids.empty()) {
        return false;
    }

    if(!must_match_phrase) {
        return !result_ids.empty();
    }

    uint32_t* phrase_ids = new uint32_t[result_ids.size()];
    size_t num_phrase_ids;

    posting_t::get_phrase_matches(leaf_vals, false, &result_ids[0], result_ids.size(),
                                  phrase_ids, num_phrase_ids);
    bool phrase_exists = (num_phrase_ids != 0);
    delete [] phrase_ids;
    return phrase_exists;
}

Option<bool> Index::embed_fields(nlohmann::json& document, 
                                 const tsl::htrie_map<char, field>& embedding_fields,
                                 const tsl::htrie_map<char, field> & search_schema) {
    for(const auto& field : embedding_fields) {
        std::string text_to_embed = "passage: ";
        for(const auto& field_name : field.embed_from) {
            auto field_it = search_schema.find(field_name);
            if(field_it.value().type == field_types::STRING) {
                text_to_embed += document[field_name].get<std::string>() + " ";
            } else if(field_it.value().type == field_types::STRING_ARRAY) {
                for(const auto& val : document[field_name]) {
                    text_to_embed += val.get<std::string>() + " ";
                }
            }
        }
        TextEmbedderManager& embedder_manager = TextEmbedderManager::get_instance();
        auto embedder = embedder_manager.get_text_embedder(field.model_name.size() > 0 ? field.model_name : TextEmbedderManager::DEFAULT_MODEL_NAME);
        std::vector<float> embedding = embedder->Embed(text_to_embed);
        document[field.name] = embedding;
    }

    return Option<bool>(true);
}

/*
// https://stackoverflow.com/questions/924171/geo-fencing-point-inside-outside-polygon
// NOTE: polygon and point should have been transformed with `transform_for_180th_meridian`
bool Index::is_point_in_polygon(const Geofence& poly, const GeoCoord &point) {
    int i, j;
    bool c = false;
    for (i = 0, j = poly.numVerts - 1; i < poly.numVerts; j = i++) {
        if ((((poly.verts[i].lat <= point.lat) && (point.lat < poly.verts[j].lat))
             || ((poly.verts[j].lat <= point.lat) && (point.lat < poly.verts[i].lat)))
            && (point.lon < (poly.verts[j].lon - poly.verts[i].lon) * (point.lat - poly.verts[i].lat)
                            / (poly.verts[j].lat - poly.verts[i].lat) + poly.verts[i].lon)) {
            c = !c;
        }
    }
    return c;
}
double Index::transform_for_180th_meridian(Geofence &poly) {
    double offset = 0.0;
    double maxLon = -1000, minLon = 1000;
    for(int v=0; v < poly.numVerts; v++) {
        if(poly.verts[v].lon < minLon) {
            minLon = poly.verts[v].lon;
        }
        if(poly.verts[v].lon > maxLon) {
            maxLon = poly.verts[v].lon;
        }
        if(std::abs(minLon - maxLon) > 180) {
            offset = 360.0;
        }
    }
    int i, j;
    for (i = 0, j = poly.numVerts - 1; i < poly.numVerts; j = i++) {
        if (poly.verts[i].lon < 0.0) {
            poly.verts[i].lon += offset;
        }
        if (poly.verts[j].lon < 0.0) {
            poly.verts[j].lon += offset;
        }
    }
    return offset;
}
void Index::transform_for_180th_meridian(GeoCoord &point, double offset) {
    point.lon = point.lon < 0.0 ? point.lon + offset : point.lon;
}
*/
<|MERGE_RESOLUTION|>--- conflicted
+++ resolved
@@ -1331,27 +1331,10 @@
                 if(((i + 1) % 16384) == 0) {
                     RETURN_CIRCUIT_BREAKER
                 }
-<<<<<<< HEAD
 
                 for(size_t j = 0; j < facet_hash_count; j++) {
                     if(facet_field.is_array()) {
                         fhash = facet_map_it->second.hashes[j];
-=======
-                if(a_facet.is_range_query) {
-                    if(sort_index_it != sort_index.end()){
-                        auto doc_id_val_map = sort_index_it->second;
-                        auto doc_seq_id_it = doc_id_val_map->find(doc_seq_id);
-                
-                        if(doc_seq_id_it != doc_id_val_map->end()){
-                            int64_t doc_val = doc_seq_id_it->second;
-                            std::pair<int64_t, std::string> range_pair {};
-                            if(a_facet.get_range(doc_val, range_pair)) {
-                                int64_t range_id = range_pair.first;
-                                facet_count_t& facet_count = a_facet.result_map[range_id];
-                                facet_count.count += 1;
-                            }
-                        }
->>>>>>> fb1c1a5f
                     }
                     if(should_compute_stats) {
                         compute_facet_stats(a_facet, fhash, facet_field.type);
