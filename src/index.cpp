--- conflicted
+++ resolved
@@ -5886,7 +5886,7 @@
 
 Option<bool> Index::seq_ids_outside_top_k(const std::string& field_name, size_t k,
                                           std::vector<uint32_t>& outside_seq_ids) {
-<<<<<<< HEAD
+    std::shared_lock lock(mutex);
     if (numerical_index.count(field_name) != 0) {
         auto field_it = numerical_index.find(field_name);
 
@@ -5903,13 +5903,6 @@
         auto trie = range_index[field_name];
         trie->seq_ids_outside_top_k(k, outside_seq_ids);
         return Option<bool>(true);
-=======
-    std::shared_lock lock(mutex);
-    auto field_it = numerical_index.find(field_name);
-
-    if(field_it == numerical_index.end()) {
-        return Option<bool>(400, "Field not found in numerical index.");
->>>>>>> 6087ff30
     }
 
     return Option<bool>(400, "Field `" + field_name + "` not found in numerical index.");
