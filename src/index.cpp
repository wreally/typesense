--- conflicted
+++ resolved
@@ -17,10 +17,7 @@
 #include <s2/s2earth.h>
 #include <s2/s2loop.h>
 #include <s2/s2builder.h>
-<<<<<<< HEAD
 #include <posting.h>
-=======
->>>>>>> 89a50951
 #include "logger.h"
 
 Index::Index(const std::string name, const std::unordered_map<std::string, field> & search_schema,
@@ -560,21 +557,12 @@
 
         token_to_offsets[token].push_back(token_index + 1);
         last_token = token;
-<<<<<<< HEAD
     }
 
     if(token_to_offsets.empty()) {
         return;
     }
 
-=======
-    }
-
-    if(token_to_offsets.empty()) {
-        return;
-    }
-
->>>>>>> 89a50951
     // push 0 for the last occurring token (used for exact match ranking)
     token_to_offsets[last_token].push_back(0);
 
@@ -969,20 +957,12 @@
                         excluded_result_ids_index++;
                     }
 
-<<<<<<< HEAD
                     if(excluded_result_ids_index < excluded_result_ids_size &&
                        id == excluded_result_ids[excluded_result_ids_index]) {
                         excluded_result_ids_index++;
                         continue;
                     }
                 }
-=======
-            // go through each matching document id and calculate match score
-            score_results(sort_fields, (uint16_t) searched_queries.size(), field_id, total_cost, topster,
-                          query_suggestion,
-                          groups_processed, filtered_result_ids, filtered_results_size,
-                          group_limit, group_by_fields, token_bits, query_tokens, prioritize_exact_match);
->>>>>>> 89a50951
 
                 bool id_found_in_filter = true;
 
@@ -990,24 +970,12 @@
                 if(filter_ids_length != 0) {
                     id_found_in_filter = false;
 
-<<<<<<< HEAD
                     /*if(result_size != 0) {
                         LOG(INFO) << size_t(field_id) << " - " << log_query.str() << ", result_size: " << result_size
                                   << ", popcount: " << (__builtin_popcount(token_bits) - 1);
                     }*/
 
                     // e.g. [1, 3] vs [2, 3]
-=======
-            /*if(result_size != 0) {
-                LOG(INFO) << size_t(field_id) << " - " << log_query.str() << ", result_size: " << result_size
-                          << ", popcount: " << (__builtin_popcount(token_bits) - 1);
-            }*/
-
-            score_results(sort_fields, (uint16_t) searched_queries.size(), field_id, total_cost, topster,
-                          query_suggestion,
-                          groups_processed, result_ids, result_size, group_limit, group_by_fields, token_bits,
-                          query_tokens, prioritize_exact_match);
->>>>>>> 89a50951
 
                     while(filter_ids_index < filter_ids_length && filter_ids[filter_ids_index] < id) {
                         filter_ids_index++;
@@ -1267,11 +1235,7 @@
 
                 // For NOT_EQUALS alone, it is okay for none of the results to match prior to negation
                 // e.g. field:- [RANDOM_NON_EXISTING_STRING]
-<<<<<<< HEAD
                 if(a_filter.comparators[0] != NOT_EQUALS && posting_lists.size() != str_tokens.size()) {
-=======
-                if(a_filter.comparators[0] != NOT_EQUALS && query_suggestion.size() != str_tokens.size()) {
->>>>>>> 89a50951
                     continue;
                 }
 
@@ -1398,62 +1362,6 @@
     return filter_ids_length;
 }
 
-<<<<<<< HEAD
-=======
-void Index::eq_str_filter_plain(const uint32_t *strt_ids, size_t strt_ids_size,
-                                const std::vector<art_leaf *>& query_suggestion, uint32_t *exact_strt_ids,
-                                size_t& exact_strt_size) const {
-    std::vector<uint32_t*> leaf_to_indices;
-    for (art_leaf *token_leaf: query_suggestion) {
-        if(token_leaf == nullptr) {
-            leaf_to_indices.push_back(nullptr);
-            continue;
-        }
-
-        uint32_t *indices = new uint32_t[strt_ids_size];
-        token_leaf->values->ids.indexOf(strt_ids, strt_ids_size, indices);
-        leaf_to_indices.push_back(indices);
-    }
-
-    // e.g. First In First Out => hash([0, 1, 0, 2])
-    spp::sparse_hash_map<size_t, uint32_t> leaf_to_id;
-    size_t next_id = 1;
-    size_t filter_hash = 1;
-
-    for(size_t leaf_index=0; leaf_index<query_suggestion.size(); leaf_index++) {
-        if(leaf_to_id.count(leaf_index) == 0) {
-            leaf_to_id.emplace(leaf_index, next_id++);
-        }
-
-        uint32_t leaf_id = leaf_to_id[leaf_index];
-        filter_hash *= (1779033703 + 2*leaf_id*(leaf_index+1));
-    }
-
-    for(size_t strt_ids_index = 0; strt_ids_index < strt_ids_size; strt_ids_index++) {
-        std::unordered_map<size_t, std::vector<token_positions_t>> array_token_positions;
-        populate_token_positions(query_suggestion, leaf_to_indices, strt_ids_index, array_token_positions);
-        // iterate array_token_positions and compute hash
-
-        for(const auto& kv: array_token_positions) {
-            const std::vector<token_positions_t>& token_positions = kv.second;
-            size_t this_hash = 1;
-
-            for(size_t token_index = 0; token_index < token_positions.size(); token_index++) {
-                auto& positions = token_positions[token_index].positions;
-                for(auto pos: positions) {
-                    this_hash *= (1779033703 + 2*(token_index+1)*(pos+1));
-                }
-            }
-
-            if(this_hash == filter_hash) {
-                exact_strt_ids[exact_strt_size++] = strt_ids[strt_ids_index];
-                break;
-            }
-        }
-    }
-}
-
->>>>>>> 89a50951
 void Index::run_search(search_args* search_params) {
     search(search_params->field_query_tokens,
            search_params->search_fields,
@@ -1657,11 +1565,7 @@
 
         uint32_t token_bits = 255;
         score_results(sort_fields_std, (uint16_t) searched_queries.size(), field_id, 0, topster, {},
-<<<<<<< HEAD
                       groups_processed, {}, filter_ids, filter_ids_length, group_limit, group_by_fields, token_bits, {},
-=======
-                      groups_processed, filter_ids, filter_ids_length, group_limit, group_by_fields, token_bits, {},
->>>>>>> 89a50951
                       prioritize_exact_match);
         collate_included_ids(field_query_tokens[0].q_include_tokens, field, field_id, included_ids_map, curated_topster, searched_queries);
 
@@ -1757,30 +1661,19 @@
             uint32_t token_bits = (uint32_t(1) << 31);      // top most bit set to guarantee atleast 1 bit set
             uint64_t total_typos = 0, total_distances = 0, min_typos = 1000;
 
-<<<<<<< HEAD
             uint64_t verbatim_match_fields = 0;    // query matching field verbatim
             uint64_t exact_match_fields = 0;       // number of fields that contains all of query tokens
+            uint64_t max_weighted_tokens_match = 0;    // weighted max number of tokens matched in a field
             uint64_t total_token_matches = 0;      // total matches across fields (including fuzzy ones)
-=======
-            uint64_t verbatim_match_fields = 0;         // query matching field verbatim
-            uint64_t exact_match_fields = 0;           // number of fields that contains all of query tokens
-            uint64_t max_weighted_tokens_match = 0;    // weighted max number of tokens matched in a field
-            uint64_t total_token_matches = 0;          // total matches across fields (including fuzzy ones)
->>>>>>> 89a50951
 
             //LOG(INFO) << "Init pop count: " << __builtin_popcount(token_bits);
 
             for(size_t i = 0; i < num_search_fields; i++) {
                 const auto field_id = (uint8_t)(FIELD_LIMIT_NUM - i);
-<<<<<<< HEAD
-                size_t weight = search_fields[i].weight;
-=======
                 const size_t priority = search_fields[i].priority;
                 const size_t weight = search_fields[i].weight;
 
                 //LOG(INFO) << "--- field index: " << i << ", priority: " << priority;
->>>>>>> 89a50951
-
                 // using `5` here because typo + prefix combo score range is: 0 - 5
                 // 0    1    2
                 // 0,1  2,3  4,5
@@ -1795,20 +1688,6 @@
 
                     uint64_t tokens_found = ((match_score >> 24) & 0xFF);
                     uint64_t field_typos = 255 - ((match_score >> 16) & 0xFF);
-<<<<<<< HEAD
-                    total_typos += (field_typos + 1) * weight;
-                    total_distances += ((100 - ((match_score >> 8) & 0xFF)) + 1) * weight;
-                    verbatim_match_fields += (((match_score & 0xFF)) + 1);
-
-                    if(field_typos == 0 && tokens_found == field_query_tokens[i].q_include_tokens.size()) {
-                        exact_match_fields++;
-                    }
-
-                    if(field_typos < min_typos) {
-                        min_typos = field_typos;
-                    }
-
-=======
                     total_typos += (field_typos + 1) * priority;
                     total_distances += ((100 - ((match_score >> 8) & 0xFF)) + 1) * priority;
                     verbatim_match_fields += (((match_score & 0xFF)) + 1);
@@ -1829,7 +1708,6 @@
                         min_typos = field_typos;
                     }
 
->>>>>>> 89a50951
                     total_token_matches += tokens_found;
 
                     /*LOG(INFO) << "seq_id: " << seq_id << ", total_typos: " << (255 - ((match_score >> 8) & 0xFF))
@@ -1878,26 +1756,18 @@
 
                     uint64_t tokens_found = ((match_score >> 24) & 0xFF);
                     uint64_t field_typos = 255 - ((match_score >> 16) & 0xFF);
-<<<<<<< HEAD
-                    total_distances += ((100 - ((match_score >> 8) & 0xFF)) + 1) * weight;
-                    total_typos += (field_typos + 1) * weight;
-=======
                     total_distances += ((100 - ((match_score >> 8) & 0xFF)) + 1) * priority;
                     total_typos += (field_typos + 1) * priority;
->>>>>>> 89a50951
 
                     if(field_typos == 0 && tokens_found == field_query_tokens[i].q_include_tokens.size()) {
                         exact_match_fields++;
                         verbatim_match_fields++;  // this is only an approximate
-<<<<<<< HEAD
-=======
                     }
 
                     auto weighted_tokens_match = (tokens_found * weight) + (MAX_SUM_TYPOS - field_typos + 1);
 
                     if(weighted_tokens_match > max_weighted_tokens_match) {
                         max_weighted_tokens_match = weighted_tokens_match;
->>>>>>> 89a50951
                     }
 
                     if(field_typos < min_typos) {
@@ -1917,12 +1787,8 @@
             max_weighted_tokens_match = std::min<uint64_t>(255, max_weighted_tokens_match);
 
             uint64_t aggregated_score = (
-<<<<<<< HEAD
-                (exact_match_fields << 48)  |     // number of fields that contain *all tokens* in the query
-=======
                 //(exact_match_fields << 48)  |       // number of fields that contain *all tokens* in the query
                 (max_weighted_tokens_match << 48) |   // weighted max number of tokens matched in a field
->>>>>>> 89a50951
                 (uniq_tokens_found << 40)   |     // number of unique tokens found across fields including typos
                 ((255 - min_typos) << 32)   |     // minimum typo cost across all fields
                 (total_token_matches << 24) |     // total matches across fields including typos
@@ -1935,10 +1801,7 @@
 
             /*LOG(INFO) << "seq id: " << seq_id
                       << ", exact_match_fields: " << exact_match_fields
-<<<<<<< HEAD
-=======
                       << ", max_weighted_tokens_match: " << max_weighted_tokens_match
->>>>>>> 89a50951
                       << ", uniq_tokens_found: " << uniq_tokens_found
                       << ", min typo score: " << (255 - min_typos)
                       << ", total_token_matches: " << total_token_matches
@@ -2219,11 +2082,7 @@
             S2LatLng reference_lat_lng;
             GeoPoint::unpack_lat_lng(sort_fields[i].geopoint, reference_lat_lng);
 
-<<<<<<< HEAD
             for (size_t rindex = 0; rindex < result_ids_size; rindex++) {
-=======
-            for (size_t rindex = 0; rindex < result_size; rindex++) {
->>>>>>> 89a50951
                 const uint32_t seq_id = result_ids[rindex];
                 auto it = geopoints->find(seq_id);
                 int64_t dist = INT32_MAX;
@@ -2248,55 +2107,27 @@
         }
     }
 
-<<<<<<< HEAD
-=======
-    std::vector<uint32_t *> leaf_to_indices;
-    for (art_leaf *token_leaf: query_suggestion) {
-        uint32_t *indices = new uint32_t[result_size];
-        token_leaf->values->ids.indexOf(result_ids, result_size, indices);
-        leaf_to_indices.push_back(indices);
-    }
-
->>>>>>> 89a50951
     Match single_token_match = Match(1, 0);
     const uint64_t single_token_match_score = single_token_match.get_match_score(total_cost);
 
     //auto begin = std::chrono::high_resolution_clock::now();
     //const std::string first_token((const char*)query_suggestion[0]->key, query_suggestion[0]->key_len-1);
-<<<<<<< HEAD
-=======
 
     // We will have to be judicious about computing full match score: only when token does not match exact query
     bool use_single_token_score = (query_suggestion.size() == 1) &&
         (query_suggestion.size() == query_tokens.size()) &&
         ((std::string((const char*)query_suggestion[0]->key, query_suggestion[0]->key_len-1) != query_tokens[0].value));
->>>>>>> 89a50951
-
-    // We will have to be judicious about computing full match score: only when token does not match exact query
-    bool use_single_token_score = (query_suggestion.size() == 1) &&
-        (query_suggestion.size() == query_tokens.size()) &&
-        ((std::string((const char*)query_suggestion[0]->key, query_suggestion[0]->key_len-1) != query_tokens[0].value));
 
     for (size_t i = 0; i < result_ids_size; i++) {
         const uint32_t seq_id = result_ids[i];
 
         uint64_t match_score = 0;
 
-<<<<<<< HEAD
         if (use_single_token_score || array_token_positions_vec.empty()) {
             match_score = single_token_match_score;
         } else {
             const std::unordered_map<size_t, std::vector<token_positions_t>>& array_token_positions =
                     array_token_positions_vec[i];
-
-            uint64_t total_tokens_found = 0, total_num_typos = 0, total_distance = 0, total_verbatim = 0;
-=======
-        if (use_single_token_score) {
-            match_score = single_token_match_score;
-        } else {
-            std::unordered_map<size_t, std::vector<token_positions_t>> array_token_positions;
-            populate_token_positions(query_suggestion, leaf_to_indices, i, array_token_positions);
->>>>>>> 89a50951
 
             uint64_t total_tokens_found = 0, total_num_typos = 0, total_distance = 0, total_verbatim = 0;
 
@@ -2435,106 +2266,6 @@
     return distinct_id;
 }
 
-<<<<<<< HEAD
-=======
-void Index::populate_token_positions(const std::vector<art_leaf *>& query_suggestion,
-                                     const std::vector<uint32_t*>& leaf_to_indices,
-                                     const size_t result_index,
-                                     std::unordered_map<size_t, std::vector<token_positions_t>>& array_token_positions) {
-    if(query_suggestion.empty()) {
-        return ;
-    }
-
-    // array_token_positions:
-    // for every element in a potential array, for every token in query suggestion, get the positions
-
-    for(size_t i = 0; i < query_suggestion.size(); i++) {
-        const art_leaf* token_leaf = query_suggestion[i];
-        uint32_t doc_index = leaf_to_indices[i][result_index];
-        /*LOG(INFO) << "doc_id: " << token_leaf->values->ids.at(doc_index) << ", token_leaf->values->ids.getLength(): "
-                  << token_leaf->values->ids.getLength();*/
-
-        // it's possible for a query token to not appear in a resulting document
-        if(doc_index == token_leaf->values->ids.getLength()) {
-            continue;
-        }
-
-        //LOG(INFO) << "key: " << token_leaf->key;
-
-        // Plain string format:
-        // offset1, offset2, ... , 0 (if token is the last offset for the document)
-
-        // Array string format:
-        // offset1, ... , offsetn, offsetn, array_index, 0 (if token is the last offset for the document)
-        // (last offset is repeated to indicate end of offsets for a given array index)
-
-        /*uint32_t* offsets = token_leaf->values->offsets.uncompress();
-        for(size_t ii=0; ii < token_leaf->values->offsets.getLength(); ii++) {
-            LOG(INFO) << "offset: " << offsets[ii];
-        }
-
-        uint32_t* offset_indices = token_leaf->values->offset_index.uncompress();
-        for(size_t ii=0; ii < token_leaf->values->offset_index.getLength(); ii++) {
-            LOG(INFO) << "offset index: " << offset_indices[ii];
-        }
-
-        LOG(INFO) << "token_leaf->values->offsets.getLength(): " << token_leaf->values->offsets.getLength();*/
-
-        uint32_t start_offset = token_leaf->values->offset_index.at(doc_index);
-        uint32_t end_offset = (doc_index == token_leaf->values->ids.getLength() - 1) ?
-                              token_leaf->values->offsets.getLength() :
-                              token_leaf->values->offset_index.at(doc_index+1);
-
-        std::vector<uint16_t> positions;
-        int prev_pos = -1;
-        bool is_last_token = false;
-
-        while(start_offset < end_offset) {
-            int pos = token_leaf->values->offsets.at(start_offset);
-            start_offset++;
-
-            if(pos == 0) {
-                // indicates that token is the last token on the doc
-                is_last_token = true;
-                start_offset++;
-                continue;
-            }
-
-            if(pos == prev_pos) {  // indicates end of array index
-                if(!positions.empty()) {
-                    size_t array_index = (size_t) token_leaf->values->offsets.at(start_offset);
-                    is_last_token = false;
-
-                    if(start_offset+1 < end_offset) {
-                        size_t next_offset = (size_t) token_leaf->values->offsets.at(start_offset + 1);
-                        if(next_offset == 0) {
-                            // indicates that token is the last token on the doc
-                            is_last_token = true;
-                            start_offset++;
-                        }
-                    }
-
-                    array_token_positions[array_index].push_back(token_positions_t{is_last_token, positions});
-                    positions.clear();
-                }
-
-                start_offset++;  // skip current value which is the array index or flag for last index
-                prev_pos = -1;
-                continue;
-            }
-
-            prev_pos = pos;
-            positions.push_back((uint16_t)pos - 1);
-        }
-
-        if(!positions.empty()) {
-            // for plain string fields
-            array_token_positions[0].push_back(token_positions_t{is_last_token, positions});
-        }
-    }
-}
-
->>>>>>> 89a50951
 inline uint32_t Index::next_suggestion(const std::vector<token_candidates> &token_candidates_vec,
                                    long long int n,
                                    std::vector<art_leaf *>& actual_query_suggestion,
