--- conflicted
+++ resolved
@@ -991,42 +991,27 @@
 
                     if(afield.type == field_types::INT32_ARRAY) {
                         const int32_t value = arr_value;
-<<<<<<< HEAD
                         num_tree->insert(value, seq_id, afield.is_facet());
-=======
-                        num_tree->insert(value, seq_id);
-
                         if (afield.range_index) {
                             trie->insert(value, seq_id);
                         }
->>>>>>> 3d9116e4
                     }
 
                     else if(afield.type == field_types::INT64_ARRAY) {
                         const int64_t value = arr_value;
-<<<<<<< HEAD
                         num_tree->insert(value, seq_id, afield.is_facet());
-=======
-                        num_tree->insert(value, seq_id);
-
                         if (afield.range_index) {
                             trie->insert(value, seq_id);
                         }
->>>>>>> 3d9116e4
                     }
 
                     else if(afield.type == field_types::FLOAT_ARRAY) {
                         const float fvalue = arr_value;
                         int64_t value = float_to_int64_t(fvalue);
-<<<<<<< HEAD
                         num_tree->insert(value, seq_id, afield.is_facet());
-=======
-                        num_tree->insert(value, seq_id);
-
                         if (afield.range_index) {
                             trie->insert(value, seq_id);
                         }
->>>>>>> 3d9116e4
                     }
 
                     else if(afield.type == field_types::BOOL_ARRAY) {
