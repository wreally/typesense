#include "index.h"

#include <memory>
#include <numeric>
#include <chrono>
#include <set>
#include <unordered_map>
#include <random>
#include <art.h>
#include <array_utils.h>
#include <match_score.h>
#include <string_utils.h>
#include <tokenizer.h>
#include <s2/s2point.h>
#include <s2/s2latlng.h>
#include <s2/s2region_term_indexer.h>
#include <s2/s2cap.h>
#include <s2/s2loop.h>
#include <posting.h>
#include <thread_local_vars.h>
#include <unordered_set>
#include <or_iterator.h>
#include <timsort.hpp>
#include "logger.h"
#include "validator.h"
#include <collection_manager.h>

#define RETURN_CIRCUIT_BREAKER if((std::chrono::duration_cast<std::chrono::microseconds>( \
                  std::chrono::system_clock::now().time_since_epoch()).count() - search_begin_us) > search_stop_us) { \
                    search_cutoff = true; \
                    return ;\
            }

#define RETURN_CIRCUIT_BREAKER_OP if((std::chrono::duration_cast<std::chrono::microseconds>( \
                  std::chrono::system_clock::now().time_since_epoch()).count() - search_begin_us) > search_stop_us) { \
                    search_cutoff = true; \
                    return Option<bool>(true);\
            }

#define BREAK_CIRCUIT_BREAKER if((std::chrono::duration_cast<std::chrono::microseconds>( \
                 std::chrono::system_clock::now().time_since_epoch()).count() - search_begin_us) > search_stop_us) { \
                    search_cutoff = true; \
                    break;\
                }
#define FACET_INDEX_THRESHOLD 1000000000

spp::sparse_hash_map<uint32_t, int64_t, Hasher32> Index::text_match_sentinel_value;
spp::sparse_hash_map<uint32_t, int64_t, Hasher32> Index::seq_id_sentinel_value;
spp::sparse_hash_map<uint32_t, int64_t, Hasher32> Index::eval_sentinel_value;
spp::sparse_hash_map<uint32_t, int64_t, Hasher32> Index::geo_sentinel_value;
spp::sparse_hash_map<uint32_t, int64_t, Hasher32> Index::str_sentinel_value;
spp::sparse_hash_map<uint32_t, int64_t, Hasher32> Index::vector_distance_sentinel_value;
spp::sparse_hash_map<uint32_t, int64_t, Hasher32> Index::vector_query_sentinel_value;

Index::Index(const std::string& name, const uint32_t collection_id, const Store* store,
             SynonymIndex* synonym_index, ThreadPool* thread_pool,
             const tsl::htrie_map<char, field> & search_schema,
             const std::vector<char>& symbols_to_index, const std::vector<char>& token_separators):
        name(name), collection_id(collection_id), store(store), synonym_index(synonym_index), thread_pool(thread_pool),
        search_schema(search_schema),
        seq_ids(new id_list_t(256)), symbols_to_index(symbols_to_index), token_separators(token_separators) {

    facet_index_v4 = new facet_index_t();

    for(const auto& a_field: search_schema) {
        if(!a_field.index) {
            continue;
        }

        if(a_field.num_dim > 0) {
            auto hnsw_index = new hnsw_index_t(a_field.num_dim, a_field.hnsw_params["num_elements"].get< unsigned int>(), a_field.vec_dist, a_field.hnsw_params["M"].get< unsigned int>(), a_field.hnsw_params["ef_construction"].get< unsigned int>());
            vector_index.emplace(a_field.name, hnsw_index);
            continue;
        }

        if(a_field.is_string()) {
            art_tree *t = new art_tree;
            art_tree_init(t);
            search_index.emplace(a_field.name, t);
        } else if(a_field.is_geopoint()) {
            geo_range_index.emplace(a_field.name, new NumericTrie(32));

            if(!a_field.is_single_geopoint()) {
                spp::sparse_hash_map<uint32_t, int64_t*> * doc_to_geos = new spp::sparse_hash_map<uint32_t, int64_t*>();
                geo_array_index.emplace(a_field.name, doc_to_geos);
            }
        } else {
            if (a_field.range_index) {
                auto trie = a_field.is_bool() ? new NumericTrie(8) :
                            a_field.is_int32() ? new NumericTrie(32) : new NumericTrie(64);
                range_index.emplace(a_field.name, trie);
            } else {
                num_tree_t* num_tree = new num_tree_t;
                numerical_index.emplace(a_field.name, num_tree);
            }
        }

        if(a_field.sort) {
            if(a_field.type == field_types::STRING) {
                adi_tree_t* tree = new adi_tree_t();
                str_sort_index.emplace(a_field.name, tree);
            } else if(a_field.type != field_types::GEOPOINT_ARRAY) {
                auto doc_to_score = new spp::sparse_hash_map<uint32_t, int64_t, Hasher32>();
                sort_index.emplace(a_field.name, doc_to_score);
            }
        }

        if(a_field.facet) {
            initialize_facet_indexes(a_field);
        }

        // initialize for non-string facet fields
        if(a_field.facet && !a_field.is_string()) {
            art_tree *ft = new art_tree;
            art_tree_init(ft);
            search_index.emplace(a_field.faceted_name(), ft);
        }

        if(a_field.infix) {
            array_mapped_infix_t infix_sets(ARRAY_INFIX_DIM);

            for(auto& infix_set: infix_sets) {
                infix_set = new tsl::htrie_set<char>();
            }

            infix_index.emplace(a_field.name, infix_sets);
        }

        if (a_field.is_reference_helper && a_field.is_array()) {
            auto num_tree = new num_tree_t;
            reference_index.emplace(a_field.name, num_tree);

            if (a_field.nested) {
                std::vector<std::string> keys;
                StringUtils::split(a_field.name, keys, ".");

                // `object_array_reference_index` only includes the reference fields that are part of an object array.
                if (search_schema.count(keys[0]) != 0 && search_schema.at(keys[0]).is_array()) {
                    auto index = new spp::sparse_hash_map<std::pair<uint32_t, uint32_t>, uint32_t, pair_hash>();
                    object_array_reference_index.emplace(a_field.name, index);
                }
            }
        }
    }

    num_documents = 0;
}

Index::~Index() {
    std::unique_lock lock(mutex);

    for(auto & name_tree: search_index) {
        art_tree_destroy(name_tree.second);
        delete name_tree.second;
        name_tree.second = nullptr;
    }

    search_index.clear();

    for(auto & name_index: geo_range_index) {
        delete name_index.second;
        name_index.second = nullptr;
    }

    geo_range_index.clear();

    for(auto& name_index: geo_array_index) {
        for(auto& kv: *name_index.second) {
            delete [] kv.second;
        }

        delete name_index.second;
        name_index.second = nullptr;
    }

    geo_array_index.clear();

    for(auto & name_tree: numerical_index) {
        delete name_tree.second;
        name_tree.second = nullptr;
    }

    numerical_index.clear();

    for(auto & name_tree: range_index) {
        delete name_tree.second;
        name_tree.second = nullptr;
    }

    range_index.clear();

    for(auto & name_map: sort_index) {
        delete name_map.second;
        name_map.second = nullptr;
    }

    sort_index.clear();

    for(auto& kv: infix_index) {
        for(auto& infix_set: kv.second) {
            delete infix_set;
            infix_set = nullptr;
        }
    }

    infix_index.clear();

    for(auto& name_tree: str_sort_index) {
        delete name_tree.second;
        name_tree.second = nullptr;
    }

    str_sort_index.clear();

    delete facet_index_v4;
    
    delete seq_ids;

    for(auto& vec_index_kv: vector_index) {
        std::unique_lock lock(vec_index_kv.second->repair_m);
        delete vec_index_kv.second;
    }

    for(auto & name_tree: reference_index) {
        delete name_tree.second;
        name_tree.second = nullptr;
    }

    reference_index.clear();

    for(auto & name_tree: object_array_reference_index) {
        delete name_tree.second;
        name_tree.second = nullptr;
    }

    object_array_reference_index.clear();
}

int64_t Index::get_points_from_doc(const nlohmann::json &document, const std::string & default_sorting_field) {
    int64_t points = 0;

    if(document[default_sorting_field].is_number_float()) {
        // serialize float to an integer and reverse the inverted range
        float n = document[default_sorting_field];
        memcpy(&points, &n, sizeof(int32_t));
        points ^= ((points >> (std::numeric_limits<int32_t>::digits - 1)) | INT32_MIN);
        points = -1 * (INT32_MAX - points);
    } else if(document[default_sorting_field].is_string()) {
        // not much value in supporting default sorting field as string, so we will just dummy it out
        points = 0;
    } else {
        points = document[default_sorting_field].is_boolean() ? int64_t(document[default_sorting_field].get<bool>()) :
                 document[default_sorting_field].get<int64_t>();
    }

    return points;
}

int64_t Index::float_to_int64_t(float f) {
    // https://stackoverflow.com/questions/60530255/convert-float-to-int64-t-while-preserving-ordering
    int32_t i;
    memcpy(&i, &f, sizeof i);
    if (i < 0) {
        i ^= INT32_MAX;
    }
    return i;
}

float Index::int64_t_to_float(int64_t n) {
    int32_t i = (int32_t) n;

    if(i < 0) {
        i ^= INT32_MAX;
    }

    float f;
    memcpy(&f, &i, sizeof f);
    return f;
}

void Index::compute_token_offsets_facets(index_record& record,
                                         const tsl::htrie_map<char, field>& search_schema,
                                         const std::vector<char>& local_token_separators,
                                         const std::vector<char>& local_symbols_to_index) {

    const auto& document = record.doc;

    for(const auto& the_field: search_schema) {
        const std::string& field_name = the_field.name;
        if(document.count(field_name) == 0 || !the_field.index) {
            continue;
        }

        offsets_facet_hashes_t offset_facet_hashes;

        bool is_facet = search_schema.at(field_name).facet;

        // non-string, non-geo faceted field should be indexed as faceted string field as well
        if(the_field.facet && !the_field.is_string() && !the_field.is_geopoint()) {
            if(the_field.is_array()) {
                std::vector<std::string> strings;

                if(the_field.type == field_types::INT32_ARRAY) {
                    for(int32_t value: document[field_name]){
                        auto str = std::to_string(value);
                        strings.emplace_back(std::move(str));
                    }
                } else if(the_field.type == field_types::INT64_ARRAY) {
                    for(int64_t value: document[field_name]){
                        auto str = std::to_string(value);
                        strings.emplace_back(std::move(str));
                    }
                } else if(the_field.type == field_types::FLOAT_ARRAY) {
                    for(float value: document[field_name]){
                        auto str = StringUtils::float_to_str(value);
                        strings.emplace_back(std::move(str));
                    }
                } else if(the_field.type == field_types::BOOL_ARRAY) {
                    for(bool value: document[field_name]){
                        auto str = std::to_string(value);
                        strings.emplace_back(std::move(str));
                    }
                }

                tokenize_string_array(strings, the_field,
                                      local_symbols_to_index, local_token_separators,
                                      offset_facet_hashes.offsets);
            } else {
                std::string text;

                if(the_field.type == field_types::INT32) {
                    auto val = document[field_name].get<int32_t>();
                    text = std::to_string(val);
                } else if(the_field.type == field_types::INT64) {
                    auto val = document[field_name].get<int64_t>();
                    text = std::to_string(val);
                } else if(the_field.type == field_types::FLOAT) {
                    auto val = document[field_name].get<float>();
                    text = StringUtils::float_to_str(val);
                } else if(the_field.type == field_types::BOOL) {
                    auto val = document[field_name].get<bool>();
                    text = std::to_string(val);
                }

                tokenize_string(text, the_field,
                                local_symbols_to_index, local_token_separators,
                                offset_facet_hashes.offsets);
            }
        }

        if(the_field.is_string()) {
            if(the_field.type == field_types::STRING) {
                tokenize_string(document[field_name], the_field,
                                local_symbols_to_index, local_token_separators,
                                offset_facet_hashes.offsets);
            } else {
                tokenize_string_array(document[field_name], the_field,
                                      local_symbols_to_index, local_token_separators,
                                      offset_facet_hashes.offsets);
            }
        }

        if(!offset_facet_hashes.offsets.empty()) {
            record.field_index.emplace(field_name, std::move(offset_facet_hashes));
        }
    }
}

bool doc_contains_field(const nlohmann::json& doc, const field& a_field,
                        const tsl::htrie_map<char, field> & search_schema) {

    if(doc.count(a_field.name)) {
        return true;
    }

    // check for a nested field, e.g. `foo.bar.baz` indexed but `foo.bar` present in schema
    if(a_field.is_object()) {
        auto prefix_it = search_schema.equal_prefix_range(a_field.name);
        std::string nested_field_name;
        for(auto kv = prefix_it.first; kv != prefix_it.second; kv++) {
            kv.key(nested_field_name);
            bool is_child_field = (nested_field_name.size() > a_field.name.size() &&
                                   nested_field_name[a_field.name.size()] == '.');
            if(is_child_field && doc.count(nested_field_name) != 0) {
                return true;
            }
        }
    }

    return false;
}

bool validate_object_field(nlohmann::json& doc, const field& a_field) {
    auto field_it = doc.find(a_field.name);
    if(field_it != doc.end()) {
        if(a_field.type == field_types::OBJECT && doc[a_field.name].is_object()) {
            return true;
        } else if(a_field.type == field_types::OBJECT_ARRAY && doc[a_field.name].is_array()) {
            return true;
        }

        return false;
    }

    std::vector<std::string> field_parts;
    StringUtils::split(a_field.name, field_parts, ".");

    nlohmann::json* obj = &doc;
    bool has_array = false;

    for(auto& field_part: field_parts) {
        if(obj->is_array()) {
            has_array = true;

            if(obj->empty()) {
                return false;
            }

            obj = &obj->at(0);
            if(!obj->is_object()) {
                return false;
            }
        }

        auto obj_it = obj->find(field_part);
        if(obj_it == obj->end()) {
            return false;
        }

        obj = &obj_it.value();
    }

    LOG(INFO) << "obj: " << *obj;
    LOG(INFO) << "doc: " << doc;

    if(a_field.type == field_types::OBJECT && obj->is_object()) {
        return true;
    } else if(a_field.type == field_types::OBJECT_ARRAY && (obj->is_array() || (has_array && obj->is_object()))) {
        return true;
    }

    return false;
}

void Index::validate_and_preprocess(Index *index,
                                    std::vector<index_record>& iter_batch,
                                    const size_t batch_start_index, const size_t batch_size,
                                    const std::string& default_sorting_field,
                                    const tsl::htrie_map<char, field>& search_schema,
                                    const tsl::htrie_map<char, field>& embedding_fields,
                                    const std::string& fallback_field_type,
                                    const std::vector<char>& token_separators,
                                    const std::vector<char>& symbols_to_index,
                                    const bool do_validation, const size_t remote_embedding_batch_size,
                                    const size_t remote_embedding_timeout_ms, const size_t remote_embedding_num_tries, const bool generate_embeddings) {

    // runs in a partitioned thread
    std::vector<index_record*> records_to_embed;

    for(size_t i = 0; i < batch_size; i++) {
        index_record& index_rec = iter_batch[batch_start_index + i];

        try {
            if(!index_rec.indexed.ok()) {
                // some records could have been invalidated upstream
                continue;
            }

            if(index_rec.operation == DELETE) {
                continue;
            }

            handle_doc_ops(search_schema, index_rec.doc, index_rec.old_doc);

            if(do_validation) {
                Option<uint32_t> validation_op = validator_t::validate_index_in_memory(index_rec.doc, index_rec.seq_id,
                                                                          default_sorting_field,
                                                                          search_schema,
                                                                          embedding_fields,
                                                                          index_rec.operation,
                                                                          index_rec.is_update,
                                                                          fallback_field_type,
                                                                          index_rec.dirty_values, generate_embeddings);

                if(!validation_op.ok()) {
                    index_rec.index_failure(validation_op.code(), validation_op.error());
                    continue;
                }
            }

            if(index_rec.is_update) {
                // scrub string fields to reduce delete ops
                get_doc_changes(index_rec.operation, embedding_fields, index_rec.doc, index_rec.old_doc,
                                index_rec.new_doc, index_rec.del_doc);

                if(generate_embeddings) {
                    for(auto& field: index_rec.doc.items()) {
                        for(auto& embedding_field : embedding_fields) {
                            if(!embedding_field.embed[fields::from].is_null()) {
                                auto embed_from_vector = embedding_field.embed[fields::from].get<std::vector<std::string>>();
                                for(auto& embed_from: embed_from_vector) {
                                    if(embed_from == field.key()) {
                                        records_to_embed.push_back(&index_rec);
                                        break;
                                    }
                                }
                            }
                        }
                    }
                }
            } else {
                if(generate_embeddings) {
                    records_to_embed.push_back(&index_rec);
                }
            }

            compute_token_offsets_facets(index_rec, search_schema, token_separators, symbols_to_index);

            int64_t points = 0;

            if(index_rec.doc.count(default_sorting_field) == 0) {
                auto default_sorting_field_it = index->sort_index.find(default_sorting_field);
                if(default_sorting_field_it != index->sort_index.end()) {
                    auto seq_id_it = default_sorting_field_it->second->find(index_rec.seq_id);
                    if(seq_id_it != default_sorting_field_it->second->end()) {
                        points = seq_id_it->second;
                    } else {
                        points = INT64_MIN;
                    }
                } else {
                    points = INT64_MIN;
                }
            } else {
                points = get_points_from_doc(index_rec.doc, default_sorting_field);
            }

            index_rec.points = points;
            index_rec.index_success();
        } catch(const std::exception &e) {
            LOG(INFO) << "Error while validating document: " << e.what();
            index_rec.index_failure(400, e.what());
        }
    }

    if(generate_embeddings) {
        batch_embed_fields(records_to_embed, embedding_fields, search_schema, remote_embedding_batch_size, remote_embedding_timeout_ms, remote_embedding_num_tries);
    }
}

size_t Index::
batch_memory_index(Index *index,
                                 std::vector<index_record>& iter_batch,
                                 const std::string & default_sorting_field,
                                 const tsl::htrie_map<char, field> & actual_search_schema,
                                 const tsl::htrie_map<char, field> & embedding_fields,
                                 const std::string& fallback_field_type,
                                 const std::vector<char>& token_separators,
                                 const std::vector<char>& symbols_to_index,
                                 const bool do_validation, const size_t remote_embedding_batch_size,
                                 const size_t remote_embedding_timeout_ms, const size_t remote_embedding_num_tries, const bool generate_embeddings, 
                                 const bool use_addition_fields, const tsl::htrie_map<char, field>& addition_fields) {
    const size_t concurrency = 4;
    const size_t num_threads = std::min(concurrency, iter_batch.size());
    const size_t window_size = (num_threads == 0) ? 0 :
                               (iter_batch.size() + num_threads - 1) / num_threads;  // rounds up
    const auto& indexable_schema = use_addition_fields ? addition_fields : actual_search_schema;
    

    size_t num_indexed = 0;
    size_t num_processed = 0;
    std::mutex m_process;
    std::condition_variable cv_process;

    size_t num_queued = 0;
    size_t batch_index = 0;

    // local is need to propogate the thread local inside threads launched below
    auto local_write_log_index = write_log_index;

    for(size_t thread_id = 0; thread_id < num_threads && batch_index < iter_batch.size(); thread_id++) {
        size_t batch_len = window_size;

        if(batch_index + window_size > iter_batch.size()) {
            batch_len = iter_batch.size() - batch_index;
        }

        num_queued++;

        index->thread_pool->enqueue([&, batch_index, batch_len]() {
            write_log_index = local_write_log_index;
            validate_and_preprocess(index, iter_batch, batch_index, batch_len, default_sorting_field, actual_search_schema,
                                    embedding_fields, fallback_field_type, token_separators, symbols_to_index, do_validation, remote_embedding_batch_size, remote_embedding_timeout_ms, remote_embedding_num_tries, generate_embeddings);

            std::unique_lock<std::mutex> lock(m_process);
            num_processed++;

            cv_process.notify_one();
        });

        batch_index += batch_len;
    }

    {
        std::unique_lock<std::mutex> lock_process(m_process);
        cv_process.wait(lock_process, [&](){ return num_processed == num_queued; });
    }

    std::unordered_set<std::string> found_fields;

    for(size_t i = 0; i < iter_batch.size(); i++) {
        auto& index_rec = iter_batch[i];

        if(!index_rec.indexed.ok()) {
            // some records could have been invalidated upstream
            continue;
        }

        if(index_rec.is_update) {
            index->remove(index_rec.seq_id, index_rec.del_doc, {}, index_rec.is_update);
        } else if(index_rec.indexed.ok()) {
            num_indexed++;
        }

        for(const auto& kv: index_rec.doc.items()) {
            found_fields.insert(kv.key());
        }
    }

    num_queued = num_processed = 0;
    std::unique_lock ulock(index->mutex);

    for(const auto& field_name: found_fields) {
        //LOG(INFO) << "field name: " << field_name;
        if(field_name != "id" && indexable_schema.count(field_name) == 0) {
            continue;
        }

        num_queued++;

        index->thread_pool->enqueue([&]() {
            write_log_index = local_write_log_index;

            const field& f = (field_name == "id") ?
                             field("id", field_types::STRING, false) : indexable_schema.at(field_name);
            try {
                index->index_field_in_memory(f, iter_batch);
            } catch(std::exception& e) {
                LOG(ERROR) << "Unhandled Typesense error: " << e.what();
                for(auto& record: iter_batch) {
                    record.index_failure(500, "Unhandled Typesense error in index batch, check logs for details.");
                }
            }

            std::unique_lock<std::mutex> lock(m_process);
            num_processed++;
            cv_process.notify_one();
        });
    }

    {
        std::unique_lock<std::mutex> lock_process(m_process);
        cv_process.wait(lock_process, [&](){ return num_processed == num_queued; });
    }

    return num_indexed;
}

void Index::index_field_in_memory(const field& afield, std::vector<index_record>& iter_batch) {
    // indexes a given field of all documents in the batch

    if(afield.name == "id") {
        for(const auto& record: iter_batch) {
            if(!record.indexed.ok()) {
                // some records could have been invalidated upstream
                continue;
            }
            if(!record.is_update && record.indexed.ok()) {
                // for updates, the seq_id will already exist
                seq_ids->upsert(record.seq_id);
            }
        }

        return;
    }

    if(!afield.index) {
        return;
    }

    // We have to handle both these edge cases:
    // a) `afield` might not exist in the document (optional field)
    // b) `afield` value could be empty

    // non-geo faceted field should be indexed as faceted string field as well
    bool is_facet_field = (afield.facet && !afield.is_geopoint());

    if(afield.is_string() || is_facet_field) {
        std::unordered_map<std::string, std::vector<art_document>> token_to_doc_offsets;
        int64_t max_score = INT64_MIN;

        std::unordered_map<facet_value_id_t, std::vector<uint32_t>, facet_value_id_t::Hash> fvalue_to_seq_ids;
        std::unordered_map<uint32_t, std::vector<facet_value_id_t>> seq_id_to_fvalues;

        size_t total_num_docs = seq_ids->num_ids();
        if(afield.facet && total_num_docs > 10*1000 && search_schema.size() > 100) {
            facet_index_v4->check_for_high_cardinality(afield.name, total_num_docs);
        }

        for(const auto& record: iter_batch) {
            if(!record.indexed.ok()) {
                // some records could have been invalidated upstream
                continue;
            }

            const auto& document = record.doc;
            const auto seq_id = record.seq_id;

            if(document.count(afield.name) == 0 || !record.indexed.ok()) {
                continue;
            }

            auto field_index_it = record.field_index.find(afield.name);
            if(field_index_it == record.field_index.end()) {
                continue;
            }

            if(afield.facet) {
                if(afield.is_array()) {
                    const auto& field_values = document[afield.name];
                    for(size_t i = 0; i < field_values.size(); i++) {
                        if(afield.type == field_types::INT32_ARRAY) {
                            int32_t raw_val = field_values[i].get<int32_t>();
                            auto fhash = reinterpret_cast<uint32_t&>(raw_val);
                            facet_value_id_t facet_value_id(std::to_string(raw_val), fhash);
                            fvalue_to_seq_ids[facet_value_id].push_back(seq_id);
                            seq_id_to_fvalues[seq_id].push_back(facet_value_id);
                        } else if(afield.type == field_types::INT64_ARRAY) {
                            int64_t raw_val = field_values[i].get<int64_t>();
                            facet_value_id_t facet_value_id(std::to_string(raw_val));
                            fvalue_to_seq_ids[facet_value_id].push_back(seq_id);
                            seq_id_to_fvalues[seq_id].push_back(facet_value_id);
                        } else if(afield.type == field_types::STRING_ARRAY) {
                            const std::string& raw_val = field_values[i].get<std::string>().substr(0, 100);
                            facet_value_id_t facet_value_id(raw_val);
                            fvalue_to_seq_ids[facet_value_id].push_back(seq_id);
                            seq_id_to_fvalues[seq_id].push_back(facet_value_id);
                        } else if(afield.type == field_types::FLOAT_ARRAY) {
                            float raw_val = field_values[i].get<float>();
                            auto fhash = reinterpret_cast<uint32_t&>(raw_val);
                            facet_value_id_t facet_value_id(StringUtils::float_to_str(raw_val), fhash);
                            fvalue_to_seq_ids[facet_value_id].push_back(seq_id);
                            seq_id_to_fvalues[seq_id].push_back(facet_value_id);
                        } else if(afield.type == field_types::BOOL_ARRAY) {
                            bool raw_val = field_values[i].get<bool>();
                            auto fhash = (uint32_t)raw_val;
                            auto str_val = (raw_val == 1) ? "true" : "false";
                            facet_value_id_t facet_value_id(str_val, fhash);
                            fvalue_to_seq_ids[facet_value_id].push_back(seq_id);
                            seq_id_to_fvalues[seq_id].push_back(facet_value_id);
                        }
                    }
                } else {
                    if(afield.type == field_types::INT32) {
                        int32_t raw_val = document[afield.name].get<int32_t>();
                        auto fhash = reinterpret_cast<uint32_t&>(raw_val);
                        facet_value_id_t facet_value_id(std::to_string(raw_val), fhash);
                        fvalue_to_seq_ids[facet_value_id].push_back(seq_id);
                        seq_id_to_fvalues[seq_id].push_back(facet_value_id);
                    }
                    else if(afield.type == field_types::INT64) {
                        int64_t raw_val = document[afield.name].get<int64_t>();
                        facet_value_id_t facet_value_id(std::to_string(raw_val));
                        fvalue_to_seq_ids[facet_value_id].push_back(seq_id);
                        seq_id_to_fvalues[seq_id].push_back(facet_value_id);
                    }
                    else if(afield.type == field_types::STRING) {
                        const std::string& raw_val = document[afield.name].get<std::string>().substr(0, 100);
                        facet_value_id_t facet_value_id(raw_val);
                        fvalue_to_seq_ids[facet_value_id].push_back(seq_id);
                        seq_id_to_fvalues[seq_id].push_back(facet_value_id);
                    }
                    else if(afield.type == field_types::FLOAT) {
                        float raw_val = document[afield.name].get<float>();
                        const std::string& float_str_val = StringUtils::float_to_str(raw_val);
                        float normalized_raw_val = std::stof(float_str_val);
                        auto fhash = reinterpret_cast<uint32_t&>(normalized_raw_val);
                        facet_value_id_t facet_value_id(float_str_val, fhash);
                        fvalue_to_seq_ids[facet_value_id].push_back(seq_id);
                        seq_id_to_fvalues[seq_id].push_back(facet_value_id);
                    }
                    else if(afield.type == field_types::BOOL) {
                        bool raw_val = document[afield.name].get<bool>();
                        auto fhash = (uint32_t)raw_val;
                        auto str_val = (raw_val == 1) ? "true" : "false";
                        facet_value_id_t facet_value_id(str_val, fhash);
                        fvalue_to_seq_ids[facet_value_id].push_back(seq_id);
                        seq_id_to_fvalues[seq_id].push_back(facet_value_id);
                    }
                }
            }

            if(record.points > max_score) {
                max_score = record.points;
            }

            for(auto& token_offsets: field_index_it->second.offsets) {
                token_to_doc_offsets[token_offsets.first].emplace_back(seq_id, record.points, token_offsets.second);

                if(afield.infix) {
                    auto strhash = StringUtils::hash_wy(token_offsets.first.c_str(), token_offsets.first.size());
                    const auto& infix_sets = infix_index.at(afield.name);
                    infix_sets[strhash % 4]->insert(token_offsets.first);
                }
            }
        }

        facet_index_v4->insert(afield.name, fvalue_to_seq_ids, seq_id_to_fvalues, afield.is_string());

        auto tree_it = search_index.find(afield.faceted_name());
        if(tree_it == search_index.end()) {
            return;
        }

        art_tree *t = tree_it->second;

        for(auto& token_to_doc: token_to_doc_offsets) {
            const std::string& token = token_to_doc.first;
            std::vector<art_document>& documents = token_to_doc.second;

            const auto *key = (const unsigned char *) token.c_str();
            int key_len = (int) token.length() + 1;  // for the terminating \0 char

            //LOG(INFO) << "key: " << key << ", art_doc.id: " << art_doc.id;
            art_inserts(t, key, key_len, max_score, documents);
        }
    }

    if(!afield.is_string()) {
        if (afield.type == field_types::INT32) {
            auto num_tree = afield.range_index ? nullptr : numerical_index.at(afield.name);
            auto trie = afield.range_index ? range_index.at(afield.name) : nullptr;
            iterate_and_index_numerical_field(iter_batch, afield, [&afield, num_tree, trie]
                    (const index_record& record, uint32_t seq_id) {
                int32_t value = record.doc[afield.name].get<int32_t>();
                if (afield.range_index) {
                    trie->insert(value, seq_id);
                } else {
                    num_tree->insert(value, seq_id);
                }
            });
        }

        else if(afield.type == field_types::INT64) {
            auto num_tree = afield.range_index ? nullptr : numerical_index.at(afield.name);
            auto trie = afield.range_index ? range_index.at(afield.name) : nullptr;
            iterate_and_index_numerical_field(iter_batch, afield, [&afield, num_tree, trie]
                    (const index_record& record, uint32_t seq_id) {
                int64_t value = record.doc[afield.name].get<int64_t>();
                if (afield.range_index) {
                    trie->insert(value, seq_id);
                } else {
                    num_tree->insert(value, seq_id);
                }
            });
        }

        else if(afield.type == field_types::FLOAT) {
            auto num_tree = afield.range_index ? nullptr : numerical_index.at(afield.name);
            auto trie = afield.range_index ? range_index.at(afield.name) : nullptr;
            iterate_and_index_numerical_field(iter_batch, afield, [&afield, num_tree, trie]
                    (const index_record& record, uint32_t seq_id) {
                float fvalue = record.doc[afield.name].get<float>();
                int64_t value = float_to_int64_t(fvalue);
                if (afield.range_index) {
                    trie->insert(value, seq_id);
                } else {
                    num_tree->insert(value, seq_id);
                }
            });
        } else if(afield.type == field_types::BOOL) {
            auto num_tree = afield.range_index ? nullptr : numerical_index.at(afield.name);
            auto trie = afield.range_index ? range_index.at(afield.name) : nullptr;
            iterate_and_index_numerical_field(iter_batch, afield, [&afield, num_tree, trie]
                    (const index_record& record, uint32_t seq_id) {
                bool value = record.doc[afield.name].get<bool>();
                if (afield.range_index) {
                    trie->insert(value, seq_id);
                } else {
                    num_tree->insert(value, seq_id);
                }
            });
        } else if(afield.type == field_types::GEOPOINT || afield.type == field_types::GEOPOINT_ARRAY) {
            auto geopoint_range_index = geo_range_index.at(afield.name);

            iterate_and_index_numerical_field(iter_batch, afield,
            [&afield, &geo_array_index=geo_array_index, geopoint_range_index](const index_record& record, uint32_t seq_id) {
                // nested geopoint value inside an array of object will be a simple array so must be treated as geopoint
                bool nested_obj_arr_geopoint = (afield.nested && afield.type == field_types::GEOPOINT_ARRAY &&
                                    !record.doc[afield.name].empty() && record.doc[afield.name][0].is_number());

                if(afield.type == field_types::GEOPOINT || nested_obj_arr_geopoint) {
                    // this could be a nested gepoint array so can have more than 2 array values
                    const std::vector<double>& latlongs = record.doc[afield.name];
                    for(size_t li = 0; li < latlongs.size(); li+=2) {
                        S2RegionTermIndexer::Options options;
                        options.set_index_contains_points_only(true);
                        S2RegionTermIndexer indexer(options);
                        S2Point point = S2LatLng::FromDegrees(latlongs[li], latlongs[li+1]).ToPoint();

                        auto cell = S2CellId(point);
                        geopoint_range_index->insert_geopoint(cell.id(), seq_id);
                    }

                    if(nested_obj_arr_geopoint) {
                        int64_t* packed_latlongs = new int64_t[(latlongs.size()/2) + 1];
                        packed_latlongs[0] = latlongs.size()/2;
                        size_t j_packed_latlongs = 0;

                        for(size_t li = 0; li < latlongs.size(); li+=2) {
                            int64_t packed_latlong = GeoPoint::pack_lat_lng(latlongs[li], latlongs[li+1]);
                            packed_latlongs[j_packed_latlongs + 1] = packed_latlong;
                            j_packed_latlongs++;
                        }

                        geo_array_index.at(afield.name)->emplace(seq_id, packed_latlongs);
                    }
                } else {
                    const std::vector<std::vector<double>>& latlongs = record.doc[afield.name];
                    S2RegionTermIndexer::Options options;
                    options.set_index_contains_points_only(true);
                    S2RegionTermIndexer indexer(options);

                    int64_t* packed_latlongs = new int64_t[latlongs.size() + 1];
                    packed_latlongs[0] = latlongs.size();

                    for(size_t li = 0; li < latlongs.size(); li++) {
                        auto& latlong = latlongs[li];
                        S2Point point = S2LatLng::FromDegrees(latlong[0], latlong[1]).ToPoint();

                        auto cell = S2CellId(point);
                        geopoint_range_index->insert_geopoint(cell.id(), seq_id);

                        int64_t packed_latlong = GeoPoint::pack_lat_lng(latlong[0], latlong[1]);
                        packed_latlongs[li + 1] = packed_latlong;
                    }

                    geo_array_index.at(afield.name)->emplace(seq_id, packed_latlongs);
                }
            });
        } else if(afield.is_array()) {
            // handle vector index first
            if(afield.type == field_types::FLOAT_ARRAY && afield.num_dim > 0) {
                auto vec_index = vector_index[afield.name]->vecdex;
                size_t curr_ele_count = vec_index->getCurrentElementCount();
                if(curr_ele_count + iter_batch.size() > vec_index->getMaxElements()) {
                    vec_index->resizeIndex((curr_ele_count + iter_batch.size()) * 1.3);
                }

                const size_t num_threads = std::min<size_t>(4, iter_batch.size());
                const size_t window_size = (num_threads == 0) ? 0 :
                                           (iter_batch.size() + num_threads - 1) / num_threads;  // rounds up
                size_t num_processed = 0;
                std::mutex m_process;
                std::condition_variable cv_process;

                size_t num_queued = 0;
                size_t result_index = 0;

                for(size_t thread_id = 0; thread_id < num_threads && result_index < iter_batch.size(); thread_id++) {
                    size_t batch_len = window_size;

                    if(result_index + window_size > iter_batch.size()) {
                        batch_len = iter_batch.size() - result_index;
                    }

                    num_queued++;

                    thread_pool->enqueue([thread_id, &afield, &vec_index, &records = iter_batch,
                                          result_index, batch_len, &num_processed, &m_process, &cv_process]() {

                        size_t batch_counter = 0;
                        while(batch_counter < batch_len) {
                            auto& record = records[result_index + batch_counter];
                            if(record.doc.count(afield.name) == 0 || !record.indexed.ok()) {
                                batch_counter++;
                                continue;
                            }

                            try {
                                const std::vector<float>& float_vals = record.doc[afield.name].get<std::vector<float>>();
                                if(float_vals.size() != afield.num_dim) {
                                    record.index_failure(400, "Vector size mismatch.");
                                } else {
                                    if(afield.vec_dist == cosine) {
                                        std::vector<float> normalized_vals(afield.num_dim);
                                        hnsw_index_t::normalize_vector(float_vals, normalized_vals);
                                        vec_index->addPoint(normalized_vals.data(), (size_t)record.seq_id, true);
                                    } else {
                                        vec_index->addPoint(float_vals.data(), (size_t)record.seq_id, true);
                                    }
                                }
                            } catch(const std::exception &e) {
                                record.index_failure(400, e.what());
                            }

                            batch_counter++;
                        }

                        std::unique_lock<std::mutex> lock(m_process);
                        num_processed++;
                        cv_process.notify_one();
                    });

                    result_index += batch_len;
                }

                std::unique_lock<std::mutex> lock_process(m_process);
                cv_process.wait(lock_process, [&](){ return num_processed == num_queued; });
                return;
            }

            // all other numerical arrays
            auto num_tree = afield.range_index ? nullptr : numerical_index.at(afield.name);
            auto trie = afield.range_index ? range_index.at(afield.name) : nullptr;
            auto reference = reference_index.count(afield.name) != 0 ? reference_index.at(afield.name) : nullptr;
            auto object_array_reference = object_array_reference_index.count(afield.name) != 0 ?
                                                                object_array_reference_index.at(afield.name) : nullptr;
            iterate_and_index_numerical_field(iter_batch, afield, [&afield, num_tree, trie, reference, object_array_reference]
                    (const index_record& record, uint32_t seq_id) {
                for(size_t arr_i = 0; arr_i < record.doc[afield.name].size(); arr_i++) {
                    const auto& arr_value = record.doc[afield.name][arr_i];

                    if(afield.type == field_types::INT32_ARRAY) {
                        const int32_t value = arr_value;
                        if (afield.range_index) {
                            trie->insert(value, seq_id);
                        } else {
                            num_tree->insert(value, seq_id);
                        }
                    }

                    else if(afield.type == field_types::INT64_ARRAY) {
                        int64_t value;
                        if (object_array_reference != nullptr) { // arr_value is an array [object_index, value]
                            value = arr_value.at(1);
                        } else {
                            value = arr_value;
                        }

                        if (afield.range_index) {
                            trie->insert(value, seq_id);
                        } else {
                            num_tree->insert(value, seq_id);
                        }
                        if (reference != nullptr) {
                            reference->insert(seq_id, value);
                        }
                        if (object_array_reference != nullptr) {
                            (*object_array_reference)[std::make_pair(seq_id, arr_value.at(0))] = value;
                        }
                    }

                    else if(afield.type == field_types::FLOAT_ARRAY) {
                        const float fvalue = arr_value;
                        int64_t value = float_to_int64_t(fvalue);
                        if (afield.range_index) {
                            trie->insert(value, seq_id);
                        } else {
                            num_tree->insert(value, seq_id);
                        }
                    }

                    else if(afield.type == field_types::BOOL_ARRAY) {
                        const bool value = record.doc[afield.name][arr_i];
                        if (afield.range_index) {
                            trie->insert(value, seq_id);
                        } else {
                            num_tree->insert(value, seq_id);
                        }
                    }
                }
            });
        }

        // add numerical values automatically into sort index if sorting is enabled
        if(afield.is_num_sortable() && afield.type != field_types::GEOPOINT_ARRAY) {
            auto doc_to_score = sort_index.at(afield.name);

            bool is_integer = afield.is_integer();
            bool is_float = afield.is_float();
            bool is_bool = afield.is_bool();
            bool is_geopoint = afield.is_geopoint();

            for(const auto& record: iter_batch) {
                if(!record.indexed.ok()) {
                    continue;
                }

                const auto& document = record.doc;
                const auto seq_id = record.seq_id;

                if (document.count(afield.name) == 0 || !afield.index) {
                    continue;
                }

                if(is_integer) {
                    doc_to_score->emplace(seq_id, document[afield.name].get<int64_t>());
                } else if(is_float) {
                    int64_t ifloat = float_to_int64_t(document[afield.name].get<float>());
                    doc_to_score->emplace(seq_id, ifloat);
                } else if(is_bool) {
                    doc_to_score->emplace(seq_id, (int64_t) document[afield.name].get<bool>());
                } else if(is_geopoint) {
                    const std::vector<double>& latlong = document[afield.name];
                    int64_t lat_lng = GeoPoint::pack_lat_lng(latlong[0], latlong[1]);
                    doc_to_score->emplace(seq_id, lat_lng);
                }
            }
        }
    } else if(afield.is_str_sortable()) {
        adi_tree_t* str_tree = str_sort_index.at(afield.name);

        for(const auto& record: iter_batch) {
            if(!record.indexed.ok()) {
                continue;
            }

            const auto& document = record.doc;
            const auto seq_id = record.seq_id;

            if (document.count(afield.name) == 0 || !afield.index) {
                continue;
            }

            std::string raw_str = document[afield.name].get<std::string>();
            Tokenizer str_tokenizer("", true, false, "", {' '});
            str_tokenizer.tokenize(raw_str);

            if(!raw_str.empty()) {
                str_tree->index(seq_id, raw_str.substr(0, 2000));
            }
        }
    }
}

void Index::tokenize_string(const std::string& text, const field& a_field,
                            const std::vector<char>& symbols_to_index,
                            const std::vector<char>& token_separators,
                            std::unordered_map<std::string, std::vector<uint32_t>>& token_to_offsets) {

    Tokenizer tokenizer(text, true, !a_field.is_string(), a_field.locale, symbols_to_index, token_separators);
    std::string token;
    std::string last_token;
    size_t token_index = 0;

    while(tokenizer.next(token, token_index)) {
        if(token.empty()) {
            continue;
        }

        if(token.size() > 100) {
            token.erase(100);
        }
        
        if(a_field.is_stem()) {
            auto stemmer = a_field.get_stemmer();
            if(stemmer) {
                token = stemmer->stem(token);
            } else {
                LOG(INFO) << "Stemmer couldn't be initialized for field: " << a_field.name;
            }
        }

        token_to_offsets[token].push_back(token_index + 1);
        last_token = token;
    }

    if(!token_to_offsets.empty()) {
        // push 0 for the last occurring token (used for exact match ranking)
        token_to_offsets[last_token].push_back(0);
    }
}

void Index::tokenize_string_array(const std::vector<std::string>& strings,
                                  const field& a_field,
                                  const std::vector<char>& symbols_to_index,
                                  const std::vector<char>& token_separators,
                                  std::unordered_map<std::string, std::vector<uint32_t>>& token_to_offsets) {

    for(size_t array_index = 0; array_index < strings.size(); array_index++) {
        const std::string& str = strings[array_index];
        std::set<std::string> token_set;  // required to deal with repeating tokens

        Tokenizer tokenizer(str, true, !a_field.is_string(), a_field.locale, symbols_to_index, token_separators);
        std::string token, last_token;
        size_t token_index = 0;

        // iterate and append offset positions
        while(tokenizer.next(token, token_index)) {
            if(token.empty()) {
                continue;
            }

            if(token.size() > 100) {
                token.erase(100);
            }

            if(a_field.is_stem()) {
                auto stemmer = a_field.get_stemmer();
                if(stemmer) {
                    token = stemmer->stem(token);
<<<<<<< HEAD
                    LOG(INFO) << "Stemmed token: " << token;
=======
>>>>>>> ec431163
                } else {
                    LOG(INFO) << "Stemmer couldn't be initialized for field: " << a_field.name;
                }
            }

            token_to_offsets[token].push_back(token_index + 1);
            token_set.insert(token);
            last_token = token;
        }

        if(token_set.empty()) {
            continue;
        }

        for(auto& the_token: token_set) {
            // repeat last element to indicate end of offsets for this array index
            token_to_offsets[the_token].push_back(token_to_offsets[the_token].back());

            // iterate and append this array index to all tokens
            token_to_offsets[the_token].push_back(array_index);
        }

        // push 0 for the last occurring token (used for exact match ranking)
        token_to_offsets[last_token].push_back(0);
    }
}

void Index::initialize_facet_indexes(const field& facet_field) {
    facet_index_v4->initialize(facet_field.name);
}

void Index::compute_facet_stats(facet &a_facet, const std::string& raw_value, const std::string & field_type,
                                const size_t count) {
    if(field_type == field_types::INT32 || field_type == field_types::INT32_ARRAY) {
        int32_t val = std::stoi(raw_value);
        if (val < a_facet.stats.fvmin) {
            a_facet.stats.fvmin = val;
        }
        if (val > a_facet.stats.fvmax) {
            a_facet.stats.fvmax = val;
        }
        a_facet.stats.fvsum += (count * val);
        a_facet.stats.fvcount += count;
    } else if(field_type == field_types::INT64 || field_type == field_types::INT64_ARRAY) {
        int64_t val = std::stoll(raw_value);
        if(val < a_facet.stats.fvmin) {
            a_facet.stats.fvmin = val;
        }
        if(val > a_facet.stats.fvmax) {
            a_facet.stats.fvmax = val;
        }
        a_facet.stats.fvsum += (count * val);
        a_facet.stats.fvcount += count;
    } else if(field_type == field_types::FLOAT || field_type == field_types::FLOAT_ARRAY) {
        float val = std::stof(raw_value);
        if(val < a_facet.stats.fvmin) {
            a_facet.stats.fvmin = val;
        }
        if(val > a_facet.stats.fvmax) {
            a_facet.stats.fvmax = val;
        }
        a_facet.stats.fvsum += (count * val);
        a_facet.stats.fvcount += count;
    }
}

void Index::compute_facet_stats(facet &a_facet, int64_t raw_value, const std::string & field_type) {
    if(field_type == field_types::INT32 || field_type == field_types::INT32_ARRAY) {
        int32_t val = raw_value;
        if (val < a_facet.stats.fvmin) {
            a_facet.stats.fvmin = val;
        }
        if (val > a_facet.stats.fvmax) {
            a_facet.stats.fvmax = val;
        }
        a_facet.stats.fvsum += val;
        a_facet.stats.fvcount++;
    } else if(field_type == field_types::INT64 || field_type == field_types::INT64_ARRAY) {
        int64_t val = raw_value;
        if(val < a_facet.stats.fvmin) {
            a_facet.stats.fvmin = val;
        }
        if(val > a_facet.stats.fvmax) {
            a_facet.stats.fvmax = val;
        }
        a_facet.stats.fvsum += val;
        a_facet.stats.fvcount++;
    } else if(field_type == field_types::FLOAT || field_type == field_types::FLOAT_ARRAY) {
        float val = reinterpret_cast<float&>(raw_value);
        if(val < a_facet.stats.fvmin) {
            a_facet.stats.fvmin = val;
        }
        if(val > a_facet.stats.fvmax) {
            a_facet.stats.fvmax = val;
        }
        a_facet.stats.fvsum += val;
        a_facet.stats.fvcount++;
    }
}

int64_t Index::get_doc_val_from_sort_index(sort_index_iterator sort_index_it, uint32_t doc_seq_id) const {

    if(sort_index_it != sort_index.end()){
        auto doc_id_val_map = sort_index_it->second;
        auto doc_seq_id_it = doc_id_val_map->find(doc_seq_id);

        if(doc_seq_id_it != doc_id_val_map->end()){
            return doc_seq_id_it->second;
        }
    }

    return INT64_MAX;
}

std::vector<group_by_field_it_t> Index::get_group_by_field_iterators(const std::vector<std::string>& group_by_fields,
                                                                     bool is_reverse) const {
    std::vector<group_by_field_it_t> group_by_field_it_vec;
    for (const auto &field_name: group_by_fields) {
        if (!facet_index_v4->has_hash_index(field_name)) {
            continue;
        }
        auto facet_index = facet_index_v4->get_facet_hash_index(field_name);
        auto facet_index_it = is_reverse ? facet_index->new_rev_iterator() : facet_index->new_iterator();

        group_by_field_it_t group_by_field_it_struct {field_name, std::move(facet_index_it),
                                                      search_schema.at(field_name).is_array()};
        group_by_field_it_vec.emplace_back(std::move(group_by_field_it_struct));
    }
    return group_by_field_it_vec;
}

void Index::do_facets(std::vector<facet> & facets, facet_query_t & facet_query,
                      bool estimate_facets, size_t facet_sample_percent,
                      const std::vector<facet_info_t>& facet_infos,
                      const size_t group_limit, const std::vector<std::string>& group_by_fields,
                      const bool group_missing_values,
                      const uint32_t* result_ids, size_t results_size, 
                      int max_facet_count, bool is_wildcard_no_filter_query,
                      facet_index_type_t facet_index_type) const {

    if(results_size == 0) {
        return ;
    }

    std::vector<group_by_field_it_t> group_by_field_it_vec;

    size_t total_docs = seq_ids->num_ids();
    // assumed that facet fields have already been validated upstream
    for(auto& a_facet : facets) {
        auto findex = a_facet.orig_index;
        const auto& facet_field = facet_infos[findex].facet_field;
        const bool use_facet_query = facet_infos[findex].use_facet_query;
        const auto& fquery_hashes = facet_infos[findex].hashes;
        const bool should_compute_stats = facet_infos[findex].should_compute_stats;
        const bool use_value_index = facet_infos[findex].use_value_index;

        auto sort_index_it = sort_index.find(a_facet.field_name);
        auto facet_sort_index_it = sort_index.find(a_facet.sort_field);

        size_t mod_value = 100 / facet_sample_percent;

        auto num_facet_values = facet_index_v4->get_facet_count(facet_field.name);
        if(num_facet_values == 0) {
            continue;
        }

        bool facet_value_index_exists = facet_index_v4->has_value_index(facet_field.name);

#ifdef TEST_BUILD
        if(facet_index_type == VALUE) {
#else
        if(facet_value_index_exists && use_value_index) {
#endif
            // LOG(INFO) << "Using intersection to find facets";
            a_facet.is_intersected = true;

            std::map<std::string, docid_count_t> facet_results;
            std::string sort_order = a_facet.is_sort_by_alpha ? a_facet.sort_order : "";

            facet_index_v4->intersect(a_facet, facet_field,use_facet_query,
                                      facet_infos[findex].fvalue_searched_tokens,
                                      symbols_to_index, token_separators,
                                      result_ids, results_size, max_facet_count, facet_results,
                                      is_wildcard_no_filter_query, sort_order);

            for(const auto& kv : facet_results) {
                //range facet processing
                if(a_facet.is_range_query) {
                    int64_t doc_val = std::stoll(kv.first);
                    std::pair<int64_t , std::string> range_pair {};

                    if(facet_field.is_float()) {
                        float val = std::stof(kv.first);
                        doc_val = Index::float_to_int64_t(val);
                    }

                    if(a_facet.get_range(doc_val, range_pair)) {
                        const auto& range_id = range_pair.first;
                        facet_count_t& facet_count = a_facet.result_map[range_id];
                        facet_count.count += kv.second.count;
                    }
                } else { 
                    facet_count_t& facet_count = a_facet.value_result_map[kv.first];
                    facet_count.count = kv.second.count;
                    facet_count.doc_id = kv.second.doc_id;
                }

                if(should_compute_stats) {
                    //LOG(INFO) << "Computing facet stats for facet value" << kv.first;
                    compute_facet_stats(a_facet, kv.first, facet_field.type, kv.second.count);
                }
            }

            if(should_compute_stats) {
                auto numerical_index_it = numerical_index.find(a_facet.field_name);
                if(numerical_index_it != numerical_index.end()) {
                    auto min_max_pair = numerical_index_it->second->get_min_max(result_ids,
                                                                                results_size);
                    if(facet_field.is_float()) {
                        a_facet.stats.fvmin = int64_t_to_float(min_max_pair.first);
                        a_facet.stats.fvmax = int64_t_to_float(min_max_pair.second);
                    } else {
                        a_facet.stats.fvmin = min_max_pair.first;
                        a_facet.stats.fvmax = min_max_pair.second;
                    }
                }
            }
        } else {
            //LOG(INFO) << "Using hashing to find facets";
            bool facet_hash_index_exists = facet_index_v4->has_hash_index(facet_field.name);
            if(!facet_hash_index_exists) {
                continue;
            }

            const auto& fhash_int64_map = facet_index_v4->get_fhash_int64_map(a_facet.field_name);

            const auto facet_field_is_array = facet_field.is_array();
            const auto facet_field_is_int64 = facet_field.is_int64();

            const auto& facet_index = facet_index_v4->get_facet_hash_index(facet_field.name);
            posting_list_t::iterator_t facet_index_it = facet_index->new_iterator();
            std::vector<uint32_t> facet_hashes(1);

            if (group_limit != 0) {
                group_by_field_it_vec = get_group_by_field_iterators(group_by_fields);
            }

            for(size_t i = 0; i < results_size; i++) {
                // if sampling is enabled, we will skip a portion of the results to speed up things
                if(estimate_facets) {
                    if(i % mod_value != 0) {
                        continue;
                    }
                }

                uint32_t doc_seq_id = result_ids[i];
                facet_index_it.skip_to(doc_seq_id);

                if(!facet_index_it.valid()) {
                    break;
                }

                if(facet_index_it.id() != doc_seq_id) {
                    continue;
                }

                facet_hashes.clear();
                if(facet_field_is_array) {
                    posting_list_t::get_offsets(facet_index_it, facet_hashes);
                } else {
                    facet_hashes.push_back(facet_index_it.offset());
                }

                uint64_t distinct_id = 0;
                if(group_limit) {
                    distinct_id = 1;
                    for(auto& kv : group_by_field_it_vec) {
                        get_distinct_id(kv.it, doc_seq_id, kv.is_array, group_missing_values, distinct_id, false);
                    }
                }
                //LOG(INFO) << "facet_hash_count " << facet_hash_count;
                if(((i + 1) % 16384) == 0) {
                    RETURN_CIRCUIT_BREAKER
                }

                std::set<uint32_t> unique_facet_hashes;

                for(size_t j = 0; j < facet_hashes.size(); j++) {
                    const auto& fhash = facet_hashes[j];

                    // explicitly check for value of facet_hashes to avoid set lookup/insert for non-array faceting
                    if(facet_hashes.size() > 1) {
                        if(unique_facet_hashes.count(fhash) != 0) {
                            continue;
                        } else {
                            unique_facet_hashes.insert(fhash);
                        }
                    }

                    if(should_compute_stats) {
                        int64_t val = fhash;
                        if(facet_field_is_int64) {
                            if(fhash_int64_map.find(fhash) != fhash_int64_map.end()) {
                                val = fhash_int64_map.at(fhash);
                            } else {
                                val = INT64_MAX;
                            }
                        }

                        compute_facet_stats(a_facet, val, facet_field.type);
                    }

                    if(a_facet.is_range_query) {
                        int64_t doc_val = get_doc_val_from_sort_index(sort_index_it, doc_seq_id);

                        std::pair<int64_t , std::string> range_pair {};
                        if(a_facet.get_range(doc_val, range_pair)) {
                            const auto& range_id = range_pair.first;
                            facet_count_t& facet_count = a_facet.result_map[range_id];
                            facet_count.count += 1;

                            if(group_limit) {
                                a_facet.hash_groups[range_id].emplace(distinct_id);
                            }
                        }
                    } else if(!use_facet_query || fquery_hashes.find(fhash) != fquery_hashes.end()) {
                        facet_count_t& facet_count = a_facet.result_map[fhash];
                        //LOG(INFO) << "field: " << a_facet.field_name << ", doc id: " << doc_seq_id << ", hash: " <<  fhash;
                        facet_count.doc_id = doc_seq_id;
                        facet_count.array_pos = j;
                        if(group_limit) {
                            a_facet.hash_groups[fhash].emplace(distinct_id);
                        } else {
                            facet_count.count += 1;
                        }
                        if(use_facet_query) {
                            //LOG (INFO) << "adding hash tokens for hash " << fhash;
                            a_facet.hash_tokens[fhash] = fquery_hashes.at(fhash);
                        }
                        if(!a_facet.sort_field.empty()) {
                            facet_count.sort_field_val = get_doc_val_from_sort_index(facet_sort_index_it, doc_seq_id);
                            //LOG(INFO) << "found sort_field val " << facet_count.sort_field;
                        }
                    }
                }
            }
        }
    }
}

void Index::aggregate_topster(Topster* agg_topster, Topster* index_topster) {
    if(index_topster->distinct) {
        for(auto &group_topster_entry: index_topster->group_kv_map) {
            Topster* group_topster = group_topster_entry.second;
            for(const auto& map_kv: group_topster->kv_map) {
                agg_topster->add(map_kv.second);
            }
        }
    } else {
        for(const auto& map_kv: index_topster->kv_map) {
            agg_topster->add(map_kv.second);
        }
    }
}

Option<bool> Index::search_all_candidates(const size_t num_search_fields,
                                          const text_match_type_t match_type,
                                          const std::vector<search_field_t>& the_fields,
                                          filter_result_iterator_t* const filter_result_iterator,
                                          const uint32_t* exclude_token_ids, size_t exclude_token_ids_size,
                                          const std::unordered_set<uint32_t>& excluded_group_ids,
                                          const std::vector<sort_by>& sort_fields,
                                          std::vector<tok_candidates>& token_candidates_vec,
                                          std::vector<std::vector<art_leaf*>>& searched_queries,
                                          tsl::htrie_map<char, token_leaf>& qtoken_set,
                                          const std::vector<token_t>& dropped_tokens,
                                          Topster* topster,
                                          spp::sparse_hash_map<uint64_t, uint32_t>& groups_processed,
                                          uint32_t*& all_result_ids, size_t& all_result_ids_len,
                                          const size_t typo_tokens_threshold,
                                          const size_t group_limit,
                                          const std::vector<std::string>& group_by_fields,
                                          const bool group_missing_values,
                                          const std::vector<token_t>& query_tokens,
                                          const std::vector<uint32_t>& num_typos,
                                          const std::vector<bool>& prefixes,
                                          bool prioritize_exact_match,
                                          const bool prioritize_token_position,
                                          const bool prioritize_num_matching_fields,
                                          const bool exhaustive_search,
                                          const size_t max_candidates,
                                          int syn_orig_num_tokens,
                                          const int* sort_order,
                                          std::array<spp::sparse_hash_map<uint32_t, int64_t, Hasher32>*, 3>& field_values,
                                          const std::vector<size_t>& geopoint_indices,
                                          std::set<uint64>& query_hashes,
                                          std::vector<uint32_t>& id_buff, const std::string& collection_name) const {

    /*if(!token_candidates_vec.empty()) {
        LOG(INFO) << "Prefix candidates size: " << token_candidates_vec.back().candidates.size();
        LOG(INFO) << "max_candidates: " << max_candidates;
        LOG(INFO) << "token_candidates_vec.size(): " << token_candidates_vec.size();
    }*/

    auto product = []( long long a, tok_candidates & b ) { return a*b.candidates.size(); };
    long long int N = std::accumulate(token_candidates_vec.begin(), token_candidates_vec.end(), 1LL, product);

    // escape hatch to prevent too much looping but subject to being overriden explicitly via `max_candidates`
    long long combination_limit = (num_search_fields == 1 && prefixes[0]) ? max_candidates :
                                  std::max<size_t>(Index::COMBINATION_MIN_LIMIT, max_candidates);

    for(long long n = 0; n < N && n < combination_limit; ++n) {
        RETURN_CIRCUIT_BREAKER_OP

        std::vector<token_t> query_suggestion(token_candidates_vec.size());

        uint64 qhash;
        uint32_t total_cost = next_suggestion2(token_candidates_vec, n, query_suggestion, qhash);

        /*LOG(INFO) << "n: " << n;
        std::stringstream fullq;
        for(const auto& qtok : query_suggestion) {
            fullq << qtok.value << " ";
        }
        LOG(INFO) << "query: " << fullq.str() << ", total_cost: " << total_cost
                  << ", all_result_ids_len: " << all_result_ids_len << ", bufsiz: " << id_buff.size();*/

        if(query_hashes.find(qhash) != query_hashes.end()) {
            // skip this query since it has already been processed before
            //LOG(INFO) << "Skipping qhash " << qhash;
            continue;
        }

        //LOG(INFO) << "field_num_results: " << field_num_results << ", typo_tokens_threshold: " << typo_tokens_threshold;

        auto search_across_fields_op =  search_across_fields(query_suggestion, num_typos, prefixes, the_fields,
                                                             num_search_fields, match_type,
                                                             sort_fields, topster,groups_processed,
                                                             searched_queries, qtoken_set, dropped_tokens,
                                                             group_limit, group_by_fields, group_missing_values,
                                                             prioritize_exact_match, prioritize_token_position,
                                                             prioritize_num_matching_fields,
                                                             filter_result_iterator,
                                                             total_cost, syn_orig_num_tokens,
                                                             exclude_token_ids, exclude_token_ids_size, excluded_group_ids,
                                                             sort_order, field_values, geopoint_indices,
                                                             id_buff, all_result_ids, all_result_ids_len,
                                                             collection_name);
        if (!search_across_fields_op.ok()) {
            return search_across_fields_op;
        }

        query_hashes.insert(qhash);
        filter_result_iterator->reset();
        search_cutoff = search_cutoff || filter_result_iterator->validity == filter_result_iterator_t::timed_out;
    }

    return Option<bool>(true);
}

void Index::search_candidates(const uint8_t & field_id, bool field_is_array,
                              const uint32_t* filter_ids, size_t filter_ids_length,
                              const uint32_t* exclude_token_ids, size_t exclude_token_ids_size,
                              const std::vector<uint32_t>& curated_ids,
                              std::vector<sort_by> & sort_fields,
                              std::vector<token_candidates> & token_candidates_vec,
                              std::vector<std::vector<art_leaf*>> & searched_queries,
                              Topster* topster,
                              spp::sparse_hash_map<uint64_t, uint32_t>& groups_processed,
                              uint32_t** all_result_ids, size_t & all_result_ids_len,
                              size_t& field_num_results,
                              const size_t typo_tokens_threshold,
                              const size_t group_limit,
                              const std::vector<std::string>& group_by_fields,
                              const bool group_missing_values,
                              const std::vector<token_t>& query_tokens,
                              bool prioritize_exact_match,
                              const bool exhaustive_search,
                              int syn_orig_num_tokens,
                              const size_t concurrency,
                              std::set<uint64>& query_hashes,
                              std::vector<uint32_t>& id_buff) const {

    auto product = []( long long a, token_candidates & b ) { return a*b.candidates.size(); };
    long long int N = std::accumulate(token_candidates_vec.begin(), token_candidates_vec.end(), 1LL, product);

    int sort_order[3]; // 1 or -1 based on DESC or ASC respectively
    std::array<spp::sparse_hash_map<uint32_t, int64_t, Hasher32>*, 3> field_values;
    std::vector<size_t> geopoint_indices;

    populate_sort_mapping(sort_order, geopoint_indices, sort_fields, field_values);

    // escape hatch to prevent too much looping
    size_t combination_limit = exhaustive_search ? Index::COMBINATION_MAX_LIMIT : Index::COMBINATION_MIN_LIMIT;

    for (long long n = 0; n < N && n < combination_limit; ++n) {
        RETURN_CIRCUIT_BREAKER

        // every element in `query_suggestion` contains a token and its associated hits
        std::vector<art_leaf*> query_suggestion(token_candidates_vec.size());

        // actual query suggestion preserves original order of tokens in query
        std::vector<art_leaf*> actual_query_suggestion(token_candidates_vec.size());
        uint64 qhash;

        uint32_t token_bits = 0;
        uint32_t total_cost = next_suggestion(token_candidates_vec, n, actual_query_suggestion,
                                              query_suggestion, syn_orig_num_tokens, token_bits, qhash);

        if(query_hashes.find(qhash) != query_hashes.end()) {
            // skip this query since it has already been processed before
            continue;
        }

        query_hashes.insert(qhash);

        //LOG(INFO) << "field_num_results: " << field_num_results << ", typo_tokens_threshold: " << typo_tokens_threshold;
        //LOG(INFO) << "n: " << n;

        /*std::stringstream fullq;
        for(const auto& qleaf : actual_query_suggestion) {
            std::string qtok(reinterpret_cast<char*>(qleaf->key),qleaf->key_len - 1);
            fullq << qtok << " ";
        }
        LOG(INFO) << "field: " << size_t(field_id) << ", query: " << fullq.str() << ", total_cost: " << total_cost;*/

        // Prepare excluded document IDs that we can later remove from the result set
        uint32_t* excluded_result_ids = nullptr;
        size_t excluded_result_ids_size = ArrayUtils::or_scalar(exclude_token_ids, exclude_token_ids_size,
                                                                &curated_ids[0], curated_ids.size(), &excluded_result_ids);

        std::vector<void*> posting_lists;

        for(auto& query_leaf : query_suggestion) {
            posting_lists.push_back(query_leaf->values);
        }

        result_iter_state_t iter_state(
                excluded_result_ids, excluded_result_ids_size, filter_ids, filter_ids_length
        );

        // We fetch offset positions only for multi token query
        bool single_exact_query_token = false;

        if(total_cost == 0 && query_suggestion.size() == query_tokens.size() == 1) {
            // does this candidate suggestion token match query token exactly?
            single_exact_query_token = true;
        }

        if(topster == nullptr) {
            posting_t::block_intersector_t(posting_lists, iter_state)
            .intersect([&](uint32_t seq_id, std::vector<posting_list_t::iterator_t>& its) {
                id_buff.push_back(seq_id);
            });
        } else {
            posting_t::block_intersector_t(posting_lists, iter_state)
            .intersect([&](uint32_t seq_id, std::vector<posting_list_t::iterator_t>& its) {
                score_results(sort_fields, searched_queries.size(), field_id, field_is_array,
                              total_cost, topster, query_suggestion, groups_processed,
                              seq_id, sort_order, field_values, geopoint_indices,
                              group_limit, group_by_fields, group_missing_values, token_bits,
                              prioritize_exact_match, single_exact_query_token, syn_orig_num_tokens, its);

                id_buff.push_back(seq_id);
            });
        }

        delete [] excluded_result_ids;
        const size_t num_result_ids = id_buff.size();

        if(id_buff.size() > 100000) {
            // prevents too many ORs during exhaustive searching
            std::sort(id_buff.begin(), id_buff.end());
            id_buff.erase(std::unique( id_buff.begin(), id_buff.end() ), id_buff.end());

            uint32_t* new_all_result_ids = nullptr;
            all_result_ids_len = ArrayUtils::or_scalar(*all_result_ids, all_result_ids_len, &id_buff[0],
                                                       id_buff.size(), &new_all_result_ids);
            delete[] *all_result_ids;
            *all_result_ids = new_all_result_ids;
            id_buff.clear();
        }

        if(num_result_ids == 0) {
            continue;
        }

        field_num_results += num_result_ids;
        searched_queries.push_back(actual_query_suggestion);
    }
}

bool Index::field_is_indexed(const std::string& field_name) const {
    return search_index.count(field_name) != 0 ||
    numerical_index.count(field_name) != 0 ||
    range_index.count(field_name) != 0 ||
    geo_range_index.count(field_name) != 0;
}

Option<bool> Index::do_filtering_with_lock(filter_node_t* const filter_tree_root,
                                           filter_result_t& filter_result,
                                           const std::string& collection_name) const {
    std::shared_lock lock(mutex);

    auto filter_result_iterator = filter_result_iterator_t(collection_name, this, filter_tree_root,
                                                           search_begin_us, search_stop_us);
    auto filter_init_op = filter_result_iterator.init_status();
    if (!filter_init_op.ok()) {
        return filter_init_op;
    }

    filter_result_iterator.compute_result();
    if (filter_result_iterator.approx_filter_ids_length == 0) {
        return Option(true);
    }

    if (filter_result_iterator.reference.empty()) {
        filter_result.count = filter_result_iterator.to_filter_id_array(filter_result.docs);
        return Option(true);
    }

    uint32_t count = filter_result_iterator.approx_filter_ids_length, dummy;
    auto ref_filter_result = new filter_result_t();
    std::unique_ptr<filter_result_t> ref_filter_result_guard(ref_filter_result);
    filter_result_iterator.get_n_ids(count, dummy, nullptr, 0, ref_filter_result);

    if (filter_result_iterator.validity == filter_result_iterator_t::timed_out) {
        return Option<bool>(true);
    }

    filter_result = std::move(*ref_filter_result);
    return Option(true);
}

void aggregate_nested_references(single_filter_result_t *const reference_result,
                                 reference_filter_result_t& ref_filter_result) {
    // Add reference doc id in result.
    auto temp_docs = new uint32_t[ref_filter_result.count + 1];
    std::copy(ref_filter_result.docs, ref_filter_result.docs + ref_filter_result.count, temp_docs);
    temp_docs[ref_filter_result.count] = reference_result->seq_id;

    delete[] ref_filter_result.docs;
    ref_filter_result.docs = temp_docs;
    ref_filter_result.count++;
    ref_filter_result.is_reference_array_field = false;

    // Add references of the reference doc id in result.
    auto& references = ref_filter_result.coll_to_references;
    auto temp_references = new std::map<std::string, reference_filter_result_t>[ref_filter_result.count] {};
    for (uint32_t i = 0; i < ref_filter_result.count - 1; i++) {
        temp_references[i] = std::move(references[i]);
    }
    temp_references[ref_filter_result.count - 1] = std::move(reference_result->reference_filter_results);

    delete[] references;
    references = temp_references;
}

Option<bool> Index::do_reference_filtering_with_lock(filter_node_t* const filter_tree_root,
                                                     filter_result_t& filter_result,
                                                     const std::string& ref_collection_name,
                                                     const std::string& reference_helper_field_name) const {
    std::shared_lock lock(mutex);

    auto ref_filter_result_iterator = filter_result_iterator_t(ref_collection_name, this, filter_tree_root,
                                                               search_begin_us, search_stop_us);
    auto filter_init_op = ref_filter_result_iterator.init_status();
    if (!filter_init_op.ok()) {
        return filter_init_op;
    }

    ref_filter_result_iterator.compute_result();
    if (ref_filter_result_iterator.approx_filter_ids_length == 0) {
        return Option(true);
    }

    uint32_t count = ref_filter_result_iterator.approx_filter_ids_length, dummy;
    auto ref_filter_result = new filter_result_t();
    std::unique_ptr<filter_result_t> ref_filter_result_guard(ref_filter_result);
    ref_filter_result_iterator.get_n_ids(count, dummy, nullptr, 0, ref_filter_result);

    if (ref_filter_result_iterator.validity == filter_result_iterator_t::timed_out) {
        return Option<bool>(true);
    }

    uint32_t* reference_docs = ref_filter_result->docs;
    ref_filter_result->docs = nullptr;
    std::unique_ptr<uint32_t[]> docs_guard(reference_docs);

    auto const is_nested_join = !ref_filter_result_iterator.reference.empty();
    if (search_schema.at(reference_helper_field_name).is_singular()) { // Only one reference per doc.
        if (sort_index.count(reference_helper_field_name) == 0) {
            return Option<bool>(400, "`" + reference_helper_field_name + "` is not present in sort index.");
        }
        auto const& ref_index = *sort_index.at(reference_helper_field_name);

        if (is_nested_join) {
            // In case of nested join, we need to collect all the doc ids from the reference ids along with their references.
            std::vector<std::pair<uint32_t, single_filter_result_t*>> id_pairs;
            std::unordered_set<uint32_t> unique_doc_ids;

            for (uint32_t i = 0; i < count; i++) {
                auto& reference_doc_id = reference_docs[i];
                auto reference_doc_references = std::move(ref_filter_result->coll_to_references[i]);
                if (ref_index.count(reference_doc_id) == 0) { // Reference field might be optional.
                    continue;
                }
                auto doc_id = ref_index.at(reference_doc_id);

                id_pairs.emplace_back(std::make_pair(doc_id, new single_filter_result_t(reference_doc_id,
                                                                                        std::move(reference_doc_references),
                                                                                        false)));
                unique_doc_ids.insert(doc_id);
            }

            if (id_pairs.empty()) {
                return Option(true);
            }

            std::sort(id_pairs.begin(), id_pairs.end(), [](auto const& left, auto const& right) {
                return left.first < right.first;
            });

            filter_result.count = unique_doc_ids.size();
            filter_result.docs = new uint32_t[unique_doc_ids.size()];
            filter_result.coll_to_references = new std::map<std::string, reference_filter_result_t>[unique_doc_ids.size()] {};

            reference_filter_result_t previous_doc_references;
            for (uint32_t i = 0, previous_doc = id_pairs[0].first + 1, result_index = 0; i < id_pairs.size(); i++) {
                auto const& current_doc = id_pairs[i].first;
                auto& reference_result = id_pairs[i].second;

                if (current_doc != previous_doc) {
                    filter_result.docs[result_index] = current_doc;
                    if (result_index > 0) {
                        std::map<std::string, reference_filter_result_t> references;
                        references[ref_collection_name] = std::move(previous_doc_references);
                        filter_result.coll_to_references[result_index - 1] = std::move(references);
                    }

                    result_index++;
                    previous_doc = current_doc;
                    aggregate_nested_references(reference_result, previous_doc_references);
                } else {
                    aggregate_nested_references(reference_result, previous_doc_references);
                }
            }

            if (previous_doc_references.count != 0) {
                std::map<std::string, reference_filter_result_t> references;
                references[ref_collection_name] = std::move(previous_doc_references);
                filter_result.coll_to_references[filter_result.count - 1] = std::move(references);
            }

            for (auto &item: id_pairs) {
                delete item.second;
            }

            return Option(true);
        }

        // Collect all the doc ids from the reference ids.
        std::vector<std::pair<uint32_t, uint32_t>> id_pairs;
        std::unordered_set<uint32_t> unique_doc_ids;

        for (uint32_t i = 0; i < count; i++) {
            auto& reference_doc_id = reference_docs[i];
            if (ref_index.count(reference_doc_id) == 0) { // Reference field might be optional.
                continue;
            }
            auto doc_id = ref_index.at(reference_doc_id);

            id_pairs.emplace_back(std::make_pair(doc_id, reference_doc_id));
            unique_doc_ids.insert(doc_id);
        }

        if (id_pairs.empty()) {
            return Option(true);
        }

        std::sort(id_pairs.begin(), id_pairs.end(), [](auto const& left, auto const& right) {
            return left.first < right.first;
        });

        filter_result.count = unique_doc_ids.size();
        filter_result.docs = new uint32_t[unique_doc_ids.size()];
        filter_result.coll_to_references = new std::map<std::string, reference_filter_result_t>[unique_doc_ids.size()] {};

        std::vector<uint32_t> previous_doc_references;
        for (uint32_t i = 0, previous_doc = id_pairs[0].first + 1, result_index = 0; i < id_pairs.size(); i++) {
            auto const& current_doc = id_pairs[i].first;
            auto const& reference_doc_id = id_pairs[i].second;

            if (current_doc != previous_doc) {
                filter_result.docs[result_index] = current_doc;
                if (result_index > 0) {
                    auto& reference_result = filter_result.coll_to_references[result_index - 1];

                    auto r = reference_filter_result_t(previous_doc_references.size(),
                                                       new uint32_t[previous_doc_references.size()],
                                                       false);
                    std::copy(previous_doc_references.begin(), previous_doc_references.end(), r.docs);
                    reference_result[ref_collection_name] = std::move(r);

                    previous_doc_references.clear();
                }

                result_index++;
                previous_doc = current_doc;
                previous_doc_references.push_back(reference_doc_id);
            } else {
                previous_doc_references.push_back(reference_doc_id);
            }
        }

        if (!previous_doc_references.empty()) {
            auto& reference_result = filter_result.coll_to_references[filter_result.count - 1];

            auto r = reference_filter_result_t(previous_doc_references.size(),
                                               new uint32_t[previous_doc_references.size()],
                                               false);
            std::copy(previous_doc_references.begin(), previous_doc_references.end(), r.docs);
            reference_result[ref_collection_name] = std::move(r);
        }

        return Option(true);
    }

    // Multiple references per doc.
    if (reference_index.count(reference_helper_field_name) == 0) {
        return Option<bool>(400, "`" + reference_helper_field_name + "` is not present in reference index.");
    }
    auto& ref_index = *reference_index.at(reference_helper_field_name);

    if (is_nested_join) {
        // In case of nested join, we need to collect all the doc ids from the reference ids along with their references.
        std::vector<std::pair<uint32_t, single_filter_result_t*>> id_pairs;
        std::unordered_set<uint32_t> unique_doc_ids;

        for (uint32_t i = 0; i < count; i++) {
            auto& reference_doc_id = reference_docs[i];
            auto reference_doc_references = std::move(ref_filter_result->coll_to_references[i]);
            size_t doc_ids_len = 0;
            uint32_t* doc_ids = nullptr;

            ref_index.search(EQUALS, reference_doc_id, &doc_ids, doc_ids_len);

            for (size_t j = 0; j < doc_ids_len; j++) {
                auto doc_id = doc_ids[j];
                auto reference_doc_references_copy = reference_doc_references;
                id_pairs.emplace_back(std::make_pair(doc_id, new single_filter_result_t(reference_doc_id,
                                                                                        std::move(reference_doc_references_copy),
                                                                                        false)));
                unique_doc_ids.insert(doc_id);
            }
            delete[] doc_ids;
        }

        if (id_pairs.empty()) {
            return Option(true);
        }

        std::sort(id_pairs.begin(), id_pairs.end(), [](auto const& left, auto const& right) {
            return left.first < right.first;
        });

        filter_result.count = unique_doc_ids.size();
        filter_result.docs = new uint32_t[unique_doc_ids.size()];
        filter_result.coll_to_references = new std::map<std::string, reference_filter_result_t>[unique_doc_ids.size()] {};

        reference_filter_result_t previous_doc_references;
        for (uint32_t i = 0, previous_doc = id_pairs[0].first + 1, result_index = 0; i < id_pairs.size(); i++) {
            auto const& current_doc = id_pairs[i].first;
            auto& reference_result = id_pairs[i].second;

            if (current_doc != previous_doc) {
                filter_result.docs[result_index] = current_doc;
                if (result_index > 0) {
                    std::map<std::string, reference_filter_result_t> references;
                    references[ref_collection_name] = std::move(previous_doc_references);
                    filter_result.coll_to_references[result_index - 1] = std::move(references);
                }

                result_index++;
                previous_doc = current_doc;
                aggregate_nested_references(reference_result, previous_doc_references);
            } else {
                aggregate_nested_references(reference_result, previous_doc_references);
            }
        }

        if (previous_doc_references.count != 0) {
            std::map<std::string, reference_filter_result_t> references;
            references[ref_collection_name] = std::move(previous_doc_references);
            filter_result.coll_to_references[filter_result.count - 1] = std::move(references);
        }

        for (auto &item: id_pairs) {
            delete item.second;
        }

        return Option<bool>(true);
    }

    std::vector<std::pair<uint32_t, uint32_t>> id_pairs;
    std::unordered_set<uint32_t> unique_doc_ids;

    for (uint32_t i = 0; i < count; i++) {
        auto& reference_doc_id = reference_docs[i];
        size_t doc_ids_len = 0;
        uint32_t* doc_ids = nullptr;

        ref_index.search(EQUALS, reference_doc_id, &doc_ids, doc_ids_len);

        for (size_t j = 0; j < doc_ids_len; j++) {
            auto doc_id = doc_ids[j];
            id_pairs.emplace_back(std::make_pair(doc_id, reference_doc_id));
            unique_doc_ids.insert(doc_id);
        }
        delete[] doc_ids;
    }

    if (id_pairs.empty()) {
        return Option(true);
    }

    std::sort(id_pairs.begin(), id_pairs.end(), [](auto const& left, auto const& right) {
        return left.first < right.first;
    });

    filter_result.count = unique_doc_ids.size();
    filter_result.docs = new uint32_t[unique_doc_ids.size()];
    filter_result.coll_to_references = new std::map<std::string, reference_filter_result_t>[unique_doc_ids.size()] {};

    std::vector<uint32_t> previous_doc_references;
    for (uint32_t i = 0, previous_doc = id_pairs[0].first + 1, result_index = 0; i < id_pairs.size(); i++) {
        auto const& current_doc = id_pairs[i].first;
        auto const& reference_doc_id = id_pairs[i].second;

        if (current_doc != previous_doc) {
            filter_result.docs[result_index] = current_doc;
            if (result_index > 0) {
                auto& reference_result = filter_result.coll_to_references[result_index - 1];

                auto r = reference_filter_result_t(previous_doc_references.size(), new uint32_t[previous_doc_references.size()]);
                std::copy(previous_doc_references.begin(), previous_doc_references.end(), r.docs);
                reference_result[ref_collection_name] = std::move(r);

                previous_doc_references.clear();
            }

            result_index++;
            previous_doc = current_doc;
            previous_doc_references.push_back(reference_doc_id);
        } else {
            previous_doc_references.push_back(reference_doc_id);
        }
    }

    if (!previous_doc_references.empty()) {
        auto& reference_result = filter_result.coll_to_references[filter_result.count - 1];

        auto r = reference_filter_result_t(previous_doc_references.size(), new uint32_t[previous_doc_references.size()]);
        std::copy(previous_doc_references.begin(), previous_doc_references.end(), r.docs);
        reference_result[ref_collection_name] = std::move(r);
    }

    return Option(true);
}

Option<filter_result_t> Index::do_filtering_with_reference_ids(const std::string& reference_helper_field_name,
                                                               const std::string& ref_collection_name,
                                                               filter_result_t&& ref_filter_result) const {
    filter_result_t filter_result;
    auto const& count = ref_filter_result.count;
    auto const& reference_docs = ref_filter_result.docs;
    auto const is_nested_join = ref_filter_result.coll_to_references != nullptr;

    if (count == 0) {
        return Option<filter_result_t>(filter_result);
    }

    if (numerical_index.count(reference_helper_field_name) == 0) {
        return Option<filter_result_t>(400, "`" + reference_helper_field_name + "` is not present in index.");
    }
    auto num_tree = numerical_index.at(reference_helper_field_name);

    if (is_nested_join) {
        // In case of nested join, we need to collect all the doc ids from the reference ids along with their references.
        std::vector<std::pair<uint32_t, single_filter_result_t*>> id_pairs;
        std::unordered_set<uint32_t> unique_doc_ids;

        for (uint32_t i = 0; i < count; i++) {
            auto& reference_doc_id = reference_docs[i];
            auto reference_doc_references = std::move(ref_filter_result.coll_to_references[i]);
            size_t doc_ids_len = 0;
            uint32_t* doc_ids = nullptr;

            num_tree->search(NUM_COMPARATOR::EQUALS, reference_doc_id, &doc_ids, doc_ids_len);

            for (size_t j = 0; j < doc_ids_len; j++) {
                auto doc_id = doc_ids[j];
                auto reference_doc_references_copy = reference_doc_references;
                id_pairs.emplace_back(std::make_pair(doc_id, new single_filter_result_t(reference_doc_id,
                                                                                        std::move(reference_doc_references_copy),
                                                                                        false)));
                unique_doc_ids.insert(doc_id);
            }

            delete[] doc_ids;
        }

        if (id_pairs.empty()) {
            return Option(filter_result);
        }

        std::sort(id_pairs.begin(), id_pairs.end(), [](auto const& left, auto const& right) {
            return left.first < right.first;
        });

        filter_result.count = unique_doc_ids.size();
        filter_result.docs = new uint32_t[unique_doc_ids.size()];
        filter_result.coll_to_references = new std::map<std::string, reference_filter_result_t>[unique_doc_ids.size()] {};

        reference_filter_result_t previous_doc_references;
        for (uint32_t i = 0, previous_doc = id_pairs[0].first + 1, result_index = 0; i < id_pairs.size(); i++) {
            auto const& current_doc = id_pairs[i].first;
            auto& reference_result = id_pairs[i].second;

            if (current_doc != previous_doc) {
                filter_result.docs[result_index] = current_doc;
                if (result_index > 0) {
                    std::map<std::string, reference_filter_result_t> references;
                    references[ref_collection_name] = std::move(previous_doc_references);
                    filter_result.coll_to_references[result_index - 1] = std::move(references);
                }

                result_index++;
                previous_doc = current_doc;
                aggregate_nested_references(reference_result, previous_doc_references);
            } else {
                aggregate_nested_references(reference_result, previous_doc_references);
            }
        }

        if (previous_doc_references.count != 0) {
            std::map<std::string, reference_filter_result_t> references;
            references[ref_collection_name] = std::move(previous_doc_references);
            filter_result.coll_to_references[filter_result.count - 1] = std::move(references);
        }

        for (auto &item: id_pairs) {
            delete item.second;
        }

        return Option<filter_result_t>(filter_result);
    }

    // Collect all the doc ids from the reference ids.
    std::vector<std::pair<uint32_t, uint32_t>> id_pairs;
    std::unordered_set<uint32_t> unique_doc_ids;

    for (uint32_t i = 0; i < count; i++) {
        auto& reference_doc_id = reference_docs[i];
        size_t doc_ids_len = 0;
        uint32_t* doc_ids = nullptr;

        num_tree->search(NUM_COMPARATOR::EQUALS, reference_doc_id, &doc_ids, doc_ids_len);

        for (size_t j = 0; j < doc_ids_len; j++) {
            auto doc_id = doc_ids[j];
            id_pairs.emplace_back(std::make_pair(doc_id, reference_doc_id));
            unique_doc_ids.insert(doc_id);
        }
        delete[] doc_ids;
    }

    if (id_pairs.empty()) {
        return Option(filter_result);
    }

    std::sort(id_pairs.begin(), id_pairs.end(), [](auto const& left, auto const& right) {
        return left.first < right.first;
    });

    filter_result.count = unique_doc_ids.size();
    filter_result.docs = new uint32_t[unique_doc_ids.size()];
    filter_result.coll_to_references = new std::map<std::string, reference_filter_result_t>[unique_doc_ids.size()] {};

    std::vector<uint32_t> previous_doc_references;
    for (uint32_t i = 0, previous_doc = id_pairs[0].first + 1, result_index = 0; i < id_pairs.size(); i++) {
        auto const& current_doc = id_pairs[i].first;
        auto const& reference_doc_id = id_pairs[i].second;

        if (current_doc != previous_doc) {
            filter_result.docs[result_index] = current_doc;
            if (result_index > 0) {
                auto& reference_result = filter_result.coll_to_references[result_index - 1];

                auto r = reference_filter_result_t(previous_doc_references.size(),
                                                   new uint32_t[previous_doc_references.size()],
                                                   false);
                std::copy(previous_doc_references.begin(), previous_doc_references.end(), r.docs);
                reference_result[ref_collection_name] = std::move(r);

                previous_doc_references.clear();
            }

            result_index++;
            previous_doc = current_doc;
            previous_doc_references.push_back(reference_doc_id);
        } else {
            previous_doc_references.push_back(reference_doc_id);
        }
    }

    if (!previous_doc_references.empty()) {
        auto& reference_result = filter_result.coll_to_references[filter_result.count - 1];

        auto r = reference_filter_result_t(previous_doc_references.size(),
                                           new uint32_t[previous_doc_references.size()],
                                           false);
        std::copy(previous_doc_references.begin(), previous_doc_references.end(), r.docs);
        reference_result[ref_collection_name] = std::move(r);
    }

    return Option<filter_result_t>(filter_result);
}

Option<bool> Index::run_search(search_args* search_params, const std::string& collection_name,
                               facet_index_type_t facet_index_type, bool enable_typos_for_numerical_tokens) {
    return search(search_params->field_query_tokens,
           search_params->search_fields,
           search_params->match_type,
           search_params->filter_tree_root, search_params->facets, search_params->facet_query,
           search_params->max_facet_values,
           search_params->included_ids, search_params->excluded_ids,
           search_params->sort_fields_std, search_params->num_typos,
           search_params->topster, search_params->curated_topster,
           search_params->per_page, search_params->offset, search_params->token_order,
           search_params->prefixes, search_params->drop_tokens_threshold,
           search_params->all_result_ids_len, search_params->groups_processed,
           search_params->searched_queries,
           search_params->qtoken_set,
           search_params->raw_result_kvs, search_params->override_result_kvs,
           search_params->typo_tokens_threshold,
           search_params->group_limit,
           search_params->group_by_fields,
           search_params->group_missing_values,
           search_params->default_sorting_field,
           search_params->prioritize_exact_match,
           search_params->prioritize_token_position,
           search_params->prioritize_num_matching_fields,
           search_params->exhaustive_search,
           search_params->concurrency,
           search_params->search_cutoff_ms,
           search_params->min_len_1typo,
           search_params->min_len_2typo,
           search_params->max_candidates,
           search_params->infixes,
           search_params->max_extra_prefix,
           search_params->max_extra_suffix,
           search_params->facet_query_num_typos,
           search_params->filter_curated_hits,
           search_params->split_join_tokens,
           search_params->vector_query,
           search_params->facet_sample_percent,
           search_params->facet_sample_threshold,
           collection_name,
           search_params->drop_tokens_mode,
           facet_index_type,
           enable_typos_for_numerical_tokens
           );
}

void Index::collate_included_ids(const std::vector<token_t>& q_included_tokens,
                                 const std::map<size_t, std::map<size_t, uint32_t>> & included_ids_map,
                                 Topster* curated_topster,
                                 std::vector<std::vector<art_leaf*>> & searched_queries) const {

    if(included_ids_map.empty()) {
        return;
    }

    for(const auto& pos_ids: included_ids_map) {
        const size_t outer_pos = pos_ids.first;

        for(const auto& index_seq_id: pos_ids.second) {
            uint32_t inner_pos = index_seq_id.first;
            uint32_t seq_id = index_seq_id.second;

            uint64_t distinct_id = outer_pos;                           // outer pos is the group distinct key
            uint64_t match_score = (64000 - outer_pos - inner_pos);    // both outer pos and inner pos inside group

            // LOG(INFO) << "seq_id: " << seq_id << " - " << match_score;

            int64_t scores[3];
            scores[0] = match_score;
            scores[1] = int64_t(1);
            scores[2] = int64_t(1);

            KV kv(0, seq_id, distinct_id, 0, scores);
            curated_topster->add(&kv);
        }
    }
}

void Index::concat_topster_ids(Topster* topster, spp::sparse_hash_map<uint64_t, std::vector<KV*>>& topster_ids) {
    if(topster->distinct) {
        for(auto &group_topster_entry: topster->group_kv_map) {
            Topster* group_topster = group_topster_entry.second;
            for(const auto& map_kv: group_topster->kv_map) {
                topster_ids[map_kv.first].push_back(map_kv.second);
            }
        }
    } else {
        for(const auto& map_kv: topster->kv_map) {
            //LOG(INFO) << "map_kv.second.key: " << map_kv.second->key;
            //LOG(INFO) << "map_kv.first: " << map_kv.first;
            topster_ids[map_kv.first].push_back(map_kv.second);
        }
    }
}

bool Index::static_filter_query_eval(const override_t* override,
                                     std::vector<std::string>& tokens,
                                     filter_node_t*& filter_tree_root) const {
    std::string query = StringUtils::join(tokens, " ");
    bool tag_matched = (!override->rule.tags.empty() && override->rule.filter_by.empty() &&
                         override->rule.query.empty());

    bool wildcard_tag_matched = (override->rule.tags.size() == 1 && *override->rule.tags.begin() == "*");

    if (tag_matched || wildcard_tag_matched ||
        (override->rule.match == override_t::MATCH_EXACT && override->rule.normalized_query == query) ||
        (override->rule.match == override_t::MATCH_CONTAINS &&
         StringUtils::contains_word(query, override->rule.normalized_query))) {
        filter_node_t* new_filter_tree_root = nullptr;
        Option<bool> filter_op = filter::parse_filter_query(override->filter_by, search_schema,
                                                            store, "", new_filter_tree_root);
        if (filter_op.ok()) {
            if (filter_tree_root == nullptr) {
                filter_tree_root = new_filter_tree_root;
            } else {
                auto root = new filter_node_t(AND, filter_tree_root,
                                                        new_filter_tree_root);
                filter_tree_root = root;
            }
            return true;
        } else {
            delete new_filter_tree_root;
        }
    }

    return false;
}

bool Index::resolve_override(const std::vector<std::string>& rule_tokens, const bool exact_rule_match,
                             const std::vector<std::string>& query_tokens,
                             token_ordering token_order, std::set<std::string>& absorbed_tokens,
                             std::string& filter_by_clause, bool enable_typos_for_numerical_tokens) const {

    bool resolved_override = false;
    size_t i = 0, j = 0;

    std::unordered_map<std::string, std::vector<std::string>> field_placeholder_tokens;

    while(i < rule_tokens.size()) {
        if(rule_tokens[i].front() == '{' && rule_tokens[i].back() == '}') {
            // found a field placeholder
            std::vector<std::string> field_names;
            std::string rule_part = rule_tokens[i];
            field_names.emplace_back(rule_part.erase(0, 1).erase(rule_part.size() - 1));

            // skip until we find a non-placeholder token
            i++;

            while(i < rule_tokens.size() && (rule_tokens[i].front() == '{' && rule_tokens[i].back() == '}')) {
                rule_part = rule_tokens[i];
                field_names.emplace_back(rule_part.erase(0, 1).erase(rule_part.size() - 1));
                i++;
            }

            std::vector<std::string> matched_tokens;

            // `i` now points to either end of array or at a non-placeholder rule token
            // end of array: add remaining query tokens as matched tokens
            // non-placeholder: skip query tokens until it matches a rule token

            while(j < query_tokens.size() && (i == rule_tokens.size() || rule_tokens[i] != query_tokens[j])) {
                matched_tokens.emplace_back(query_tokens[j]);
                j++;
            }

            resolved_override = true;

            // we try to map `field_names` against `matched_tokens` now
            for(size_t findex = 0; findex < field_names.size(); findex++) {
                const auto& field_name = field_names[findex];
                bool slide_window = (findex == 0);  // fields following another field should match exactly
                std::vector<std::string> field_absorbed_tokens;
                resolved_override &= check_for_overrides(token_order, field_name, slide_window,
                                                         exact_rule_match, matched_tokens, absorbed_tokens,
                                                         field_absorbed_tokens, enable_typos_for_numerical_tokens);

                if(!resolved_override) {
                    goto RETURN_EARLY;
                }

                field_placeholder_tokens[field_name] = field_absorbed_tokens;
            }
        } else {
            // rule token is not a placeholder, so we have to skip the query tokens until it matches rule token
            while(j < query_tokens.size() && query_tokens[j] != rule_tokens[i]) {
                if(exact_rule_match) {
                    // a single mismatch is enough to fail exact match
                    return false;
                }
                j++;
            }

            // either we have exhausted all query tokens
            if(j == query_tokens.size()) {
                return false;
            }

            //  or query token matches rule token, so we can proceed

            i++;
            j++;
        }
    }

    RETURN_EARLY:

    if(!resolved_override || (exact_rule_match && query_tokens.size() != absorbed_tokens.size())) {
        return false;
    }

    // replace placeholder with field_absorbed_tokens in rule_tokens
    for(const auto& kv: field_placeholder_tokens) {
        std::string pattern = "{" + kv.first + "}";
        std::string replacement = StringUtils::join(kv.second, " ");
        StringUtils::replace_all(filter_by_clause, pattern, replacement);
    }

    return true;
}

void Index::process_filter_overrides(const std::vector<const override_t*>& filter_overrides,
                                     std::vector<std::string>& query_tokens,
                                     token_ordering token_order,
                                     filter_node_t*& filter_tree_root,
                                     std::vector<const override_t*>& matched_dynamic_overrides,
                                     nlohmann::json& override_metadata,
                                     bool enable_typos_for_numerical_tokens) const {
    std::shared_lock lock(mutex);

    for (auto& override : filter_overrides) {
        if (!override->rule.dynamic_query) {
            // Simple static filtering: add to filter_by and rewrite query if needed.
            // Check the original query and then the synonym variants until a rule matches.
            bool resolved_override = static_filter_query_eval(override, query_tokens, filter_tree_root);

            if (resolved_override) {
                if(override_metadata.empty()) {
                    override_metadata = override->metadata;
                }
                if (override->remove_matched_tokens) {
                    std::vector<std::string> rule_tokens;
                    Tokenizer(override->rule.query, true).tokenize(rule_tokens);
                    std::set<std::string> rule_token_set(rule_tokens.begin(), rule_tokens.end());
                    remove_matched_tokens(query_tokens, rule_token_set);
                }

                if (override->stop_processing) {
                    return;
                }
            }
        } else {
            // need to extract placeholder field names from the search query, filter on them and rewrite query
            // we will cover both original query and synonyms

            std::vector<std::string> rule_parts;
            StringUtils::split(override->rule.normalized_query, rule_parts, " ");

            bool exact_rule_match = override->rule.match == override_t::MATCH_EXACT;
            std::string filter_by_clause = override->filter_by;

            std::set<std::string> absorbed_tokens;
            bool resolved_override = resolve_override(rule_parts, exact_rule_match, query_tokens,
                                                      token_order, absorbed_tokens, filter_by_clause,
                                                      enable_typos_for_numerical_tokens);

            if (resolved_override) {
                if(override_metadata.empty()) {
                    override_metadata = override->metadata;
                }

                filter_node_t* new_filter_tree_root = nullptr;
                Option<bool> filter_op = filter::parse_filter_query(filter_by_clause, search_schema,
                                                                    store, "", new_filter_tree_root);
                if (filter_op.ok()) {
                    // have to ensure that dropped hits take precedence over added hits
                    matched_dynamic_overrides.push_back(override);

                    if (override->remove_matched_tokens) {
                        std::vector<std::string>& tokens = query_tokens;
                        remove_matched_tokens(tokens, absorbed_tokens);
                    }

                    if (filter_tree_root == nullptr) {
                        filter_tree_root = new_filter_tree_root;
                    } else {
                        filter_node_t* root = new filter_node_t(AND, filter_tree_root,
                                                                new_filter_tree_root);
                        filter_tree_root = root;
                    }
                } else {
                    delete new_filter_tree_root;
                }

                if (override->stop_processing) {
                    return;
                }
            }
        }
    }
}

void Index::remove_matched_tokens(std::vector<std::string>& tokens, const std::set<std::string>& rule_token_set) {
    std::vector<std::string> new_tokens;

    for(std::string& token: tokens) {
        if(rule_token_set.count(token) == 0) {
            new_tokens.push_back(token);
        }
    }

    if(new_tokens.empty()) {
        tokens = {"*"};
    } else {
        tokens = new_tokens;
    }
}

bool Index::check_for_overrides(const token_ordering& token_order, const string& field_name, const bool slide_window,
                                bool exact_rule_match, std::vector<std::string>& tokens,
                                std::set<std::string>& absorbed_tokens,
                                std::vector<std::string>& field_absorbed_tokens,
                                bool enable_typos_for_numerical_tokens) const {

    for(size_t window_len = tokens.size(); window_len > 0; window_len--) {
        for(size_t start_index = 0; start_index+window_len-1 < tokens.size(); start_index++) {
            std::vector<token_t> window_tokens;
            std::set<std::string> window_tokens_set;
            for (size_t i = start_index; i < start_index + window_len; i++) {
                bool is_prefix = (i == (start_index + window_len - 1));
                window_tokens.emplace_back(i, tokens[i], is_prefix, tokens[i].size(), 0);
                window_tokens_set.emplace(tokens[i]);
            }

            std::vector<facet> facets;
            std::vector<std::vector<art_leaf*>> searched_queries;
            Topster* topster = nullptr;
            spp::sparse_hash_map<uint64_t, uint32_t> groups_processed;
            uint32_t* result_ids = nullptr;
            size_t result_ids_len = 0;
            size_t field_num_results = 0;
            std::vector<std::string> group_by_fields;
            std::set<uint64> query_hashes;

            size_t num_toks_dropped = 0;

            auto field_it = search_schema.find(field_name);
            if(field_it == search_schema.end()) {
                continue;
            }

            std::vector<sort_by> sort_fields;
            search_field(0, window_tokens, nullptr, 0, num_toks_dropped, field_it.value(), field_name,
                         nullptr, 0, {}, sort_fields, -1, 0, searched_queries, topster, groups_processed,
                         &result_ids, result_ids_len, field_num_results, 0, group_by_fields,
                         true, false, 4, query_hashes, token_order, false, 0, 0, false, -1, 3, 7, 4,
                         enable_typos_for_numerical_tokens);

            if(result_ids_len != 0) {
                // we need to narraw onto the exact matches
                std::vector<void*> posting_lists;
                art_tree* t = search_index.at(field_name);

                for(auto& w_token: window_tokens) {
                    art_leaf* leaf = (art_leaf *) art_search(t, (const unsigned char*) w_token.value.c_str(),
                                                             w_token.value.length()+1);
                    if(leaf == nullptr) {
                        continue;
                    }

                    posting_lists.push_back(leaf->values);
                }

                uint32_t* exact_strt_ids = new uint32_t[result_ids_len];
                size_t exact_strt_size = 0;

                posting_t::get_exact_matches(posting_lists, field_it.value().is_array(), result_ids, result_ids_len,
                                             exact_strt_ids, exact_strt_size);

                delete [] result_ids;
                delete [] exact_strt_ids;

                if(exact_strt_size != 0) {
                    // remove window_tokens from `tokens`
                    std::vector<std::string> new_tokens;
                    for(size_t new_i = start_index; new_i < tokens.size(); new_i++) {
                        const auto& token = tokens[new_i];
                        if(window_tokens_set.count(token) == 0) {
                            new_tokens.emplace_back(token);
                        } else {
                            absorbed_tokens.insert(token);
                            field_absorbed_tokens.emplace_back(token);
                        }
                    }

                    tokens = new_tokens;
                    return true;
                }
            }

            if(!slide_window) {
                break;
            }
        }
    }

    return false;
}

Option<bool> Index::search_infix(const std::string& query, const std::string& field_name, std::vector<uint32_t>& ids,
                                 const size_t max_extra_prefix, const size_t max_extra_suffix) const {

    auto infix_maps_it = infix_index.find(field_name);

    if(infix_maps_it == infix_index.end()) {
        return Option<bool>(400, "Could not find `" + field_name + "` in the infix index. Make sure to enable infix "
                                                                   "search by specifying `\"infix\": true` in the schema.");
    }

    auto infix_sets = infix_maps_it->second;
    std::vector<art_leaf*> leaves;

    size_t num_processed = 0;
    std::mutex m_process;
    std::condition_variable cv_process;

    auto search_tree = search_index.at(field_name);

    const auto parent_search_begin = search_begin_us;
    const auto parent_search_stop_ms = search_stop_us;
    auto parent_search_cutoff = search_cutoff;

    for(auto infix_set: infix_sets) {
        thread_pool->enqueue([infix_set, &leaves, search_tree, &query, max_extra_prefix, max_extra_suffix,
                                     &num_processed, &m_process, &cv_process,
                                     &parent_search_begin, &parent_search_stop_ms, &parent_search_cutoff]() {

            search_begin_us = parent_search_begin;
            search_cutoff = false;
            auto op_search_stop_ms = parent_search_stop_ms/2;

            std::vector<art_leaf*> this_leaves;
            std::string key_buffer;
            size_t num_iterated = 0;

            for(auto it = infix_set->begin(); it != infix_set->end(); it++) {
                it.key(key_buffer);
                num_iterated++;

                auto start_index = key_buffer.find(query);
                if(start_index != std::string::npos && start_index <= max_extra_prefix &&
                   (key_buffer.size() - (start_index + query.size())) <= max_extra_suffix) {
                    art_leaf* l = (art_leaf *) art_search(search_tree,
                                                          (const unsigned char *) key_buffer.c_str(),
                                                          key_buffer.size()+1);
                    if(l != nullptr) {
                        this_leaves.push_back(l);
                    }
                }

                // check for search cutoff but only once every 2^10 docs to reduce overhead
                if(((num_iterated + 1) % (1 << 12)) == 0) {
                    if ((std::chrono::duration_cast<std::chrono::microseconds>(std::chrono::system_clock::now().
                        time_since_epoch()).count() - search_begin_us) > op_search_stop_ms) {
                        search_cutoff = true;
                        break;
                    }
                }
            }

            std::unique_lock<std::mutex> lock(m_process);
            leaves.insert(leaves.end(), this_leaves.begin(), this_leaves.end());
            num_processed++;
            parent_search_cutoff = parent_search_cutoff || search_cutoff;
            cv_process.notify_one();
        });
    }

    std::unique_lock<std::mutex> lock_process(m_process);
    cv_process.wait(lock_process, [&](){ return num_processed == infix_sets.size(); });
    search_cutoff = parent_search_cutoff;

    for(auto leaf: leaves) {
        posting_t::merge({leaf->values}, ids);
    }

    return Option<bool>(true);
}

Option<bool> Index::search(std::vector<query_tokens_t>& field_query_tokens, const std::vector<search_field_t>& the_fields,
                   const text_match_type_t match_type,
                   filter_node_t*& filter_tree_root, std::vector<facet>& facets, facet_query_t& facet_query,
                   const int max_facet_values,
                   const std::vector<std::pair<uint32_t, uint32_t>>& included_ids,
                   const std::vector<uint32_t>& excluded_ids, std::vector<sort_by>& sort_fields_std,
                   const std::vector<uint32_t>& num_typos, Topster* topster, Topster* curated_topster,
                   const size_t per_page,
                   const size_t offset, const token_ordering token_order, const std::vector<bool>& prefixes,
                   const size_t drop_tokens_threshold, size_t& all_result_ids_len,
                   spp::sparse_hash_map<uint64_t, uint32_t>& groups_processed,
                   std::vector<std::vector<art_leaf*>>& searched_queries,
                   tsl::htrie_map<char, token_leaf>& qtoken_set,
                   std::vector<std::vector<KV*>>& raw_result_kvs, std::vector<std::vector<KV*>>& override_result_kvs,
                   const size_t typo_tokens_threshold, const size_t group_limit,
                   const std::vector<std::string>& group_by_fields,
                   const bool group_missing_values,
                   const string& default_sorting_field, bool prioritize_exact_match,
                   const bool prioritize_token_position, const bool prioritize_num_matching_fields, bool exhaustive_search,
                   size_t concurrency, size_t search_cutoff_ms, size_t min_len_1typo, size_t min_len_2typo,
                   size_t max_candidates, const std::vector<enable_t>& infixes, const size_t max_extra_prefix,
                   const size_t max_extra_suffix, const size_t facet_query_num_typos,
                   const bool filter_curated_hits, const enable_t split_join_tokens,
                   const vector_query_t& vector_query,
                   size_t facet_sample_percent, size_t facet_sample_threshold,
                   const std::string& collection_name,
                   const drop_tokens_param_t drop_tokens_mode,
                   facet_index_type_t facet_index_type,
                   bool enable_typos_for_numerical_tokens) const {
    std::shared_lock lock(mutex);

    auto filter_result_iterator = new filter_result_iterator_t(collection_name, this, filter_tree_root,
                                                               search_begin_us, search_stop_us);
    std::unique_ptr<filter_result_iterator_t> filter_iterator_guard(filter_result_iterator);

    auto filter_init_op = filter_result_iterator->init_status();
    if (!filter_init_op.ok()) {
        return filter_init_op;
    }

    if (filter_tree_root != nullptr && filter_result_iterator->validity != filter_result_iterator_t::valid) {
        return Option(true);
    }

    size_t fetch_size = offset + per_page;

    std::set<uint32_t> curated_ids;
    std::map<size_t, std::map<size_t, uint32_t>> included_ids_map;  // outer pos => inner pos => list of IDs
    std::vector<uint32_t> included_ids_vec;
    std::unordered_set<uint32_t> excluded_group_ids;

    process_curated_ids(included_ids, excluded_ids, group_by_fields, group_limit, 
                        group_missing_values, filter_curated_hits,
                        filter_result_iterator, curated_ids, included_ids_map,
                        included_ids_vec, excluded_group_ids);
    filter_result_iterator->reset();
    search_cutoff = search_cutoff || filter_result_iterator->validity == filter_result_iterator_t::timed_out;

    std::vector<uint32_t> curated_ids_sorted(curated_ids.begin(), curated_ids.end());
    std::sort(curated_ids_sorted.begin(), curated_ids_sorted.end());

    // Order of `fields` are used to sort results
    // auto begin = std::chrono::high_resolution_clock::now();
    uint32_t* all_result_ids = nullptr;

    const size_t num_search_fields = std::min(the_fields.size(), (size_t) FIELD_LIMIT_NUM);

    // handle exclusion of tokens/phrases
    uint32_t* exclude_token_ids = nullptr;
    size_t exclude_token_ids_size = 0;
    handle_exclusion(num_search_fields, field_query_tokens, the_fields, exclude_token_ids, exclude_token_ids_size);

    int sort_order[3];  // 1 or -1 based on DESC or ASC respectively
    std::array<spp::sparse_hash_map<uint32_t, int64_t, Hasher32>*, 3> field_values;
    std::vector<size_t> geopoint_indices;
    populate_sort_mapping(sort_order, geopoint_indices, sort_fields_std, field_values);

    // Prepare excluded document IDs that we can later remove from the result set
    uint32_t* excluded_result_ids = nullptr;
    size_t excluded_result_ids_size = ArrayUtils::or_scalar(exclude_token_ids, exclude_token_ids_size,
                                                            &curated_ids_sorted[0], curated_ids_sorted.size(),
                                                            &excluded_result_ids);

    auto is_wildcard_query = !field_query_tokens.empty() && !field_query_tokens[0].q_include_tokens.empty() &&
                             field_query_tokens[0].q_include_tokens[0].value == "*";

    // phrase queries are handled as a filtering query
    bool is_wildcard_non_phrase_query = is_wildcard_query && field_query_tokens[0].q_phrases.empty();
    
    bool no_filters_provided = (filter_tree_root == nullptr && !filter_result_iterator->validity == filter_result_iterator_t::valid);

    // handle phrase searches
    if (!field_query_tokens[0].q_phrases.empty()) {
        auto do_phrase_search_op = do_phrase_search(num_search_fields, the_fields, field_query_tokens,
                                                    sort_fields_std, searched_queries, group_limit, group_by_fields,
                                                    group_missing_values,
                                                    topster, sort_order, field_values, geopoint_indices, curated_ids_sorted,
                                                    filter_result_iterator, all_result_ids, all_result_ids_len,
                                                    groups_processed, curated_ids,
                                                    excluded_result_ids, excluded_result_ids_size, excluded_group_ids,
                                                    curated_topster, included_ids_map, is_wildcard_query,
                                                    collection_name);

        filter_iterator_guard.release();
        filter_iterator_guard.reset(filter_result_iterator);

        if (!do_phrase_search_op.ok()) {
            delete [] all_result_ids;
            return do_phrase_search_op;
        }

        if (filter_result_iterator->approx_filter_ids_length == 0) {
            goto process_search_results;
        }
    }
    // for phrase query, parser will set field_query_tokens to "*", need to handle that
    if (is_wildcard_non_phrase_query) {
        if(no_filters_provided && facets.empty() && curated_ids.empty() && vector_query.field_name.empty() &&
           sort_fields_std.size() == 1 && sort_fields_std[0].name == sort_field_const::seq_id &&
           sort_fields_std[0].order == sort_field_const::desc) {
            // optimize for this path specifically
            std::vector<uint32_t> result_ids;
            auto it = seq_ids->new_rev_iterator();

            std::vector<group_by_field_it_t> group_by_field_it_vec;
            if (group_limit != 0) {
                group_by_field_it_vec = get_group_by_field_iterators(group_by_fields, true);
            }

            while (it.valid()) {
                uint32_t seq_id = it.id();
                uint64_t distinct_id = seq_id;
                if (group_limit != 0) {
                    distinct_id = 1;
                    for(auto& kv : group_by_field_it_vec) {
                        get_distinct_id(kv.it, seq_id, kv.is_array, group_missing_values, distinct_id, true);
                    }
                    if(excluded_group_ids.count(distinct_id) != 0) {
                       continue;
                   }
                }

                int64_t scores[3] = {0};
                scores[0] = seq_id;
                int64_t match_score_index = -1;

                result_ids.push_back(seq_id);
                KV kv(searched_queries.size(), seq_id, distinct_id, match_score_index, scores);
                int ret = topster->add(&kv);

                if(group_limit != 0 && ret < 2) {
                    groups_processed[distinct_id]++;
                }

                if (result_ids.size() == fetch_size) {
                    break;
                }

                it.previous();
            }

            all_result_ids_len = seq_ids->num_ids();
            goto process_search_results;
        }

        collate_included_ids({}, included_ids_map, curated_topster, searched_queries);

        if (!vector_query.field_name.empty()) {
            auto k = vector_query.k == 0 ? std::max<size_t>(vector_query.k, fetch_size) : vector_query.k;

            if(vector_query.query_doc_given) {
                // since we will omit the query doc from results
                k++;
            }

            VectorFilterFunctor filterFunctor(filter_result_iterator, excluded_result_ids, excluded_result_ids_size);
            auto& field_vector_index = vector_index.at(vector_query.field_name);

            std::vector<std::pair<float, single_filter_result_t>> dist_results;

            uint32_t filter_id_count = 0;
            while (!no_filters_provided &&
                    filter_id_count < vector_query.flat_search_cutoff && filter_result_iterator->validity == filter_result_iterator_t::valid) {
                auto& seq_id = filter_result_iterator->seq_id;
                auto filter_result = single_filter_result_t(seq_id, std::move(filter_result_iterator->reference));
                filter_result_iterator->next();
                std::vector<float> values;

                try {
                    values = field_vector_index->vecdex->getDataByLabel<float>(seq_id);
                } catch(...) {
                    // likely not found
                    continue;
                }

                float dist;
                if(field_vector_index->distance_type == cosine) {
                    std::vector<float> normalized_q(vector_query.values.size());
                    hnsw_index_t::normalize_vector(vector_query.values, normalized_q);
                    dist = field_vector_index->space->get_dist_func()(normalized_q.data(), values.data(),
                                                                      &field_vector_index->num_dim);
                } else {
                    dist = field_vector_index->space->get_dist_func()(vector_query.values.data(), values.data(),
                                                                      &field_vector_index->num_dim);
                }

                dist_results.emplace_back(dist, filter_result);
                filter_id_count++;
            }
            filter_result_iterator->reset();
            search_cutoff = search_cutoff || filter_result_iterator->validity == filter_result_iterator_t::timed_out;

            if(no_filters_provided ||
                (filter_id_count >= vector_query.flat_search_cutoff && filter_result_iterator->validity == filter_result_iterator_t::valid)) {
                dist_results.clear();

                VectorFilterFunctor filterFunctor(filter_result_iterator);

                std::vector<std::pair<float, size_t>> pairs;
                field_vector_index->vecdex->setEf(vector_query.ef);
                LOG(INFO) << "ef: " << vector_query.ef << " k: " << k;
                if(field_vector_index->distance_type == cosine) {
                    std::vector<float> normalized_q(vector_query.values.size());
                    hnsw_index_t::normalize_vector(vector_query.values, normalized_q);
                    pairs = field_vector_index->vecdex->searchKnnCloserFirst(normalized_q.data(), k, &filterFunctor);
                } else {
                    pairs = field_vector_index->vecdex->searchKnnCloserFirst(vector_query.values.data(), k, &filterFunctor);
                }

                std::sort(pairs.begin(), pairs.end(), [](auto& x, auto& y) {
                    return x.second < y.second;
                });

                filter_result_iterator->reset();

                if (!filter_result_iterator->reference.empty()) {
                    // We'll have to get the references of each document.
                    for (auto pair: pairs) {
                        if (filter_result_iterator->validity == filter_result_iterator_t::timed_out) {
                            // Overriding timeout since we need to get the references of matched docs.
                            filter_result_iterator->reset(true);
                            search_cutoff = true;
                        }

                        // The doc_id must be valid otherwise it would've been filtered out upstream.
                        filter_result_iterator->skip_to(pair.second, search_cutoff);
                        auto filter_result = single_filter_result_t(pair.second,
                                                                    std::move(filter_result_iterator->reference));
                        dist_results.emplace_back(pair.first, filter_result);
                    }
                } else {
                    for (const auto &pair: pairs) {
                        auto filter_result = single_filter_result_t(pair.second, {});
                        dist_results.emplace_back(pair.first, filter_result);
                    }
                }
            }

            std::vector<uint32_t> nearest_ids;
            std::vector<uint32_t> eval_filter_indexes;

            std::vector<group_by_field_it_t> group_by_field_it_vec;
            if (group_limit != 0) {
                group_by_field_it_vec = get_group_by_field_iterators(group_by_fields);
            }

            for (auto& dist_result : dist_results) {
                auto& seq_id = dist_result.second.seq_id;
                auto references = std::move(dist_result.second.reference_filter_results);

                if(vector_query.query_doc_given && vector_query.seq_id == seq_id) {
                    continue;
                }

                uint64_t distinct_id = seq_id;
                if (group_limit != 0) {
                    distinct_id = 1;
                    for(auto &kv : group_by_field_it_vec) {
                        get_distinct_id(kv.it, seq_id, kv.is_array, group_missing_values, distinct_id);
                    }

                    if(excluded_group_ids.count(distinct_id) != 0) {
                       continue;
                   }
                }

                auto vec_dist_score = (field_vector_index->distance_type == cosine) ? std::abs(dist_result.first) :
                                      dist_result.first;
                                      
                if(vec_dist_score > vector_query.distance_threshold) {
                    continue;
                }

                int64_t scores[3] = {0};
                int64_t match_score_index = -1;

                auto compute_sort_scores_op = compute_sort_scores(sort_fields_std, sort_order, field_values,
                                                                  geopoint_indices, seq_id, references, eval_filter_indexes,
                                                                  0, scores, match_score_index, vec_dist_score,
                                                                  collection_name);
                if (!compute_sort_scores_op.ok()) {
                    return compute_sort_scores_op;
                }

                KV kv(searched_queries.size(), seq_id, distinct_id, match_score_index, scores, std::move(references));
                kv.vector_distance = vec_dist_score;
                int ret = topster->add(&kv);

                if(group_limit != 0 && ret < 2) {
                    groups_processed[distinct_id]++;
                }
                nearest_ids.push_back(seq_id);
            }

            if(!nearest_ids.empty()) {
                std::sort(nearest_ids.begin(), nearest_ids.end());  // seq_ids should be in ascending order
                all_result_ids = new uint32[nearest_ids.size()];
                std::copy(nearest_ids.begin(), nearest_ids.end(), all_result_ids);
                all_result_ids_len = nearest_ids.size();
            }
        } else {
            // if filters were not provided, use the seq_ids index to generate the list of all document ids
            if (no_filters_provided) {
                filter_result_iterator = new filter_result_iterator_t(seq_ids->uncompress(), seq_ids->num_ids(),
                                                                      search_begin_us, search_stop_us);
                filter_iterator_guard.reset(filter_result_iterator);
            }

            auto search_wildcard_op = search_wildcard(filter_tree_root, included_ids_map, sort_fields_std, topster,
                                                      curated_topster, groups_processed, searched_queries, group_limit, group_by_fields,
                                                      group_missing_values,
                                                      curated_ids, curated_ids_sorted,
                                                      excluded_result_ids, excluded_result_ids_size, excluded_group_ids,
                                                      all_result_ids, all_result_ids_len,
                                                      filter_result_iterator, concurrency,
                                                      sort_order, field_values, geopoint_indices, collection_name);
            if (!search_wildcard_op.ok()) {
                return search_wildcard_op;
            }
        }

        uint32_t _all_result_ids_len = all_result_ids_len;
        curate_filtered_ids(curated_ids, excluded_result_ids,
                            excluded_result_ids_size, all_result_ids, _all_result_ids_len, curated_ids_sorted);
        all_result_ids_len = _all_result_ids_len;
    } else {
        // Non-wildcard
        // In multi-field searches, a record can be matched across different fields, so we use this for aggregation
        //begin = std::chrono::high_resolution_clock::now();

        // FIXME: needed?
        std::set<uint64> query_hashes;

        // resolve synonyms so that we can compute `syn_orig_num_tokens`
        std::vector<std::vector<token_t>> all_queries = {field_query_tokens[0].q_include_tokens};
        std::vector<std::vector<token_t>> q_pos_synonyms;
        std::vector<std::string> q_include_tokens;
        int syn_orig_num_tokens = -1;

        for(size_t j = 0; j < field_query_tokens[0].q_include_tokens.size(); j++) {
            q_include_tokens.push_back(field_query_tokens[0].q_include_tokens[j].value);
        }
        synonym_index->synonym_reduction(q_include_tokens, field_query_tokens[0].q_synonyms);

        if(!field_query_tokens[0].q_synonyms.empty()) {
            syn_orig_num_tokens = field_query_tokens[0].q_include_tokens.size();
        }

        for(const auto& q_syn_vec: field_query_tokens[0].q_synonyms) {
            std::vector<token_t> q_pos_syn;
            for(size_t j=0; j < q_syn_vec.size(); j++) {
                bool is_prefix = (j == q_syn_vec.size()-1);
                q_pos_syn.emplace_back(j, q_syn_vec[j], is_prefix, q_syn_vec[j].size(), 0);
            }

            q_pos_synonyms.push_back(q_pos_syn);
            all_queries.push_back(q_pos_syn);

            if((int)q_syn_vec.size() > syn_orig_num_tokens) {
                syn_orig_num_tokens = (int) q_syn_vec.size();
            }
        }

        auto fuzzy_search_fields_op = fuzzy_search_fields(the_fields, field_query_tokens[0].q_include_tokens, {}, match_type,
                                                          excluded_result_ids, excluded_result_ids_size,
                                                          filter_result_iterator, curated_ids_sorted,
                                                          excluded_group_ids, sort_fields_std, num_typos,
                                                          searched_queries, qtoken_set, topster, groups_processed,
                                                          all_result_ids, all_result_ids_len,
                                                          group_limit, group_by_fields, group_missing_values, prioritize_exact_match,
                                                          prioritize_token_position, prioritize_num_matching_fields,
                                                          query_hashes, token_order, prefixes,
                                                          typo_tokens_threshold, exhaustive_search,
                                                          max_candidates, min_len_1typo, min_len_2typo,
                                                          syn_orig_num_tokens, sort_order, field_values, geopoint_indices,
                                                          collection_name, enable_typos_for_numerical_tokens);
        if (!fuzzy_search_fields_op.ok()) {
            return fuzzy_search_fields_op;
        }

        // try split/joining tokens if no results are found
        if(split_join_tokens == always || (all_result_ids_len == 0 && split_join_tokens == fallback)) {
            std::vector<std::vector<std::string>> space_resolved_queries;

            for (size_t i = 0; i < num_search_fields; i++) {
                std::vector<std::string> orig_q_include_tokens;
                for(auto& q_include_token: field_query_tokens[i].q_include_tokens) {
                    orig_q_include_tokens.push_back(q_include_token.value);
                }

                resolve_space_as_typos(orig_q_include_tokens, the_fields[i].name,space_resolved_queries);

                if (!space_resolved_queries.empty()) {
                    break;
                }
            }

            // only one query is resolved for now, so just use that
            if (!space_resolved_queries.empty()) {
                const auto& resolved_query = space_resolved_queries[0];
                std::vector<token_t> resolved_tokens;

                for(size_t j=0; j < resolved_query.size(); j++) {
                    bool is_prefix = (j == resolved_query.size()-1);
                    resolved_tokens.emplace_back(j, space_resolved_queries[0][j], is_prefix,
                                                 space_resolved_queries[0][j].size(), 0);
                }

                auto fuzzy_search_fields_op = fuzzy_search_fields(the_fields, resolved_tokens, {}, match_type, excluded_result_ids,
                                                                  excluded_result_ids_size, filter_result_iterator, curated_ids_sorted,
                                                                  excluded_group_ids,
                                                                  sort_fields_std, num_typos, searched_queries,
                                                                  qtoken_set, topster, groups_processed,
                                                                  all_result_ids, all_result_ids_len,
                                                                  group_limit, group_by_fields, group_missing_values, 
                                                                  prioritize_exact_match, prioritize_token_position, 
                                                                  prioritize_num_matching_fields, 
                                                                  query_hashes, token_order,
                                                                  prefixes, typo_tokens_threshold, exhaustive_search,
                                                                  max_candidates, min_len_1typo, min_len_2typo,
                                                                  syn_orig_num_tokens, sort_order, field_values, geopoint_indices,
                                                                  collection_name);
                if (!fuzzy_search_fields_op.ok()) {
                    return fuzzy_search_fields_op;
                }
            }
        }

        // do synonym based searches
       auto do_synonym_search_op = do_synonym_search(the_fields, match_type, filter_tree_root, included_ids_map,
                                                     sort_fields_std, curated_topster, token_order, 0, group_limit,
                                                     group_by_fields, group_missing_values, prioritize_exact_match, prioritize_token_position,
                                                     prioritize_num_matching_fields, exhaustive_search, concurrency, prefixes,
                                                     min_len_1typo, min_len_2typo, max_candidates, curated_ids, curated_ids_sorted,
                                                     excluded_result_ids, excluded_result_ids_size, excluded_group_ids,
                                                     topster, q_pos_synonyms, syn_orig_num_tokens,
                                                     groups_processed, searched_queries, all_result_ids, all_result_ids_len,
                                                     filter_result_iterator, query_hashes,
                                                     sort_order, field_values, geopoint_indices,
                                                     qtoken_set, collection_name);
        if (!do_synonym_search_op.ok()) {
            return do_synonym_search_op;
        }

        filter_result_iterator->reset();
        search_cutoff = search_cutoff || filter_result_iterator->validity == filter_result_iterator_t::timed_out;

        // gather up both original query and synonym queries and do drop tokens

        if (exhaustive_search || all_result_ids_len < drop_tokens_threshold) {
            for (size_t qi = 0; qi < all_queries.size(); qi++) {
                auto& orig_tokens = all_queries[qi];
                size_t num_tokens_dropped = 0;
                size_t total_dirs_done = 0;

                // NOTE: when dropping both sides we will ignore exhaustive search

                auto curr_direction = drop_tokens_mode.mode;
                bool drop_both_sides = false;

                if(drop_tokens_mode.mode == both_sides) {
                    if(orig_tokens.size() <= drop_tokens_mode.token_limit) {
                        drop_both_sides = true;
                    } else {
                        curr_direction = right_to_left;
                    }
                }

                while(exhaustive_search || all_result_ids_len < drop_tokens_threshold || drop_both_sides) {
                    // When atleast two tokens from the query are available we can drop one
                    std::vector<token_t> truncated_tokens;
                    std::vector<token_t> dropped_tokens;

                    if(num_tokens_dropped >= orig_tokens.size() - 1) {
                        // swap direction and reset counter
                        curr_direction = (curr_direction == right_to_left) ? left_to_right : right_to_left;
                        num_tokens_dropped = 0;
                        total_dirs_done++;
                    }

                    if(orig_tokens.size() > 1 && total_dirs_done < 2) {
                        bool prefix_search = false;
                        if (curr_direction == right_to_left) {
                            // drop from right
                            size_t truncated_len = orig_tokens.size() - num_tokens_dropped - 1;
                            for (size_t i = 0; i < orig_tokens.size(); i++) {
                                if(i < truncated_len) {
                                    truncated_tokens.emplace_back(orig_tokens[i]);
                                } else {
                                    dropped_tokens.emplace_back(orig_tokens[i]);
                                }
                            }
                        } else {
                            // drop from left
                            prefix_search = true;
                            size_t start_index = (num_tokens_dropped + 1);
                            for(size_t i = 0; i < orig_tokens.size(); i++) {
                                if(i >= start_index) {
                                    truncated_tokens.emplace_back(orig_tokens[i]);
                                } else {
                                    dropped_tokens.emplace_back(orig_tokens[i]);
                                }
                            }
                        }

                        num_tokens_dropped++;
                        std::vector<bool> drop_token_prefixes;

                        for (const auto p : prefixes) {
                            drop_token_prefixes.push_back(p && prefix_search);
                        }

                        auto fuzzy_search_fields_op = fuzzy_search_fields(the_fields, truncated_tokens, dropped_tokens, match_type,
                                                                          excluded_result_ids, excluded_result_ids_size,
                                                                          filter_result_iterator,
                                                                          curated_ids_sorted, excluded_group_ids,
                                                                          sort_fields_std, num_typos, searched_queries,
                                                                          qtoken_set, topster, groups_processed, 
                                                                          all_result_ids, all_result_ids_len,
                                                                          group_limit, group_by_fields, group_missing_values,
                                                                          prioritize_exact_match, prioritize_token_position, 
                                                                          prioritize_num_matching_fields, query_hashes,
                                                                          token_order, prefixes, typo_tokens_threshold,
                                                                          exhaustive_search, max_candidates, min_len_1typo,
                                                                          min_len_2typo, -1, sort_order, field_values, geopoint_indices,
                                                                          collection_name);
                        if (!fuzzy_search_fields_op.ok()) {
                            return fuzzy_search_fields_op;
                        }

                    } else {
                        break;
                    }
                }
            }
        }

        auto do_infix_search_op =  do_infix_search(num_search_fields, the_fields, infixes, sort_fields_std,
                                                   searched_queries,
                                                   group_limit, group_by_fields, group_missing_values,
                                                   max_extra_prefix, max_extra_suffix,
                                                   field_query_tokens[0].q_include_tokens,
                                                   topster, filter_result_iterator,
                                                   sort_order, field_values, geopoint_indices,
                                                   curated_ids_sorted, excluded_group_ids,
                                                   all_result_ids, all_result_ids_len, groups_processed,
                                                   collection_name);
        if (!do_infix_search_op.ok()) {
            return do_infix_search_op;
        }

        filter_result_iterator->reset();
        search_cutoff = search_cutoff || filter_result_iterator->validity == filter_result_iterator_t::timed_out;

        if(!vector_query.field_name.empty()) {
            // check at least one of sort fields is text match
            bool has_text_match = false;
            for(auto& sort_field : sort_fields_std) {
                if(sort_field.name == sort_field_const::text_match) {
                    has_text_match = true;
                    break;
                }
            }

            if(has_text_match) {
                // For hybrid search, we need to give weight to text match and vector search
                const float VECTOR_SEARCH_WEIGHT = vector_query.alpha;
                const float TEXT_MATCH_WEIGHT = 1.0 - VECTOR_SEARCH_WEIGHT;

                VectorFilterFunctor filterFunctor(filter_result_iterator, excluded_result_ids, excluded_result_ids_size);
                auto& field_vector_index = vector_index.at(vector_query.field_name);

                std::vector<std::pair<float, size_t>> dist_labels;
                // use k as 100 by default for ensuring results stability in pagination
                size_t default_k = 100;
                auto k = vector_query.k == 0 ? std::max<size_t>(fetch_size, default_k) : vector_query.k;
                field_vector_index->vecdex->setEf(vector_query.ef);
                LOG(INFO) << "ef: " << vector_query.ef << " k: " << k;
                if(field_vector_index->distance_type == cosine) {
                    std::vector<float> normalized_q(vector_query.values.size());
                    hnsw_index_t::normalize_vector(vector_query.values, normalized_q);
                    dist_labels = field_vector_index->vecdex->searchKnnCloserFirst(normalized_q.data(), k, &filterFunctor);
                } else {
                    dist_labels = field_vector_index->vecdex->searchKnnCloserFirst(vector_query.values.data(), k, &filterFunctor);
                }
                filter_result_iterator->reset();
                search_cutoff = search_cutoff || filter_result_iterator->validity == filter_result_iterator_t::timed_out;

                std::vector<std::pair<uint32_t,float>> vec_results;
                for (const auto& dist_label : dist_labels) {
                    uint32_t seq_id = dist_label.second;

                    auto vec_dist_score = (field_vector_index->distance_type == cosine) ? std::abs(dist_label.first) :
                                            dist_label.first;
                    if(vec_dist_score > vector_query.distance_threshold) {
                        continue;
                    }
                    vec_results.emplace_back(seq_id, vec_dist_score);
                }
                
                std::sort(vec_results.begin(), vec_results.end(), [](const auto& a, const auto& b) {
                    return a.second < b.second;
                });

                std::vector<KV*> kvs;
                if(group_limit != 0) {
                    for(auto& kv_map : topster->group_kv_map) {
                        for(int i = 0; i < kv_map.second->size; i++) {
                            kvs.push_back(kv_map.second->getKV(i));
                        }
                    }
                    
                    std::sort(kvs.begin(), kvs.end(), Topster::is_greater);
                } else {
                    topster->sort();
                }

                

                // Reciprocal rank fusion
                // Score is  sum of (1 / rank_of_document) * WEIGHT from each list (text match and vector search)
                auto size = (group_limit != 0) ? kvs.size() : topster->size;
                for(uint32_t i = 0; i < size; i++) {
                    auto result = (group_limit != 0) ? kvs[i] : topster->getKV(i);
                    if(result->match_score_index < 0 || result->match_score_index > 2) {
                        continue;
                    }
                    // (1 / rank_of_document) * WEIGHT)

                    result->text_match_score = result->scores[result->match_score_index];
                    result->scores[result->match_score_index] = float_to_int64_t((1.0 / (i + 1)) * TEXT_MATCH_WEIGHT);
                }

                std::vector<uint32_t> vec_search_ids;  // list of IDs found only in vector search
                std::vector<uint32_t> eval_filter_indexes;

                std::vector<group_by_field_it_t> group_by_field_it_vec;
                if (group_limit != 0) {
                    group_by_field_it_vec = get_group_by_field_iterators(group_by_fields);
                }

                for(size_t res_index = 0; res_index < vec_results.size() &&
                                filter_result_iterator->validity != filter_result_iterator_t::timed_out; res_index++) {
                    auto& vec_result = vec_results[res_index];
                    auto seq_id = vec_result.first;

                    filter_result_iterator->skip_to(seq_id);
                    auto references = std::move(filter_result_iterator->reference);
                    filter_result_iterator->reset();

                    KV* found_kv = nullptr;
                    if(group_limit != 0) {
                        for(auto& kv : kvs) {
                            if(kv->key == seq_id) {
                                found_kv = kv;
                                break;
                            }
                        }
                    } else {
                        auto result_it = topster->kv_map.find(seq_id);
                        if(result_it != topster->kv_map.end()) {
                            found_kv = result_it->second;
                        }
                    }
                    if(found_kv) {
                        if(found_kv->match_score_index < 0 || found_kv->match_score_index > 2) {
                            continue;
                        }

                        // result overlaps with keyword search: we have to combine the scores

                        // old_score + (1 / rank_of_document) * WEIGHT)
                        found_kv->vector_distance = vec_result.second;
                        found_kv->text_match_score  = found_kv->scores[found_kv->match_score_index];
                        int64_t match_score = float_to_int64_t(
                                (int64_t_to_float(found_kv->scores[found_kv->match_score_index])) +
                                ((1.0 / (res_index + 1)) * VECTOR_SEARCH_WEIGHT));
                        int64_t match_score_index = -1;
                        int64_t scores[3] = {0};

                        auto compute_sort_scores_op = compute_sort_scores(sort_fields_std, sort_order, field_values,
                                                                          geopoint_indices, seq_id, references, eval_filter_indexes,
                                                                          match_score, scores, match_score_index,
                                                                          vec_result.second, collection_name);
                        if (!compute_sort_scores_op.ok()) {
                            return compute_sort_scores_op;
                        }

                        for(int i = 0; i < 3; i++) {
                            found_kv->scores[i] = scores[i];
                        }

                        found_kv->match_score_index = match_score_index;

                    } else {
                        // Result has been found only in vector search: we have to add it to both KV and result_ids
                        // (1 / rank_of_document) * WEIGHT)
                        int64_t scores[3] = {0};
                        int64_t match_score = float_to_int64_t((1.0 / (res_index + 1)) * VECTOR_SEARCH_WEIGHT);
                        int64_t match_score_index = -1;

                        auto compute_sort_scores_op = compute_sort_scores(sort_fields_std, sort_order, field_values,
                                                                          geopoint_indices, seq_id, references, eval_filter_indexes,
                                                                          match_score, scores, match_score_index,
                                                                          vec_result.second, collection_name);
                        if (!compute_sort_scores_op.ok()) {
                            return compute_sort_scores_op;
                        }

                        uint64_t distinct_id = seq_id;
                        if (group_limit != 0) {
                            distinct_id = 1;

                            for(auto& kv : group_by_field_it_vec) {
                                get_distinct_id(kv.it, seq_id, kv.is_array, group_missing_values, distinct_id);
                            }

                            if(excluded_group_ids.count(distinct_id) != 0) {
                                continue;
                            }
                        }
                        KV kv(searched_queries.size(), seq_id, distinct_id, match_score_index, scores, std::move(references));
                        kv.text_match_score = 0;
                        kv.vector_distance = vec_result.second;

                        auto ret = topster->add(&kv);
                        vec_search_ids.push_back(seq_id);

                        if(group_limit != 0 && ret < 2) {
                            groups_processed[distinct_id]++;
                        }
                    }
                }
                search_cutoff = search_cutoff || filter_result_iterator->validity == filter_result_iterator_t::timed_out;

                if(!vec_search_ids.empty()) {
                    uint32_t* new_all_result_ids = nullptr;
                    all_result_ids_len = ArrayUtils::or_scalar(all_result_ids, all_result_ids_len, &vec_search_ids[0],
                                                               vec_search_ids.size(), &new_all_result_ids);
                    delete[] all_result_ids;
                    all_result_ids = new_all_result_ids;
                }
            }
        }

        /*auto timeMillis0 = std::chrono::duration_cast<std::chrono::milliseconds>(
                 std::chrono::high_resolution_clock::now() - begin0).count();
         LOG(INFO) << "Time taken for multi-field aggregation: " << timeMillis0 << "ms";*/

    }

    //LOG(INFO) << "topster size: " << topster->size;

    process_search_results:

    delete [] exclude_token_ids;
    delete [] excluded_result_ids;

    bool estimate_facets = (facet_sample_percent < 100 && all_result_ids_len > facet_sample_threshold);
    bool is_wildcard_no_filter_query = is_wildcard_non_phrase_query && no_filters_provided;

    if(!facets.empty()) {
        const size_t num_threads = std::min(concurrency, all_result_ids_len);

        const size_t window_size = (num_threads == 0) ? 0 :
                                   (all_result_ids_len + num_threads - 1) / num_threads;  // rounds up
        size_t num_processed = 0;
        std::mutex m_process;
        std::condition_variable cv_process;

        // We have to choose between hash and value index:
        // 1. Group queries -> requires hash index
        // 2. Wildcard + no filters -> use value index
        // 3. Very few unique facet values (< 250) -> use value index
        // 4. Result match > 50%

        std::vector<facet_info_t> facet_infos(facets.size());
        compute_facet_infos(facets, facet_query, facet_query_num_typos, all_result_ids, all_result_ids_len,
                            group_by_fields, group_limit, is_wildcard_no_filter_query,
                            max_candidates, facet_infos, facet_index_type, enable_typos_for_numerical_tokens);

        std::vector<std::vector<facet>> facet_batches(num_threads);
        std::vector<facet> value_facets;

        for(size_t i = 0; i < facets.size(); i++) {
            const auto& this_facet = facets[i];
#ifdef TEST_BUILD
            if(facet_index_type == VALUE) {
#else
            if(facet_infos[i].use_value_index) {
#endif
                // value based faceting on a single thread
                value_facets.emplace_back(this_facet.field_name, this_facet.facet_range_map,
                                          this_facet.is_range_query, this_facet.is_sort_by_alpha,
                                          this_facet.sort_order, this_facet.sort_field, i);
                continue;
            }

            for(size_t j = 0; j < num_threads; j++) {
                facet_batches[j].emplace_back(this_facet.field_name, this_facet.facet_range_map,
                                              this_facet.is_range_query, this_facet.is_sort_by_alpha,
                                              this_facet.sort_order, this_facet.sort_field, i);
            }
        }

        size_t num_queued = 0;
        size_t result_index = 0;

        const auto parent_search_begin = search_begin_us;
        const auto parent_search_stop_ms = search_stop_us;
        auto parent_search_cutoff = search_cutoff;

        //auto beginF = std::chrono::high_resolution_clock::now();

        for(size_t thread_id = 0; thread_id < num_threads && result_index < all_result_ids_len; thread_id++) {
            size_t batch_res_len = window_size;

            if(result_index + window_size > all_result_ids_len) {
                batch_res_len = all_result_ids_len - result_index;
            }

            if(facet_batches[thread_id].empty()) {
                continue;
            }

            uint32_t* batch_result_ids = all_result_ids + result_index;
            num_queued++;

            thread_pool->enqueue([this, thread_id, &facet_batches, &facet_query, group_limit, group_by_fields,
                                         batch_result_ids, batch_res_len, &facet_infos, max_facet_values,
                                         is_wildcard_no_filter_query, no_filters_provided, estimate_facets,
                                         facet_sample_percent, group_missing_values,
                                         &parent_search_begin, &parent_search_stop_ms, &parent_search_cutoff,
                                         &num_processed, &m_process, &cv_process, facet_index_type]() {
                search_begin_us = parent_search_begin;
                search_stop_us = parent_search_stop_ms;
                search_cutoff = false;

                auto fq = facet_query;
                do_facets(facet_batches[thread_id], fq, estimate_facets, facet_sample_percent,
                          facet_infos, group_limit, group_by_fields, group_missing_values,
                          batch_result_ids, batch_res_len, max_facet_values,
                          is_wildcard_no_filter_query, facet_index_type);

                std::unique_lock<std::mutex> lock(m_process);
                num_processed++;
                parent_search_cutoff = parent_search_cutoff || search_cutoff;
                cv_process.notify_one();
            });

            result_index += batch_res_len;
        }

        std::unique_lock<std::mutex> lock_process(m_process);
        cv_process.wait(lock_process, [&](){ return num_processed == num_queued; });
        search_cutoff = parent_search_cutoff;

        // use `num_processed` since < `facet_batches.size()` batches could be processed (uneven splitting of records)
        for(size_t batch_index = 0; batch_index < num_processed; batch_index++) {
            auto& facet_batch = facet_batches[batch_index];
            for(auto& this_facet : facet_batch) {
                auto& acc_facet = facets[this_facet.orig_index];
                aggregate_facet(group_limit, this_facet, acc_facet);
            }
        }

        // do value based faceting which must be single thread on the entire resultset (without batching)
        do_facets(value_facets, facet_query, estimate_facets, facet_sample_percent,
                  facet_infos, group_limit, group_by_fields, group_missing_values,
                  all_result_ids, all_result_ids_len, max_facet_values,
                  is_wildcard_no_filter_query, facet_index_type);

        for(auto& this_facet : value_facets) {
            auto& acc_facet = facets[this_facet.orig_index];
            aggregate_facet(group_limit, this_facet, acc_facet);
        }

        for(auto & acc_facet: facets) {
            for(auto& facet_kv: acc_facet.result_map) {
                if(group_limit) {
                    facet_kv.second.count = acc_facet.hash_groups[facet_kv.first].size();
                }

                if(estimate_facets) {
                    facet_kv.second.count = size_t(double(facet_kv.second.count) * (100.0f / facet_sample_percent));
                }
            }

            for(auto& facet_kv: acc_facet.value_result_map) {
                if(estimate_facets) {
                    facet_kv.second.count = size_t(double(facet_kv.second.count) * (100.0f / facet_sample_percent));
                }
            }

            if(estimate_facets) {
                acc_facet.sampled = true;
            }
        }

        /*long long int timeMillisF = std::chrono::duration_cast<std::chrono::milliseconds>(
                std::chrono::high_resolution_clock::now() - beginF).count();
        LOG(INFO) << "Time for faceting: " << timeMillisF;*/
    }

    std::vector<facet_info_t> facet_infos(facets.size());
    compute_facet_infos(facets, facet_query, facet_query_num_typos,
                        &included_ids_vec[0], included_ids_vec.size(), group_by_fields,
                        group_limit, is_wildcard_no_filter_query,
                        max_candidates, facet_infos, facet_index_type, enable_typos_for_numerical_tokens);
    do_facets(facets, facet_query, estimate_facets, facet_sample_percent,
              facet_infos, group_limit, group_by_fields, group_missing_values, &included_ids_vec[0], 
              included_ids_vec.size(), max_facet_values, is_wildcard_no_filter_query,
              facet_index_type);

    all_result_ids_len += curated_topster->size;

    delete [] all_result_ids;

    //LOG(INFO) << "all_result_ids_len " << all_result_ids_len << " for index " << name;
    //long long int timeMillis = std::chrono::duration_cast<std::chrono::milliseconds>(std::chrono::high_resolution_clock::now() - begin).count();
    //LOG(INFO) << "Time taken for result calc: " << timeMillis << "ms";

    return Option(true);
}

void Index::aggregate_facet(const size_t group_limit, facet& this_facet, facet& acc_facet) const {
    acc_facet.is_intersected = this_facet.is_intersected;
    acc_facet.is_sort_by_alpha = this_facet.is_sort_by_alpha;
    acc_facet.sort_order = this_facet.sort_order;
    acc_facet.sort_field = this_facet.sort_field;

    for(auto & facet_kv: this_facet.result_map) {
        uint32_t fhash = 0;
        if(group_limit) {
            fhash = facet_kv.first;
            // we have to add all group sets
            acc_facet.hash_groups[fhash].insert(
                this_facet.hash_groups[fhash].begin(),
                this_facet.hash_groups[fhash].end()
            );
        } else {
            size_t count = 0;
            if (acc_facet.result_map.count(facet_kv.first) == 0) {
                // not found, so set it
                count = facet_kv.second.count;
            } else {
                count = acc_facet.result_map[facet_kv.first].count + facet_kv.second.count;
            }
            acc_facet.result_map[facet_kv.first].count = count;
        }

        acc_facet.result_map[facet_kv.first].doc_id = facet_kv.second.doc_id;
        acc_facet.result_map[facet_kv.first].array_pos = facet_kv.second.array_pos;
        acc_facet.result_map[facet_kv.first].sort_field_val = facet_kv.second.sort_field_val;

        acc_facet.hash_tokens[facet_kv.first] = this_facet.hash_tokens[facet_kv.first];
    }

    for(auto& facet_kv: this_facet.value_result_map) {
        size_t count = 0;
        if(acc_facet.value_result_map.count(facet_kv.first) == 0) {
            // not found, so set it
            count = facet_kv.second.count;
        } else {
            count = acc_facet.value_result_map[facet_kv.first].count + facet_kv.second.count;
        }

        acc_facet.value_result_map[facet_kv.first].count = count;

        acc_facet.value_result_map[facet_kv.first].doc_id = facet_kv.second.doc_id;
        acc_facet.value_result_map[facet_kv.first].array_pos = facet_kv.second.array_pos;

        acc_facet.fvalue_tokens[facet_kv.first] = this_facet.fvalue_tokens[facet_kv.first];
    }

    if(this_facet.stats.fvcount != 0) {
        acc_facet.stats.fvcount += this_facet.stats.fvcount;
        acc_facet.stats.fvsum += this_facet.stats.fvsum;
        acc_facet.stats.fvmax = std::max(acc_facet.stats.fvmax, this_facet.stats.fvmax);
        acc_facet.stats.fvmin = std::min(acc_facet.stats.fvmin, this_facet.stats.fvmin);
    }
}

void Index::process_curated_ids(const std::vector<std::pair<uint32_t, uint32_t>>& included_ids,
                                const std::vector<uint32_t>& excluded_ids,
                                const std::vector<std::string>& group_by_fields, const size_t group_limit, 
                                const bool group_missing_values,
                                const bool filter_curated_hits, filter_result_iterator_t* const filter_result_iterator,
                                std::set<uint32_t>& curated_ids,
                                std::map<size_t, std::map<size_t, uint32_t>>& included_ids_map,
                                std::vector<uint32_t>& included_ids_vec,
                                std::unordered_set<uint32_t>& excluded_group_ids) const {

    for(const auto& seq_id_pos: included_ids) {
        included_ids_vec.push_back(seq_id_pos.first);
    }

    if(group_limit != 0) {
        // if one `id` of a group is present in curated hits, we have to exclude that entire group from results
        auto group_by_field_it_vec = get_group_by_field_iterators(group_by_fields);

        for(auto seq_id: included_ids_vec) {
            uint64_t distinct_id = 1;
            for(auto& kv : group_by_field_it_vec) {
                get_distinct_id(kv.it, seq_id, kv.is_array, group_missing_values, distinct_id);
            }

            excluded_group_ids.emplace(distinct_id);
        }
    }

    std::sort(included_ids_vec.begin(), included_ids_vec.end());

    // if `filter_curated_hits` is enabled, we will remove curated hits that don't match filter condition
    std::set<uint32_t> included_ids_set;

    if(filter_result_iterator->validity == filter_result_iterator_t::valid && filter_curated_hits) {
        for (const auto &included_id: included_ids_vec) {
            auto result = filter_result_iterator->is_valid(included_id);

            if (result == -1) {
                break;
            }

            if (result == 1) {
                included_ids_set.insert(included_id);
            }
        }
    } else {
        included_ids_set.insert(included_ids_vec.begin(), included_ids_vec.end());
    }

    std::map<size_t, std::vector<uint32_t>> included_ids_grouped;  // pos -> seq_ids
    std::vector<uint32_t> all_positions;

    for(const auto& seq_id_pos: included_ids) {
        all_positions.push_back(seq_id_pos.second);
        if(included_ids_set.count(seq_id_pos.first) == 0) {
            continue;
        }
        included_ids_grouped[seq_id_pos.second].push_back(seq_id_pos.first);
    }


    for(const auto& pos_ids: included_ids_grouped) {
        size_t outer_pos = pos_ids.first;
        size_t ids_per_pos = std::max(size_t(1), group_limit);
        auto num_inner_ids = std::min(ids_per_pos, pos_ids.second.size());

        for(size_t inner_pos = 0; inner_pos < num_inner_ids; inner_pos++) {
            auto seq_id = pos_ids.second[inner_pos];
            included_ids_map[outer_pos][inner_pos] = seq_id;
            curated_ids.insert(seq_id);
        }
    }

    curated_ids.insert(excluded_ids.begin(), excluded_ids.end());

    if(all_positions.size() > included_ids_map.size()) {
        // Some curated IDs may have been removed via filtering or simply don't exist.
        // We have to shift lower placed hits upwards to fill those positions.
        std::sort(all_positions.begin(), all_positions.end());
        all_positions.erase(unique(all_positions.begin(), all_positions.end()), all_positions.end());

        std::map<size_t, std::map<size_t, uint32_t>> new_included_ids_map;
        auto included_id_it = included_ids_map.begin();
        auto all_pos_it = all_positions.begin();

        while(included_id_it != included_ids_map.end()) {
            new_included_ids_map[*all_pos_it] = included_id_it->second;
            all_pos_it++;
            included_id_it++;
        }

        included_ids_map = new_included_ids_map;
    }
}

Option<bool> Index::fuzzy_search_fields(const std::vector<search_field_t>& the_fields,
                                        const std::vector<token_t>& query_tokens,
                                        const std::vector<token_t>& dropped_tokens,
                                        const text_match_type_t match_type,
                                        const uint32_t* exclude_token_ids,
                                        size_t exclude_token_ids_size,
                                        filter_result_iterator_t* const filter_result_iterator,
                                        const std::vector<uint32_t>& curated_ids,
                                        const std::unordered_set<uint32_t>& excluded_group_ids,
                                        const std::vector<sort_by> & sort_fields,
                                        const std::vector<uint32_t>& num_typos,
                                        std::vector<std::vector<art_leaf*>> & searched_queries,
                                        tsl::htrie_map<char, token_leaf>& qtoken_set,
                                        Topster* topster, spp::sparse_hash_map<uint64_t, uint32_t>& groups_processed,
                                        uint32_t*& all_result_ids, size_t & all_result_ids_len,
                                        const size_t group_limit, const std::vector<std::string>& group_by_fields,
                                        const bool group_missing_values,
                                        bool prioritize_exact_match,
                                        const bool prioritize_token_position,
                                        const bool prioritize_num_matching_fields,
                                        std::set<uint64>& query_hashes,
                                        const token_ordering token_order,
                                        const std::vector<bool>& prefixes,
                                        const size_t typo_tokens_threshold,
                                        const bool exhaustive_search,
                                        const size_t max_candidates,
                                        size_t min_len_1typo,
                                        size_t min_len_2typo,
                                        int syn_orig_num_tokens,
                                        const int* sort_order,
                                        std::array<spp::sparse_hash_map<uint32_t, int64_t, Hasher32>*, 3>& field_values,
                                        const std::vector<size_t>& geopoint_indices,
                                        const std::string& collection_name,
                                        bool enable_typos_for_numerical_tokens) const {

    // NOTE: `query_tokens` preserve original tokens, while `search_tokens` could be a result of dropped tokens

    // To prevent us from doing ART search repeatedly as we iterate through possible corrections
    spp::sparse_hash_map<std::string, std::vector<std::string>> token_cost_cache;

    std::vector<std::vector<int>> token_to_costs;

    for(size_t stoken_index=0; stoken_index < query_tokens.size(); stoken_index++) {
        const std::string& token = query_tokens[stoken_index].value;

        std::vector<int> all_costs;
        // This ensures that we don't end up doing a cost of 1 for a single char etc.
        int bounded_cost = get_bounded_typo_cost(2, token , token.length(), min_len_1typo, min_len_2typo,
                                                 enable_typos_for_numerical_tokens);

        for(int cost = 0; cost <= bounded_cost; cost++) {
            all_costs.push_back(cost);
        }

        token_to_costs.push_back(all_costs);
    }

    // stores candidates for each token, i.e. i-th index would have all possible tokens with a cost of "c"
    std::vector<tok_candidates> token_candidates_vec;
    std::set<std::string> unique_tokens;

    const size_t num_search_fields = std::min(the_fields.size(), (size_t) FIELD_LIMIT_NUM);

    auto product = []( long long a, std::vector<int>& b ) { return a*b.size(); };
    long long n = 0;
    long long int N = token_to_costs.size() > 30 ? 1 :
                      std::accumulate(token_to_costs.begin(), token_to_costs.end(), 1LL, product);

    const long long combination_limit = exhaustive_search ? Index::COMBINATION_MAX_LIMIT : Index::COMBINATION_MIN_LIMIT;

    while(n < N && n < combination_limit) {
        RETURN_CIRCUIT_BREAKER_OP

        //LOG(INFO) << "fuzzy_search_fields, n: " << n;

        // Outerloop generates combinations of [cost to max_cost] for each token
        // For e.g. for a 3-token query: [0, 0, 0], [0, 0, 1], [0, 1, 1] etc.
        std::vector<uint32_t> costs(token_to_costs.size());
        ldiv_t q { n, 0 };
        for(long long i = (token_to_costs.size() - 1); 0 <= i ; --i ) {
            q = ldiv(q.quot, token_to_costs[i].size());
            costs[i] = token_to_costs[i][q.rem];
        }

        unique_tokens.clear();
        token_candidates_vec.clear();
        size_t token_index = 0;

        while(token_index < query_tokens.size()) {
            // For each token, look up the generated cost for this iteration and search using that cost
            const std::string& token = query_tokens[token_index].value;
            const std::string token_cost_hash = token + std::to_string(costs[token_index]);

            std::vector<std::string> leaf_tokens;

            if(token_cost_cache.count(token_cost_hash) != 0) {
                leaf_tokens = token_cost_cache[token_cost_hash];
            } else {
                //auto begin = std::chrono::high_resolution_clock::now();

                // Prefix query with a preceding token should be handled in such a way that we give preference to
                // possible phrase continuation. Example: "steve j" for "steve jobs" name field query. To do this,
                // we will first attempt to match the prefix with the most "popular" fields of the preceding token.
                // Tokens matched from popular fields will also be searched across other query fields.
                // Only when we find *no results* for such an expansion, we will attempt cross field matching.
                bool last_token = query_tokens.size() > 1 && dropped_tokens.empty() &&
                                  (token_index == (query_tokens.size() - 1));

                std::vector<size_t> query_field_ids(num_search_fields);
                for(size_t field_id = 0; field_id < num_search_fields; field_id++) {
                    query_field_ids[field_id] = field_id;
                }

                std::vector<size_t> popular_field_ids; // fields containing the token most across documents

                if(last_token) {
                    popular_fields_of_token(search_index,
                                            token_candidates_vec.back().candidates[0],
                                            the_fields, num_search_fields, popular_field_ids);

                    if(popular_field_ids.empty()) {
                        break;
                    }
                }

                const std::vector<size_t>& field_ids = last_token ? popular_field_ids : query_field_ids;

                for(size_t field_id: field_ids) {
                    // NOTE: when accessing other field ordered properties like prefixes or num_typos we have to index
                    // them by `the_field.orig_index` since the original fields could be reordered on their weights.
                    auto& the_field = the_fields[field_id];
                    const bool field_prefix = the_fields[field_id].prefix;
                    const bool prefix_search = field_prefix && query_tokens[token_index].is_prefix_searched;
                    const size_t token_len = prefix_search ? (int) token.length() : (int) token.length() + 1;

                    /*LOG(INFO) << "Searching for field: " << the_field.name << ", token:"
                              << token << " - cost: " << costs[token_index] << ", prefix_search: " << prefix_search;*/

                    int64_t field_num_typos = the_fields[field_id].num_typos;

                    auto& locale = search_schema.at(the_field.name).locale;
                    if(locale != "" && (locale == "zh" || locale == "ko" || locale == "ja")) {
                        // disable fuzzy trie traversal for CJK locales
                        field_num_typos = 0;
                    }

                    if(costs[token_index] > field_num_typos) {
                        continue;
                    }

                    //LOG(INFO) << "Searching for field: " << the_field.name << ", found token:" << token;
                    const auto& prev_token = last_token ? token_candidates_vec.back().candidates[0] : "";

                    std::vector<art_leaf*> field_leaves;
                    art_fuzzy_search_i(search_index.at(the_field.name), (const unsigned char *) token.c_str(), token_len,
                                     costs[token_index], costs[token_index], max_candidates, token_order, prefix_search,
                                     last_token, prev_token, filter_result_iterator, field_leaves, unique_tokens);
                    filter_result_iterator->reset();
                    if (filter_result_iterator->validity == filter_result_iterator_t::timed_out) {
                        search_cutoff = true;
                        return Option<bool>(true);
                    }

                    /*auto timeMillis = std::chrono::duration_cast<std::chrono::milliseconds>(
                                    std::chrono::high_resolution_clock::now() - begin).count();
                    LOG(INFO) << "Time taken for fuzzy search: " << timeMillis << "ms";*/

                    if(field_leaves.empty()) {
                        // look at the next field
                        continue;
                    }

                    for(size_t i = 0; i < field_leaves.size(); i++) {
                        auto leaf = field_leaves[i];
                        std::string tok(reinterpret_cast<char*>(leaf->key), leaf->key_len - 1);
                        leaf_tokens.push_back(tok);
                    }

                    token_cost_cache.emplace(token_cost_hash, leaf_tokens);

                    if(leaf_tokens.size() >= max_candidates) {
                        goto token_done;
                    }
                }

                if(last_token && leaf_tokens.size() < max_candidates) {
                    // field-wise matching with previous token has failed, have to look at cross fields matching docs
                    std::vector<uint32_t> prev_token_doc_ids;
                    find_across_fields(token_candidates_vec.back().token,
                                       token_candidates_vec.back().candidates[0],
                                       the_fields, num_search_fields, filter_result_iterator, exclude_token_ids,
                                       exclude_token_ids_size, prev_token_doc_ids, popular_field_ids);
                    filter_result_iterator->reset();
                    search_cutoff = search_cutoff || filter_result_iterator->validity == filter_result_iterator_t::timed_out;

                    for(size_t field_id: query_field_ids) {
                        auto& the_field = the_fields[field_id];
                        const bool field_prefix = the_fields[field_id].prefix;
                        const bool prefix_search = field_prefix && query_tokens[token_index].is_prefix_searched;
                        const size_t token_len = prefix_search ? (int) token.length() : (int) token.length() + 1;
                        int64_t field_num_typos = the_fields[field_id].num_typos;

                        auto& locale = search_schema.at(the_field.name).locale;
                        if(locale != "" && locale != "en" && locale != "th" && !Tokenizer::is_cyrillic(locale)) {
                            // disable fuzzy trie traversal for non-english locales
                            field_num_typos = 0;
                        }

                        if(costs[token_index] > field_num_typos) {
                            continue;
                        }

                        std::vector<art_leaf*> field_leaves;
                        art_fuzzy_search_i(search_index.at(the_field.name), (const unsigned char *) token.c_str(), token_len,
                                         costs[token_index], costs[token_index], max_candidates, token_order, prefix_search,
                                         false, "", filter_result_iterator, field_leaves, unique_tokens);
                        filter_result_iterator->reset();
                        if (filter_result_iterator->validity == filter_result_iterator_t::timed_out) {
                            search_cutoff = true;
                            return Option<bool>(true);
                        }

                        if(field_leaves.empty()) {
                            // look at the next field
                            continue;
                        }

                        for(size_t i = 0; i < field_leaves.size(); i++) {
                            auto leaf = field_leaves[i];
                            std::string tok(reinterpret_cast<char*>(leaf->key), leaf->key_len - 1);
                            leaf_tokens.push_back(tok);
                        }

                        token_cost_cache.emplace(token_cost_hash, leaf_tokens);

                        if(leaf_tokens.size() >= max_candidates) {
                            goto token_done;
                        }
                    }
                }
            }

            token_done:

            if(!leaf_tokens.empty()) {
                //log_leaves(costs[token_index], token, leaves);
                token_candidates_vec.push_back(tok_candidates{query_tokens[token_index], costs[token_index],
                                                              query_tokens[token_index].is_prefix_searched, leaf_tokens});
            } else {
                // No result at `cost = costs[token_index]`. Remove `cost` for token and re-do combinations
                auto it = std::find(token_to_costs[token_index].begin(), token_to_costs[token_index].end(), costs[token_index]);
                if(it != token_to_costs[token_index].end()) {
                    token_to_costs[token_index].erase(it);

                    // when no more costs are left for this token
                    if(token_to_costs[token_index].empty()) {
                        // we cannot proceed further, as this token is not found within cost limits
                        // and, dropping of tokens are done elsewhere.
                        return Option<bool>(true);
                    }
                }

                // Continue outerloop on new cost combination
                n = -1;
                N = std::accumulate(token_to_costs.begin(), token_to_costs.end(), 1LL, product);
                goto resume_typo_loop;
            }

            token_index++;
        }

        if(token_candidates_vec.size() == query_tokens.size()) {
            std::vector<uint32_t> id_buff;
            auto search_all_candidates_op = search_all_candidates(num_search_fields, match_type, the_fields,
                                                                  filter_result_iterator,
                                                                  exclude_token_ids, exclude_token_ids_size, excluded_group_ids,
                                                                  sort_fields, token_candidates_vec, searched_queries, qtoken_set,
                                                                  dropped_tokens, topster,
                                                                  groups_processed, all_result_ids, all_result_ids_len,
                                                                  typo_tokens_threshold, group_limit, group_by_fields, 
                                                                  group_missing_values, query_tokens,
                                                                  num_typos, prefixes, prioritize_exact_match, prioritize_token_position,
                                                                  prioritize_num_matching_fields, exhaustive_search, max_candidates,
                                                                  syn_orig_num_tokens, sort_order, field_values, geopoint_indices,
                                                                  query_hashes, id_buff, collection_name);
            if (!search_all_candidates_op.ok()) {
                return search_all_candidates_op;
            }

            if(id_buff.size() > 1) {
                gfx::timsort(id_buff.begin(), id_buff.end());
                id_buff.erase(std::unique( id_buff.begin(), id_buff.end() ), id_buff.end());
            }

            uint32_t* new_all_result_ids = nullptr;
            all_result_ids_len = ArrayUtils::or_scalar(all_result_ids, all_result_ids_len, &id_buff[0],
                                                       id_buff.size(), &new_all_result_ids);
            delete[] all_result_ids;
            all_result_ids = new_all_result_ids;
        }

        resume_typo_loop:

        if(!exhaustive_search && all_result_ids_len >= typo_tokens_threshold) {
            // if typo threshold is breached, we are done
            return Option<bool>(true);
        }

        n++;
    }

    return Option<bool>(true);
}

void Index::popular_fields_of_token(const spp::sparse_hash_map<std::string, art_tree*>& search_index,
                                    const std::string& previous_token,
                                    const std::vector<search_field_t>& the_fields,
                                    const size_t num_search_fields,
                                    std::vector<size_t>& popular_field_ids) {

    const auto token_c_str = (const unsigned char*) previous_token.c_str();
    const int token_len = (int) previous_token.size() + 1;

    std::vector<std::pair<size_t, size_t>> field_id_doc_counts;

    for(size_t i = 0; i < num_search_fields; i++) {
        const std::string& field_name = the_fields[i].name;
        auto leaf = static_cast<art_leaf*>(art_search(search_index.at(field_name), token_c_str, token_len));

        if(!leaf) {
            continue;
        }

        auto num_docs = posting_t::num_ids(leaf->values);
        field_id_doc_counts.emplace_back(i, num_docs);
    }

    std::sort(field_id_doc_counts.begin(), field_id_doc_counts.end(), [](const auto& p1, const auto& p2) {
        return p1.second > p2.second;
    });

    for(const auto& field_id_doc_count: field_id_doc_counts) {
        popular_field_ids.push_back(field_id_doc_count.first);
    }
}

void Index::find_across_fields(const token_t& previous_token,
                               const std::string& previous_token_str,
                               const std::vector<search_field_t>& the_fields,
                               const size_t num_search_fields,
                               filter_result_iterator_t* const filter_result_iterator,
                               const uint32_t* exclude_token_ids, size_t exclude_token_ids_size,
                               std::vector<uint32_t>& prev_token_doc_ids,
                               std::vector<size_t>& top_prefix_field_ids) const {

    // one iterator for each token, each underlying iterator contains results of token across multiple fields
    std::vector<or_iterator_t> token_its;

    // used to track plists that must be destructed once done
    std::vector<posting_list_t*> expanded_plists;

    result_iter_state_t istate(exclude_token_ids, exclude_token_ids_size, filter_result_iterator);

    const bool prefix_search = previous_token.is_prefix_searched;
    const uint32_t token_num_typos = previous_token.num_typos;
    const bool token_prefix = previous_token.is_prefix_searched;

    auto& token_str = previous_token_str;
    auto token_c_str = (const unsigned char*) token_str.c_str();
    const size_t token_len = token_str.size() + 1;
    std::vector<posting_list_t::iterator_t> its;

    std::vector<std::pair<size_t, size_t>> field_id_doc_counts;

    for(size_t i = 0; i < num_search_fields; i++) {
        const std::string& field_name = the_fields[i].name;

        art_tree* tree = search_index.at(field_name);
        art_leaf* leaf = static_cast<art_leaf*>(art_search(tree, token_c_str, token_len));

        if(!leaf) {
            continue;
        }

        /*LOG(INFO) << "Token: " << token_str << ", field_name: " << field_name
                  << ", num_ids: " << posting_t::num_ids(leaf->values);*/

        if(IS_COMPACT_POSTING(leaf->values)) {
            auto compact_posting_list = COMPACT_POSTING_PTR(leaf->values);
            posting_list_t* full_posting_list = compact_posting_list->to_full_posting_list();
            expanded_plists.push_back(full_posting_list);
            its.push_back(full_posting_list->new_iterator(nullptr, nullptr, i)); // moved, not copied
        } else {
            posting_list_t* full_posting_list = (posting_list_t*)(leaf->values);
            its.push_back(full_posting_list->new_iterator(nullptr, nullptr, i)); // moved, not copied
        }

        field_id_doc_counts.emplace_back(i, posting_t::num_ids(leaf->values));
    }

    if(its.empty()) {
        // this token does not have any match across *any* field: probably a typo
        LOG(INFO) << "No matching field found for token: " << token_str;
        return;
    }

    std::sort(field_id_doc_counts.begin(), field_id_doc_counts.end(), [](const auto& p1, const auto& p2) {
        return p1.second > p2.second;
    });

    for(auto& field_id_doc_count: field_id_doc_counts) {
        top_prefix_field_ids.push_back(field_id_doc_count.first);
    }

    or_iterator_t token_fields(its);
    token_its.push_back(std::move(token_fields));

    or_iterator_t::intersect(token_its, istate,
                             [&](const single_filter_result_t& filter_result, const std::vector<or_iterator_t>& its) {
        auto& seq_id = filter_result.seq_id;
        prev_token_doc_ids.push_back(seq_id);
    });

    for(posting_list_t* plist: expanded_plists) {
        delete plist;
    }
}

Option<bool> Index::search_across_fields(const std::vector<token_t>& query_tokens,
                                         const std::vector<uint32_t>& num_typos,
                                         const std::vector<bool>& prefixes,
                                         const std::vector<search_field_t>& the_fields,
                                         const size_t num_search_fields,
                                         const text_match_type_t match_type,
                                         const std::vector<sort_by>& sort_fields,
                                         Topster* topster,
                                         spp::sparse_hash_map<uint64_t, uint32_t>& groups_processed,
                                         std::vector<std::vector<art_leaf*>>& searched_queries,
                                         tsl::htrie_map<char, token_leaf>& qtoken_set,
                                         const std::vector<token_t>& dropped_tokens,
                                         const size_t group_limit,
                                         const std::vector<std::string>& group_by_fields,
                                         const bool group_missing_values,
                                         const bool prioritize_exact_match,
                                         const bool prioritize_token_position,
                                         const bool prioritize_num_matching_fields,
                                         filter_result_iterator_t* const filter_result_iterator,
                                         const uint32_t total_cost, const int syn_orig_num_tokens,
                                         const uint32_t* exclude_token_ids, size_t exclude_token_ids_size,
                                         const std::unordered_set<uint32_t>& excluded_group_ids,
                                         const int* sort_order,
                                         std::array<spp::sparse_hash_map<uint32_t, int64_t, Hasher32>*, 3>& field_values,
                                         const std::vector<size_t>& geopoint_indices,
                                         std::vector<uint32_t>& id_buff,
                                         uint32_t*& all_result_ids, size_t& all_result_ids_len,
                                         const std::string& collection_name) const {

    std::vector<art_leaf*> query_suggestion;

    // one or_iterator for each token (across multiple fields)
    std::vector<or_iterator_t> dropped_token_its;

    // used to track plists that must be destructed once done
    std::vector<posting_list_t*> expanded_dropped_plists;

    for(auto& dropped_token: dropped_tokens) {
        auto& token = dropped_token.value;
        auto token_c_str = (const unsigned char*) token.c_str();

        // convert token from each field into an or_iterator
        std::vector<posting_list_t::iterator_t> its;

        for(size_t i = 0; i < the_fields.size(); i++) {
            const std::string& field_name = the_fields[i].name;

            art_tree* tree = search_index.at(field_name);
            art_leaf* leaf = static_cast<art_leaf*>(art_search(tree, token_c_str, token.size()+1));

            if(!leaf) {
                continue;
            }

            /*LOG(INFO) << "Token: " << token << ", field_name: " << field_name
                        << ", num_ids: " << posting_t::num_ids(leaf->values);*/

            if(IS_COMPACT_POSTING(leaf->values)) {
                auto compact_posting_list = COMPACT_POSTING_PTR(leaf->values);
                posting_list_t* full_posting_list = compact_posting_list->to_full_posting_list();
                expanded_dropped_plists.push_back(full_posting_list);
                its.push_back(full_posting_list->new_iterator(nullptr, nullptr, i)); // moved, not copied
            } else {
                posting_list_t* full_posting_list = (posting_list_t*)(leaf->values);
                its.push_back(full_posting_list->new_iterator(nullptr, nullptr, i)); // moved, not copied
            }
        }

        or_iterator_t token_fields(its);
        dropped_token_its.push_back(std::move(token_fields));
    }

    // one iterator for each token, each underlying iterator contains results of token across multiple fields
    std::vector<or_iterator_t> token_its;

    // used to track plists that must be destructed once done
    std::vector<posting_list_t*> expanded_plists;

    result_iter_state_t istate(exclude_token_ids, exclude_token_ids_size, filter_result_iterator);

    // for each token, find the posting lists across all query_by fields
    for(size_t ti = 0; ti < query_tokens.size(); ti++) {
        const uint32_t token_num_typos = query_tokens[ti].num_typos;
        const bool token_prefix = query_tokens[ti].is_prefix_searched;

        auto& token_str = query_tokens[ti].value;
        auto token_c_str = (const unsigned char*) token_str.c_str();
        const size_t token_len = token_str.size() + 1;
        std::vector<posting_list_t::iterator_t> its;

        for(size_t i = 0; i < num_search_fields; i++) {
            const std::string& field_name = the_fields[i].name;
            const uint32_t field_num_typos = the_fields[i].num_typos;
            const bool field_prefix = the_fields[i].prefix;

            if(token_num_typos > field_num_typos) {
                // since the token can come from any field, we still have to respect per-field num_typos
                continue;
            }

            if(token_prefix && !field_prefix) {
                // even though this token is an outcome of prefix search, we can't use it for this field, since
                // this field has prefix search disabled.
                continue;
            }

            art_tree* tree = search_index.at(field_name);
            art_leaf* leaf = static_cast<art_leaf*>(art_search(tree, token_c_str, token_len));

            if(!leaf) {
                continue;
            }

            query_suggestion.push_back(leaf);

            /*LOG(INFO) << "Token: " << token_str << ", field_name: " << field_name
                      << ", num_ids: " << posting_t::num_ids(leaf->values);*/

            if(IS_COMPACT_POSTING(leaf->values)) {
                auto compact_posting_list = COMPACT_POSTING_PTR(leaf->values);
                posting_list_t* full_posting_list = compact_posting_list->to_full_posting_list();
                expanded_plists.push_back(full_posting_list);
                its.push_back(full_posting_list->new_iterator(nullptr, nullptr, i)); // moved, not copied
            } else {
                posting_list_t* full_posting_list = (posting_list_t*)(leaf->values);
                its.push_back(full_posting_list->new_iterator(nullptr, nullptr, i)); // moved, not copied
            }
        }

        if(its.empty()) {
            // this token does not have any match across *any* field: probably a typo
            LOG(INFO) << "No matching field found for token: " << token_str;
            continue;
        }

        or_iterator_t token_fields(its);
        token_its.push_back(std::move(token_fields));
    }

    std::vector<uint32_t> result_ids;
    std::vector<uint32_t> eval_filter_indexes;
    Option<bool> status(true);

    auto group_by_field_it_vec = get_group_by_field_iterators(group_by_fields);

    or_iterator_t::intersect(token_its, istate,
                             [&](single_filter_result_t& filter_result, const std::vector<or_iterator_t>& its) {
        auto& seq_id = filter_result.seq_id;
        auto references = std::move(filter_result.reference_filter_results);
        //LOG(INFO) << "seq_id: " << seq_id;
        // Convert [token -> fields] orientation to [field -> tokens] orientation
        std::vector<std::vector<posting_list_t::iterator_t>> field_to_tokens(num_search_fields);

        for(size_t ti = 0; ti < its.size(); ti++) {
            const or_iterator_t& token_fields_iters = its[ti];
            const std::vector<posting_list_t::iterator_t>& field_iters = token_fields_iters.get_its();

            for(size_t fi = 0; fi < field_iters.size(); fi++) {
                const posting_list_t::iterator_t& field_iter = field_iters[fi];
                if(field_iter.id() == seq_id) {
                    // not all fields might contain a given token
                    field_to_tokens[field_iter.get_field_id()].push_back(field_iter.clone());
                }
            }
        }

        size_t query_len = query_tokens.size();

        // check if seq_id exists in any of the dropped_token iters
        for(size_t ti = 0; ti < dropped_token_its.size(); ti++) {
            or_iterator_t& token_fields_iters = dropped_token_its[ti];
            if(token_fields_iters.skip_to(seq_id) && token_fields_iters.id() == seq_id) {
                query_len++;
                const std::vector<posting_list_t::iterator_t>& field_iters = token_fields_iters.get_its();
                for(size_t fi = 0; fi < field_iters.size(); fi++) {
                    const posting_list_t::iterator_t& field_iter = field_iters[fi];
                    if(field_iter.id() == seq_id) {
                        // not all fields might contain a given token
                        field_to_tokens[field_iter.get_field_id()].push_back(field_iter.clone());
                    }
                }
            }
        }

        if(syn_orig_num_tokens != -1) {
            query_len = syn_orig_num_tokens;
        }

        int64_t best_field_match_score = 0, best_field_weight = 0;
        uint32_t num_matching_fields = 0;

        for(size_t fi = 0; fi < field_to_tokens.size(); fi++) {
            const std::vector<posting_list_t::iterator_t>& token_postings = field_to_tokens[fi];
            if(token_postings.empty()) {
                continue;
            }

            const int64_t field_weight = the_fields[fi].weight;
            const bool field_is_array = search_schema.at(the_fields[fi].name).is_array();

            int64_t field_match_score = 0;
            bool single_exact_query_token = false;

            if(total_cost == 0 && query_tokens.size() == 1) {
                // does this candidate suggestion token match query token exactly?
                single_exact_query_token = true;
            }

            score_results2(sort_fields, searched_queries.size(), fi, field_is_array,
                           total_cost, field_match_score,
                           seq_id, sort_order,
                           prioritize_exact_match, single_exact_query_token, prioritize_token_position,
                           query_tokens.size(), syn_orig_num_tokens, token_postings);

            if(match_type == max_score && field_match_score > best_field_match_score) {
                best_field_match_score = field_match_score;
                best_field_weight = field_weight;
            }

            if(match_type == max_weight && field_weight > best_field_weight) {
                best_field_weight = field_weight;
                best_field_match_score = field_match_score;
            }

            num_matching_fields++;
        }

        uint64_t distinct_id = seq_id;
        if(group_limit != 0) {
            distinct_id = 1;
            for(auto& kv : group_by_field_it_vec) {
                get_distinct_id(kv.it, seq_id, kv.is_array, group_missing_values, distinct_id);
            }

            if(excluded_group_ids.count(distinct_id) != 0) {
               return;
           }
        }

        int64_t scores[3] = {0};
        int64_t match_score_index = -1;

        auto compute_sort_scores_op = compute_sort_scores(sort_fields, sort_order, field_values, geopoint_indices,
                                                          seq_id, references, eval_filter_indexes, best_field_match_score,
                                                          scores, match_score_index, 0, collection_name);
        if (!compute_sort_scores_op.ok()) {
            status = Option<bool>(compute_sort_scores_op.code(), compute_sort_scores_op.error());
            return;
        }

        query_len = std::min<size_t>(15, query_len);

        // NOTE: `query_len` is total tokens matched across fields.
        // Within a field, only a subset can match

        // MAX_SCORE
        // [ sign | tokens_matched | max_field_score | max_field_weight | num_matching_fields ]
        // [   1  |        4       |        48       |       8          |         3           ]  (64 bits)

        // MAX_WEIGHT
        // [ sign | tokens_matched | max_field_weight | max_field_score  | num_matching_fields ]
        // [   1  |        4       |        8         |      48          |         3           ]  (64 bits)

        auto max_field_weight = std::min<size_t>(FIELD_MAX_WEIGHT, best_field_weight);
        num_matching_fields = std::min<size_t>(7, num_matching_fields);

        if(!prioritize_num_matching_fields) {
            num_matching_fields = 0;
        }

        uint64_t aggregated_score = match_type == max_score ?
                                    ((int64_t(query_len) << 59) |
                                    (int64_t(best_field_match_score) << 11) |
                                    (int64_t(max_field_weight) << 3) |
                                    (int64_t(num_matching_fields) << 0))

                                    :

                                    ((int64_t(query_len) << 59) |
                                     (int64_t(max_field_weight) << 51) |
                                     (int64_t(best_field_match_score) << 3) |
                                     (int64_t(num_matching_fields) << 0))
                                    ;

        /*LOG(INFO) << "seq_id: " << seq_id << ", query_len: " << query_len
                  << ", syn_orig_num_tokens: " << syn_orig_num_tokens
                  << ", best_field_match_score: " << best_field_match_score
                  << ", max_field_weight: " << max_field_weight
                  << ", num_matching_fields: " << num_matching_fields
                  << ", aggregated_score: " << aggregated_score;*/

        KV kv(searched_queries.size(), seq_id, distinct_id, match_score_index, scores, std::move(references));

        if(match_score_index != -1) {
            kv.scores[match_score_index] = aggregated_score;
            kv.text_match_score = aggregated_score;
        }

        int ret = topster->add(&kv);
        if(group_limit != 0 && ret < 2) {
            groups_processed[distinct_id]++;
        }
        result_ids.push_back(seq_id);
    });
    if (!status.ok()) {
        for(posting_list_t* plist: expanded_plists) {
            delete plist;
        }
        for(posting_list_t* plist: expanded_dropped_plists) {
            delete plist;
        }
        return status;
    }

    id_buff.insert(id_buff.end(), result_ids.begin(), result_ids.end());

    if(id_buff.size() > 100000) {
        // prevents too many ORs during exhaustive searching
        gfx::timsort(id_buff.begin(), id_buff.end());
        id_buff.erase(std::unique( id_buff.begin(), id_buff.end() ), id_buff.end());

        uint32_t* new_all_result_ids = nullptr;
        all_result_ids_len = ArrayUtils::or_scalar(all_result_ids, all_result_ids_len, &id_buff[0],
                                                   id_buff.size(), &new_all_result_ids);
        delete[] all_result_ids;
        all_result_ids = new_all_result_ids;
        id_buff.clear();
    }

    if(!result_ids.empty()) {
        searched_queries.push_back(query_suggestion);
        for(const auto& qtoken: query_tokens) {
            qtoken_set.insert(qtoken.value, token_leaf(nullptr, qtoken.root_len, qtoken.num_typos, qtoken.is_prefix_searched));
        }
    }

    for(posting_list_t* plist: expanded_plists) {
        delete plist;
    }

    for(posting_list_t* plist: expanded_dropped_plists) {
        delete plist;
    }

    return Option<bool>(true);
}

Option<bool> Index::compute_sort_scores(const std::vector<sort_by>& sort_fields, const int* sort_order,
                                        std::array<spp::sparse_hash_map<uint32_t, int64_t, Hasher32>*, 3> field_values,
                                        const std::vector<size_t>& geopoint_indices,
                                        uint32_t seq_id, const std::map<basic_string<char>, reference_filter_result_t>& references,
                                        std::vector<uint32_t>& filter_indexes, int64_t max_field_match_score, int64_t* scores,
                                        int64_t& match_score_index, float vector_distance,
                                        const std::string& collection_name) const {

    int64_t geopoint_distances[3];

    for(auto& i: geopoint_indices) {
        auto geopoints = field_values[i];
        int64_t dist = INT32_MAX;

        S2LatLng reference_lat_lng;
        GeoPoint::unpack_lat_lng(sort_fields[i].geopoint, reference_lat_lng);

        if(geopoints != nullptr) {
            auto it = geopoints->find(seq_id);

            if(it != geopoints->end()) {
                int64_t packed_latlng = it->second;
                S2LatLng s2_lat_lng;
                GeoPoint::unpack_lat_lng(packed_latlng, s2_lat_lng);
                dist = GeoPoint::distance(s2_lat_lng, reference_lat_lng);
            }
        } else {
            // indicates geo point array
            auto field_it = geo_array_index.at(sort_fields[i].name);
            auto it = field_it->find(seq_id);

            if(it != field_it->end()) {
                int64_t* latlngs = it->second;
                for(size_t li = 0; li < latlngs[0]; li++) {
                    S2LatLng s2_lat_lng;
                    int64_t packed_latlng = latlngs[li + 1];
                    GeoPoint::unpack_lat_lng(packed_latlng, s2_lat_lng);
                    int64_t this_dist = GeoPoint::distance(s2_lat_lng, reference_lat_lng);
                    if(this_dist < dist) {
                        dist = this_dist;
                    }
                }
            }
        }

        if(dist < sort_fields[i].exclude_radius) {
            dist = 0;
        }

        if(sort_fields[i].geo_precision > 0) {
            dist = dist + sort_fields[i].geo_precision - 1 -
                   (dist + sort_fields[i].geo_precision - 1) % sort_fields[i].geo_precision;
        }

        geopoint_distances[i] = dist;

        // Swap (id -> latlong) index to (id -> distance) index
        field_values[i] = &geo_sentinel_value;
    }

    const int64_t default_score = INT64_MIN;  // to handle field that doesn't exist in document (e.g. optional)
    uint32_t ref_seq_id;

    // avoiding loop
    if (sort_fields.size() > 0) {
        // In case of reference sort_by, we need to get the sort score of the reference doc id.
        if (!sort_fields[0].reference_collection_name.empty()) {
            auto& sort_field = sort_fields[0];
            auto const& ref_collection_name = sort_field.reference_collection_name;
            auto const& multiple_references_error_message = "Multiple references found to sort by on `" +
                                                            ref_collection_name + "." + sort_field.name + "`.";
            auto const& no_references_error_message = "No references found to sort by on `" +
                                                      ref_collection_name + "." + sort_field.name + "`.";

            // Joined on ref collection
            if (references.count(ref_collection_name) > 0) {
                if (references.at(ref_collection_name).count == 1) {
                    ref_seq_id = references.at(ref_collection_name).docs[0];
                } else {
                    return Option<bool>(400, references.at(ref_collection_name).count > 1 ?
                                                multiple_references_error_message : no_references_error_message);
                }
            } else {
                auto& cm = CollectionManager::get_instance();
                auto ref_collection = cm.get_collection(ref_collection_name);
                if (ref_collection == nullptr) {
                    return Option<bool>(400, "Referenced collection `" + ref_collection_name +
                                                "` in `sort_by` not found.");
                }

                // Current collection has a reference.
                if (ref_collection->is_referenced_in(collection_name)) {
                    auto get_reference_field_op = ref_collection->get_referenced_in_field_with_lock(collection_name);
                    if (!get_reference_field_op.ok()) {
                        return Option<bool>(get_reference_field_op.code(), get_reference_field_op.error());
                    }
                    auto const& field_name = get_reference_field_op.get();
                    if (sort_index.count(field_name) == 0 || sort_index.at(field_name)->count(seq_id) == 0) {
                        return Option<bool>(400, "Could not find a reference for doc " + std::to_string(seq_id));
                    }

                    ref_seq_id = sort_index.at(field_name)->at(seq_id);
                }
                // Joined collection has a reference
                else {
                    std::string joined_coll_having_reference;
                    for (const auto &reference: references) {
                        if (ref_collection->is_referenced_in(reference.first)) {
                            joined_coll_having_reference = reference.first;
                            break;
                        }
                    }

                    if (joined_coll_having_reference.empty()) {
                        return Option<bool>(400, no_references_error_message);
                    }

                    auto joined_collection = cm.get_collection(joined_coll_having_reference);
                    if (joined_collection == nullptr) {
                        return Option<bool>(400, "Referenced collection `" + joined_coll_having_reference +
                                                    "` in `sort_by` not found.");
                    }

                    auto reference_field_name_op = ref_collection->get_referenced_in_field_with_lock(joined_coll_having_reference);
                    if (!reference_field_name_op.ok()) {
                        return Option<bool>(reference_field_name_op.code(), reference_field_name_op.error());
                    }

                    auto const& reference_field_name = reference_field_name_op.get();
                    auto const& reference = references.at(joined_coll_having_reference);
                    auto const& count = reference.count;

                    if (count == 1) {
                        auto op = joined_collection->get_sort_index_value_with_lock(reference_field_name,
                                                                                    reference.docs[0]);
                        if (!op.ok()) {
                            return Option<bool>(op.code(), op.error());
                        }

                        ref_seq_id = op.get();
                    } else {
                        return Option<bool>(400, count > 1 ? multiple_references_error_message :
                                                                    no_references_error_message);
                    }
                }
            }
        }

        if (field_values[0] == &text_match_sentinel_value) {
            scores[0] = int64_t(max_field_match_score);
            match_score_index = 0;
        } else if (field_values[0] == &seq_id_sentinel_value) {
            scores[0] = seq_id;
        } else if(field_values[0] == &geo_sentinel_value) {
            scores[0] = geopoint_distances[0];
        } else if(field_values[0] == &str_sentinel_value) {
            if (sort_fields[0].reference_collection_name.empty()) {
                scores[0] = str_sort_index.at(sort_fields[0].name)->rank(seq_id);
            } else {
                auto& cm = CollectionManager::get_instance();
                auto ref_collection = cm.get_collection(sort_fields[0].reference_collection_name);
                if (ref_collection == nullptr) {
                    return Option<bool>(400, "Referenced collection `" + sort_fields[0].reference_collection_name +
                                                "` not found.");
                }

                scores[0] = ref_collection->reference_string_sort_score(sort_fields[0].name, ref_seq_id);
            }

            if(scores[0] == adi_tree_t::NOT_FOUND) {
                if(sort_fields[0].order == sort_field_const::asc &&
                   sort_fields[0].missing_values == sort_by::missing_values_t::first) {
                    scores[0] = -scores[0];
                }

                else if(sort_fields[0].order == sort_field_const::desc &&
                        sort_fields[0].missing_values == sort_by::missing_values_t::last) {
                    scores[0] = -scores[0];
                }
            }
        } else if(field_values[0] == &eval_sentinel_value) {
            auto const& count = sort_fields[0].eval_expressions.size();
            if (filter_indexes.empty()) {
                filter_indexes = std::vector<uint32_t>(count, 0);
            }

            bool found = false;
            uint32_t index = 0;
            auto const& eval = sort_fields[0].eval;
            for (; index < count; index++) {
                auto& filter_index = filter_indexes[index];
                auto const& eval_ids = eval.eval_ids_vec[index];
                auto const& eval_ids_count = eval.eval_ids_count_vec[index];
                if (filter_index == 0 || filter_index < eval_ids_count) {
                    // Returns iterator to the first element that is >= to value or last if no such element is found.
                    filter_index = std::lower_bound(eval_ids + filter_index, eval_ids + eval_ids_count, seq_id) -
                                                            eval_ids;

                    if (filter_index < eval_ids_count && eval_ids[filter_index] == seq_id) {
                        filter_index++;
                        found = true;
                        break;
                    }
                }
            }

            scores[0] = found ? eval.scores[index] : 0;
        } else if(field_values[0] == &vector_distance_sentinel_value) {
            scores[0] = float_to_int64_t(vector_distance);
        } else if(field_values[0] == &vector_query_sentinel_value) {
            scores[0] = float_to_int64_t(2.0f);
            try {
                const auto& values = sort_fields[0].vector_query.vector_index->vecdex->getDataByLabel<float>(seq_id);
                const auto& dist_func = sort_fields[0].vector_query.vector_index->space->get_dist_func();
                float dist = dist_func(sort_fields[0].vector_query.query.values.data(), values.data(), &sort_fields[0].vector_query.vector_index->num_dim);
                
                scores[0] = float_to_int64_t(dist);
            } catch(...) {
                // probably not found
                // do nothing
            }
        } else {
            auto it = field_values[0]->find(sort_fields[0].reference_collection_name.empty() ? seq_id : ref_seq_id);
            scores[0] = (it == field_values[0]->end()) ? default_score : it->second;

            if(scores[0] == INT64_MIN && sort_fields[0].missing_values == sort_by::missing_values_t::first) {
                // By default, missing numerical value are always going to be sorted to be at the end
                // because: -INT64_MIN == INT64_MIN. To account for missing values config, we will have to change
                // the default for missing value based on whether it's asc or desc sort.
                bool is_asc = (sort_order[0] == -1);
                scores[0] = is_asc ? (INT64_MIN + 1) : INT64_MAX;
            }
        }

        if (sort_order[0] == -1) {
            scores[0] = -scores[0];
        }
    }

    if(sort_fields.size() > 1) {
        // In case of reference sort_by, we need to get the sort score of the reference doc id.
        if (!sort_fields[1].reference_collection_name.empty()) {
            auto& sort_field = sort_fields[1];
            auto const& ref_collection_name = sort_field.reference_collection_name;
            auto const& multiple_references_error_message = "Multiple references found to sort by on `" +
                                                            ref_collection_name + "." + sort_field.name + "`.";
            auto const& no_references_error_message = "No references found to sort by on `" +
                                                      ref_collection_name + "." + sort_field.name + "`.";

            // Joined on ref collection
            if (references.count(ref_collection_name) > 0) {
                if (references.at(ref_collection_name).count == 1) {
                    ref_seq_id = references.at(ref_collection_name).docs[0];
                } else {
                    return Option<bool>(400, references.at(ref_collection_name).count > 1 ?
                                             multiple_references_error_message : no_references_error_message);
                }
            } else {
                auto& cm = CollectionManager::get_instance();
                auto ref_collection = cm.get_collection(ref_collection_name);
                if (ref_collection == nullptr) {
                    return Option<bool>(400, "Referenced collection `" + ref_collection_name +
                                             "` in `sort_by` not found.");
                }

                // Current collection has a reference.
                if (ref_collection->is_referenced_in(collection_name)) {
                    auto get_reference_field_op = ref_collection->get_referenced_in_field_with_lock(collection_name);
                    if (!get_reference_field_op.ok()) {
                        return Option<bool>(get_reference_field_op.code(), get_reference_field_op.error());
                    }
                    auto const& field_name = get_reference_field_op.get();
                    if (sort_index.count(field_name) == 0 || sort_index.at(field_name)->count(seq_id) == 0) {
                        return Option<bool>(400, "Could not find a reference for doc " + std::to_string(seq_id));
                    }

                    ref_seq_id = sort_index.at(field_name)->at(seq_id);
                }
                    // Joined collection has a reference
                else {
                    std::string joined_coll_having_reference;
                    for (const auto &reference: references) {
                        if (ref_collection->is_referenced_in(reference.first)) {
                            joined_coll_having_reference = reference.first;
                            break;
                        }
                    }

                    if (joined_coll_having_reference.empty()) {
                        return Option<bool>(400, no_references_error_message);
                    }

                    auto joined_collection = cm.get_collection(joined_coll_having_reference);
                    if (joined_collection == nullptr) {
                        return Option<bool>(400, "Referenced collection `" + joined_coll_having_reference +
                                                 "` in `sort_by` not found.");
                    }

                    auto reference_field_name_op = ref_collection->get_referenced_in_field_with_lock(joined_coll_having_reference);
                    if (!reference_field_name_op.ok()) {
                        return Option<bool>(reference_field_name_op.code(), reference_field_name_op.error());
                    }

                    auto const& reference_field_name = reference_field_name_op.get();
                    auto const& reference = references.at(joined_coll_having_reference);
                    auto const& count = reference.count;

                    if (count == 1) {
                        auto op = joined_collection->get_sort_index_value_with_lock(reference_field_name,
                                                                                    reference.docs[0]);
                        if (!op.ok()) {
                            return Option<bool>(op.code(), op.error());
                        }

                        ref_seq_id = op.get();
                    } else {
                        return Option<bool>(400, count > 1 ? multiple_references_error_message :
                                                 no_references_error_message);
                    }
                }
            }
        }

        if (field_values[1] == &text_match_sentinel_value) {
            scores[1] = int64_t(max_field_match_score);
            match_score_index = 1;
        } else if (field_values[1] == &seq_id_sentinel_value) {
            scores[1] = seq_id;
        } else if(field_values[1] == &geo_sentinel_value) {
            scores[1] = geopoint_distances[1];
        } else if(field_values[1] == &str_sentinel_value) {
            if (sort_fields[1].reference_collection_name.empty()) {
                scores[1] = str_sort_index.at(sort_fields[1].name)->rank(seq_id);
            } else {
                auto& cm = CollectionManager::get_instance();
                auto ref_collection = cm.get_collection(sort_fields[1].reference_collection_name);
                if (ref_collection == nullptr) {
                    return Option<bool>(400, "Referenced collection `" + sort_fields[1].reference_collection_name +
                                             "` not found.");
                }

                scores[1] = ref_collection->reference_string_sort_score(sort_fields[1].name, ref_seq_id);
            }

            if(scores[1] == adi_tree_t::NOT_FOUND) {
                if(sort_fields[1].order == sort_field_const::asc &&
                   sort_fields[1].missing_values == sort_by::missing_values_t::first) {
                    scores[1] = -scores[1];
                }

                else if(sort_fields[1].order == sort_field_const::desc &&
                        sort_fields[1].missing_values == sort_by::missing_values_t::last) {
                    scores[1] = -scores[1];
                }
            }
        } else if(field_values[1] == &eval_sentinel_value) {
            auto const& count = sort_fields[1].eval_expressions.size();
            if (filter_indexes.empty()) {
                filter_indexes = std::vector<uint32_t>(count, 0);
            }

            bool found = false;
            uint32_t index = 0;
            auto const& eval = sort_fields[1].eval;
            for (; index < count; index++) {
                auto& filter_index = filter_indexes[index];
                auto const& eval_ids = eval.eval_ids_vec[index];
                auto const& eval_ids_count = eval.eval_ids_count_vec[index];
                if (filter_index == 0 || filter_index < eval_ids_count) {
                    // Returns iterator to the first element that is >= to value or last if no such element is found.
                    filter_index = std::lower_bound(eval_ids + filter_index, eval_ids + eval_ids_count, seq_id) -
                                   eval_ids;

                    if (filter_index < eval_ids_count && eval_ids[filter_index] == seq_id) {
                        filter_index++;
                        found = true;
                        break;
                    }
                }
            }

            scores[1] = found ? eval.scores[index] : 0;
        }  else if(field_values[1] == &vector_distance_sentinel_value) {
            scores[1] = float_to_int64_t(vector_distance);
        } else if(field_values[1] == &vector_query_sentinel_value) {
            scores[1] = float_to_int64_t(2.0f);
            try {
                const auto& values = sort_fields[1].vector_query.vector_index->vecdex->getDataByLabel<float>(seq_id);
                const auto& dist_func = sort_fields[1].vector_query.vector_index->space->get_dist_func();
                float dist = dist_func(sort_fields[1].vector_query.query.values.data(), values.data(), &sort_fields[1].vector_query.vector_index->num_dim);
                
                scores[1] = float_to_int64_t(dist);
            } catch(...) {
                // probably not found
                // do nothing
            }

        } else {
            auto it = field_values[1]->find(sort_fields[1].reference_collection_name.empty() ? seq_id : ref_seq_id);
            scores[1] = (it == field_values[1]->end()) ? default_score : it->second;
            if(scores[1] == INT64_MIN && sort_fields[1].missing_values == sort_by::missing_values_t::first) {
                bool is_asc = (sort_order[1] == -1);
                scores[1] = is_asc ? (INT64_MIN + 1) : INT64_MAX;
            }
        }

        if (sort_order[1] == -1) {
            scores[1] = -scores[1];
        }
    }

    if(sort_fields.size() > 2) {
        // In case of reference sort_by, we need to get the sort score of the reference doc id.
        if (!sort_fields[2].reference_collection_name.empty()) {
            auto& sort_field = sort_fields[2];
            auto const& ref_collection_name = sort_field.reference_collection_name;
            auto const& multiple_references_error_message = "Multiple references found to sort by on `" +
                                                            ref_collection_name + "." + sort_field.name + "`.";
            auto const& no_references_error_message = "No references found to sort by on `" +
                                                      ref_collection_name + "." + sort_field.name + "`.";

            // Joined on ref collection
            if (references.count(ref_collection_name) > 0) {
                if (references.at(ref_collection_name).count == 1) {
                    ref_seq_id = references.at(ref_collection_name).docs[0];
                } else {
                    return Option<bool>(400, references.at(ref_collection_name).count > 1 ?
                                             multiple_references_error_message : no_references_error_message);
                }
            } else {
                auto& cm = CollectionManager::get_instance();
                auto ref_collection = cm.get_collection(ref_collection_name);
                if (ref_collection == nullptr) {
                    return Option<bool>(400, "Referenced collection `" + ref_collection_name +
                                             "` in `sort_by` not found.");
                }

                // Current collection has a reference.
                if (ref_collection->is_referenced_in(collection_name)) {
                    auto get_reference_field_op = ref_collection->get_referenced_in_field_with_lock(collection_name);
                    if (!get_reference_field_op.ok()) {
                        return Option<bool>(get_reference_field_op.code(), get_reference_field_op.error());
                    }
                    auto const& field_name = get_reference_field_op.get();
                    if (sort_index.count(field_name) == 0 || sort_index.at(field_name)->count(seq_id) == 0) {
                        return Option<bool>(400, "Could not find a reference for doc " + std::to_string(seq_id));
                    }

                    ref_seq_id = sort_index.at(field_name)->at(seq_id);
                }
                    // Joined collection has a reference
                else {
                    std::string joined_coll_having_reference;
                    for (const auto &reference: references) {
                        if (ref_collection->is_referenced_in(reference.first)) {
                            joined_coll_having_reference = reference.first;
                            break;
                        }
                    }

                    if (joined_coll_having_reference.empty()) {
                        return Option<bool>(400, no_references_error_message);
                    }

                    auto joined_collection = cm.get_collection(joined_coll_having_reference);
                    if (joined_collection == nullptr) {
                        return Option<bool>(400, "Referenced collection `" + joined_coll_having_reference +
                                                 "` in `sort_by` not found.");
                    }

                    auto reference_field_name_op = ref_collection->get_referenced_in_field_with_lock(joined_coll_having_reference);
                    if (!reference_field_name_op.ok()) {
                        return Option<bool>(reference_field_name_op.code(), reference_field_name_op.error());
                    }

                    auto const& reference_field_name = reference_field_name_op.get();
                    auto const& reference = references.at(joined_coll_having_reference);
                    auto const& count = reference.count;

                    if (count == 1) {
                        auto op = joined_collection->get_sort_index_value_with_lock(reference_field_name,
                                                                                    reference.docs[0]);
                        if (!op.ok()) {
                            return Option<bool>(op.code(), op.error());
                        }

                        ref_seq_id = op.get();
                    } else {
                        return Option<bool>(400, count > 1 ? multiple_references_error_message :
                                                 no_references_error_message);
                    }
                }
            }
        }

        if (field_values[2] == &text_match_sentinel_value) {
            scores[2] = int64_t(max_field_match_score);
            match_score_index = 2;
        } else if (field_values[2] == &seq_id_sentinel_value) {
            scores[2] = seq_id;
        } else if(field_values[2] == &geo_sentinel_value) {
            scores[2] = geopoint_distances[2];
        } else if(field_values[2] == &str_sentinel_value) {
            if (sort_fields[2].reference_collection_name.empty()) {
                scores[2] = str_sort_index.at(sort_fields[2].name)->rank(seq_id);
            } else {
                auto& cm = CollectionManager::get_instance();
                auto ref_collection = cm.get_collection(sort_fields[2].reference_collection_name);
                if (ref_collection == nullptr) {
                    return Option<bool>(400, "Referenced collection `" + sort_fields[2].reference_collection_name +
                                             "` not found.");
                }

                scores[2] = ref_collection->reference_string_sort_score(sort_fields[2].name, ref_seq_id);
            }

            if(scores[2] == adi_tree_t::NOT_FOUND) {
                if(sort_fields[2].order == sort_field_const::asc &&
                   sort_fields[2].missing_values == sort_by::missing_values_t::first) {
                    scores[2] = -scores[2];
                }

                else if(sort_fields[2].order == sort_field_const::desc &&
                        sort_fields[2].missing_values == sort_by::missing_values_t::last) {
                    scores[2] = -scores[2];
                }
            }
        } else if(field_values[2] == &eval_sentinel_value) {
            auto const& count = sort_fields[2].eval_expressions.size();
            if (filter_indexes.empty()) {
                filter_indexes = std::vector<uint32_t>(count, 0);
            }

            bool found = false;
            uint32_t index = 0;
            auto const& eval = sort_fields[2].eval;
            for (; index < count; index++) {
                auto& filter_index = filter_indexes[index];
                auto const& eval_ids = eval.eval_ids_vec[index];
                auto const& eval_ids_count = eval.eval_ids_count_vec[index];
                if (filter_index == 0 || filter_index < eval_ids_count) {
                    // Returns iterator to the first element that is >= to value or last if no such element is found.
                    filter_index = std::lower_bound(eval_ids + filter_index, eval_ids + eval_ids_count, seq_id) -
                                   eval_ids;

                    if (filter_index < eval_ids_count && eval_ids[filter_index] == seq_id) {
                        filter_index++;
                        found = true;
                        break;
                    }
                }
            }

            scores[2] = found ? eval.scores[index] : 0;
        } else if(field_values[2] == &vector_distance_sentinel_value) {
            scores[2] = float_to_int64_t(vector_distance);
        } else if(field_values[2] == &vector_query_sentinel_value) {
            scores[2] = float_to_int64_t(2.0f);
            try {
                const auto& values = sort_fields[2].vector_query.vector_index->vecdex->getDataByLabel<float>(seq_id);
                const auto& dist_func = sort_fields[2].vector_query.vector_index->space->get_dist_func();
                float dist = dist_func(sort_fields[2].vector_query.query.values.data(), values.data(), &sort_fields[2].vector_query.vector_index->num_dim);
                
                scores[2] = float_to_int64_t(dist);
            } catch(...) {
                // probably not found
                // do nothing
            }
        } else {
            auto it = field_values[2]->find(sort_fields[2].reference_collection_name.empty() ? seq_id : ref_seq_id);
            scores[2] = (it == field_values[2]->end()) ? default_score : it->second;
            if(scores[2] == INT64_MIN && sort_fields[2].missing_values == sort_by::missing_values_t::first) {
                bool is_asc = (sort_order[2] == -1);
                scores[2] = is_asc ? (INT64_MIN + 1) : INT64_MAX;
            }
        }

        if (sort_order[2] == -1) {
            scores[2] = -scores[2];
        }
    }

    return Option<bool>(true);
}

Option<bool> Index::do_phrase_search(const size_t num_search_fields, const std::vector<search_field_t>& search_fields,
                                     std::vector<query_tokens_t>& field_query_tokens,
                                     const std::vector<sort_by>& sort_fields,
                                     std::vector<std::vector<art_leaf*>>& searched_queries, const size_t group_limit,
                                     const std::vector<std::string>& group_by_fields,
                                     const bool group_missing_values,
                                     Topster* actual_topster,
                                     const int sort_order[3],
                                     std::array<spp::sparse_hash_map<uint32_t, int64_t, Hasher32>*, 3> field_values,
                                     const std::vector<size_t>& geopoint_indices,
                                     const std::vector<uint32_t>& curated_ids_sorted,
                                     filter_result_iterator_t*& filter_result_iterator,
                                     uint32_t*& all_result_ids, size_t& all_result_ids_len,
                                     spp::sparse_hash_map<uint64_t, uint32_t>& groups_processed,
                                     const std::set<uint32_t>& curated_ids,
                                     const uint32_t* excluded_result_ids, size_t excluded_result_ids_size,
                                     const std::unordered_set<uint32_t>& excluded_group_ids,
                                     Topster* curated_topster,
                                     const std::map<size_t, std::map<size_t, uint32_t>>& included_ids_map,
                                     bool is_wildcard_query, const std::string& collection_name) const {

    uint32_t* phrase_result_ids = nullptr;
    uint32_t phrase_result_count = 0;
    std::map<uint32_t, size_t> phrase_match_id_scores;

    for(size_t i = 0; i < num_search_fields; i++) {
        const std::string& field_name = search_fields[i].name;
        const size_t field_weight = search_fields[i].weight;
        bool is_array = search_schema.at(field_name).is_array();

        uint32_t* field_phrase_match_ids = nullptr;
        size_t field_phrase_match_ids_size = 0;

        for(const auto& phrase: field_query_tokens[i].q_phrases) {
            std::vector<void*> posting_lists;

            for(const std::string& token: phrase) {
                art_leaf* leaf = (art_leaf *) art_search(search_index.at(field_name),
                                                         (const unsigned char *) token.c_str(),
                                                         token.size() + 1);
                if(leaf) {
                    posting_lists.push_back(leaf->values);
                }
            }

            if(posting_lists.size() != phrase.size()) {
                // unmatched length means no matches will be found for this phrase, so skip to next phrase
                continue;
            }

            std::vector<uint32_t> contains_ids;
            posting_t::intersect(posting_lists, contains_ids);

            uint32_t* this_phrase_ids = new uint32_t[contains_ids.size()];
            size_t this_phrase_ids_size = 0;
            posting_t::get_phrase_matches(posting_lists, is_array, &contains_ids[0], contains_ids.size(),
                                          this_phrase_ids, this_phrase_ids_size);

            if(this_phrase_ids_size == 0) {
                // no results found for this phrase, but other phrases can find results
                delete [] this_phrase_ids;
                continue;
            }

            // results of multiple phrases must be ANDed

            if(field_phrase_match_ids_size == 0) {
                field_phrase_match_ids_size = this_phrase_ids_size;
                field_phrase_match_ids = this_phrase_ids;
            } else {
                uint32_t* phrase_ids_merged = nullptr;
                field_phrase_match_ids_size = ArrayUtils::and_scalar(this_phrase_ids, this_phrase_ids_size, field_phrase_match_ids,
                                                                     field_phrase_match_ids_size, &phrase_ids_merged);
                delete [] field_phrase_match_ids;
                delete [] this_phrase_ids;
                field_phrase_match_ids = phrase_ids_merged;
            }
        }

        if(field_phrase_match_ids_size == 0) {
            continue;
        }

        // upto 10K phrase match IDs per field will be weighted so that phrase match against a higher weighted field
        // is returned earlier in the results
        const size_t weight_score_base = 100000;  // just to make score be a large number
        for(size_t pi = 0; pi < std::min<size_t>(10000, field_phrase_match_ids_size); pi++) {
            auto this_field_score = (weight_score_base + field_weight);
            auto existing_score = phrase_match_id_scores[field_phrase_match_ids[pi]];
            phrase_match_id_scores[field_phrase_match_ids[pi]] = std::max(this_field_score, existing_score);
        }

        // across fields, we have to OR phrase match ids
        if(phrase_result_count == 0) {
            phrase_result_ids = field_phrase_match_ids;
            phrase_result_count = field_phrase_match_ids_size;
        } else {
            uint32_t* phrase_ids_merged = nullptr;
            phrase_result_count = ArrayUtils::or_scalar(phrase_result_ids, phrase_result_count, field_phrase_match_ids,
                                                          field_phrase_match_ids_size, &phrase_ids_merged);

            delete [] phrase_result_ids;
            delete [] field_phrase_match_ids;
            phrase_result_ids = phrase_ids_merged;
        }
    }

    curate_filtered_ids(curated_ids, excluded_result_ids,
                        excluded_result_ids_size, phrase_result_ids, phrase_result_count, curated_ids_sorted);
    collate_included_ids({}, included_ids_map, curated_topster, searched_queries);

    // AND phrase id matches with filter ids
    if(filter_result_iterator->validity) {
        filter_result_iterator_t::add_phrase_ids(filter_result_iterator, phrase_result_ids, phrase_result_count);
    } else {
        delete filter_result_iterator;
        filter_result_iterator = new filter_result_iterator_t(phrase_result_ids, phrase_result_count);
    }

    if (!is_wildcard_query) {
        // this means that the there are non-phrase tokens in the query
        // so we cannot directly copy to the all_result_ids array
        return Option<bool>(true);
    }

    all_result_ids_len = filter_result_iterator->to_filter_id_array(all_result_ids);
    filter_result_iterator->reset();

    std::vector<uint32_t> eval_filter_indexes;

    std::vector<group_by_field_it_t> group_by_field_it_vec;
    if (group_limit != 0) {
        group_by_field_it_vec = get_group_by_field_iterators(group_by_fields);
    }
    // populate topster
    for(size_t i = 0; i < all_result_ids_len && filter_result_iterator->validity == filter_result_iterator_t::valid; i++) {
        auto seq_id = filter_result_iterator->seq_id;
        auto references = std::move(filter_result_iterator->reference);
        filter_result_iterator->next();

        int64_t match_score = phrase_match_id_scores[seq_id];
        int64_t scores[3] = {0};
        int64_t match_score_index = -1;

        auto compute_sort_scores_op = compute_sort_scores(sort_fields, sort_order, field_values, geopoint_indices,
                                                          seq_id, references, eval_filter_indexes, match_score, scores,
                                                          match_score_index, 0, collection_name);
        if (!compute_sort_scores_op.ok()) {
            return compute_sort_scores_op;
        }

        uint64_t distinct_id = seq_id;
        if(group_limit != 0) {
            distinct_id = 1;
            for(auto& kv : group_by_field_it_vec) {
                get_distinct_id(kv.it, seq_id, kv.is_array, group_missing_values, distinct_id);
            }

            if(excluded_group_ids.count(distinct_id) != 0) {
                continue;
            }
        }

        KV kv(searched_queries.size(), seq_id, distinct_id, match_score_index, scores, std::move(references));

        int ret = actual_topster->add(&kv);
        if(group_limit != 0 && ret < 2) {
            groups_processed[distinct_id]++;
        }

        if(((i + 1) % (1 << 12)) == 0) {
            BREAK_CIRCUIT_BREAKER
        }
    }
    filter_result_iterator->reset();
    search_cutoff = search_cutoff || filter_result_iterator->validity == filter_result_iterator_t::timed_out;

    searched_queries.push_back({});
    return Option<bool>(true);
}

Option<bool> Index::do_synonym_search(const std::vector<search_field_t>& the_fields,
                                      const text_match_type_t match_type,
                                      filter_node_t const* const& filter_tree_root,
                                      const std::map<size_t, std::map<size_t, uint32_t>>& included_ids_map,
                                      const std::vector<sort_by>& sort_fields_std, Topster* curated_topster,
                                      const token_ordering& token_order,
                                      const size_t typo_tokens_threshold, const size_t group_limit,
                                      const std::vector<std::string>& group_by_fields, 
                                      const bool group_missing_values,
                                      bool prioritize_exact_match,
                                      const bool prioritize_token_position,
                                      const bool prioritize_num_matching_fields,
                                      const bool exhaustive_search, const size_t concurrency,
                                      const std::vector<bool>& prefixes,
                                      size_t min_len_1typo,
                                      size_t min_len_2typo, const size_t max_candidates, const std::set<uint32_t>& curated_ids,
                                      const std::vector<uint32_t>& curated_ids_sorted, const uint32_t* exclude_token_ids,
                                      size_t exclude_token_ids_size,
                                      const std::unordered_set<uint32_t>& excluded_group_ids,
                                      Topster* actual_topster,
                                      std::vector<std::vector<token_t>>& q_pos_synonyms,
                                      int syn_orig_num_tokens,
                                      spp::sparse_hash_map<uint64_t, uint32_t>& groups_processed,
                                      std::vector<std::vector<art_leaf*>>& searched_queries,
                                      uint32_t*& all_result_ids, size_t& all_result_ids_len,
                                      filter_result_iterator_t* const filter_result_iterator,
                                      std::set<uint64>& query_hashes,
                                      const int* sort_order,
                                      std::array<spp::sparse_hash_map<uint32_t, int64_t, Hasher32>*, 3>& field_values,
                                      const std::vector<size_t>& geopoint_indices,
                                      tsl::htrie_map<char, token_leaf>& qtoken_set,
                                      const std::string& collection_name) const {

    for (const auto& syn_tokens : q_pos_synonyms) {
        query_hashes.clear();
        auto fuzzy_search_fields_op = fuzzy_search_fields(the_fields, syn_tokens, {}, match_type, exclude_token_ids,
                                                          exclude_token_ids_size, filter_result_iterator,
                                                          curated_ids_sorted, excluded_group_ids, sort_fields_std, {0},
                                                          searched_queries, qtoken_set, actual_topster, groups_processed,
                                                          all_result_ids, all_result_ids_len, group_limit, group_by_fields,
                                                          group_missing_values,
                                                          prioritize_exact_match, prioritize_token_position,
                                                          prioritize_num_matching_fields,
                                                          query_hashes,
                                                          token_order, prefixes, typo_tokens_threshold, exhaustive_search,
                                                          max_candidates, min_len_1typo, min_len_2typo,
                                                          syn_orig_num_tokens, sort_order, field_values, geopoint_indices,
                                                          collection_name);
        if (!fuzzy_search_fields_op.ok()) {
            return fuzzy_search_fields_op;
        }
    }

    collate_included_ids({}, included_ids_map, curated_topster, searched_queries);
    return Option<bool>(true);
}

Option<bool> Index::do_infix_search(const size_t num_search_fields, const std::vector<search_field_t>& the_fields,
                                    const std::vector<enable_t>& infixes,
                                    const std::vector<sort_by>& sort_fields,
                                    std::vector<std::vector<art_leaf*>>& searched_queries, const size_t group_limit,
                                    const std::vector<std::string>& group_by_fields, 
                                    const bool group_missing_values,
                                    const size_t max_extra_prefix,
                                    const size_t max_extra_suffix,
                                    const std::vector<token_t>& query_tokens, Topster* actual_topster,
                                    filter_result_iterator_t* const filter_result_iterator,
                                    const int sort_order[3],
                                    std::array<spp::sparse_hash_map<uint32_t, int64_t, Hasher32>*, 3> field_values,
                                    const std::vector<size_t>& geopoint_indices,
                                    const std::vector<uint32_t>& curated_ids_sorted,
                                    const std::unordered_set<uint32_t>& excluded_group_ids,
                                    uint32_t*& all_result_ids, size_t& all_result_ids_len,
                                    spp::sparse_hash_map<uint64_t, uint32_t>& groups_processed,
                                    const std::string& collection_name) const {

    std::vector<group_by_field_it_t> group_by_field_it_vec;
    if (group_limit != 0) {
        group_by_field_it_vec = get_group_by_field_iterators(group_by_fields);
    }

    for(size_t field_id = 0; field_id < num_search_fields; field_id++) {
        auto& field_name = the_fields[field_id].name;
        enable_t field_infix = the_fields[field_id].infix;

        if(field_infix == always || (field_infix == fallback && all_result_ids_len == 0)) {
            std::vector<uint32_t> infix_ids;
            filter_result_t filtered_infix_ids;
            auto search_infix_op = search_infix(query_tokens[0].value, field_name, infix_ids,
                                                max_extra_prefix, max_extra_suffix);
            if (!search_infix_op.ok()) {
                return search_infix_op;
            }

            if(!infix_ids.empty()) {
                gfx::timsort(infix_ids.begin(), infix_ids.end());
                infix_ids.erase(std::unique( infix_ids.begin(), infix_ids.end() ), infix_ids.end());

                auto& raw_infix_ids = filtered_infix_ids.docs;
                auto& raw_infix_ids_length = filtered_infix_ids.count;

                if(!curated_ids_sorted.empty()) {
                    raw_infix_ids_length = ArrayUtils::exclude_scalar(&infix_ids[0], infix_ids.size(), &curated_ids_sorted[0],
                                                                      curated_ids_sorted.size(), &raw_infix_ids);
                    infix_ids.clear();
                } else {
                    raw_infix_ids = &infix_ids[0];
                    raw_infix_ids_length = infix_ids.size();
                }

                if(filter_result_iterator->validity == filter_result_iterator_t::valid) {
                    filter_result_t result;
                    filter_result_iterator->and_scalar(raw_infix_ids, raw_infix_ids_length, result);
                    if(raw_infix_ids != &infix_ids[0]) {
                        delete [] raw_infix_ids;
                    }

                    filtered_infix_ids = std::move(result);
                    filter_result_iterator->reset();
                }

                bool field_is_array = search_schema.at(the_fields[field_id].name).is_array();
                std::vector<uint32_t> eval_filter_indexes;
                for(size_t i = 0; i < raw_infix_ids_length; i++) {
                    auto seq_id = raw_infix_ids[i];
                    std::map<std::string, reference_filter_result_t> references;
                    if (filtered_infix_ids.coll_to_references != nullptr) {
                        references = std::move(filtered_infix_ids.coll_to_references[i]);
                    }

                    int64_t match_score = 0;
                    score_results2(sort_fields, searched_queries.size(), field_id, field_is_array,
                                   0, match_score, seq_id, sort_order, false, false, false, 1, -1, {});

                    int64_t scores[3] = {0};
                    int64_t match_score_index = -1;

                    auto compute_sort_scores_op = compute_sort_scores(sort_fields, sort_order, field_values,
                                                                      geopoint_indices, seq_id, references,
                                                                      eval_filter_indexes, 100, scores, match_score_index,
                                                                      0, collection_name);
                    if (!compute_sort_scores_op.ok()) {
                        return compute_sort_scores_op;
                    }

                    uint64_t distinct_id = seq_id;
                    if(group_limit != 0) {
                        distinct_id = 1;
                        for(auto& kv : group_by_field_it_vec) {
                            get_distinct_id(kv.it, seq_id, kv.is_array, group_missing_values, distinct_id);
                        }

                        if(excluded_group_ids.count(distinct_id) != 0) {
                           continue;
                       }
                    }

                    KV kv(searched_queries.size(), seq_id, distinct_id, match_score_index, scores, std::move(references));
                    int ret = actual_topster->add(&kv);

                    if(group_limit != 0 && ret < 2) {
                        groups_processed[distinct_id]++;
                    }
                    

                    if(((i + 1) % (1 << 12)) == 0) {
                        BREAK_CIRCUIT_BREAKER
                    }
                }

                uint32_t* new_all_result_ids = nullptr;
                all_result_ids_len = ArrayUtils::or_scalar(all_result_ids, all_result_ids_len, raw_infix_ids,
                                                           raw_infix_ids_length, &new_all_result_ids);
                delete[] all_result_ids;
                all_result_ids = new_all_result_ids;

                if (raw_infix_ids == &infix_ids[0]) {
                    raw_infix_ids = nullptr;
                }

                searched_queries.push_back({});
            }
        }
    }

    return Option<bool>(true);
}

void Index::handle_exclusion(const size_t num_search_fields, std::vector<query_tokens_t>& field_query_tokens,
                             const std::vector<search_field_t>& search_fields, uint32_t*& exclude_token_ids,
                             size_t& exclude_token_ids_size) const {
    for(size_t i = 0; i < num_search_fields; i++) {
        const std::string & field_name = search_fields[i].name;
        bool is_array = search_schema.at(field_name).is_array();

        for(const auto& q_exclude_phrase: field_query_tokens[i].q_exclude_tokens) {
            // if phrase has multiple words, then we have to do exclusion of phrase match results
            std::vector<void*> posting_lists;
            for(const std::string& exclude_token: q_exclude_phrase) {
                art_leaf* leaf = (art_leaf *) art_search(search_index.at(field_name),
                                                         (const unsigned char *) exclude_token.c_str(),
                                                         exclude_token.size() + 1);
                if(leaf) {
                    posting_lists.push_back(leaf->values);
                }
            }

            if(posting_lists.size() != q_exclude_phrase.size()) {
                continue;
            }

            std::vector<uint32_t> contains_ids;
            posting_t::intersect(posting_lists, contains_ids);

            if(posting_lists.size() == 1) {
                uint32_t *exclude_token_ids_merged = nullptr;
                exclude_token_ids_size = ArrayUtils::or_scalar(exclude_token_ids, exclude_token_ids_size,
                                                               &contains_ids[0], contains_ids.size(),
                                                               &exclude_token_ids_merged);
                delete [] exclude_token_ids;
                exclude_token_ids = exclude_token_ids_merged;
            } else {
                uint32_t* phrase_ids = new uint32_t[contains_ids.size()];
                size_t phrase_ids_size = 0;

                posting_t::get_phrase_matches(posting_lists, is_array, &contains_ids[0], contains_ids.size(),
                                              phrase_ids, phrase_ids_size);

                uint32_t *exclude_token_ids_merged = nullptr;
                exclude_token_ids_size = ArrayUtils::or_scalar(exclude_token_ids, exclude_token_ids_size,
                                                               phrase_ids, phrase_ids_size,
                                                               &exclude_token_ids_merged);
                delete [] phrase_ids;
                delete [] exclude_token_ids;
                exclude_token_ids = exclude_token_ids_merged;
            }
        }
    }
}

void Index::compute_facet_infos(const std::vector<facet>& facets, facet_query_t& facet_query,
                                const size_t facet_query_num_typos,
                                const uint32_t* all_result_ids, const size_t& all_result_ids_len,
                                const std::vector<std::string>& group_by_fields,
                                const size_t group_limit, const bool is_wildcard_no_filter_query,
                                const size_t max_candidates,
                                std::vector<facet_info_t>& facet_infos, facet_index_type_t facet_index_type,
                                bool enable_typos_for_numerical_tokens) const {

    if(all_result_ids_len == 0) {
        return;
    }

    size_t total_docs = seq_ids->num_ids();

    for(size_t findex=0; findex < facets.size(); findex++) {
        const auto& a_facet = facets[findex];
        const field &facet_field = search_schema.at(a_facet.field_name);

        facet_infos[findex].facet_field = facet_field;
        facet_infos[findex].use_facet_query = false;
        facet_infos[findex].should_compute_stats = (facet_field.type != field_types::STRING &&
                                                    facet_field.type != field_types::BOOL &&
                                                    facet_field.type != field_types::STRING_ARRAY &&
                                                    facet_field.type != field_types::BOOL_ARRAY);

        size_t num_facet_values = facet_index_v4->get_facet_count(facet_field.name);
        facet_infos[findex].use_value_index = (group_limit == 0) && (a_facet.sort_field.empty()) &&
                                                ( is_wildcard_no_filter_query ||
                                                (all_result_ids_len > 1000 && num_facet_values < 250) ||
                                                (all_result_ids_len > 1000 && all_result_ids_len * 2 > total_docs) ||
                                                (a_facet.is_sort_by_alpha));

        bool facet_value_index_exists = facet_index_v4->has_value_index(facet_field.name);

        if(a_facet.field_name == facet_query.field_name && !facet_query.query.empty()) {
            facet_infos[findex].use_facet_query = true;

            if (facet_field.is_bool()) {
                if (facet_query.query == "true") {
                    facet_query.query = "1";
                } else if (facet_query.query == "false") {
                    facet_query.query = "0";
                }
            }

            //LOG(INFO) << "facet_query.query: " << facet_query.query;

            std::vector<std::string> query_tokens;
            Tokenizer(facet_query.query, true, !facet_field.is_string(),
                      facet_field.locale, symbols_to_index, token_separators).tokenize(query_tokens);

            std::vector<token_t> qtokens;

            for (size_t qtoken_index = 0; qtoken_index < query_tokens.size(); qtoken_index++) {
                bool is_prefix = (qtoken_index == query_tokens.size()-1);
                qtokens.emplace_back(qtoken_index, query_tokens[qtoken_index], is_prefix,
                                     query_tokens[qtoken_index].size(), 0);
            }

            std::vector<std::vector<art_leaf*>> searched_queries;
            Topster* topster = nullptr;
            spp::sparse_hash_map<uint64_t, uint32_t> groups_processed;
            uint32_t* field_result_ids = nullptr;
            size_t field_result_ids_len = 0;
            size_t field_num_results = 0;
            std::set<uint64> query_hashes;
            size_t num_toks_dropped = 0;
            std::vector<sort_by> sort_fields;

            search_field(0, qtokens, nullptr, 0, num_toks_dropped,
                         facet_field, facet_field.faceted_name(),
                         all_result_ids, all_result_ids_len, {}, sort_fields, -1, facet_query_num_typos, searched_queries, topster,
                         groups_processed, &field_result_ids, field_result_ids_len, field_num_results, 0, group_by_fields,
                         true, false, 4, query_hashes, MAX_SCORE, true, 0, 1, false, -1, 3, 1000, max_candidates,
                         enable_typos_for_numerical_tokens);

            //LOG(INFO) << "searched_queries.size: " << searched_queries.size();

            // NOTE: `field_result_ids` will consist of IDs across ALL queries in searched_queries

            for(size_t si = 0; si < searched_queries.size(); si++) {
                const auto& searched_query = searched_queries[si];
                std::vector<std::string> searched_tokens;

                std::vector<void*> posting_lists;
                for(auto leaf: searched_query) {
                    posting_lists.push_back(leaf->values);
                    std::string tok(reinterpret_cast<char*>(leaf->key), leaf->key_len - 1);
                    searched_tokens.push_back(tok);
                    //LOG(INFO) << "tok: " << tok;
                }

                //LOG(INFO) << "si: " << si << ", field_result_ids_len: " << field_result_ids_len;

#ifdef TEST_BUILD
                if(facet_index_type == VALUE) {
#else
                if(facet_value_index_exists && facet_infos[findex].use_value_index) {
#endif
                    size_t num_tokens_found = 0;
                    for(auto pl: posting_lists) {
                        if(posting_t::contains_atleast_one(pl, field_result_ids, field_result_ids_len)) {
                            num_tokens_found++;
                        } else {
                            break;
                        }
                    }

                    if(num_tokens_found == posting_lists.size()) {
                        // need to ensure that document ID actually contains searched_query tokens
                        // since `field_result_ids` contains documents matched across all queries
                        // value based index
                        facet_infos[findex].fvalue_searched_tokens.emplace_back(searched_tokens);
                    }
                }

                else {
                    for(size_t i = 0; i < field_result_ids_len; i++) {
                        uint32_t seq_id = field_result_ids[i];
                        bool id_matched = true;

                        for(auto pl: posting_lists) {
                            if(!posting_t::contains(pl, seq_id)) {
                                // need to ensure that document ID actually contains searched_query tokens
                                // since `field_result_ids` contains documents matched across all queries
                                id_matched = false;
                                break;
                            }
                        }

                        if(!id_matched) {
                            continue;
                        }

                        std::vector<uint32_t> facet_hashes;
                        auto facet_index = facet_index_v4->get_facet_hash_index(a_facet.field_name);
                        posting_list_t::iterator_t facet_index_it = facet_index->new_iterator();
                        facet_index_it.skip_to(seq_id);

                        if(facet_index_it.valid()) {
                            posting_list_t::get_offsets(facet_index_it, facet_hashes);

                            if(facet_field.is_array()) {
                                std::vector<size_t> array_indices;
                                posting_t::get_matching_array_indices(posting_lists, seq_id, array_indices);

                                for(size_t array_index: array_indices) {
                                    if(array_index < facet_hashes.size()) {
                                        uint32_t hash = facet_hashes[array_index];

                                        /*LOG(INFO) << "seq_id: " << seq_id << ", hash: " << hash << ", array index: "
                                                  << array_index;*/

                                        if(facet_infos[findex].hashes.count(hash) == 0) {
                                            //LOG(INFO) << "adding searched_tokens for hash " << hash;
                                            facet_infos[findex].hashes.emplace(hash, searched_tokens);
                                        }
                                    }
                                }
                            } else {
                                uint32_t hash = facet_hashes[0];
                                if(facet_infos[findex].hashes.count(hash) == 0) {
                                    //LOG(INFO) << "adding searched_tokens for hash " << hash;
                                    facet_infos[findex].hashes.emplace(hash, searched_tokens);
                                }
                            }
                        }
                    }
                }
            }
            
            delete [] field_result_ids;
        }
    }
}

void Index::curate_filtered_ids(const std::set<uint32_t>& curated_ids,
                                const uint32_t* exclude_token_ids, size_t exclude_token_ids_size,
                                uint32_t*& filter_ids, uint32_t& filter_ids_length,
                                const std::vector<uint32_t>& curated_ids_sorted) const {
    if(!curated_ids.empty()) {
        uint32_t *excluded_result_ids = nullptr;
        filter_ids_length = ArrayUtils::exclude_scalar(filter_ids, filter_ids_length, &curated_ids_sorted[0],
                                                       curated_ids_sorted.size(), &excluded_result_ids);
        delete [] filter_ids;
        filter_ids = excluded_result_ids;
    }

    // Exclude document IDs associated with excluded tokens from the result set
    if(exclude_token_ids_size != 0) {
        uint32_t *excluded_result_ids = nullptr;
        filter_ids_length = ArrayUtils::exclude_scalar(filter_ids, filter_ids_length, exclude_token_ids,
                                                       exclude_token_ids_size, &excluded_result_ids);
        delete[] filter_ids;
        filter_ids = excluded_result_ids;
    }
}

Option<bool> Index::search_wildcard(filter_node_t const* const& filter_tree_root,
                                    const std::map<size_t, std::map<size_t, uint32_t>>& included_ids_map,
                                    const std::vector<sort_by>& sort_fields, Topster* topster, Topster* curated_topster,
                                    spp::sparse_hash_map<uint64_t, uint32_t>& groups_processed,
                                    std::vector<std::vector<art_leaf*>>& searched_queries, const size_t group_limit,
                                    const std::vector<std::string>& group_by_fields, 
                                    const bool group_missing_values,
                                    const std::set<uint32_t>& curated_ids,
                                    const std::vector<uint32_t>& curated_ids_sorted, const uint32_t* exclude_token_ids,
                                    size_t exclude_token_ids_size, const std::unordered_set<uint32_t>& excluded_group_ids,
                                    uint32_t*& all_result_ids, size_t& all_result_ids_len,
                                    filter_result_iterator_t* const filter_result_iterator,
                                    const size_t concurrency,
                                    const int* sort_order,
                                    std::array<spp::sparse_hash_map<uint32_t, int64_t, Hasher32>*, 3>& field_values,
                                    const std::vector<size_t>& geopoint_indices,
                                    const std::string& collection_name) const {

    filter_result_iterator->compute_result();
    auto const& approx_filter_ids_length = filter_result_iterator->approx_filter_ids_length;

    uint32_t token_bits = 0;
    const bool check_for_circuit_break = (approx_filter_ids_length > 1000000);

    //auto beginF = std::chrono::high_resolution_clock::now();

    const size_t num_threads = std::min<size_t>(concurrency, approx_filter_ids_length);
    const size_t window_size = (num_threads == 0) ? 0 :
                               (approx_filter_ids_length + num_threads - 1) / num_threads;  // rounds up

    spp::sparse_hash_map<uint64_t, uint64_t> tgroups_processed[num_threads];
    Topster* topsters[num_threads];
    std::vector<posting_list_t::iterator_t> plists;

    size_t num_processed = 0;
    std::mutex m_process;
    std::condition_variable cv_process;

    size_t num_queued = 0;

    const auto parent_search_begin = search_begin_us;
    const auto parent_search_stop_ms = search_stop_us;
    auto parent_search_cutoff = search_cutoff;
    uint32_t excluded_result_index = 0;
    Option<bool>* compute_sort_score_statuses[num_threads];

    for(size_t thread_id = 0; thread_id < num_threads &&
                                    filter_result_iterator->validity == filter_result_iterator_t::valid; thread_id++) {
        auto batch_result = new filter_result_t();
        filter_result_iterator->get_n_ids(window_size, excluded_result_index, exclude_token_ids,
                                          exclude_token_ids_size, batch_result);
        if (batch_result->count == 0) {
            delete batch_result;
            break;
        }
        num_queued++;

        searched_queries.push_back({});

        topsters[thread_id] = new Topster(topster->MAX_SIZE, topster->distinct);
        auto& compute_sort_score_status = compute_sort_score_statuses[thread_id] = nullptr;

        thread_pool->enqueue([this, &parent_search_begin, &parent_search_stop_ms, &parent_search_cutoff,
                              thread_id, &sort_fields, &searched_queries,
                              &group_limit, &group_by_fields, group_missing_values, 
                              &topsters, &tgroups_processed, &excluded_group_ids,
                              &sort_order, field_values, &geopoint_indices, &plists,
                              check_for_circuit_break,
                              batch_result,
                              &num_processed, &m_process, &cv_process, &compute_sort_score_status, collection_name]() {
            std::unique_ptr<filter_result_t> batch_result_guard(batch_result);

            search_begin_us = parent_search_begin;
            search_stop_us = parent_search_stop_ms;
            search_cutoff = false;

            std::vector<uint32_t> filter_indexes;

            std::vector<group_by_field_it_t> group_by_field_it_vec;
            if (group_limit != 0) {
                group_by_field_it_vec = get_group_by_field_iterators(group_by_fields);
            }

            for(size_t i = 0; i < batch_result->count; i++) {
                const uint32_t seq_id = batch_result->docs[i];
                std::map<basic_string<char>, reference_filter_result_t> references;
                if (batch_result->coll_to_references != nullptr) {
                    references = std::move(batch_result->coll_to_references[i]);
                }

                int64_t match_score = 0;

                score_results2(sort_fields, (uint16_t) searched_queries.size(), 0, false, 0,
                               match_score, seq_id, sort_order, false, false, false, 1, -1, plists);

                int64_t scores[3] = {0};
                int64_t match_score_index = -1;

                auto compute_sort_scores_op = compute_sort_scores(sort_fields, sort_order, field_values, geopoint_indices,
                                                                  seq_id, references, filter_indexes, 100, scores,
                                                                  match_score_index, 0, collection_name);
                if (!compute_sort_scores_op.ok()) {
                    compute_sort_score_status = new Option<bool>(compute_sort_scores_op.code(), compute_sort_scores_op.error());
                    break;
                }

                uint64_t distinct_id = seq_id;
                if(group_limit != 0) {
                    distinct_id = 1;
                    for(auto& kv : group_by_field_it_vec) {
                        get_distinct_id(kv.it, seq_id, kv.is_array, group_missing_values, distinct_id);
                    }

                    if(excluded_group_ids.count(distinct_id) != 0) {
                       continue;
                   }
                }

                KV kv(searched_queries.size(), seq_id, distinct_id, match_score_index, scores, std::move(references));

                int ret = topsters[thread_id]->add(&kv);
                if(group_limit != 0 && ret < 2) {
                    tgroups_processed[thread_id][distinct_id]++;
                }
                if(check_for_circuit_break && ((i + 1) % (1 << 15)) == 0) {
                    // check only once every 2^15 docs to reduce overhead
                    BREAK_CIRCUIT_BREAKER
                }
            }

            std::unique_lock<std::mutex> lock(m_process);
            num_processed++;
            parent_search_cutoff = parent_search_cutoff || search_cutoff;
            cv_process.notify_one();
        });
    }

    std::unique_lock<std::mutex> lock_process(m_process);
    cv_process.wait(lock_process, [&](){ return num_processed == num_queued; });

    search_cutoff = parent_search_cutoff || filter_result_iterator->validity == filter_result_iterator_t::timed_out;

    for(size_t thread_id = 0; thread_id < num_processed; thread_id++) {
        if (compute_sort_score_statuses[thread_id] != nullptr) {
            auto& status = compute_sort_score_statuses[thread_id];
            auto return_value = Option<bool>(status->code(), status->error());

            // Cleanup the remaining threads.
            for (size_t i = thread_id; i < num_processed; i++) {
                delete compute_sort_score_statuses[i];
                delete topsters[i];
            }

            return return_value;
        }

        //groups_processed.insert(tgroups_processed[thread_id].begin(), tgroups_processed[thread_id].end());
        for(const auto& it : tgroups_processed[thread_id]) {
            groups_processed[it.first]+= it.second;
        }
        aggregate_topster(topster, topsters[thread_id]);
        delete topsters[thread_id];
    }

    /*long long int timeMillisF = std::chrono::duration_cast<std::chrono::milliseconds>(
            std::chrono::high_resolution_clock::now() - beginF).count();
    LOG(INFO) << "Time for raw scoring: " << timeMillisF;*/

    filter_result_iterator->reset();
    if (filter_result_iterator->validity == filter_result_iterator_t::timed_out) {
        auto partial_result = new filter_result_t();
        std::unique_ptr<filter_result_t> partial_result_guard(partial_result);

        filter_result_iterator->get_n_ids(window_size * num_processed,
                                          excluded_result_index, nullptr, 0, partial_result, true);
        all_result_ids_len = partial_result->count;
        all_result_ids = partial_result->docs;
        partial_result->docs = nullptr;
    } else if (filter_result_iterator->validity == filter_result_iterator_t::valid) {
        all_result_ids_len = filter_result_iterator->to_filter_id_array(all_result_ids);
        search_cutoff = search_cutoff || filter_result_iterator->validity == filter_result_iterator_t::timed_out;
    }

    return Option<bool>(true);
}

void Index::populate_sort_mapping(int* sort_order, std::vector<size_t>& geopoint_indices,
                                  std::vector<sort_by>& sort_fields_std,
                                  std::array<spp::sparse_hash_map<uint32_t, int64_t, Hasher32>*, 3>& field_values) const {
    for (size_t i = 0; i < sort_fields_std.size(); i++) {
        if (!sort_fields_std[i].reference_collection_name.empty()) {
            auto& cm = CollectionManager::get_instance();
            auto ref_collection = cm.get_collection(sort_fields_std[i].reference_collection_name);

            int ref_sort_order[1];
            std::vector<size_t> ref_geopoint_indices;
            std::vector<sort_by> ref_sort_fields_std;
            ref_sort_fields_std.emplace_back(sort_fields_std[i]);
            ref_sort_fields_std.front().reference_collection_name.clear();
            std::array<spp::sparse_hash_map<uint32_t, int64_t, Hasher32>*, 3> ref_field_values;
            ref_collection->reference_populate_sort_mapping(ref_sort_order, ref_geopoint_indices,
                                                            ref_sort_fields_std, ref_field_values);

            sort_order[i] = ref_sort_order[0];
            if (!ref_geopoint_indices.empty()) {
                geopoint_indices.push_back(i);
            }
            sort_fields_std[i] = ref_sort_fields_std[0];
            sort_fields_std[i].reference_collection_name = ref_collection->get_name();
            field_values[i] = ref_field_values[0];

            continue;
        }

        sort_order[i] = 1;
        if (sort_fields_std[i].order == sort_field_const::asc) {
            sort_order[i] = -1;
        }

        if (sort_fields_std[i].name == sort_field_const::text_match) {
            field_values[i] = &text_match_sentinel_value;
        } else if (sort_fields_std[i].name == sort_field_const::seq_id || 
            sort_fields_std[i].name == sort_field_const::group_found) {
            field_values[i] = &seq_id_sentinel_value;
        } else if (sort_fields_std[i].name == sort_field_const::eval) {
            field_values[i] = &eval_sentinel_value;
            auto& eval_exp = sort_fields_std[i].eval;
            auto count = sort_fields_std[i].eval_expressions.size();
            for (uint32_t j = 0; j < count; j++) {
                auto filter_result_iterator = filter_result_iterator_t("", this, &eval_exp.filter_trees[j],
                                                                       search_begin_us, search_stop_us);
                auto filter_init_op = filter_result_iterator.init_status();
                if (!filter_init_op.ok()) {
                    return;
                }
                uint32_t* eval_ids = nullptr;
                auto eval_ids_count = filter_result_iterator.to_filter_id_array(eval_ids);

                eval_exp.eval_ids_vec.push_back(eval_ids);
                eval_exp.eval_ids_count_vec.push_back(eval_ids_count);
            }
        } else if(sort_fields_std[i].name == sort_field_const::vector_distance) {
            field_values[i] = &vector_distance_sentinel_value;
        } else if(sort_fields_std[i].name == sort_field_const::vector_query) {
            field_values[i] = &vector_query_sentinel_value;
        } else if (search_schema.count(sort_fields_std[i].name) != 0 && search_schema.at(sort_fields_std[i].name).sort) {
            if (search_schema.at(sort_fields_std[i].name).type == field_types::GEOPOINT_ARRAY) {
                geopoint_indices.push_back(i);
                field_values[i] = nullptr; // GEOPOINT_ARRAY uses a multi-valued index
            } else if(search_schema.at(sort_fields_std[i].name).type == field_types::STRING) {
                field_values[i] = &str_sentinel_value;
            } else {
                field_values[i] = sort_index.at(sort_fields_std[i].name);

                if (search_schema.at(sort_fields_std[i].name).is_geopoint()) {
                    geopoint_indices.push_back(i);
                }
            }
        }
    }
}

void Index::populate_sort_mapping_with_lock(int* sort_order, std::vector<size_t>& geopoint_indices,
                                            std::vector<sort_by>& sort_fields_std,
                                            std::array<spp::sparse_hash_map<uint32_t, int64_t, Hasher32>*, 3>& field_values) const {
    std::shared_lock lock(mutex);
    populate_sort_mapping(sort_order, geopoint_indices, sort_fields_std, field_values);
}

void Index::search_field(const uint8_t & field_id,
                         const std::vector<token_t>& query_tokens,
                         const uint32_t* exclude_token_ids,
                         size_t exclude_token_ids_size,
                         size_t& num_tokens_dropped,
                         const field& the_field, const std::string& field_name, // to handle faceted index
                         const uint32_t *filter_ids, size_t filter_ids_length,
                         const std::vector<uint32_t>& curated_ids,
                         std::vector<sort_by> & sort_fields,
                         const int last_typo,
                         const int max_typos,
                         std::vector<std::vector<art_leaf*>> & searched_queries,
                         Topster* topster, spp::sparse_hash_map<uint64_t, uint32_t>& groups_processed,
                         uint32_t** all_result_ids, size_t & all_result_ids_len, size_t& field_num_results,
                         const size_t group_limit, const std::vector<std::string>& group_by_fields,
                         const bool group_missing_values,
                         bool prioritize_exact_match,
                         const size_t concurrency,
                         std::set<uint64>& query_hashes,
                         const token_ordering token_order, const bool prefix,
                         const size_t drop_tokens_threshold,
                         const size_t typo_tokens_threshold,
                         const bool exhaustive_search,
                         int syn_orig_num_tokens,
                         size_t min_len_1typo,
                         size_t min_len_2typo,
                         const size_t max_candidates,
                         bool enable_typos_for_numerical_tokens) const {

    // NOTE: `query_tokens` preserve original tokens, while `search_tokens` could be a result of dropped tokens

    size_t max_cost = (max_typos < 0 || max_typos > 2) ? 2 : max_typos;

    if(the_field.locale != "" && the_field.locale != "en" && !Tokenizer::is_cyrillic(the_field.locale)) {
        // disable fuzzy trie traversal for certain non-english locales
        max_cost = 0;
    }

    // To prevent us from doing ART search repeatedly as we iterate through possible corrections
    spp::sparse_hash_map<std::string, std::vector<art_leaf*>> token_cost_cache;

    std::vector<std::vector<int>> token_to_costs;

    for(size_t stoken_index=0; stoken_index < query_tokens.size(); stoken_index++) {
        const std::string& token = query_tokens[stoken_index].value;

        std::vector<int> all_costs;
        // This ensures that we don't end up doing a cost of 1 for a single char etc.
        int bounded_cost = get_bounded_typo_cost(max_cost, token, token.length(), min_len_1typo, min_len_2typo,
                                                 enable_typos_for_numerical_tokens);

        for(int cost = 0; cost <= bounded_cost; cost++) {
            all_costs.push_back(cost);
        }

        token_to_costs.push_back(all_costs);
    }

    // stores candidates for each token, i.e. i-th index would have all possible tokens with a cost of "c"
    std::vector<token_candidates> token_candidates_vec;

    std::set<std::string> unique_tokens;

    auto product = []( long long a, std::vector<int>& b ) { return a*b.size(); };
    long long n = 0;
    long long int N = std::accumulate(token_to_costs.begin(), token_to_costs.end(), 1LL, product);

    const size_t combination_limit = exhaustive_search ? Index::COMBINATION_MAX_LIMIT : Index::COMBINATION_MIN_LIMIT;

    while(n < N && n < combination_limit) {
        RETURN_CIRCUIT_BREAKER

        // Outerloop generates combinations of [cost to max_cost] for each token
        // For e.g. for a 3-token query: [0, 0, 0], [0, 0, 1], [0, 1, 1] etc.
        std::vector<uint32_t> costs(token_to_costs.size());
        ldiv_t q { n, 0 };
        bool valid_combo = false;

        for(long long i = (token_to_costs.size() - 1); 0 <= i ; --i ) {
            q = ldiv(q.quot, token_to_costs[i].size());
            costs[i] = token_to_costs[i][q.rem];
            if(costs[i] == uint32_t(last_typo+1)) {
                // to support progressive typo searching, there must be atleast one typo that's greater than last_typo
                valid_combo = true;
            }
        }

        if(last_typo != -1 && !valid_combo) {
            n++;
            continue;
        }

        unique_tokens.clear();
        token_candidates_vec.clear();
        size_t token_index = 0;

        while(token_index < query_tokens.size()) {
            // For each token, look up the generated cost for this iteration and search using that cost
            const std::string& token = query_tokens[token_index].value;
            const std::string token_cost_hash = token + std::to_string(costs[token_index]);

            std::vector<art_leaf*> leaves;
            const bool prefix_search = prefix && query_tokens[token_index].is_prefix_searched;

            /*LOG(INFO) << "Searching for field: " << the_field.name << ", token:"
                      << token << " - cost: " << costs[token_index] << ", prefix_search: " << prefix_search;*/

            if(token_cost_cache.count(token_cost_hash) != 0) {
                leaves = token_cost_cache[token_cost_hash];
            } else {
                const size_t token_len = prefix_search ? (int) token.length() : (int) token.length() + 1;

                //auto begin = std::chrono::high_resolution_clock::now();

                // need less candidates for filtered searches since we already only pick tokens with results
                art_fuzzy_search(search_index.at(field_name), (const unsigned char *) token.c_str(), token_len,
                                 costs[token_index], costs[token_index], max_candidates, token_order, prefix_search,
                                 false, "", filter_ids, filter_ids_length, leaves, unique_tokens);

                /*auto timeMillis = std::chrono::duration_cast<std::chrono::milliseconds>(
                                std::chrono::high_resolution_clock::now() - begin).count();
                LOG(INFO) << "Time taken for fuzzy search: " << timeMillis << "ms";*/

                if(!leaves.empty()) {
                    token_cost_cache.emplace(token_cost_hash, leaves);
                    for(auto leaf: leaves) {
                        std::string tok(reinterpret_cast<char*>(leaf->key), leaf->key_len - 1);
                        unique_tokens.emplace(tok);
                    }
                }
            }

            if(!leaves.empty()) {
                //log_leaves(costs[token_index], token, leaves);
                token_candidates_vec.push_back(
                        token_candidates{query_tokens[token_index], costs[token_index], prefix_search, leaves});
            }

            token_index++;
        }

        if(token_candidates_vec.size() == query_tokens.size()) {
            std::vector<uint32_t> id_buff;

            // If all tokens are, go ahead and search for candidates
            search_candidates(field_id, the_field.is_array(), filter_ids, filter_ids_length,
                              exclude_token_ids, exclude_token_ids_size,
                              curated_ids, sort_fields, token_candidates_vec, searched_queries, topster,
                              groups_processed, all_result_ids, all_result_ids_len, field_num_results,
                              typo_tokens_threshold, group_limit, group_by_fields,
                              group_missing_values, query_tokens,
                              prioritize_exact_match, exhaustive_search, syn_orig_num_tokens,
                              concurrency, query_hashes, id_buff);

            if(id_buff.size() > 1) {
                std::sort(id_buff.begin(), id_buff.end());
                id_buff.erase(std::unique( id_buff.begin(), id_buff.end() ), id_buff.end());
            }

            uint32_t* new_all_result_ids = nullptr;
            all_result_ids_len = ArrayUtils::or_scalar(*all_result_ids, all_result_ids_len, &id_buff[0],
                                                       id_buff.size(), &new_all_result_ids);
            delete[] *all_result_ids;
            *all_result_ids = new_all_result_ids;
        }

        if(!exhaustive_search && field_num_results >= typo_tokens_threshold) {
            // if typo threshold is breached, we are done
            return ;
        }

        n++;
    }
}

int Index::get_bounded_typo_cost(const size_t max_cost, const std::string& token, const size_t token_len,
                                 const size_t min_len_1typo, const size_t min_len_2typo,
                                 bool enable_typos_for_numerical_tokens) {

    if(enable_typos_for_numerical_tokens && std::all_of(token.begin(), token.end(), ::isdigit)) {
        return 0;
    }

    if (token_len < min_len_1typo) {
        // typo correction is disabled for small tokens
        return 0;
    }

    if (token_len < min_len_2typo) {
        // 2-typos are enabled only at token length of 7 chars
        return std::min<int>(max_cost, 1);
    }

    return std::min<int>(max_cost, 2);
}

void Index::log_leaves(const int cost, const std::string &token, const std::vector<art_leaf *> &leaves) const {
    LOG(INFO) << "Index: " << name << ", token: " << token << ", cost: " << cost;

    for(size_t i=0; i < leaves.size(); i++) {
        std::string key((char*)leaves[i]->key, leaves[i]->key_len);
        LOG(INFO) << key << " - " << posting_t::num_ids(leaves[i]->values);
        LOG(INFO) << "frequency: " << posting_t::num_ids(leaves[i]->values) << ", max_score: " << leaves[i]->max_score;
        /*for(auto j=0; j<leaves[i]->values->ids.getLength(); j++) {
            LOG(INFO) << "id: " << leaves[i]->values->ids.at(j);
        }*/
    }
}

int64_t Index::score_results2(const std::vector<sort_by> & sort_fields, const uint16_t & query_index,
                              const size_t field_id,
                              const bool field_is_array,
                              const uint32_t total_cost,
                              int64_t& match_score,
                              const uint32_t seq_id, const int sort_order[3],
                              const bool prioritize_exact_match,
                              const bool single_exact_query_token,
                              const bool prioritize_token_position,
                              size_t num_query_tokens,
                              int syn_orig_num_tokens,
                              const std::vector<posting_list_t::iterator_t>& posting_lists) const {

    //auto begin = std::chrono::high_resolution_clock::now();
    //const std::string first_token((const char*)query_suggestion[0]->key, query_suggestion[0]->key_len-1);

    if (posting_lists.size() <= 1) {
        const uint8_t is_verbatim_match = uint8_t(
                prioritize_exact_match && single_exact_query_token &&
                posting_list_t::is_single_token_verbatim_match(posting_lists[0], field_is_array)
        );
        size_t words_present = (num_query_tokens == 1 && syn_orig_num_tokens != -1) ? syn_orig_num_tokens : 1;
        size_t distance = (num_query_tokens == 1 && syn_orig_num_tokens != -1) ? syn_orig_num_tokens-1 : 0;
        size_t max_offset = prioritize_token_position ? posting_list_t::get_last_offset(posting_lists[0],
                                                                                        field_is_array) : 255;
        Match single_token_match = Match(words_present, distance, max_offset, is_verbatim_match);
        match_score = single_token_match.get_match_score(total_cost, words_present);

        /*auto this_words_present = ((match_score >> 32) & 0xFF);
        auto unique_words = ((match_score >> 40) & 0xFF);
        auto typo_score = ((match_score >> 24) & 0xFF);
        auto proximity = ((match_score >> 16) & 0xFF);
        auto verbatim = ((match_score >> 8) & 0xFF);
        auto offset_score = ((match_score >> 0) & 0xFF);
        LOG(INFO) << "seq_id: " << seq_id
                  << ", words_present: " << this_words_present
                  << ", unique_words: " << unique_words
                  << ", typo_score: " << typo_score
                  << ", proximity: " << proximity
                  << ", verbatim: " << verbatim
                  << ", offset_score: " << offset_score
                  << ", match_score: " << match_score;*/

    } else {
        std::map<size_t, std::vector<token_positions_t>> array_token_positions;
        posting_list_t::get_offsets(posting_lists, array_token_positions);

        for (const auto& kv: array_token_positions) {
            const std::vector<token_positions_t>& token_positions = kv.second;
            if (token_positions.empty()) {
                continue;
            }

            const Match &match = Match(seq_id, token_positions, false, prioritize_exact_match);
            uint64_t this_match_score = match.get_match_score(total_cost, posting_lists.size());

            // Within a field, only a subset of query tokens can match (unique_words), but even a smaller set
            // might be available within the window used for proximity calculation (this_words_present)

            auto this_words_present = ((this_match_score >> 32) & 0xFF);
            auto unique_words = field_is_array ? this_words_present : ((this_match_score >> 40) & 0xFF);
            auto typo_score = ((this_match_score >> 24) & 0xFF);
            auto proximity = ((this_match_score >> 16) & 0xFF);
            auto verbatim = ((this_match_score >> 8) & 0xFF);
            auto offset_score = prioritize_token_position ? ((this_match_score >> 0) & 0xFF) : 0;

            if(syn_orig_num_tokens != -1 && num_query_tokens == posting_lists.size()) {
                unique_words = syn_orig_num_tokens;
                this_words_present = syn_orig_num_tokens;
                proximity = 100 - (syn_orig_num_tokens - 1);
            }

            uint64_t mod_match_score = (
                    (int64_t(this_words_present) << 40) |
                    (int64_t(unique_words) << 32) |
                    (int64_t(typo_score) << 24) |
                    (int64_t(proximity) << 16) |
                    (int64_t(verbatim) << 8) |
                    (int64_t(offset_score) << 0)
            );

            if(mod_match_score > match_score) {
                match_score = mod_match_score;
            }

            /*std::ostringstream os;
            os << "seq_id: " << seq_id << ", field_id: " << field_id
               << ", this_words_present: " << this_words_present
               << ", unique_words: " << unique_words
               << ", typo_score: " << typo_score
               << ", proximity: " << proximity
               << ", verbatim: " << verbatim
               << ", offset_score: " << offset_score
               << ", mod_match_score: " << mod_match_score
               << ", token_positions: " << token_positions.size()
               << ", num_query_tokens: " << num_query_tokens
               << ", posting_lists.size: " << posting_lists.size()
               << ", array_index: " << kv.first
               << std::endl;
            LOG(INFO) << os.str();*/
        }
    }

    //long long int timeNanos = std::chrono::duration_cast<std::chrono::milliseconds>(std::chrono::high_resolution_clock::now() - begin).count();
    //LOG(INFO) << "Time taken for results iteration: " << timeNanos << "ms";

    return 0;
}

void Index::score_results(const std::vector<sort_by> & sort_fields, const uint16_t & query_index,
                          const uint8_t & field_id, const bool field_is_array, const uint32_t total_cost,
                          Topster* topster,
                          const std::vector<art_leaf *> &query_suggestion,
                          spp::sparse_hash_map<uint64_t, uint32_t>& groups_processed,
                          const uint32_t seq_id, const int sort_order[3],
                          std::array<spp::sparse_hash_map<uint32_t, int64_t, Hasher32>*, 3> field_values,
                          const std::vector<size_t>& geopoint_indices,
                          const size_t group_limit, const std::vector<std::string>& group_by_fields,
                          const bool group_missing_values,
                          const uint32_t token_bits,
                          const bool prioritize_exact_match,
                          const bool single_exact_query_token,
                          int syn_orig_num_tokens,
                          const std::vector<posting_list_t::iterator_t>& posting_lists) const {

    int64_t geopoint_distances[3];

    for(auto& i: geopoint_indices) {
        auto geopoints = field_values[i];
        int64_t dist = INT32_MAX;

        S2LatLng reference_lat_lng;
        GeoPoint::unpack_lat_lng(sort_fields[i].geopoint, reference_lat_lng);

        if(geopoints != nullptr) {
            auto it = geopoints->find(seq_id);

            if(it != geopoints->end()) {
                int64_t packed_latlng = it->second;
                S2LatLng s2_lat_lng;
                GeoPoint::unpack_lat_lng(packed_latlng, s2_lat_lng);
                dist = GeoPoint::distance(s2_lat_lng, reference_lat_lng);
            }
        } else {
            // indicates geo point array
            auto field_it = geo_array_index.at(sort_fields[i].name);
            auto it = field_it->find(seq_id);

            if(it != field_it->end()) {
                int64_t* latlngs = it->second;
                for(size_t li = 0; li < latlngs[0]; li++) {
                    S2LatLng s2_lat_lng;
                    int64_t packed_latlng = latlngs[li + 1];
                    GeoPoint::unpack_lat_lng(packed_latlng, s2_lat_lng);
                    int64_t this_dist = GeoPoint::distance(s2_lat_lng, reference_lat_lng);
                    if(this_dist < dist) {
                        dist = this_dist;
                    }
                }
            }
        }

        if(dist < sort_fields[i].exclude_radius) {
            dist = 0;
        }

        if(sort_fields[i].geo_precision > 0) {
            dist = dist + sort_fields[i].geo_precision - 1 -
                   (dist + sort_fields[i].geo_precision - 1) % sort_fields[i].geo_precision;
        }

        geopoint_distances[i] = dist;

        // Swap (id -> latlong) index to (id -> distance) index
        field_values[i] = &geo_sentinel_value;
    }

    //auto begin = std::chrono::high_resolution_clock::now();
    //const std::string first_token((const char*)query_suggestion[0]->key, query_suggestion[0]->key_len-1);

    uint64_t match_score = 0;

    if (posting_lists.size() <= 1) {
        const uint8_t is_verbatim_match = uint8_t(
                prioritize_exact_match && single_exact_query_token &&
                posting_list_t::is_single_token_verbatim_match(posting_lists[0], field_is_array)
        );
        size_t words_present = (syn_orig_num_tokens == -1) ? 1 : syn_orig_num_tokens;
        size_t distance = (syn_orig_num_tokens == -1) ? 0 : syn_orig_num_tokens-1;
        Match single_token_match = Match(words_present, distance, is_verbatim_match);
        match_score = single_token_match.get_match_score(total_cost, words_present);
    } else {
        std::map<size_t, std::vector<token_positions_t>> array_token_positions;
        posting_list_t::get_offsets(posting_lists, array_token_positions);

        // NOTE: tokens found returned by matcher is only within the best matched window, so we have to still consider
        // unique tokens found if they are spread across the text.
        uint32_t unique_tokens_found = __builtin_popcount(token_bits);
        if(syn_orig_num_tokens != -1) {
            unique_tokens_found = syn_orig_num_tokens;
        }

        for (const auto& kv: array_token_positions) {
            const std::vector<token_positions_t>& token_positions = kv.second;
            if (token_positions.empty()) {
                continue;
            }

            const Match &match = Match(seq_id, token_positions, false, prioritize_exact_match);
            uint64_t this_match_score = match.get_match_score(total_cost, unique_tokens_found);

            auto this_words_present = ((this_match_score >> 24) & 0xFF);
            auto typo_score = ((this_match_score >> 16) & 0xFF);
            auto proximity = ((this_match_score >> 8) & 0xFF);
            auto verbatim = (this_match_score & 0xFF);

            if(syn_orig_num_tokens != -1) {
                this_words_present = syn_orig_num_tokens;
                proximity = 100 - (syn_orig_num_tokens - 1);
            }

            uint64_t mod_match_score = (
                    (int64_t(unique_tokens_found) << 32) |
                    (int64_t(this_words_present) << 24) |
                    (int64_t(typo_score) << 16) |
                    (int64_t(proximity) << 8) |
                    (int64_t(verbatim) << 0)
            );

            if(mod_match_score > match_score) {
                match_score = mod_match_score;
            }

            /*std::ostringstream os;
            os << name << ", total_cost: " << (255 - total_cost)
               << ", words_present: " << match.words_present
               << ", match_score: " << match_score
               << ", match.distance: " << match.distance
               << ", seq_id: " << seq_id << std::endl;
            LOG(INFO) << os.str();*/
        }
    }

    const int64_t default_score = INT64_MIN;  // to handle field that doesn't exist in document (e.g. optional)
    int64_t scores[3] = {0};
    size_t match_score_index = 0;

    // avoiding loop
    if (sort_fields.size() > 0) {
        if (field_values[0] == &text_match_sentinel_value) {
            scores[0] = int64_t(match_score);
            match_score_index = 0;
        } else if (field_values[0] == &seq_id_sentinel_value) {
            scores[0] = seq_id;
        } else if(field_values[0] == &geo_sentinel_value) {
            scores[0] = geopoint_distances[0];
        } else if(field_values[0] == &str_sentinel_value) {
            scores[0] = str_sort_index.at(sort_fields[0].name)->rank(seq_id);
        } else {
            auto it = field_values[0]->find(seq_id);
            scores[0] = (it == field_values[0]->end()) ? default_score : it->second;
        }

        if (sort_order[0] == -1) {
            scores[0] = -scores[0];
        }
    }

    if(sort_fields.size() > 1) {
        if (field_values[1] == &text_match_sentinel_value) {
            scores[1] = int64_t(match_score);
            match_score_index = 1;
        } else if (field_values[1] == &seq_id_sentinel_value) {
            scores[1] = seq_id;
        } else if(field_values[1] == &geo_sentinel_value) {
            scores[1] = geopoint_distances[1];
        } else if(field_values[1] == &str_sentinel_value) {
            scores[1] = str_sort_index.at(sort_fields[1].name)->rank(seq_id);
        } else {
            auto it = field_values[1]->find(seq_id);
            scores[1] = (it == field_values[1]->end()) ? default_score : it->second;
        }

        if (sort_order[1] == -1) {
            scores[1] = -scores[1];
        }
    }

    if(sort_fields.size() > 2) {
        if (field_values[2] == &text_match_sentinel_value) {
            scores[2] = int64_t(match_score);
            match_score_index = 2;
        } else if (field_values[2] == &seq_id_sentinel_value) {
            scores[2] = seq_id;
        } else if(field_values[2] == &geo_sentinel_value) {
            scores[2] = geopoint_distances[2];
        } else if(field_values[2] == &str_sentinel_value) {
            scores[2] = str_sort_index.at(sort_fields[2].name)->rank(seq_id);
        } else {
            auto it = field_values[2]->find(seq_id);
            scores[2] = (it == field_values[2]->end()) ? default_score : it->second;
        }

        if (sort_order[2] == -1) {
            scores[2] = -scores[2];
        }
    }

    uint64_t distinct_id = seq_id;

    if(group_limit != 0) {
        distinct_id = 1;
        auto group_by_field_it_vec = get_group_by_field_iterators(group_by_fields);

        for(auto& kv : group_by_field_it_vec) {
            get_distinct_id(kv.it, seq_id, kv.is_array, group_missing_values, distinct_id);
        }
    }

    //LOG(INFO) << "Seq id: " << seq_id << ", match_score: " << match_score;
    KV kv(query_index, seq_id, distinct_id, match_score_index, scores);
    int ret = topster->add(&kv);
    if(group_limit != 0 && ret < 2) {
        groups_processed[distinct_id]++;
    }

    //long long int timeNanos = std::chrono::duration_cast<std::chrono::milliseconds>(std::chrono::high_resolution_clock::now() - begin).count();
    //LOG(INFO) << "Time taken for results iteration: " << timeNanos << "ms";
}

void Index::get_distinct_id(posting_list_t::iterator_t& facet_index_it, const uint32_t seq_id, const bool is_array,
                            const bool group_missing_values, uint64_t& distinct_id, bool is_reverse) const {
    if (!facet_index_it.valid()) {
        if (!group_missing_values) {
            distinct_id = seq_id;
        }
        return;
    }
    // calculate hash from group_by_fields
    if(!is_reverse) {
        facet_index_it.skip_to(seq_id);
    } else {
        facet_index_it.skip_to_rev(seq_id);
    }

    if (facet_index_it.valid() && facet_index_it.id() == seq_id) {
        if (is_array) {
            //LOG(INFO) << "combining hashes for facet array ";
            std::vector<uint32_t> facet_hashes;
            posting_list_t::get_offsets(facet_index_it, facet_hashes);
            for (size_t i = 0; i < facet_hashes.size(); i++) {
                distinct_id = StringUtils::hash_combine(distinct_id, facet_hashes[i]);
            }
        } else {
            //LOG(INFO) << "combining hashes for facet ";
            distinct_id = StringUtils::hash_combine(distinct_id, facet_index_it.offset());
        }
    }

    //LOG(INFO) << "seq_id: " << seq_id << ", distinct_id: " << distinct_id;
    if (distinct_id == 1 && !group_missing_values) {
        distinct_id = seq_id;
    }

    return;
}

inline uint32_t Index::next_suggestion2(const std::vector<tok_candidates>& token_candidates_vec,
                                        long long int n,
                                        std::vector<token_t>& query_suggestion,
                                        uint64& qhash) {
    uint32_t total_cost = 0;
    qhash = 1;

    // generate the next combination from `token_leaves` and store it in `query_suggestion`
    ldiv_t q { n, 0 };
    for(size_t i = 0 ; i < token_candidates_vec.size(); i++) {
        size_t token_size = token_candidates_vec[i].token.value.size();
        q = ldiv(q.quot, token_candidates_vec[i].candidates.size());
        const auto& candidate = token_candidates_vec[i].candidates[q.rem];
        size_t typo_cost = token_candidates_vec[i].cost;

        if (candidate.size() > 1 && !Tokenizer::is_ascii_char(candidate[0])) {
            icu::UnicodeString ustr = icu::UnicodeString::fromUTF8(candidate);
            auto code_point = ustr.char32At(0);
            if(code_point >= 0x600 && code_point <= 0x6ff) {
                // adjust typo cost for Arabic strings, since 1 byte difference makes no sense
                if(typo_cost == 1) {
                    typo_cost = 2;
                }
            }
        }

        // we assume that toke was found via prefix search if candidate is longer than token's typo tolerance
        bool is_prefix_searched = token_candidates_vec[i].prefix_search &&
                                  (candidate.size() > (token_size + typo_cost));

        size_t actual_cost = (2 * typo_cost) + uint32_t(is_prefix_searched);
        total_cost += actual_cost;

        query_suggestion[i] = token_t(i, candidate, is_prefix_searched, token_size, typo_cost);

        uint64_t this_hash = StringUtils::hash_wy(query_suggestion[i].value.c_str(), query_suggestion[i].value.size());
        qhash = StringUtils::hash_combine(qhash, this_hash);

        /*LOG(INFO) << "suggestion key: " << actual_query_suggestion[i]->key << ", token: "
                  << token_candidates_vec[i].token.value << ", actual_cost: " << actual_cost;
        LOG(INFO) << ".";*/
    }

    return total_cost;
}

inline uint32_t Index::next_suggestion(const std::vector<token_candidates> &token_candidates_vec,
                                       long long int n,
                                       std::vector<art_leaf *>& actual_query_suggestion,
                                       std::vector<art_leaf *>& query_suggestion,
                                       const int syn_orig_num_tokens,
                                       uint32_t& token_bits,
                                       uint64& qhash) {
    uint32_t total_cost = 0;
    qhash = 1;

    // generate the next combination from `token_leaves` and store it in `query_suggestion`
    ldiv_t q { n, 0 };
    for(long long i = 0 ; i < (long long) token_candidates_vec.size(); i++) {
        size_t token_size = token_candidates_vec[i].token.value.size();
        q = ldiv(q.quot, token_candidates_vec[i].candidates.size());
        actual_query_suggestion[i] = token_candidates_vec[i].candidates[q.rem];
        query_suggestion[i] = token_candidates_vec[i].candidates[q.rem];

        bool exact_match = token_candidates_vec[i].cost == 0 && token_size == actual_query_suggestion[i]->key_len-1;
        bool incr_for_prefix_search = token_candidates_vec[i].prefix_search && !exact_match;

        size_t actual_cost = (2 * token_candidates_vec[i].cost) + uint32_t(incr_for_prefix_search);

        total_cost += actual_cost;

        token_bits |= 1UL << token_candidates_vec[i].token.position; // sets n-th bit

        uintptr_t addr_val = (uintptr_t) query_suggestion[i];
        qhash = StringUtils::hash_combine(qhash, addr_val);

        /*LOG(INFO) << "suggestion key: " << actual_query_suggestion[i]->key << ", token: "
                  << token_candidates_vec[i].token.value << ", actual_cost: " << actual_cost;
        LOG(INFO) << ".";*/
    }

    if(syn_orig_num_tokens != -1) {
        token_bits = 0;
        for(size_t i = 0; i < size_t(syn_orig_num_tokens); i++) {
            token_bits |= 1UL << i;
        }
    }

    return total_cost;
}

void Index::remove_facet_token(const field& search_field, spp::sparse_hash_map<std::string, art_tree*>& search_index,
                               const std::string& token, uint32_t seq_id) {
    const unsigned char *key = (const unsigned char *) token.c_str();
    int key_len = (int) (token.length() + 1);
    const std::string& field_name = search_field.faceted_name();

    art_leaf* leaf = (art_leaf *) art_search(search_index.at(field_name), key, key_len);
    if(leaf != nullptr) {
        posting_t::erase(leaf->values, seq_id);
        if (posting_t::num_ids(leaf->values) == 0) {
            void* values = art_delete(search_index.at(field_name), key, key_len);
            posting_t::destroy_list(values);
        }
    }
}

void Index::remove_field(uint32_t seq_id, const nlohmann::json& document, const std::string& field_name,
                         const bool is_update) {
    const auto& search_field_it = search_schema.find(field_name);
    if(search_field_it == search_schema.end()) {
        return;
    }

    const auto& search_field = search_field_it.value();

    if(!search_field.index) {
        return;
    }

    // Go through all the field names and find the keys+values so that they can be removed from in-memory index
    if(search_field.type == field_types::STRING_ARRAY || search_field.type == field_types::STRING) {
        std::vector<std::string> tokens;
        tokenize_string_field(document, search_field, tokens, search_field.locale, symbols_to_index, token_separators);

        for(size_t i = 0; i < tokens.size(); i++) {
            const auto& token = tokens[i];
            const unsigned char *key = (const unsigned char *) token.c_str();
            int key_len = (int) (token.length() + 1);

            art_leaf* leaf = (art_leaf *) art_search(search_index.at(field_name), key, key_len);
            if(leaf != nullptr) {
                posting_t::erase(leaf->values, seq_id);
                if (posting_t::num_ids(leaf->values) == 0) {
                    void* values = art_delete(search_index.at(field_name), key, key_len);
                    posting_t::destroy_list(values);

                    if(search_field.infix) {
                        auto strhash = StringUtils::hash_wy(key, token.size());
                        const auto& infix_sets = infix_index.at(search_field.name);
                        infix_sets[strhash % 4]->erase(token);
                    }
                }
            }
        }
    } else if(search_field.is_int32()) {
        const std::vector<int32_t>& values = search_field.is_single_integer() ?
                                             std::vector<int32_t>{document[field_name].get<int32_t>()} :
                                             document[field_name].get<std::vector<int32_t>>();
        for(int32_t value: values) {
            if (search_field.range_index) {
                auto trie = range_index.at(field_name);
                trie->remove(value, seq_id);
            } else {
                num_tree_t* num_tree = numerical_index.at(field_name);
                num_tree->remove(value, seq_id);
            }

            if(search_field.facet) {
                remove_facet_token(search_field, search_index, std::to_string(value), seq_id);
            }
        }
    } else if(search_field.is_int64()) {
        const std::vector<int64_t>& values = search_field.is_single_integer() ?
                                             std::vector<int64_t>{document[field_name].get<int64_t>()} :
                                             document[field_name].get<std::vector<int64_t>>();
        for(int64_t value: values) {
            if (search_field.range_index) {
                auto trie = range_index.at(field_name);
                trie->remove(value, seq_id);
            } else {
                num_tree_t* num_tree = numerical_index.at(field_name);
                num_tree->remove(value, seq_id);
            }

            if(search_field.facet) {
                remove_facet_token(search_field, search_index, std::to_string(value), seq_id);
            }
        }
    } else if(search_field.num_dim) {
        if(!is_update) {
            // since vector index supports upsert natively, we should not attempt to delete for update
            vector_index[search_field.name]->vecdex->markDelete(seq_id);
        }
    } else if(search_field.is_float()) {
        const std::vector<float>& values = search_field.is_single_float() ?
                                           std::vector<float>{document[field_name].get<float>()} :
                                           document[field_name].get<std::vector<float>>();

        for(float value: values) {
            int64_t fintval = float_to_int64_t(value);

            if (search_field.range_index) {
                auto trie = range_index.at(field_name);
                trie->remove(fintval, seq_id);
            } else {
                num_tree_t* num_tree = numerical_index.at(field_name);
                num_tree->remove(fintval, seq_id);
            }

            if(search_field.facet) {
                remove_facet_token(search_field, search_index, StringUtils::float_to_str(value), seq_id);
            }
        }
    } else if(search_field.is_bool()) {

        const std::vector<bool>& values = search_field.is_single_bool() ?
                                          std::vector<bool>{document[field_name].get<bool>()} :
                                          document[field_name].get<std::vector<bool>>();
        for(bool value: values) {
            int64_t bool_int64 = value ? 1 : 0;
            if (search_field.range_index) {
                auto trie = range_index.at(field_name);
                trie->remove(bool_int64, seq_id);
            } else {
                num_tree_t* num_tree = numerical_index.at(field_name);
                num_tree->remove(bool_int64, seq_id);
            }

            if(search_field.facet) {
                remove_facet_token(search_field, search_index, std::to_string(value), seq_id);
            }
        }
    } else if(search_field.is_geopoint()) {
        auto geopoint_range_index = geo_range_index[field_name];
        S2RegionTermIndexer::Options options;
        options.set_index_contains_points_only(true);
        S2RegionTermIndexer indexer(options);

        const std::vector<std::vector<double>>& latlongs = search_field.is_single_geopoint() ?
                                                           std::vector<std::vector<double>>{document[field_name].get<std::vector<double>>()} :
                                                           document[field_name].get<std::vector<std::vector<double>>>();

        for(const std::vector<double>& latlong: latlongs) {
            S2Point point = S2LatLng::FromDegrees(latlong[0], latlong[1]).ToPoint();
            auto cell = S2CellId(point);
            geopoint_range_index->delete_geopoint(cell.id(), seq_id);
        }

        if(!search_field.is_single_geopoint()) {
            spp::sparse_hash_map<uint32_t, int64_t*>*& field_geo_array_map = geo_array_index.at(field_name);
            auto geo_array_it = field_geo_array_map->find(seq_id);
            if(geo_array_it != field_geo_array_map->end()) {
                delete [] geo_array_it->second;
                field_geo_array_map->erase(seq_id);
            }
        }
    }

    // remove facets
    facet_index_v4->remove(document, search_field, seq_id);

    // remove sort field
    if(sort_index.count(field_name) != 0) {
        sort_index[field_name]->erase(seq_id);
    }

    if(str_sort_index.count(field_name) != 0) {
        str_sort_index[field_name]->remove(seq_id);
    }
}

Option<uint32_t> Index::remove(const uint32_t seq_id, const nlohmann::json & document,
                               const std::vector<field>& del_fields, const bool is_update) {
    std::unique_lock lock(mutex);

    // The exception during removal is mostly because of an edge case with auto schema detection:
    // Value indexed as Type T but later if field is dropped and reindexed in another type X,
    // the on-disk data will differ from the newly detected type on schema. We've to log the error,
    // but have to ignore the field and proceed because there's no leak caused here.

    if(!del_fields.empty()) {
        for(auto& the_field: del_fields) {
            if(!document.contains(the_field.name)) {
                // could be an optional field
                continue;
            }

            try {
                remove_field(seq_id, document, the_field.name, is_update);
            } catch(const std::exception& e) {
                LOG(WARNING) << "Error while removing field `" << the_field.name << "` from document, message: "
                             << e.what();
            }
        }
    } else {
        for(auto it = document.begin(); it != document.end(); ++it) {
            const std::string& field_name = it.key();
            try {
                remove_field(seq_id, document, field_name, is_update);
            } catch(const std::exception& e) {
                LOG(WARNING) << "Error while removing field `" << field_name << "` from document, message: "
                             << e.what();
            }
        }
    }

    if(!is_update) {
        seq_ids->erase(seq_id);
    }

    return Option<uint32_t>(seq_id);
}

void Index::tokenize_string_field(const nlohmann::json& document, const field& search_field,
                                  std::vector<std::string>& tokens, const std::string& locale,
                                  const std::vector<char>& symbols_to_index,
                                  const std::vector<char>& token_separators) {

    const std::string& field_name = search_field.name;

    if(search_field.type == field_types::STRING) {
        Tokenizer(document[field_name], true, false, locale, symbols_to_index, token_separators).tokenize(tokens);
    } else if(search_field.type == field_types::STRING_ARRAY) {
        const std::vector<std::string>& values = document[field_name].get<std::vector<std::string>>();
        for(const std::string & value: values) {
            Tokenizer(value, true, false, locale, symbols_to_index, token_separators).tokenize(tokens);
        }
    }
}

art_leaf* Index::get_token_leaf(const std::string & field_name, const unsigned char* token, uint32_t token_len) {
    std::shared_lock lock(mutex);
    const art_tree *t = search_index.at(field_name);
    return (art_leaf*) art_search(t, token, (int) token_len);
}

const spp::sparse_hash_map<std::string, art_tree *> &Index::_get_search_index() const {
    return search_index;
}

const spp::sparse_hash_map<std::string, num_tree_t*>& Index::_get_numerical_index() const {
    return numerical_index;
}

const spp::sparse_hash_map<std::string, NumericTrie*>& Index::_get_range_index() const {
    return range_index;
}

const spp::sparse_hash_map<std::string, array_mapped_infix_t>& Index::_get_infix_index() const {
    return infix_index;
};

const spp::sparse_hash_map<std::string, hnsw_index_t*>& Index::_get_vector_index() const {
    return vector_index;
}

facet_index_t* Index::_get_facet_index() const {
    return facet_index_v4;
}

void Index::refresh_schemas(const std::vector<field>& new_fields, const std::vector<field>& del_fields) {
    std::unique_lock lock(mutex);

    for(const auto & new_field: new_fields) {
        if(!new_field.index || new_field.is_dynamic()) {
            continue;
        }

        search_schema.emplace(new_field.name, new_field);

        if(new_field.type == field_types::FLOAT_ARRAY && new_field.num_dim > 0) {
            auto hnsw_index = new hnsw_index_t(new_field.num_dim, new_field.hnsw_params["num_elements"].get< unsigned int>(), new_field.vec_dist, new_field.hnsw_params["M"].get< unsigned int>(), new_field.hnsw_params["ef_construction"].get< unsigned int>());
            vector_index.emplace(new_field.name, hnsw_index);
            continue;
        }

        if(new_field.is_sortable()) {
            if(new_field.is_num_sortable()) {
                auto doc_to_score = new spp::sparse_hash_map<uint32_t, int64_t, Hasher32>();
                sort_index.emplace(new_field.name, doc_to_score);
            } else if(new_field.is_str_sortable()) {
                str_sort_index.emplace(new_field.name, new adi_tree_t);
            }
        }

        if(search_index.count(new_field.name) == 0) {
            if(new_field.is_string() || field_types::is_string_or_array(new_field.type)) {
                art_tree *t = new art_tree;
                art_tree_init(t);
                search_index.emplace(new_field.name, t);
            } else if(new_field.is_geopoint()) {
                geo_range_index.emplace(new_field.name, new NumericTrie(32));
                if(!new_field.is_single_geopoint()) {
                    auto geo_array_map = new spp::sparse_hash_map<uint32_t, int64_t*>();
                    geo_array_index.emplace(new_field.name, geo_array_map);
                }
            } else {
                if (new_field.range_index) {
                    auto trie = new_field.is_bool() ? new NumericTrie(8) :
                                new_field.is_int32() ? new NumericTrie(32) : new NumericTrie(64);
                    range_index.emplace(new_field.name, trie);
                } else {
                    num_tree_t* num_tree = new num_tree_t;
                    numerical_index.emplace(new_field.name, num_tree);
                }
            }
        }

        if(new_field.is_facet()) {

            initialize_facet_indexes(new_field);

            // initialize for non-string facet fields
            if(!new_field.is_string()) {
                art_tree *ft = new art_tree;
                art_tree_init(ft);
                search_index.emplace(new_field.faceted_name(), ft);
            }
        }

        if(new_field.infix) {
            array_mapped_infix_t infix_sets(ARRAY_INFIX_DIM);
            for(auto& infix_set: infix_sets) {
                infix_set = new tsl::htrie_set<char>();
            }

            infix_index.emplace(new_field.name, infix_sets);
        }
    }

    for(const auto & del_field: del_fields) {
        if(search_schema.count(del_field.name) == 0) {
            // could be a dynamic field
            continue;
        }

        search_schema.erase(del_field.name);

        if(!del_field.index) {
            continue;
        }

        if(del_field.is_string() || field_types::is_string_or_array(del_field.type)) {
            art_tree_destroy(search_index[del_field.name]);
            delete search_index[del_field.name];
            search_index.erase(del_field.name);
        } else if(del_field.is_geopoint()) {
            delete geo_range_index[del_field.name];
            geo_range_index.erase(del_field.name);

            if(!del_field.is_single_geopoint()) {
                spp::sparse_hash_map<uint32_t, int64_t*>* geo_array_map = geo_array_index[del_field.name];
                for(auto& kv: *geo_array_map) {
                    delete [] kv.second;
                }
                delete geo_array_map;
                geo_array_index.erase(del_field.name);
            }
        } else {
            if (del_field.range_index) {
                delete range_index[del_field.name];
                range_index.erase(del_field.name);
            } else {
                delete numerical_index[del_field.name];
                numerical_index.erase(del_field.name);
            }
        }

        if(del_field.is_sortable()) {
            if(del_field.is_num_sortable()) {
                delete sort_index[del_field.name];
                sort_index.erase(del_field.name);
            } else if(del_field.is_str_sortable()) {
                delete str_sort_index[del_field.name];
                str_sort_index.erase(del_field.name);
            }
        }

        if(del_field.is_facet()) {
            facet_index_v4->erase(del_field.name);

            if(!del_field.is_string()) {
                art_tree_destroy(search_index[del_field.faceted_name()]);
                delete search_index[del_field.faceted_name()];
                search_index.erase(del_field.faceted_name());
            }
        }

        if(del_field.infix) {
            auto& infix_set = infix_index[del_field.name];
            for(size_t i = 0; i < infix_set.size(); i++) {
                delete infix_set[i];
            }

            infix_index.erase(del_field.name);
        }

        if(del_field.num_dim) {
            auto hnsw_index = vector_index[del_field.name];
            std::unique_lock lock(hnsw_index->repair_m);
            delete hnsw_index;
            vector_index.erase(del_field.name);
        }
    }
}

void Index::handle_doc_ops(const tsl::htrie_map<char, field>& search_schema,
                           nlohmann::json& update_doc, const nlohmann::json& old_doc) {

    /*
        {
           "$operations": {
              "increment": {"likes": 1, "views": 20}
           }
        }
    */

    auto ops_it = update_doc.find("$operations");
    if(ops_it != update_doc.end()) {
        const auto& operations = ops_it.value();
        if(operations.contains("increment") && operations["increment"].is_object()) {
            for(const auto& item: operations["increment"].items()) {
                auto field_it = search_schema.find(item.key());
                if(field_it != search_schema.end()) {
                    if(field_it->type == field_types::INT32 && item.value().is_number_integer()) {
                        int32_t existing_value = 0;
                        if(old_doc.contains(item.key())) {
                            existing_value = old_doc[item.key()].get<int32_t>();
                        }

                        auto updated_value = existing_value + item.value().get<int32>();
                        update_doc[item.key()] = updated_value;
                    }
                }
            }
        }

        update_doc.erase("$operations");
    }
}

void Index::get_doc_changes(const index_operation_t op, const tsl::htrie_map<char, field>& embedding_fields,
                            nlohmann::json& update_doc, const nlohmann::json& old_doc, nlohmann::json& new_doc,
                            nlohmann::json& del_doc) {

    if(op == UPSERT) {
        new_doc = update_doc;
        // since UPSERT could replace a doc with lesser fields, we have to add those missing fields to del_doc
        for(auto it = old_doc.begin(); it != old_doc.end(); ++it) {
            if(it.value().is_object() || (it.value().is_array() && (it.value().empty() || it.value()[0].is_object()))) {
                continue;
            }

            if(!update_doc.contains(it.key())) {
                // embedding field won't be part of upsert doc so populate new doc with the value from old doc
                if(embedding_fields.count(it.key()) != 0) {
                    new_doc[it.key()] = it.value();
                } else {
                    del_doc[it.key()] = it.value();
                }
            }
        }
    } else {
        new_doc = old_doc;
        new_doc.merge_patch(update_doc);

        if(old_doc.contains(".flat")) {
            new_doc[".flat"] = old_doc[".flat"];
            for(auto& fl: update_doc[".flat"]) {
                new_doc[".flat"].push_back(fl);
            }
        }
    }

    auto it = update_doc.begin();
    while(it != update_doc.end()) {
        if(it.value().is_object() || (it.value().is_array() && !it.value().empty() && it.value()[0].is_object())) {
            ++it;
            continue;
        }

        if(it.value().is_null()) {
            // null values should not be indexed
            new_doc.erase(it.key());
            if(old_doc.contains(it.key())) {
                del_doc[it.key()] = old_doc[it.key()];
            }
            it = update_doc.erase(it);
            continue;
        }

        if(old_doc.contains(it.key())) {
            if(old_doc[it.key()] == it.value()) {
                // unchanged so should not be part of update doc
                it = update_doc.erase(it);
                continue;
            } else {
                // delete this old value from index
                del_doc[it.key()] = old_doc[it.key()];
            }
        }

        it++;
    }
}

size_t Index::num_seq_ids() const {
    std::shared_lock lock(mutex);
    return seq_ids->num_ids();
}

Option<bool> Index::seq_ids_outside_top_k(const std::string& field_name, size_t k,
                                          std::vector<uint32_t>& outside_seq_ids) {
    std::shared_lock lock(mutex);
    auto field_it = numerical_index.find(field_name);
    if(field_it != numerical_index.end()) {
        field_it->second->seq_ids_outside_top_k(k, outside_seq_ids);
        return Option<bool>(true);
    }

    auto range_trie_it = range_index.find(field_name);
    if (range_trie_it != range_index.end()) {
        range_trie_it->second->seq_ids_outside_top_k(k, outside_seq_ids);
        return Option<bool>(true);
    }

    return Option<bool>(400, "Field `" + field_name + "` not found in numerical index.");
}

void Index::resolve_space_as_typos(std::vector<std::string>& qtokens, const string& field_name,
                                   std::vector<std::vector<std::string>>& resolved_queries) const {

    auto tree_it = search_index.find(field_name);

    if(tree_it == search_index.end()) {
        return ;
    }

    // we will try to find a verbatim match first

    art_tree* t = tree_it->second;
    std::vector<art_leaf*> leaves;

    for(const std::string& token: qtokens) {
        art_leaf* leaf = (art_leaf *) art_search(t, (const unsigned char*) token.c_str(),
                                                 token.length()+1);
        if(leaf == nullptr) {
            break;
        }

        leaves.push_back(leaf);
    }

    // When we cannot find verbatim match, we can try concatting and splitting query tokens for alternatives.

    // Concatenation:

    size_t qtokens_size = std::min<size_t>(5, qtokens.size());  // only first 5 tokens will be considered

    if(qtokens.size() > 1) {
        // a) join all tokens to form a single string
        const string& all_tokens_query = StringUtils::join(qtokens, "");
        if(art_search(t, (const unsigned char*) all_tokens_query.c_str(), all_tokens_query.length()+1) != nullptr) {
            resolved_queries.push_back({all_tokens_query});
            return;
        }

        // b) join 2 adjacent tokens in a sliding window (provided they are atleast 2 tokens in size)

        for(size_t i = 0; i < qtokens_size-1 && qtokens_size > 2; i++) {
            std::vector<std::string> candidate_tokens;

            for(size_t j = 0; j < i; j++) {
                candidate_tokens.push_back(qtokens[j]);
            }

            std::string joined_tokens = qtokens[i] + qtokens[i+1];
            candidate_tokens.push_back(joined_tokens);

            for(size_t j = i+2; j < qtokens.size(); j++) {
                candidate_tokens.push_back(qtokens[j]);
            }

            leaves.clear();

            for(auto& token: candidate_tokens) {
                art_leaf* leaf = static_cast<art_leaf*>(art_search(t, (const unsigned char*) token.c_str(),
                                                                   token.length() + 1));
                if(leaf == nullptr) {
                    break;
                }

                leaves.push_back(leaf);
            }

            if(candidate_tokens.size() == leaves.size() && common_results_exist(leaves, false)) {
                resolved_queries.push_back(candidate_tokens);
                return;
            }
        }
    }

    // concats did not work, we will try splitting individual tokens
    for(size_t i = 0; i < qtokens_size; i++) {
        std::vector<std::string> candidate_tokens;

        for(size_t j = 0; j < i; j++) {
            candidate_tokens.push_back(qtokens[j]);
        }

        const std::string& token = qtokens[i];
        bool found_split = false;

        for(size_t ci = 1; ci < token.size(); ci++) {
            std::string first_part = token.substr(0, token.size()-ci);
            art_leaf* first_leaf = static_cast<art_leaf*>(art_search(t, (const unsigned char*) first_part.c_str(),
                                                                     first_part.length() + 1));

            if(first_leaf != nullptr) {
                // check if rest of the string is also a valid token
                std::string second_part = token.substr(token.size()-ci, ci);
                art_leaf* second_leaf = static_cast<art_leaf*>(art_search(t, (const unsigned char*) second_part.c_str(),
                                                                          second_part.length() + 1));

                std::vector<art_leaf*> part_leaves = {first_leaf, second_leaf};
                if(second_leaf != nullptr && common_results_exist(part_leaves, true)) {
                    candidate_tokens.push_back(first_part);
                    candidate_tokens.push_back(second_part);
                    found_split = true;
                    break;
                }
            }
        }

        if(!found_split) {
            continue;
        }

        for(size_t j = i+1; j < qtokens.size(); j++) {
            candidate_tokens.push_back(qtokens[j]);
        }

        leaves.clear();

        for(auto& candidate_token: candidate_tokens) {
            art_leaf* leaf = static_cast<art_leaf*>(art_search(t, (const unsigned char*) candidate_token.c_str(),
                                                               candidate_token.length() + 1));
            if(leaf == nullptr) {
                break;
            }

            leaves.push_back(leaf);
        }

        if(common_results_exist(leaves, false)) {
            resolved_queries.push_back(candidate_tokens);
            return;
        }
    }
}

bool Index::common_results_exist(std::vector<art_leaf*>& leaves, bool must_match_phrase) const {
    std::vector<uint32_t> result_ids;
    std::vector<void*> leaf_vals;

    for(auto leaf: leaves) {
        leaf_vals.push_back(leaf->values);
    }

    posting_t::intersect(leaf_vals, result_ids);

    if(result_ids.empty()) {
        return false;
    }

    if(!must_match_phrase) {
        return !result_ids.empty();
    }

    uint32_t* phrase_ids = new uint32_t[result_ids.size()];
    size_t num_phrase_ids;

    posting_t::get_phrase_matches(leaf_vals, false, &result_ids[0], result_ids.size(),
                                  phrase_ids, num_phrase_ids);
    bool phrase_exists = (num_phrase_ids != 0);
    delete [] phrase_ids;
    return phrase_exists;
}


void Index::batch_embed_fields(std::vector<index_record*>& records, 
                               const tsl::htrie_map<char, field>& embedding_fields,
                               const tsl::htrie_map<char, field> & search_schema, const size_t remote_embedding_batch_size,
                               const size_t remote_embedding_timeout_ms, const size_t remote_embedding_num_tries) {
    for(const auto& field : embedding_fields) {
        std::vector<std::pair<index_record*, std::string>> values_to_embed;
        bool is_image_embedding = false;
        auto indexing_prefix = EmbedderManager::get_instance().get_indexing_prefix(field.embed[fields::model_config]);
        for(auto& record : records) {
            if(!record->indexed.ok()) {
                continue;
            }
            nlohmann::json* document;
            if(record->is_update) {
                document = &record->new_doc;
            } else {
                document = &record->doc;
            }

            if(document == nullptr) {
                continue;
            }

            if(document->contains(field.name) && !record->is_update) {
                // embedding already exists (could be a restore from export)
                continue;
            }

            std::string value = indexing_prefix;
            const auto& embed_from = field.embed[fields::from].get<std::vector<std::string>>();
            for(const auto& field_name : embed_from) {
                auto field_it = search_schema.find(field_name);
                auto doc_field_it = document->find(field_name);
                if(doc_field_it == document->end()) {
                        continue;
                }
                if(field_it.value().type == field_types::IMAGE) {
                    is_image_embedding = true;
                    value = doc_field_it->get<std::string>();
                    continue;
                }
                if(field_it.value().type == field_types::STRING) {
                    value += doc_field_it->get<std::string>() + " ";
                } else if(field_it.value().type == field_types::STRING_ARRAY) {
                    for(const auto& val : *(doc_field_it)) {
                        value += val.get<std::string>() + " ";
                    }
                }
            }
            if(value != indexing_prefix) {
                values_to_embed.push_back(std::make_pair(record, value));
            }
        }

        if(values_to_embed.empty()) {
            continue;
        }

        std::vector<embedding_res_t> embeddings;

        // sort texts by length
        if(!is_image_embedding) {
            std::sort(values_to_embed.begin(), values_to_embed.end(),
                    [](const std::pair<index_record*, std::string>& a,
                        const std::pair<index_record*, std::string>& b) {
                        return a.second.size() < b.second.size();
                    });
        }
        
        // get vector of values
        std::vector<std::string> values;
        for(const auto& value_to_embed : values_to_embed) {
            values.push_back(value_to_embed.second);
        }

        EmbedderManager& embedder_manager = EmbedderManager::get_instance();
        LOG(INFO) << "Embedding " << values.size() << " values for field " << field.name;
        if(is_image_embedding) {
            auto embedder_op = embedder_manager.get_image_embedder(field.embed[fields::model_config]);
            if(!embedder_op.ok()) {
                const std::string& error_msg = "Could not find image embedder for model: " + field.embed[fields::model_config][fields::model_name].get<std::string>();
                for(auto& record : records) {
                    record->index_failure(400, error_msg);
                }
                LOG(ERROR) << "Error: " << error_msg;
                return;
            }
            embeddings = embedder_op.get()->batch_embed(values);
        } else {
            auto embedder_op = embedder_manager.get_text_embedder(field.embed[fields::model_config]);
            if(!embedder_op.ok()) {
                LOG(ERROR) << "Error while getting embedder for model: " << field.embed[fields::model_config];
                LOG(ERROR) << "Error: " << embedder_op.error();
                return;
            }
            embeddings = embedder_op.get()->batch_embed(values, remote_embedding_batch_size, remote_embedding_timeout_ms,
                                                            remote_embedding_num_tries);
        }

        for(size_t i = 0; i < embeddings.size(); i++) {
            auto& embedding_res = embeddings[i];
            if(!embedding_res.success) {
                values_to_embed[i].first->embedding_res = embedding_res.error;
                values_to_embed[i].first->index_failure(embedding_res.status_code, "");
                continue;
            }
            if(values_to_embed[i].first->is_update) {
                values_to_embed[i].first->new_doc[field.name] = embedding_res.embedding;
            } 
            values_to_embed[i].first->doc[field.name] = embedding_res.embedding;
        }
    }
}

void Index::repair_hnsw_index() {
    std::vector<std::string> vector_fields;

    // this lock ensures that the `vector_index` map is not mutated during read
    std::shared_lock read_lock(mutex);

    for(auto& vec_kv: vector_index) {
        vector_fields.push_back(vec_kv.first);
    }

    read_lock.unlock();

    for(const auto& vector_field: vector_fields) {
        read_lock.lock();
        if(vector_index.count(vector_field) != 0) {
            // this lock ensures that the vector index is not dropped during repair
            std::unique_lock lock(vector_index[vector_field]->repair_m);
            read_lock.unlock();  // release this lock since repair is a long running operation
            vector_index[vector_field]->vecdex->repair_zero_indegree();
        } else {
            read_lock.unlock();
        }
    }
}

int64_t Index::reference_string_sort_score(const string &field_name, const uint32_t &seq_id) const {
    std::shared_lock lock(mutex);
    return str_sort_index.at(field_name)->rank(seq_id);
}

Option<bool> Index::get_related_ids(const std::string& collection_name, const string& field_name,
                                    const uint32_t& seq_id, std::vector<uint32_t>& result) const {
    std::shared_lock lock(mutex);
    if (search_schema.count(field_name) == 0) {
        return Option<bool>(400, "Could not find `" + field_name + "` in the collection `" + collection_name + "`.");
    }

    auto const no_match_op = Option<bool>(400, "Could not find `" + field_name + "` value for doc `" +
                                                std::to_string(seq_id) + "`.");
    if (search_schema.at(field_name).is_singular()) {
        if (sort_index.count(field_name) == 0 || sort_index.at(field_name)->count(seq_id) == 0) {
            return no_match_op;
        }

        result.emplace_back(sort_index.at(field_name)->at(seq_id));
        return Option<bool>(true);
    }

    if (reference_index.count(field_name) == 0) {
        return no_match_op;
    }

    size_t ids_len = 0;
    uint32_t* ids = nullptr;
    reference_index.at(field_name)->search(EQUALS, seq_id, &ids, ids_len);
    if (ids_len == 0) {
        return no_match_op;
    }

    for (uint32_t i = 0; i < ids_len; i++) {
        result.emplace_back(ids[i]);
    }
    delete [] ids;
    return Option<bool>(true);
}

Option<bool> Index::get_object_array_related_id(const std::string& collection_name,
                                                const std::string& field_name,
                                                const uint32_t& seq_id, const uint32_t& object_index,
                                                uint32_t& result) const {
    std::shared_lock lock(mutex);
    if (object_array_reference_index.count(field_name) == 0 || object_array_reference_index.at(field_name) == nullptr) {
        return Option<bool>(404, "`" + field_name + "` not found in `" + collection_name +
                                    ".object_array_reference_index`");
    } else if (object_array_reference_index.at(field_name)->count({seq_id, object_index}) == 0) {
        return Option<bool>(400, "Key `{" + std::to_string(seq_id) + ", " + std::to_string(object_index) + "}`"
                                    " not found in `" + collection_name + ".object_array_reference_index`");
    }

    result = object_array_reference_index.at(field_name)->at({seq_id, object_index});
    return Option<bool>(true);
}

Option<uint32_t> Index::get_sort_index_value_with_lock(const std::string& collection_name,
                                                       const std::string& field_name,
                                                       const uint32_t& seq_id) const {
    std::shared_lock lock(mutex);
    if (search_schema.count(field_name) == 0) {
        return Option<uint32_t>(400, "Could not find `" + field_name + "` in the collection `" + collection_name + "`.");
    } else if (search_schema.at(field_name).is_array()) {
        return Option<uint32_t>(400, "Cannot sort on `" + field_name + "` in the collection, `" + collection_name +
                                        "` is `" + search_schema.at(field_name).type + "`.");
    } else if (sort_index.count(field_name) == 0 || sort_index.at(field_name)->count(seq_id) == 0) {
        return Option<uint32_t>(400, "Could not find `" + field_name + "` value for doc `" +
                                     std::to_string(seq_id) + "`.");;
    }

    return Option<uint32_t>(sort_index.at(field_name)->at(seq_id));
}

/*
// https://stackoverflow.com/questions/924171/geo-fencing-point-inside-outside-polygon
// NOTE: polygon and point should have been transformed with `transform_for_180th_meridian`
bool Index::is_point_in_polygon(const Geofence& poly, const GeoCoord &point) {
    int i, j;
    bool c = false;
    for (i = 0, j = poly.numVerts - 1; i < poly.numVerts; j = i++) {
        if ((((poly.verts[i].lat <= point.lat) && (point.lat < poly.verts[j].lat))
             || ((poly.verts[j].lat <= point.lat) && (point.lat < poly.verts[i].lat)))
            && (point.lon < (poly.verts[j].lon - poly.verts[i].lon) * (point.lat - poly.verts[i].lat)
                            / (poly.verts[j].lat - poly.verts[i].lat) + poly.verts[i].lon)) {
            c = !c;
        }
    }
    return c;
}
double Index::transform_for_180th_meridian(Geofence &poly) {
    double offset = 0.0;
    double maxLon = -1000, minLon = 1000;
    for(int v=0; v < poly.numVerts; v++) {
        if(poly.verts[v].lon < minLon) {
            minLon = poly.verts[v].lon;
        }
        if(poly.verts[v].lon > maxLon) {
            maxLon = poly.verts[v].lon;
        }
        if(std::abs(minLon - maxLon) > 180) {
            offset = 360.0;
        }
    }
    int i, j;
    for (i = 0, j = poly.numVerts - 1; i < poly.numVerts; j = i++) {
        if (poly.verts[i].lon < 0.0) {
            poly.verts[i].lon += offset;
        }
        if (poly.verts[j].lon < 0.0) {
            poly.verts[j].lon += offset;
        }
    }
    return offset;
}
void Index::transform_for_180th_meridian(GeoCoord &point, double offset) {
    point.lon = point.lon < 0.0 ? point.lon + offset : point.lon;
}
*/<|MERGE_RESOLUTION|>--- conflicted
+++ resolved
@@ -1209,10 +1209,6 @@
                 auto stemmer = a_field.get_stemmer();
                 if(stemmer) {
                     token = stemmer->stem(token);
-<<<<<<< HEAD
-                    LOG(INFO) << "Stemmed token: " << token;
-=======
->>>>>>> ec431163
                 } else {
                     LOG(INFO) << "Stemmer couldn't be initialized for field: " << a_field.name;
                 }
