--- conflicted
+++ resolved
@@ -14,11 +14,8 @@
                                             size_t start_window_size, size_t start_index_pos,
                                             std::set<uint64_t>& processed_syn_hashes,
                                             std::vector<std::vector<std::string>>& results,
-<<<<<<< HEAD
+                                            const std::vector<std::string>& orig_tokens,
                                             const spp::sparse_hash_set<std::string>& synonym_sets) const {
-=======
-                                            const std::vector<std::string>& orig_tokens) const {
->>>>>>> 2b62657b
 
     bool recursed = false;
 
@@ -108,13 +105,8 @@
                         }
 
                         recursed = true;
-<<<<<<< HEAD
-                        synonym_reduction_internal(new_tokens, window_len, start_index,
-                                                   processed_syn_hashes, results, synonym_sets);
-=======
-                        synonym_reduction_internal(new_tokens, window_len,
-                                                   start_index, processed_syn_hashes, results, orig_tokens);
->>>>>>> 2b62657b
+                        synonym_reduction_internal(new_tokens, window_len,start_index,
+                                                   processed_syn_hashes, results, orig_tokens, synonym_sets);
                     }
                 }
             }
@@ -137,12 +129,7 @@
     }
 
     std::set<uint64_t> processed_syn_hashes;
-<<<<<<< HEAD
-    synonym_reduction_internal(tokens, tokens.size(), 0, processed_syn_hashes,
-                               results, synonym_sets);
-=======
-    synonym_reduction_internal(tokens, tokens.size(), 0, processed_syn_hashes, results, tokens);
->>>>>>> 2b62657b
+    synonym_reduction_internal(tokens, tokens.size(), 0, processed_syn_hashes, results, tokens, synonym_sets);
 }
 
 Option<bool> SynonymIndex::add_synonym(const std::string& key, const synonym_t& synonym,
