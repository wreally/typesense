#include "conversation_model_manager.h"
#include "conversation_model.h"
#include "conversation_manager.h"

Option<nlohmann::json> ConversationModelManager::get_model(const std::string& model_id) {
    std::shared_lock lock(models_mutex);
    auto it = models.find(model_id);
    if (it == models.end()) {
        return Option<nlohmann::json>(404, "Model not found");
    }

    return Option<nlohmann::json>(it->second);
}

Option<nlohmann::json> ConversationModelManager::add_model(nlohmann::json model, const std::string& model_id) {
    std::unique_lock lock(models_mutex);
    return add_model_unsafe(model, model_id);
}

Option<nlohmann::json> ConversationModelManager::add_model_unsafe(nlohmann::json model, const std::string& model_id) {
    auto validate_res = ConversationModel::validate_model(model);
    if (!validate_res.ok()) {
        return Option<nlohmann::json>(validate_res.code(), validate_res.error());
    }

    model["id"] = model_id.empty() ? sole::uuid4().str() : model_id;

    auto model_key = get_model_key(model_id);
    bool insert_op = store->insert(model_key, model.dump(0));
    if(!insert_op) {
        return Option<nlohmann::json>(500, "Error while inserting model into the store");
    }

    models[model_id] = model;

    ConversationManager::get_instance().add_history_collection(model["history_collection"]);
    return Option<nlohmann::json>(model);
}

Option<nlohmann::json> ConversationModelManager::delete_model(const std::string& model_id) {
    std::unique_lock lock(models_mutex);
    return delete_model_unsafe(model_id);
}

Option<nlohmann::json> ConversationModelManager::delete_model_unsafe(const std::string& model_id) {
    auto it = models.find(model_id);
    if (it == models.end()) {
        return Option<nlohmann::json>(404, "Model not found");
    }

    nlohmann::json model = it->second;

    auto model_key = get_model_key(model_id);
    bool delete_op = store->remove(model_key);
    if(!delete_op) {
        return Option<nlohmann::json>(500, "Error while deleting model from the store");
    }
    
    if(model.count("history_collection") != 0) {
        ConversationManager::get_instance().remove_history_collection(model["history_collection"].get<std::string>());
    }
    models.erase(it);
    return Option<nlohmann::json>(model);
}

Option<nlohmann::json> ConversationModelManager::get_all_models() {
    std::shared_lock lock(models_mutex);
    nlohmann::json models_json = nlohmann::json::array();
    for (auto& [id, model] : models) {
        models_json.push_back(model);
    }

    return Option<nlohmann::json>(models_json);
}

Option<nlohmann::json> ConversationModelManager::update_model(const std::string& model_id, nlohmann::json model) {
    std::unique_lock lock(models_mutex);
    auto it = models.find(model_id);
    if (it == models.end()) {
        return Option<nlohmann::json>(404, "Model not found");
    }

    nlohmann::json model_copy = it->second;

    for (auto& [key, value] : model.items()) {
        model_copy[key] = value;
    }

    auto validate_res = ConversationModel::validate_model(model_copy);
    if (!validate_res.ok()) {
        return Option<nlohmann::json>(validate_res.code(), validate_res.error());
    }


    auto model_key = get_model_key(model_id);
    bool insert_op = store->insert(model_key, model_copy.dump(0));
    if(!insert_op) {
        return Option<nlohmann::json>(500, "Error while inserting model into the store");
    }

    if(it->second["history_collection"] != model_copy["history_collection"]) {
        ConversationManager::get_instance().remove_history_collection(it->second["history_collection"]);
        ConversationManager::get_instance().add_history_collection(model_copy["history_collection"]);
    }

    models[model_id] = model_copy;

    return Option<nlohmann::json>(model_copy);
}

Option<int> ConversationModelManager::init(Store* store) {
    std::unique_lock lock(models_mutex);
    ConversationModelManager::store = store;
    ConversationManager::set_store(store);

    std::vector<std::string> model_strs;
    store->scan_fill(std::string(MODEL_KEY_PREFIX) + "_", std::string(MODEL_KEY_PREFIX) + "`", model_strs);

    if(!model_strs.empty()) {
        LOG(INFO) << "Found " << model_strs.size() << " conversation model(s).";
    }

    int loaded_models = 0;
    for(auto& model_str : model_strs) {
        nlohmann::json model_json = nlohmann::json::parse(model_str);
        std::string model_id = model_json["id"];

        // Migrate cloudflare models to new namespace convention, change namespace from `cf` to `cloudflare`
        if(EmbedderManager::get_model_namespace(model_json["model_name"]) == "cf") {
            model_json["model_name"] = "cloudflare/@cf/" + EmbedderManager::get_model_name_without_namespace(model_json["model_name"]);
            if(model_json.find("history_collection") == model_json.end()) {
                auto default_collection = get_default_history_collection();
                if(!default_collection.ok()) {
                    LOG(INFO) << "Error while creating default history collection for model " << model_id << ": " << default_collection.error();
                    continue;
                }
                model_json["history_collection"] = default_collection.get()->get_name();
            }
<<<<<<< HEAD
            auto add_res = add_model_unsafe(model_json, model_id);
=======

            model_json["model_name"] = "cloudflare/" + EmbedderManager::get_model_name_without_namespace(model_json["model_name"]);
            auto add_res = add_model(model_json, model_id);
>>>>>>> 631563d1
            if(!add_res.ok()) {
                return Option<int>(add_res.code(), add_res.error());
            }
        }

<<<<<<< HEAD
    
=======
>>>>>>> 631563d1
        // Migrate models that don't have a conversation collection
        if(model_json.count("history_collection") == 0) {
            auto migrate_op = migrate_model(model_json);
            if(!migrate_op.ok()) {
                return Option<int>(migrate_op.code(), migrate_op.error());
            }
            model_json = migrate_op.get();
        }

        models[model_id] = model_json;
        ConversationManager::get_instance().add_history_collection(model_json["history_collection"].get<std::string>());
        ConversationManager::get_instance().initialize_history_collection(model_json["history_collection"].get<std::string>());
        loaded_models++;
    }

    return Option<int>(loaded_models);
}

const std::string ConversationModelManager::get_model_key(const std::string& model_id) {
    return std::string(MODEL_KEY_PREFIX) + "_" + model_id;
}


Option<Collection*> ConversationModelManager::get_default_history_collection() {
    int64_t time_epoch;
    if(DEFAULT_HISTORY_COLLECTION_SUFFIX == 0) {
        time_epoch = std::chrono::duration_cast<std::chrono::seconds>(std::chrono::system_clock::now().time_since_epoch()).count();
        DEFAULT_HISTORY_COLLECTION_SUFFIX = time_epoch;
    } else {
        time_epoch = DEFAULT_HISTORY_COLLECTION_SUFFIX;
    }
    
    std::string collection_id = "default_conversation_history_" + std::to_string(time_epoch);
    nlohmann::json schema_json = R"({
        "fields": [
            {
                "name": "conversation_id",
                "type": "string",
                "facet": true
            },
            {
                "name": "role",
                "type": "string",
                "index": false
            },
            {
                "name": "message",
                "type": "string",
                "index": false
            },
            {
                "name": "timestamp",
                "type": "int32",
                "sort": true
            }
        ]
    })"_json;
    schema_json["name"] = collection_id;

    auto get_res = CollectionManager::get_instance().get_collection(collection_id).get();
    if(get_res) {
        return Option<Collection*>(get_res);
    }

    auto create_res = CollectionManager::get_instance().create_collection(schema_json);
    if(!create_res.ok()) {
        return Option<Collection*>(create_res.code(), create_res.error());
    }
    return Option<Collection*>(create_res.get());
}

Option<nlohmann::json> ConversationModelManager::migrate_model(nlohmann::json model) {
    auto model_id = model["id"];
    auto default_collection = get_default_history_collection();
    if(!default_collection.ok()) {
        return Option<nlohmann::json>(default_collection.code(), default_collection.error());
    }
    model["history_collection"] = default_collection.get()->get_name();
    auto add_res = add_model_unsafe(model, model_id);
    if(!add_res.ok()) {
        return Option<nlohmann::json>(add_res.code(), add_res.error());
    }
    return Option<nlohmann::json>(model);
}<|MERGE_RESOLUTION|>--- conflicted
+++ resolved
@@ -136,22 +136,13 @@
                 }
                 model_json["history_collection"] = default_collection.get()->get_name();
             }
-<<<<<<< HEAD
             auto add_res = add_model_unsafe(model_json, model_id);
-=======
-
-            model_json["model_name"] = "cloudflare/" + EmbedderManager::get_model_name_without_namespace(model_json["model_name"]);
-            auto add_res = add_model(model_json, model_id);
->>>>>>> 631563d1
             if(!add_res.ok()) {
                 return Option<int>(add_res.code(), add_res.error());
             }
         }
 
-<<<<<<< HEAD
-    
-=======
->>>>>>> 631563d1
+
         // Migrate models that don't have a conversation collection
         if(model_json.count("history_collection") == 0) {
             auto migrate_op = migrate_model(model_json);
