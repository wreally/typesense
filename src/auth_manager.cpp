--- conflicted
+++ resolved
@@ -139,15 +139,10 @@
 }
 
 bool AuthManager::authenticate(const std::string& req_api_key, const std::string& action,
-<<<<<<< HEAD
-                               const std::string& collection, std::map<std::string, std::string>& params) const {
-
-    std::shared_lock lock(mutex);
-=======
                                const std::vector<std::string>& collections,
                                std::map<std::string, std::string>& params) const {
->>>>>>> 7373fa01
-
+
+    std::shared_lock lock(mutex);
     //LOG(INFO) << "AuthManager::authenticate()";
 
     if(req_api_key.size() > KEY_LEN) {
@@ -184,11 +179,7 @@
     }
 
     const api_key_t& api_key = api_keys.at(req_api_key);
-<<<<<<< HEAD
-    return auth_against_key(collection, action, api_key, false);
-=======
     return auth_against_key(collections, action, api_key, false);
->>>>>>> 7373fa01
 }
 
 bool AuthManager::auth_against_key(const std::vector<std::string>& collections, const std::string& action,
@@ -241,13 +232,9 @@
 }
 
 Option<bool> AuthManager::authenticate_parse_params(const std::string& scoped_api_key, const std::string& action,
-<<<<<<< HEAD
-                                                    const std::string& collection, nlohmann::json& embedded_params) const {
-=======
                                                     const std::vector<std::string>& collections,
                                                     nlohmann::json& embedded_params) const {
 
->>>>>>> 7373fa01
     // allow only searches from scoped keys
     if(action != DOCUMENTS_SEARCH_ACTION) {
         LOG(ERROR) << "Scoped API keys can only be used for searches.";
