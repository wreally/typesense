#include <string>
#include <vector>
#include <json.hpp>
#include <app_metrics.h>
#include <analytics_manager.h>
#include <event_manager.h>
#include "collection_manager.h"
#include "batched_indexer.h"
#include "logger.h"
#include "magic_enum.hpp"
#include "stopwords_manager.h"

constexpr const size_t CollectionManager::DEFAULT_NUM_MEMORY_SHARDS;

CollectionManager::CollectionManager() {

}

Collection* CollectionManager::init_collection(const nlohmann::json & collection_meta,
                                               const uint32_t collection_next_seq_id,
                                               Store* store,
                                               float max_memory_ratio) {
    std::string this_collection_name = collection_meta[Collection::COLLECTION_NAME_KEY].get<std::string>();

    std::vector<field> fields;
    nlohmann::json fields_map = collection_meta[Collection::COLLECTION_SEARCH_FIELDS_KEY];

    for (nlohmann::json::iterator it = fields_map.begin(); it != fields_map.end(); ++it) {
        nlohmann::json & field_obj = it.value();

        // handle older records indexed before optional field introduction
        if(field_obj.count(fields::optional) == 0) {
            field_obj[fields::optional] = false;
        }

        if(field_obj.count(fields::index) == 0) {
            field_obj[fields::index] = true;
        }

        if(field_obj.count(fields::locale) == 0) {
            field_obj[fields::locale] = "";
        }

        if(field_obj.count(fields::infix) == 0) {
            field_obj[fields::infix] = -1;
        }

        if(field_obj.count(fields::nested) == 0) {
            field_obj[fields::nested] = false;
        }

        if(field_obj.count(fields::nested_array) == 0) {
            field_obj[fields::nested_array] = 0;
        }

        if(field_obj.count(fields::num_dim) == 0) {
            field_obj[fields::num_dim] = 0;
        }

        if (field_obj.count(fields::reference) == 0) {
            field_obj[fields::reference] = "";
        }

        if(field_obj.count(fields::embed) == 0) {
            field_obj[fields::embed] = nlohmann::json::object();
        }

        if(field_obj.count(fields::model_config) == 0) {
            field_obj[fields::model_config] = nlohmann::json::object();
        }
        vector_distance_type_t vec_dist_type = vector_distance_type_t::cosine;

        if(field_obj.count(fields::vec_dist) != 0) {
            auto vec_dist_type_op = magic_enum::enum_cast<vector_distance_type_t>(fields::vec_dist);
            if(vec_dist_type_op.has_value()) {
                vec_dist_type = vec_dist_type_op.value();
            }
        }

        if(field_obj.count(fields::embed) != 0 && !field_obj[fields::embed].empty()) {
            size_t num_dim = 0;
            auto& model_config = field_obj[fields::embed][fields::model_config];

            auto res = TextEmbedderManager::validate_and_init_model(model_config, num_dim);
            if(!res.ok()) {
                const std::string& model_name = model_config["model_name"].get<std::string>();
                LOG(ERROR) << "Error initializing model: " << model_name << ", error: " << res.error();
                continue;
            }

            LOG(INFO) << "Model init done.";
        }

        field f(field_obj[fields::name], field_obj[fields::type], field_obj[fields::facet],
                field_obj[fields::optional], field_obj[fields::index], field_obj[fields::locale],
                -1, field_obj[fields::infix], field_obj[fields::nested], field_obj[fields::nested_array],
                field_obj[fields::num_dim], vec_dist_type, field_obj[fields::reference], field_obj[fields::embed]);

        // value of `sort` depends on field type
        if(field_obj.count(fields::sort) == 0) {
            f.sort = f.is_num_sort_field();
        } else {
            f.sort = field_obj[fields::sort];
        }

        fields.push_back(f);
    }

    std::string default_sorting_field = collection_meta[Collection::COLLECTION_DEFAULT_SORTING_FIELD_KEY].get<std::string>();

    uint64_t created_at = collection_meta.find((const char*)Collection::COLLECTION_CREATED) != collection_meta.end() ?
                       collection_meta[Collection::COLLECTION_CREATED].get<uint64_t>() : 0;

    size_t num_memory_shards = collection_meta.count(Collection::COLLECTION_NUM_MEMORY_SHARDS) != 0 ?
                               collection_meta[Collection::COLLECTION_NUM_MEMORY_SHARDS].get<size_t>() :
                               DEFAULT_NUM_MEMORY_SHARDS;

    std::string fallback_field_type = collection_meta.count(Collection::COLLECTION_FALLBACK_FIELD_TYPE) != 0 ?
                              collection_meta[Collection::COLLECTION_FALLBACK_FIELD_TYPE].get<std::string>() :
                              "";

    bool enable_nested_fields = collection_meta.count(Collection::COLLECTION_ENABLE_NESTED_FIELDS) != 0 ?
                                 collection_meta[Collection::COLLECTION_ENABLE_NESTED_FIELDS].get<bool>() :
                                 false;

    std::vector<std::string> symbols_to_index;
    std::vector<std::string> token_separators;

    if(collection_meta.count(Collection::COLLECTION_SYMBOLS_TO_INDEX) != 0) {
        symbols_to_index = collection_meta[Collection::COLLECTION_SYMBOLS_TO_INDEX].get<std::vector<std::string>>();
    }

    if(collection_meta.count(Collection::COLLECTION_SEPARATORS) != 0) {
        token_separators = collection_meta[Collection::COLLECTION_SEPARATORS].get<std::vector<std::string>>();
    }

    LOG(INFO) << "Found collection " << this_collection_name << " with " << num_memory_shards << " memory shards.";

    Collection* collection = new Collection(this_collection_name,
                                            collection_meta[Collection::COLLECTION_ID_KEY].get<uint32_t>(),
                                            created_at,
                                            collection_next_seq_id,
                                            store,
                                            fields,
                                            default_sorting_field,
                                            max_memory_ratio,
                                            fallback_field_type,
                                            symbols_to_index,
                                            token_separators,
                                            enable_nested_fields);

    return collection;
}

void CollectionManager::add_to_collections(Collection* collection) {
    const std::string& collection_name = collection->get_name();
    const uint32_t collection_id = collection->get_collection_id();
    std::unique_lock lock(mutex);
    collections.emplace(collection_name, collection);
    collection_id_names.emplace(collection_id, collection_name);
}

void CollectionManager::init(Store *store, ThreadPool* thread_pool,
                             const float max_memory_ratio,
                             const std::string & auth_key,
                             std::atomic<bool>& quit,
                             BatchedIndexer* batch_indexer) {
    std::unique_lock lock(mutex);

    this->store = store;
    this->thread_pool = thread_pool;
    this->bootstrap_auth_key = auth_key;
    this->max_memory_ratio = max_memory_ratio;
    this->quit = &quit;
    this->batch_indexer = batch_indexer;
}

// used only in tests!
void CollectionManager::init(Store *store, const float max_memory_ratio, const std::string & auth_key,
                             std::atomic<bool>& quit) {
    ThreadPool* thread_pool = new ThreadPool(8);
    init(store, thread_pool, max_memory_ratio, auth_key, quit, nullptr);
}

Option<bool> CollectionManager::load(const size_t collection_batch_size, const size_t document_batch_size) {
    // This function must be idempotent, i.e. when called multiple times, must produce the same state without leaks
    LOG(INFO) << "CollectionManager::load()";

    Option<bool> auth_init_op = auth_manager.init(store, bootstrap_auth_key);
    if(!auth_init_op.ok()) {
        LOG(ERROR) << "Auth manager init failed, error=" << auth_init_op.error();
    }

    std::string next_collection_id_str;
    StoreStatus next_coll_id_status = store->get(NEXT_COLLECTION_ID_KEY, next_collection_id_str);

    if(next_coll_id_status == StoreStatus::ERROR) {
        return Option<bool>(500, "Error while fetching the next collection id from the disk.");
    }

    if(next_coll_id_status == StoreStatus::FOUND) {
        next_collection_id = (uint32_t) stoi(next_collection_id_str);
    } else {
        next_collection_id = 0;
    }

    LOG(INFO) << "Loading upto " << collection_batch_size << " collections in parallel, "
              << document_batch_size << " documents at a time.";

    std::vector<std::string> collection_meta_jsons;
    store->scan_fill(std::string(Collection::COLLECTION_META_PREFIX) + "_",
                     std::string(Collection::COLLECTION_META_PREFIX) + "`",
                     collection_meta_jsons);

    const size_t num_collections = collection_meta_jsons.size();
    LOG(INFO) << "Found " << num_collections << " collection(s) on disk.";

    ThreadPool loading_pool(collection_batch_size);

    size_t num_processed = 0;
    std::mutex m_process;
    std::condition_variable cv_process;

    for(size_t coll_index = 0; coll_index < num_collections; coll_index++) {
        const auto& collection_meta_json = collection_meta_jsons[coll_index];
        nlohmann::json collection_meta = nlohmann::json::parse(collection_meta_json, nullptr, false);
        if(collection_meta.is_discarded()) {
            LOG(ERROR) << "Error while parsing collection meta, json: " << collection_meta_json;
            return Option<bool>(500, "Error while parsing collection meta.");
        }

        auto captured_store = store;
        loading_pool.enqueue([captured_store, num_collections, collection_meta, document_batch_size,
                              &m_process, &cv_process, &num_processed, &next_coll_id_status, quit = quit]() {

            //auto begin = std::chrono::high_resolution_clock::now();
            Option<bool> res = load_collection(collection_meta, document_batch_size, next_coll_id_status, *quit);
            /*long long int timeMillis =
                    std::chrono::duration_cast<std::chrono::milliseconds>(std::chrono::high_resolution_clock::now() - begin).count();
            LOG(INFO) << "Time taken for indexing: " << timeMillis << "ms";*/

            if(!res.ok()) {
                LOG(ERROR) << "Error while loading collection. " << res.error();
                LOG(ERROR) << "Typesense is quitting.";
                captured_store->close();
                exit(1);
            }

            std::unique_lock<std::mutex> lock(m_process);
            num_processed++;
            cv_process.notify_one();

            size_t progress_modulo = std::max<size_t>(1, (num_collections / 10));  // every 10%
            if(num_processed % progress_modulo == 0) {
                LOG(INFO) << "Loaded " << num_processed << " collection(s) so far";
            }
        });
    }

    // wait for all collections to be loaded
    std::unique_lock<std::mutex> lock_process(m_process);
    cv_process.wait(lock_process, [&](){
        return num_processed == num_collections;
    });

    // load aliases

    std::string symlink_prefix_key = std::string(SYMLINK_PREFIX) + "_";
    std::string upper_bound_key = std::string(SYMLINK_PREFIX) + "`";  // cannot inline this
    rocksdb::Slice upper_bound(upper_bound_key);

    rocksdb::Iterator* iter = store->scan(symlink_prefix_key, &upper_bound);
    while(iter->Valid() && iter->key().starts_with(symlink_prefix_key)) {
        std::vector<std::string> parts;
        StringUtils::split(iter->key().ToString(), parts, symlink_prefix_key);
        collection_symlinks[parts[0]] = iter->value().ToString();
        iter->Next();
    }
    delete iter;

    // load presets

    std::string preset_prefix_key = std::string(PRESET_PREFIX) + "_";
    std::string preset_upper_bound_key = std::string(PRESET_PREFIX) + "`"; // cannot inline this
    rocksdb::Slice preset_upper_bound(preset_upper_bound_key);

    iter = store->scan(preset_prefix_key, &preset_upper_bound);
    while(iter->Valid() && iter->key().starts_with(preset_prefix_key)) {
        std::vector<std::string> parts;
        std::string preset_name = iter->key().ToString().substr(preset_prefix_key.size());
        nlohmann::json preset_obj = nlohmann::json::parse(iter->value().ToString(), nullptr, false);

        if(!preset_obj.is_discarded() && preset_obj.is_object()) {
            preset_configs[preset_name] = preset_obj;
        } else {
            LOG(INFO) << "Invalid value for preset " << preset_name;
        }

        iter->Next();
    }
    delete iter;

    //load stopwords
    std::string stopword_prefix_key = std::string(StopwordsManager::STOPWORD_PREFIX) + "_";
    std::string stopword_upper_bound_key = std::string(StopwordsManager::STOPWORD_PREFIX) + "`"; // cannot inline this
    rocksdb::Slice stopword_upper_bound(stopword_upper_bound_key);

    iter = store->scan(stopword_prefix_key, &stopword_upper_bound);
    while(iter->Valid() && iter->key().starts_with(stopword_prefix_key)) {
        std::vector<std::string> parts;
        std::string stopword_name = iter->key().ToString().substr(stopword_prefix_key.size());
        nlohmann::json stopword_obj = nlohmann::json::parse(iter->value().ToString(), nullptr, false);

        if(!stopword_obj.is_discarded() && stopword_obj.is_object()) {
            StopwordsManager::get_instance().upsert_stopword(stopword_name, stopword_obj);
        } else {
            LOG(INFO) << "Invalid object for stopword " << stopword_name;
        }

        iter->Next();
    }
    delete iter;

    // restore query suggestions configs
    std::vector<std::string> analytics_config_jsons;
    store->scan_fill(AnalyticsManager::ANALYTICS_RULE_PREFIX,
                     std::string(AnalyticsManager::ANALYTICS_RULE_PREFIX) + "`",
                     analytics_config_jsons);

    for(const auto& analytics_config_json: analytics_config_jsons) {
        nlohmann::json analytics_config = nlohmann::json::parse(analytics_config_json);
        AnalyticsManager::get_instance().create_rule(analytics_config, false, false);
    }

    LOG(INFO) << "Loaded " << num_collections << " collection(s).";

    loading_pool.shutdown();

    LOG(INFO) << "Initializing batched indexer from snapshot state...";
    if(batch_indexer != nullptr) {
        std::string batched_indexer_state_str;
        StoreStatus s = store->get(BATCHED_INDEXER_STATE_KEY, batched_indexer_state_str);
        if(s == FOUND) {
            nlohmann::json batch_indexer_state = nlohmann::json::parse(batched_indexer_state_str);
            batch_indexer->load_state(batch_indexer_state);
        }
    }

    return Option<bool>(true);
}


void CollectionManager::dispose() {
    std::unique_lock lock(mutex);

    for(auto & name_collection: collections) {
        delete name_collection.second;
        name_collection.second = nullptr;
    }

    collections.clear();
    collection_symlinks.clear();
    preset_configs.clear();
    store->close();
}

bool CollectionManager::auth_key_matches(const string& req_auth_key, const string& action,
                                         const std::vector<collection_key_t>& collection_keys,
                                         std::map<std::string, std::string>& params,
                                         std::vector<nlohmann::json>& embedded_params_vec) const {
    std::shared_lock lock(mutex);

    // check with bootstrap auth key
    if(bootstrap_auth_key == req_auth_key) {
        return true;
    }

    // finally, check managed auth keys
    return auth_manager.authenticate(action, collection_keys, params, embedded_params_vec);
}

Option<Collection*> CollectionManager::create_collection(const std::string& name,
                                                         const size_t num_memory_shards,
                                                         const std::vector<field> & fields,
                                                         const std::string& default_sorting_field,
                                                         const uint64_t created_at,
                                                         const std::string& fallback_field_type,
                                                         const std::vector<std::string>& symbols_to_index,
                                                         const std::vector<std::string>& token_separators,
                                                         const bool enable_nested_fields) {
    std::unique_lock lock(coll_create_mutex);

    if(store->contains(Collection::get_meta_key(name))) {
        return Option<Collection*>(409, std::string("A collection with name `") + name + "` already exists.");
    }

    // validated `fallback_field_type`
    if(!fallback_field_type.empty()) {
        field fallback_field_type_def("temp", fallback_field_type, false);
        if(!fallback_field_type_def.has_valid_type()) {
            return Option<Collection*>(400, std::string("Field `.*` has an invalid type."));
        }
    }

    nlohmann::json fields_json = nlohmann::json::array();;

    Option<bool> fields_json_op = field::fields_to_json_fields(fields, default_sorting_field, fields_json);

    if(!fields_json_op.ok()) {
        return Option<Collection*>(fields_json_op.code(), fields_json_op.error());
    }

    nlohmann::json collection_meta;
    collection_meta[Collection::COLLECTION_NAME_KEY] = name;
    collection_meta[Collection::COLLECTION_ID_KEY] = next_collection_id.load();
    collection_meta[Collection::COLLECTION_SEARCH_FIELDS_KEY] = fields_json;
    collection_meta[Collection::COLLECTION_DEFAULT_SORTING_FIELD_KEY] = default_sorting_field;
    collection_meta[Collection::COLLECTION_CREATED] = created_at;
    collection_meta[Collection::COLLECTION_NUM_MEMORY_SHARDS] = num_memory_shards;
    collection_meta[Collection::COLLECTION_FALLBACK_FIELD_TYPE] = fallback_field_type;
    collection_meta[Collection::COLLECTION_SYMBOLS_TO_INDEX] = symbols_to_index;
    collection_meta[Collection::COLLECTION_SEPARATORS] = token_separators;
    collection_meta[Collection::COLLECTION_ENABLE_NESTED_FIELDS] = enable_nested_fields;

    Collection* new_collection = new Collection(name, next_collection_id, created_at, 0, store, fields,
                                                default_sorting_field,
                                                this->max_memory_ratio, fallback_field_type,
                                                symbols_to_index, token_separators,
                                                enable_nested_fields);
    next_collection_id++;

    rocksdb::WriteBatch batch;
    batch.Put(Collection::get_next_seq_id_key(name), StringUtils::serialize_uint32_t(0));
    batch.Put(Collection::get_meta_key(name), collection_meta.dump());
    batch.Put(NEXT_COLLECTION_ID_KEY, std::to_string(next_collection_id));
    bool write_ok = store->batch_write(batch);

    if(!write_ok) {
        return Option<Collection*>(500, "Could not write to on-disk storage.");
    }

    add_to_collections(new_collection);

    return Option<Collection*>(new_collection);
}

Collection* CollectionManager::get_collection_unsafe(const std::string & collection_name) const {
    if(collections.count(collection_name) != 0) {
        return collections.at(collection_name);
    }

    // a symlink name takes lesser precedence over a real collection name
    if(collection_symlinks.count(collection_name) != 0) {
        const std::string & symlinked_name = collection_symlinks.at(collection_name);
        if(collections.count(symlinked_name) != 0) {
            return collections.at(symlinked_name);
        }
    }

    return nullptr;
}

locked_resource_view_t<Collection> CollectionManager::get_collection(const std::string & collection_name) const {
    std::shared_lock lock(mutex);
    Collection* coll = get_collection_unsafe(collection_name);
    return locked_resource_view_t<Collection>(mutex, coll);
}

locked_resource_view_t<Collection> CollectionManager::get_collection_with_id(uint32_t collection_id) const {
    std::shared_lock lock(mutex);

    if(collection_id_names.count(collection_id) != 0) {
        return get_collection(collection_id_names.at(collection_id));
    }

    return locked_resource_view_t<Collection>(mutex, nullptr);
}

std::vector<Collection*> CollectionManager::get_collections() const {
    std::shared_lock lock(mutex);

    std::vector<Collection*> collection_vec;
    for(const auto& kv: collections) {
        collection_vec.push_back(kv.second);
    }

    std::sort(std::begin(collection_vec), std::end(collection_vec),
              [] (Collection* lhs, Collection* rhs) {
                  return lhs->get_collection_id()  > rhs->get_collection_id();
              });

    return collection_vec;
}

Option<nlohmann::json> CollectionManager::drop_collection(const std::string& collection_name, const bool remove_from_store) {
    std::shared_lock s_lock(mutex);
    auto collection = get_collection_unsafe(collection_name);

    if(collection == nullptr) {
        return Option<nlohmann::json>(404, "No collection with name `" + collection_name + "` found.");
    }

    // to handle alias resolution
    const std::string actual_coll_name = collection->get_name();

    nlohmann::json collection_json = collection->get_summary_json();

    if(remove_from_store) {
        const std::string& del_key_prefix = std::to_string(collection->get_collection_id()) + "_";
        const std::string& del_end_prefix = std::to_string(collection->get_collection_id()) + "`";
        store->delete_range(del_key_prefix, del_end_prefix);
        store->flush();
        store->compact_range(del_key_prefix, del_end_prefix);

        // delete overrides
        const std::string& del_override_prefix =
                std::string(Collection::COLLECTION_OVERRIDE_PREFIX) + "_" + actual_coll_name + "_";
        std::string upper_bound_key = std::string(Collection::COLLECTION_OVERRIDE_PREFIX) + "_" +
                                      actual_coll_name + "`";  // cannot inline this
        rocksdb::Slice upper_bound(upper_bound_key);

        rocksdb::Iterator* iter = store->scan(del_override_prefix, &upper_bound);
        while(iter->Valid() && iter->key().starts_with(del_override_prefix)) {
            store->remove(iter->key().ToString());
            iter->Next();
        }
        delete iter;

        // delete synonyms
        const std::string& del_synonym_prefix =
                std::string(SynonymIndex::COLLECTION_SYNONYM_PREFIX) + "_" + actual_coll_name + "_";

        std::string syn_upper_bound_key = std::string(SynonymIndex::COLLECTION_SYNONYM_PREFIX) + "_" +
                                      actual_coll_name + "`";  // cannot inline this
        rocksdb::Slice syn_upper_bound(syn_upper_bound_key);

        iter = store->scan(del_synonym_prefix, &syn_upper_bound);
        while(iter->Valid() && iter->key().starts_with(del_synonym_prefix)) {
            store->remove(iter->key().ToString());
            iter->Next();
        }
        delete iter;

        store->remove(Collection::get_next_seq_id_key(actual_coll_name));
        store->remove(Collection::get_meta_key(actual_coll_name));
    }

    s_lock.unlock();

    std::unique_lock u_lock(mutex);
    collections.erase(actual_coll_name);
    collection_id_names.erase(collection->get_collection_id());
    u_lock.unlock();

    // don't hold any collection manager locks here, since this can take some time
    delete collection;

    return Option<nlohmann::json>(collection_json);
}

uint32_t CollectionManager::get_next_collection_id() const {
    return next_collection_id;
}

std::string CollectionManager::get_symlink_key(const std::string & symlink_name) {
    return std::string(SYMLINK_PREFIX) + "_" + symlink_name;
}

spp::sparse_hash_map<std::string, std::string> CollectionManager::get_symlinks() const {
    std::shared_lock lock(mutex);
    return collection_symlinks;
}

Option<std::string> CollectionManager::resolve_symlink(const std::string & symlink_name) const {
    std::shared_lock lock(mutex);

    if(collection_symlinks.count(symlink_name) != 0) {
        return Option<std::string>(collection_symlinks.at(symlink_name));
    }

    return Option<std::string>(404, "Not found.");
}

Option<bool> CollectionManager::upsert_symlink(const std::string & symlink_name, const std::string & collection_name) {
    std::unique_lock lock(mutex);

    if(collections.count(symlink_name) != 0) {
        return Option<bool>(500, "Name `" + symlink_name + "` conflicts with an existing collection name.");
    }

    bool inserted = store->insert(get_symlink_key(symlink_name), collection_name);
    if(!inserted) {
        return Option<bool>(500, "Unable to insert into store.");
    }

    collection_symlinks[symlink_name] = collection_name;
    return Option<bool>(true);
}

Option<bool> CollectionManager::delete_symlink(const std::string & symlink_name) {
    std::unique_lock lock(mutex);

    bool removed = store->remove(get_symlink_key(symlink_name));
    if(!removed) {
        return Option<bool>(500, "Unable to delete from store.");
    }

    collection_symlinks.erase(symlink_name);
    return Option<bool>(true);
}

Store* CollectionManager::get_store() {
    return store;
}

AuthManager& CollectionManager::getAuthManager() {
    return auth_manager;
}

bool CollectionManager::parse_sort_by_str(std::string sort_by_str, std::vector<sort_by>& sort_fields) {
    std::string sort_field_expr;
    char prev_non_space_char = 'a';

    for(size_t i=0; i < sort_by_str.size(); i++) {
        if(i == sort_by_str.size()-1 || (sort_by_str[i] == ',' && !isdigit(prev_non_space_char))) {
            if(i == sort_by_str.size()-1) {
                sort_field_expr += sort_by_str[i];
            }

            int colon_index = sort_field_expr.size()-1;

            while(colon_index >= 0) {
                if(sort_field_expr[colon_index] == ':') {
                    break;
                }

                colon_index--;
            }

            if(colon_index < 0 || colon_index+1 == sort_field_expr.size()) {
                return false;
            }

            std::string order_str = sort_field_expr.substr(colon_index+1, sort_field_expr.size()-colon_index+1);
            StringUtils::trim(order_str);
            StringUtils::toupper(order_str);

            std::string field_name = sort_field_expr.substr(0, colon_index);
            StringUtils::trim(field_name);

            sort_fields.emplace_back(field_name, order_str);
            sort_field_expr = "";
        } else {
            sort_field_expr += sort_by_str[i];
        }

        if(sort_by_str[i] != ' ') {
            prev_non_space_char = sort_by_str[i];
        }
    }

    return true;
}

Option<bool> add_unsigned_int_param(const std::string& param_name, const std::string& str_val, size_t* int_val) {
    if(!StringUtils::is_uint32_t(str_val)) {
        return Option<bool>(400, "Parameter `" + std::string(param_name) + "` must be an unsigned integer.");
    }

    *int_val = std::stoi(str_val);
    return Option<bool>(true);
}

Option<bool> add_unsigned_int_list_param(const std::string& param_name, const std::string& str_val,
                                         std::vector<uint32_t>* int_vals) {
    std::vector<std::string> str_vals;
    StringUtils::split(str_val, str_vals, ",");
    int_vals->clear();

    for(auto& str : str_vals) {
        if(StringUtils::is_uint32_t(str)) {
            int_vals->push_back((uint32_t)std::stoi(str));
        } else {
            return Option<bool>(400, "Parameter `" + param_name + "` is malformed.");
        }
    }

    return Option<bool>(true);
}

void CollectionManager::_get_reference_collection_names(const std::string& filter_query,
                                                        std::set<std::string>& reference_collection_names) {
    auto size = filter_query.size();
    for (uint32_t i = 0; i < size;) {
        auto c = filter_query[i];
        if (c == ' ' || c == '(' || c == ')') {
            i++;
        } else if (c == '&' || c == '|') {
            i += 2;
        } else {
            // Reference filter would start with $ symbol.
            if (c == '$') {
                auto open_paren_pos = filter_query.find('(', ++i);
                if (open_paren_pos == std::string::npos) {
                    return;
                }

                auto reference_collection_name = filter_query.substr(i, open_paren_pos - i);
                StringUtils::trim(reference_collection_name);
                if (!reference_collection_name.empty()) {
                    reference_collection_names.insert(reference_collection_name);
                }

                i = open_paren_pos;
                int parenthesis_count = 1;
                while (++i < size && parenthesis_count > 0) {
                    if (filter_query[i] == '(') {
                        parenthesis_count++;
                    } else if (filter_query[i] == ')') {
                        parenthesis_count--;
                    }
                }
            } else {
                while (filter_query[++i] != ':');
                bool in_backtick = false;
                do {
                    c = filter_query[++i];
                    if (c == '`') {
                        in_backtick = !in_backtick;
                    }
                } while (i < size && (in_backtick || (c != '(' && c != ')' &&
                                                      !(c == '&' && filter_query[i + 1] == '&') &&
                                                      !(c == '|' && filter_query[i + 1] == '|'))));
            }
        }
    }
}

void initialize_include_fields_vec(const std::string& filter_query, std::vector<std::string>& include_fields_vec) {
    if (filter_query.empty()) {
        return;
    }

    std::set<std::string> reference_collection_names;
    CollectionManager::_get_reference_collection_names(filter_query, reference_collection_names);
    if (reference_collection_names.empty()) {
        return;
    }

    bool non_reference_include_found = false;
    for (auto include_field: include_fields_vec) {
        if (include_field[0] != '$') {
            non_reference_include_found = true;
            continue;
        }

        auto open_paren_pos = include_field.find('(');
        if (open_paren_pos == std::string::npos) {
            continue;
        }

        auto reference_collection_name = include_field.substr(1, open_paren_pos - 1);
        StringUtils::trim(reference_collection_name);
        if (reference_collection_name.empty()) {
            continue;
        }

        // Referenced collection in filter_query is already mentioned in include_fields.
        reference_collection_names.erase(reference_collection_name);
    }

    // Get all the fields of the referenced collection in the filter but not mentioned in include_fields.
    for (const auto &reference_collection_name: reference_collection_names) {
        include_fields_vec.emplace_back("$" + reference_collection_name + "(*)");
    }

    // Since no field of the collection is mentioned in include_fields, get all the fields.
    if (!include_fields_vec.empty() && !non_reference_include_found) {
        include_fields_vec.emplace_back("*");
    }
}

Option<bool> CollectionManager::do_search(std::map<std::string, std::string>& req_params,
                                          nlohmann::json& embedded_params,
                                          std::string& results_json_str,
                                          uint64_t start_ts) {

    auto begin = std::chrono::high_resolution_clock::now();

    const char *NUM_TYPOS = "num_typos";
    const char *MIN_LEN_1TYPO = "min_len_1typo";
    const char *MIN_LEN_2TYPO = "min_len_2typo";

    const char *PREFIX = "prefix";
    const char *DROP_TOKENS_THRESHOLD = "drop_tokens_threshold";
    const char *TYPO_TOKENS_THRESHOLD = "typo_tokens_threshold";
    const char *FILTER = "filter_by";
    const char *QUERY = "q";
    const char *QUERY_BY = "query_by";
    const char *QUERY_BY_WEIGHTS = "query_by_weights";
    const char *SORT_BY = "sort_by";

    const char *FACET_BY = "facet_by";
    const char *FACET_QUERY = "facet_query";
    const char *FACET_QUERY_NUM_TYPOS = "facet_query_num_typos";
    const char *MAX_FACET_VALUES = "max_facet_values";

    const char *FACET_RETURN_PARENT = "facet_return_parent";

    const char *VECTOR_QUERY = "vector_query";

    const char* REMOTE_EMBEDDING_TIMEOUT_MS = "remote_embedding_timeout_ms";
    const char* REMOTE_EMBEDDING_NUM_TRIES = "remote_embedding_num_tries";

    const char *GROUP_BY = "group_by";
    const char *GROUP_LIMIT = "group_limit";

    const char *LIMIT_HITS = "limit_hits";
    const char *PER_PAGE = "per_page";
    const char *PAGE = "page";
    const char *OFFSET = "offset";
    const char *LIMIT = "limit";
    const char *RANK_TOKENS_BY = "rank_tokens_by";
    const char *INCLUDE_FIELDS = "include_fields";
    const char *EXCLUDE_FIELDS = "exclude_fields";

    const char *PINNED_HITS = "pinned_hits";
    const char *HIDDEN_HITS = "hidden_hits";
    const char *ENABLE_OVERRIDES = "enable_overrides";
    const char *FILTER_CURATED_HITS = "filter_curated_hits";

    const char *MAX_CANDIDATES = "max_candidates";

    const char *INFIX = "infix";
    const char *MAX_EXTRA_PREFIX = "max_extra_prefix";
    const char *MAX_EXTRA_SUFFIX = "max_extra_suffix";

    // strings under this length will be fully highlighted, instead of showing a snippet of relevant portion
    const char *SNIPPET_THRESHOLD = "snippet_threshold";

    // the number of tokens that should surround the highlighted text
    const char *HIGHLIGHT_AFFIX_NUM_TOKENS = "highlight_affix_num_tokens";

    // list of fields which will be highlighted fully without snippeting
    const char *HIGHLIGHT_FULL_FIELDS = "highlight_full_fields";
    const char *HIGHLIGHT_FIELDS = "highlight_fields";

    const char *HIGHLIGHT_START_TAG = "highlight_start_tag";
    const char *HIGHLIGHT_END_TAG = "highlight_end_tag";

    const char *PRIORITIZE_EXACT_MATCH = "prioritize_exact_match";
    const char *PRIORITIZE_TOKEN_POSITION = "prioritize_token_position";
    const char *PRE_SEGMENTED_QUERY = "pre_segmented_query";

    const char *SEARCH_CUTOFF_MS = "search_cutoff_ms";
    const char *EXHAUSTIVE_SEARCH = "exhaustive_search";
    const char *SPLIT_JOIN_TOKENS = "split_join_tokens";

    const char *TEXT_MATCH_TYPE = "text_match_type";

    const char *ENABLE_HIGHLIGHT_V1 = "enable_highlight_v1";

    const char *FACET_SAMPLE_PERCENT = "facet_sample_percent";
    const char *FACET_SAMPLE_THRESHOLD = "facet_sample_threshold";

    // enrich params with values from embedded params
    for(auto& item: embedded_params.items()) {
        if(item.key() == "expires_at") {
            continue;
        }

        // overwrite = true as embedded params have higher priority
        AuthManager::add_item_to_params(req_params, item, true);
    }

    const auto preset_it = req_params.find("preset");

    if(preset_it != req_params.end()) {
        nlohmann::json preset;
        const auto& preset_op = CollectionManager::get_instance().get_preset(preset_it->second, preset);

        if(preset_op.ok()) {
            if(!preset.is_object()) {
                return Option<bool>(400, "Search preset is not an object.");
            }

            for(const auto& search_item: preset.items()) {
                // overwrite = false since req params will contain embedded params and so has higher priority
                bool populated = AuthManager::add_item_to_params(req_params, search_item, false);
                if(!populated) {
                    return Option<bool>(400, "One or more search parameters are malformed.");
                }
            }
        }
    }

    //check if stopword set is supplied
    const auto stopword_it = req_params.find("stopwords");
    std::string stopwords_set="";

    if(stopword_it != req_params.end()) {
        stopwords_set = stopword_it->second;
    }

    CollectionManager & collectionManager = CollectionManager::get_instance();
    const std::string& orig_coll_name = req_params["collection"];
    auto collection = collectionManager.get_collection(orig_coll_name);

    if(collection == nullptr) {
        return Option<bool>(404, "Not found.");
    }

    // check presence of mandatory params here

    if(req_params.count(QUERY) == 0) {
        return Option<bool>(400, std::string("Parameter `") + QUERY + "` is required.");
    }

    // end check for mandatory params

    const std::string& raw_query = req_params[QUERY];
    std::vector<uint32_t> num_typos = {2};
    size_t min_len_1typo = 4;
    size_t min_len_2typo = 7;
    std::vector<bool> prefixes = {true};
    size_t drop_tokens_threshold = Index::DROP_TOKENS_THRESHOLD;
    size_t typo_tokens_threshold = Index::TYPO_TOKENS_THRESHOLD;

    std::vector<std::string> search_fields;
    std::string filter_query;
    std::vector<std::string> facet_fields;
    std::vector<sort_by> sort_fields;
    size_t per_page = 10;
    size_t page = 0;
    size_t offset = 0;
    token_ordering token_order = NOT_SET;

    std::vector<std::string> facet_return_parent;

    std::string vector_query;

    std::vector<std::string> include_fields_vec;
    std::vector<std::string> exclude_fields_vec;
    spp::sparse_hash_set<std::string> include_fields;
    spp::sparse_hash_set<std::string> exclude_fields;

    size_t max_facet_values = 10;
    std::string simple_facet_query;
    size_t facet_query_num_typos = 2;
    size_t snippet_threshold = 30;
    size_t highlight_affix_num_tokens = 4;
    std::string highlight_full_fields;
    std::string pinned_hits_str;
    std::string hidden_hits_str;
    std::vector<std::string> group_by_fields;
    size_t group_limit = 3;
    std::string highlight_start_tag = "<mark>";
    std::string highlight_end_tag = "</mark>";
    std::vector<uint32_t> query_by_weights;
    size_t limit_hits = UINT32_MAX;
    bool prioritize_exact_match = true;
    bool prioritize_token_position = false;
    bool pre_segmented_query = false;
    bool enable_overrides = true;
    size_t filter_curated_hits_option = 2;
    std::string highlight_fields;
    bool exhaustive_search = false;
    size_t search_cutoff_ms = 30 * 1000;
    enable_t split_join_tokens = fallback;
    size_t max_candidates = 0;
    std::vector<enable_t> infixes;
    size_t max_extra_prefix = INT16_MAX;
    size_t max_extra_suffix = INT16_MAX;
    bool enable_highlight_v1 = true;
    text_match_type_t match_type = max_score;

    size_t remote_embedding_timeout_ms = 5000;
    size_t remote_embedding_num_tries = 2;

    size_t facet_sample_percent = 100;
    size_t facet_sample_threshold = 0;

    std::unordered_map<std::string, size_t*> unsigned_int_values = {
        {MIN_LEN_1TYPO, &min_len_1typo},
        {MIN_LEN_2TYPO, &min_len_2typo},
        {DROP_TOKENS_THRESHOLD, &drop_tokens_threshold},
        {TYPO_TOKENS_THRESHOLD, &typo_tokens_threshold},
        {MAX_FACET_VALUES, &max_facet_values},
        {LIMIT_HITS, &limit_hits},
        {SNIPPET_THRESHOLD, &snippet_threshold},
        {HIGHLIGHT_AFFIX_NUM_TOKENS, &highlight_affix_num_tokens},
        {PAGE, &page},
        {OFFSET, &offset},
        {PER_PAGE, &per_page},
        {LIMIT, &per_page},
        {GROUP_LIMIT, &group_limit},
        {SEARCH_CUTOFF_MS, &search_cutoff_ms},
        {MAX_EXTRA_PREFIX, &max_extra_prefix},
        {MAX_EXTRA_SUFFIX, &max_extra_suffix},
        {MAX_CANDIDATES, &max_candidates},
        {FACET_QUERY_NUM_TYPOS, &facet_query_num_typos},
        {FILTER_CURATED_HITS, &filter_curated_hits_option},
        {FACET_SAMPLE_PERCENT, &facet_sample_percent},
        {FACET_SAMPLE_THRESHOLD, &facet_sample_threshold},
        {REMOTE_EMBEDDING_TIMEOUT_MS, &remote_embedding_timeout_ms},
        {REMOTE_EMBEDDING_NUM_TRIES, &remote_embedding_num_tries},
    };

    std::unordered_map<std::string, std::string*> str_values = {
        {FILTER, &filter_query},
        {VECTOR_QUERY, &vector_query},
        {FACET_QUERY, &simple_facet_query},
        {HIGHLIGHT_FIELDS, &highlight_fields},
        {HIGHLIGHT_FULL_FIELDS, &highlight_full_fields},
        {HIGHLIGHT_START_TAG, &highlight_start_tag},
        {HIGHLIGHT_END_TAG, &highlight_end_tag},
        {PINNED_HITS, &pinned_hits_str},
        {HIDDEN_HITS, &hidden_hits_str},
    };

    std::unordered_map<std::string, bool*> bool_values = {
        {PRIORITIZE_EXACT_MATCH, &prioritize_exact_match},
        {PRIORITIZE_TOKEN_POSITION, &prioritize_token_position},
        {PRE_SEGMENTED_QUERY, &pre_segmented_query},
        {EXHAUSTIVE_SEARCH, &exhaustive_search},
        {ENABLE_OVERRIDES, &enable_overrides},
        {ENABLE_HIGHLIGHT_V1, &enable_highlight_v1},
    };

    std::unordered_map<std::string, std::vector<std::string>*> str_list_values = {
        {QUERY_BY, &search_fields},
        {FACET_BY, &facet_fields},
        {GROUP_BY, &group_by_fields},
        {INCLUDE_FIELDS, &include_fields_vec},
        {EXCLUDE_FIELDS, &exclude_fields_vec},
        {FACET_RETURN_PARENT, &facet_return_parent},
    };

    std::unordered_map<std::string, std::vector<uint32_t>*> int_list_values = {
        {QUERY_BY_WEIGHTS, &query_by_weights},
        {NUM_TYPOS, &num_typos},
    };

    for(const auto& kv: req_params) {
        const std::string& key = kv.first;
        const std::string& val = kv.second;

        if(key == PREFIX) {
            if(val == "true" || val == "false") {
                prefixes = {(val == "true")};
            } else {
                prefixes.clear();
                std::vector<std::string> prefix_str;
                StringUtils::split(val, prefix_str, ",");
                for(auto& prefix_s : prefix_str) {
                    prefixes.push_back(prefix_s == "true");
                }
            }
        }

        else if(key == SPLIT_JOIN_TOKENS) {
            if(val == "false") {
                split_join_tokens = off;
            } else if(val == "true") {
                split_join_tokens = fallback;
            } else {
                auto enable_op = magic_enum::enum_cast<enable_t>(val);
                if(enable_op.has_value()) {
                    split_join_tokens = enable_op.value();
                }
            }
        }

        else if(key == TEXT_MATCH_TYPE) {
            auto match_op = magic_enum::enum_cast<text_match_type_t>(val);
            if(match_op.has_value()) {
                match_type = match_op.value();
            }
        }

        else {
            auto find_int_it = unsigned_int_values.find(key);
            if(find_int_it != unsigned_int_values.end()) {
                const auto& op = add_unsigned_int_param(key, val, find_int_it->second);
                if(!op.ok()) {
                    return op;
                }

                continue;
            }

            auto find_str_it = str_values.find(key);
            if(find_str_it != str_values.end()) {
                *find_str_it->second = val;
                continue;
            }

            auto find_bool_it = bool_values.find(key);
            if(find_bool_it != bool_values.end()) {
                *find_bool_it->second = (val == "true");
                continue;
            }

            auto find_str_list_it = str_list_values.find(key);
            if(find_str_list_it != str_list_values.end()) {

                if(key == FACET_BY){
                    StringUtils::split_facet(val, *find_str_list_it->second);
                }
                else if(key == INCLUDE_FIELDS){
                    auto op = StringUtils::split_include_fields(val, *find_str_list_it->second);
                    if (!op.ok()) {
                        return op;
                    }
                }
                else{
                    StringUtils::split(val, *find_str_list_it->second, ",");
                }
                continue;
            }

            auto find_int_list_it = int_list_values.find(key);
            if(find_int_list_it != int_list_values.end()) {
                add_unsigned_int_list_param(key, val, find_int_list_it->second);
                continue;
            }
        }
    }

    // special defaults
    if(!req_params[FACET_QUERY].empty() && req_params.count(PER_PAGE) == 0) {
        // for facet query we will set per_page to zero if it is not explicitly overridden
        per_page = 0;
    }

    initialize_include_fields_vec(filter_query, include_fields_vec);

    include_fields.insert(include_fields_vec.begin(), include_fields_vec.end());
    exclude_fields.insert(exclude_fields_vec.begin(), exclude_fields_vec.end());

    bool parsed_sort_by = parse_sort_by_str(req_params[SORT_BY], sort_fields);

    if(!parsed_sort_by) {
        return Option<bool>(400,std::string("Parameter `") + SORT_BY + "` is malformed.");
    }

    if(sort_fields.size() > 3) {
        return Option<bool>(400, "Only upto 3 sort fields are allowed.");
    }

    if(req_params.count(INFIX) != 0) {
        std::vector<std::string> infix_strs;
        StringUtils::split(req_params[INFIX], infix_strs, ",");

        for(auto& infix_str: infix_strs) {
            auto infix_op = magic_enum::enum_cast<enable_t>(infix_str);
            if(infix_op.has_value()) {
                infixes.push_back(infix_op.value());
            }
        }
    } else {
        infixes.push_back(off);
    }

    if(req_params.count(RANK_TOKENS_BY) != 0) {
        StringUtils::toupper(req_params[RANK_TOKENS_BY]);
        if (req_params[RANK_TOKENS_BY] == "DEFAULT_SORTING_FIELD") {
            token_order = MAX_SCORE;
        } else if(req_params[RANK_TOKENS_BY] == "FREQUENCY") {
            token_order = FREQUENCY;
        }
    }

    if(!max_candidates) {
        max_candidates = exhaustive_search ? Index::COMBINATION_MAX_LIMIT :
                         (collection->get_num_documents() < 500000 ? Index::NUM_CANDIDATES_DEFAULT_MAX :
                          Index::NUM_CANDIDATES_DEFAULT_MIN);
    }

    Option<nlohmann::json> result_op = collection->search(raw_query, search_fields, filter_query, facet_fields,
                                                          sort_fields, num_typos,
                                                          per_page,
                                                          page,
                                                          token_order, prefixes, drop_tokens_threshold,
                                                          include_fields, exclude_fields,
                                                          max_facet_values,
                                                          simple_facet_query,
                                                          snippet_threshold,
                                                          highlight_affix_num_tokens,
                                                          highlight_full_fields,
                                                          typo_tokens_threshold,
                                                          pinned_hits_str,
                                                          hidden_hits_str,
                                                          group_by_fields,
                                                          group_limit,
                                                          highlight_start_tag,
                                                          highlight_end_tag,
                                                          query_by_weights,
                                                          limit_hits,
                                                          prioritize_exact_match,
                                                          pre_segmented_query,
                                                          enable_overrides,
                                                          highlight_fields,
                                                          exhaustive_search,
                                                          search_cutoff_ms,
                                                          min_len_1typo,
                                                          min_len_2typo,
                                                          split_join_tokens,
                                                          max_candidates,
                                                          infixes,
                                                          max_extra_prefix,
                                                          max_extra_suffix,
                                                          facet_query_num_typos,
                                                          filter_curated_hits_option,
                                                          prioritize_token_position,
                                                          vector_query,
                                                          enable_highlight_v1,
                                                          start_ts,
                                                          match_type,
                                                          facet_sample_percent,
                                                          facet_sample_threshold,
                                                          offset,
                                                          HASH,
                                                          remote_embedding_timeout_ms,
<<<<<<< HEAD
                                                          remote_embedding_num_try,
                                                          stopwords_set,
                                                          facet_return_parent
=======
                                                          remote_embedding_num_tries
>>>>>>> 2c9cb4dc
                                                        );

    uint64_t timeMillis = std::chrono::duration_cast<std::chrono::milliseconds>(
            std::chrono::high_resolution_clock::now() - begin).count();

    AppMetrics::get_instance().increment_count(AppMetrics::SEARCH_LABEL, 1);
    AppMetrics::get_instance().increment_duration(AppMetrics::SEARCH_LABEL, timeMillis);

    if(!result_op.ok()) {
        return Option<bool>(result_op.code(), result_op.error());
    }

    nlohmann::json result = result_op.get();

    if(Config::get_instance().get_enable_search_analytics()) {
        if(result.count("found") != 0 && result["found"].get<size_t>() != 0) {
            std::string analytics_query = raw_query;
            AnalyticsManager::get_instance().add_suggestion(orig_coll_name, analytics_query,
                                                            true, req_params["x-typesense-user-id"]);
        }
    }

    if(exclude_fields.count("search_time_ms") == 0) {
        result["search_time_ms"] = timeMillis;
    }

    if(page == 0 && offset != 0) {
        result["offset"] = offset;
    } else {
        result["page"] = (page == 0) ? 1 : page;
    }

    results_json_str = result.dump(-1, ' ', false, nlohmann::detail::error_handler_t::ignore);

    //LOG(INFO) << "Time taken: " << timeMillis << "ms";

    return Option<bool>(true);
}

ThreadPool* CollectionManager::get_thread_pool() const {
    return thread_pool;
}

nlohmann::json CollectionManager::get_collection_summaries() const {
    std::shared_lock lock(mutex);

    std::vector<Collection*> colls = get_collections();
    nlohmann::json json_summaries = nlohmann::json::array();

    for(Collection* collection: colls) {
        nlohmann::json collection_json = collection->get_summary_json();
        json_summaries.push_back(collection_json);
    }

    return json_summaries;
}

Option<Collection*> CollectionManager::create_collection(nlohmann::json& req_json) {
    const char* NUM_MEMORY_SHARDS = "num_memory_shards";
    const char* SYMBOLS_TO_INDEX = "symbols_to_index";
    const char* TOKEN_SEPARATORS = "token_separators";
    const char* ENABLE_NESTED_FIELDS = "enable_nested_fields";
    const char* DEFAULT_SORTING_FIELD = "default_sorting_field";

    // validate presence of mandatory fields

    if(req_json.count("name") == 0) {
        return Option<Collection*>(400, "Parameter `name` is required.");
    }

    if(!req_json["name"].is_string() || req_json["name"].get<std::string>().empty()) {
        return Option<Collection*>(400, "Parameter `name` must be a non-empty string.");
    }

    if(req_json.count(NUM_MEMORY_SHARDS) == 0) {
        req_json[NUM_MEMORY_SHARDS] = CollectionManager::DEFAULT_NUM_MEMORY_SHARDS;
    }

    if(req_json.count(SYMBOLS_TO_INDEX) == 0) {
        req_json[SYMBOLS_TO_INDEX] = std::vector<std::string>();
    }

    if(req_json.count(TOKEN_SEPARATORS) == 0) {
        req_json[TOKEN_SEPARATORS] = std::vector<std::string>();
    }

    if(req_json.count(ENABLE_NESTED_FIELDS) == 0) {
        req_json[ENABLE_NESTED_FIELDS] = false;
    }

    if(req_json.count("fields") == 0) {
        return Option<Collection*>(400, "Parameter `fields` is required.");
    }

    if(req_json.count(DEFAULT_SORTING_FIELD) == 0) {
        req_json[DEFAULT_SORTING_FIELD] = "";
    }

    if(!req_json[DEFAULT_SORTING_FIELD].is_string()) {
        return Option<Collection*>(400, std::string("`") + DEFAULT_SORTING_FIELD +
                                        "` should be a string. It should be the name of an int32/float field.");
    }

    if(!req_json[NUM_MEMORY_SHARDS].is_number_unsigned()) {
        return Option<Collection*>(400, std::string("`") + NUM_MEMORY_SHARDS + "` should be a positive integer.");
    }

    if(!req_json[SYMBOLS_TO_INDEX].is_array()) {
        return Option<Collection*>(400, std::string("`") + SYMBOLS_TO_INDEX + "` should be an array of character symbols.");
    }

    if(!req_json[TOKEN_SEPARATORS].is_array()) {
        return Option<Collection*>(400, std::string("`") + TOKEN_SEPARATORS + "` should be an array of character symbols.");
    }

    if(!req_json[ENABLE_NESTED_FIELDS].is_boolean()) {
        return Option<Collection*>(400, std::string("`") + ENABLE_NESTED_FIELDS + "` should be a boolean.");
    }

    for (auto it = req_json[SYMBOLS_TO_INDEX].begin(); it != req_json[SYMBOLS_TO_INDEX].end(); ++it) {
        if(!it->is_string() || it->get<std::string>().size() != 1 ) {
            return Option<Collection*>(400, std::string("`") + SYMBOLS_TO_INDEX + "` should be an array of character symbols.");
        }
    }

    for (auto it = req_json[TOKEN_SEPARATORS].begin(); it != req_json[TOKEN_SEPARATORS].end(); ++it) {
        if(!it->is_string() || it->get<std::string>().size() != 1 ) {
            return Option<Collection*>(400, std::string("`") + TOKEN_SEPARATORS + "` should be an array of character symbols.");
        }
    }

    size_t num_memory_shards = req_json[NUM_MEMORY_SHARDS].get<size_t>();
    if(num_memory_shards == 0) {
        return Option<Collection*>(400, std::string("`") + NUM_MEMORY_SHARDS + "` should be a positive integer.");
    }

    // field specific validation

    if(!req_json["fields"].is_array() || req_json["fields"].empty()) {
        return Option<Collection *>(400, "The `fields` value should be an array of objects containing "
                     "`name`, `type` and optionally, `facet` properties.");
    }

    const std::string& default_sorting_field = req_json[DEFAULT_SORTING_FIELD].get<std::string>();

    if(default_sorting_field == "id") {
        return Option<Collection *>(400, "Invalid `default_sorting_field` value: cannot be `id`.");
    }

    std::string fallback_field_type;
    std::vector<field> fields;
    auto parse_op = field::json_fields_to_fields(req_json[ENABLE_NESTED_FIELDS].get<bool>(),
                                                 req_json["fields"], fallback_field_type, fields);

    if(!parse_op.ok()) {
        return Option<Collection*>(parse_op.code(), parse_op.error());
    }

    const auto created_at = static_cast<uint64_t>(std::time(nullptr));

    return CollectionManager::get_instance().create_collection(req_json["name"], num_memory_shards,
                                                                fields, default_sorting_field, created_at,
                                                                fallback_field_type,
                                                                req_json[SYMBOLS_TO_INDEX],
                                                                req_json[TOKEN_SEPARATORS],
                                                                req_json[ENABLE_NESTED_FIELDS]);
}

Option<bool> CollectionManager::load_collection(const nlohmann::json &collection_meta,
                                                const size_t batch_size,
                                                const StoreStatus& next_coll_id_status,
                                                const std::atomic<bool>& quit) {

    auto& cm = CollectionManager::get_instance();

    if(!collection_meta.contains(Collection::COLLECTION_NAME_KEY)) {
        return Option<bool>(500, "No collection name in collection meta: " + collection_meta.dump());
    }

    if(!collection_meta[Collection::COLLECTION_NAME_KEY].is_string()) {
        LOG(ERROR) << collection_meta[Collection::COLLECTION_NAME_KEY];
        LOG(ERROR) << Collection::COLLECTION_NAME_KEY;
        LOG(ERROR) << "";
    }
    const std::string & this_collection_name = collection_meta[Collection::COLLECTION_NAME_KEY].get<std::string>();

    std::string collection_next_seq_id_str;
    StoreStatus next_seq_id_status = cm.store->get(Collection::get_next_seq_id_key(this_collection_name),
                                                collection_next_seq_id_str);

    if(next_seq_id_status == StoreStatus::ERROR) {
        LOG(ERROR) << "Error while fetching next sequence ID for " << this_collection_name;
        return Option<bool>(500, "Error while fetching collection's next sequence ID from the disk for "
                                 "`" + this_collection_name + "`");
    }

    if(next_seq_id_status == StoreStatus::NOT_FOUND && next_coll_id_status == StoreStatus::FOUND) {
        LOG(ERROR) << "collection's next sequence ID is missing";
        return Option<bool>(500, "Next collection id was found, but collection's next sequence ID is missing for "
                                 "`" + this_collection_name + "`");
    }

    uint32_t collection_next_seq_id = next_seq_id_status == StoreStatus::NOT_FOUND ? 0 :
                                      StringUtils::deserialize_uint32_t(collection_next_seq_id_str);

    {
        std::shared_lock lock(cm.mutex);
        Collection *existing_collection = cm.get_collection_unsafe(this_collection_name);

        if(existing_collection != nullptr) {
            // To maintain idempotency, if the collection already exists in-memory, drop it from memory
            LOG(WARNING) << "Dropping duplicate collection " << this_collection_name << " before loading it again.";
            lock.unlock();
            cm.drop_collection(this_collection_name, false);
        }
    }

    Collection* collection = init_collection(collection_meta, collection_next_seq_id, cm.store, 1.0f);

    LOG(INFO) << "Loading collection " << collection->get_name();

    // initialize overrides
    std::vector<std::string> collection_override_jsons;
    cm.store->scan_fill(Collection::get_override_key(this_collection_name, ""),
                        std::string(Collection::COLLECTION_OVERRIDE_PREFIX) + "_" + this_collection_name + "`",
                        collection_override_jsons);

    for(const auto & collection_override_json: collection_override_jsons) {
        nlohmann::json collection_override = nlohmann::json::parse(collection_override_json);
        override_t override;
        auto parse_op = override_t::parse(collection_override, "", override, "", collection->get_symbols_to_index(),
                                          collection->get_token_separators());
        if(parse_op.ok()) {
            collection->add_override(override, false);
        } else {
            LOG(ERROR) << "Skipping loading of override: " << parse_op.error();
        }
    }

    // initialize synonyms
    std::vector<std::string> collection_synonym_jsons;
    cm.store->scan_fill(SynonymIndex::get_synonym_key(this_collection_name, ""),
                        std::string(SynonymIndex::COLLECTION_SYNONYM_PREFIX) + "_" + this_collection_name + "`",
                        collection_synonym_jsons);

    for(const auto & collection_synonym_json: collection_synonym_jsons) {
        nlohmann::json collection_synonym = nlohmann::json::parse(collection_synonym_json);
        collection->add_synonym(collection_synonym, false);
    }

    // Fetch records from the store and re-create memory index
    const std::string seq_id_prefix = collection->get_seq_id_collection_prefix();
    std::string upper_bound_key = collection->get_seq_id_collection_prefix() + "`";  // cannot inline this
    rocksdb::Slice upper_bound(upper_bound_key);

    rocksdb::Iterator* iter = cm.store->scan(seq_id_prefix, &upper_bound);
    std::unique_ptr<rocksdb::Iterator> iter_guard(iter);

    std::vector<index_record> index_records;

    size_t num_found_docs = 0;
    size_t num_valid_docs = 0;
    size_t num_indexed_docs = 0;
    size_t batch_doc_str_size = 0;

    auto begin = std::chrono::high_resolution_clock::now();

    while(iter->Valid() && iter->key().starts_with(seq_id_prefix)) {
        num_found_docs++;
        const uint32_t seq_id = Collection::get_seq_id_from_key(iter->key().ToString());

        nlohmann::json document;
        const std::string& doc_string = iter->value().ToString();

        try {
            document = nlohmann::json::parse(doc_string);
        } catch(const std::exception& e) {
            LOG(ERROR) << "JSON error: " << e.what();
            return Option<bool>(400, "Bad JSON.");
        }

        batch_doc_str_size += doc_string.size();

        if(collection->get_enable_nested_fields()) {
            std::vector<field> flattened_fields;
            field::flatten_doc(document, collection->get_nested_fields(), {}, true, flattened_fields);
        }

        auto dirty_values = DIRTY_VALUES::COERCE_OR_DROP;

        num_valid_docs++;

        index_records.emplace_back(index_record(0, seq_id, document, CREATE, dirty_values));

        // Peek and check for last record right here so that we handle batched indexing correctly
        // Without doing this, the "last batch" would have to be indexed outside the loop.
        iter->Next();
        bool last_record = !(iter->Valid() && iter->key().starts_with(seq_id_prefix));

        // if expected memory usage exceeds 250M, we index the accumulated set without caring about batch size
        bool exceeds_batch_mem_threshold = ((batch_doc_str_size * 7) > (250 * 1014 * 1024));

        // batch must match atleast the number of shards
         if(exceeds_batch_mem_threshold || (num_valid_docs % batch_size == 0) || last_record) {
            size_t num_records = index_records.size();
            size_t num_indexed = collection->batch_index_in_memory(index_records, 200, false);
            batch_doc_str_size = 0;

            if(num_indexed != num_records) {
                const Option<std::string> & index_error_op = get_first_index_error(index_records);
                if(!index_error_op.ok()) {
                    return Option<bool>(400, index_error_op.get());
                }
            }

            index_records.clear();
            num_indexed_docs += num_indexed;
        }

        if(num_found_docs % ((1 << 14)) == 0) {
            // having a cheaper higher layer check to prevent checking clock too often
            auto time_elapsed = std::chrono::duration_cast<std::chrono::seconds>(
                    std::chrono::high_resolution_clock::now() - begin).count();

            if(time_elapsed > 30) {
                begin = std::chrono::high_resolution_clock::now();
                LOG(INFO) << "Loaded " << num_found_docs << " documents from " << collection->get_name() << " so far.";
            }
        }

        if(quit) {
            break;
        }
    }

    cm.add_to_collections(collection);

    LOG(INFO) << "Indexed " << num_indexed_docs << "/" << num_found_docs
              << " documents into collection " << collection->get_name();

    return Option<bool>(true);
}

spp::sparse_hash_map<std::string, nlohmann::json> CollectionManager::get_presets() const {
    std::shared_lock lock(mutex);
    return preset_configs;
}

Option<bool> CollectionManager::get_preset(const string& preset_name, nlohmann::json& preset) const {
    std::shared_lock lock(mutex);

    const auto& it = preset_configs.find(preset_name);
    if(it != preset_configs.end()) {
        preset = it->second;
        return Option<bool>(true);
    }

    return Option<bool>(404, "Not found.");
}

Option<bool> CollectionManager::upsert_preset(const string& preset_name, const nlohmann::json& preset_config) {
    std::unique_lock lock(mutex);

    bool inserted = store->insert(get_preset_key(preset_name), preset_config.dump());
    if(!inserted) {
        return Option<bool>(500, "Unable to insert into store.");
    }

    preset_configs[preset_name] = preset_config;
    return Option<bool>(true);
}

std::string CollectionManager::get_preset_key(const string& preset_name) {
    return std::string(PRESET_PREFIX) + "_" + preset_name;
}

Option<bool> CollectionManager::delete_preset(const string& preset_name) {
    std::unique_lock lock(mutex);

    bool removed = store->remove(get_preset_key(preset_name));
    if(!removed) {
        return Option<bool>(500, "Unable to delete from store.");
    }

    preset_configs.erase(preset_name);
    return Option<bool>(true);
}

Option<Collection*> CollectionManager::clone_collection(const string& existing_name, const nlohmann::json& req_json) {
    std::shared_lock lock(mutex);

    if(collections.count(existing_name) == 0) {
        return Option<Collection*>(400, "Collection with name `" + existing_name + "` not found.");
    }

    if(req_json.count("name") == 0 || !req_json["name"].is_string()) {
        return Option<Collection*>(400, "Collection name must be provided.");
    }

    const std::string& new_name = req_json["name"].get<std::string>();

    if(collections.count(new_name) != 0) {
        return Option<Collection*>(400, "Collection with name `" + new_name + "` already exists.");
    }

    Collection* existing_coll = collections[existing_name];

    std::vector<std::string> symbols_to_index;
    std::vector<std::string> token_separators;

    for(auto c: existing_coll->get_symbols_to_index()) {
        symbols_to_index.emplace_back(1, c);
    }

    for(auto c: existing_coll->get_token_separators()) {
        token_separators.emplace_back(1, c);
    }

    lock.unlock();

    auto coll_create_op = create_collection(new_name, DEFAULT_NUM_MEMORY_SHARDS, existing_coll->get_fields(),
                              existing_coll->get_default_sorting_field(), static_cast<uint64_t>(std::time(nullptr)),
                              existing_coll->get_fallback_field_type(), symbols_to_index, token_separators,
                              existing_coll->get_enable_nested_fields());

    lock.lock();

    if(!coll_create_op.ok()) {
        return Option<Collection*>(coll_create_op.code(), coll_create_op.error());
    }

    Collection* new_coll = coll_create_op.get();

    // copy synonyms
    auto synonyms = existing_coll->get_synonyms();
    for(const auto& synonym: synonyms) {
        new_coll->get_synonym_index()->add_synonym(new_name, synonym.second);
    }

    // copy overrides
    auto overrides = existing_coll->get_overrides();
    for(const auto& override: overrides) {
        new_coll->add_override(override.second);
    }

    return Option<Collection*>(new_coll);
}<|MERGE_RESOLUTION|>--- conflicted
+++ resolved
@@ -1222,13 +1222,9 @@
                                                           offset,
                                                           HASH,
                                                           remote_embedding_timeout_ms,
-<<<<<<< HEAD
-                                                          remote_embedding_num_try,
+                                                          remote_embedding_num_tries,
                                                           stopwords_set,
                                                           facet_return_parent
-=======
-                                                          remote_embedding_num_tries
->>>>>>> 2c9cb4dc
                                                         );
 
     uint64_t timeMillis = std::chrono::duration_cast<std::chrono::milliseconds>(
