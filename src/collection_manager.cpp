--- conflicted
+++ resolved
@@ -1075,7 +1075,6 @@
 
     const char *DROP_TOKENS_MODE = "drop_tokens_mode";
     const char *PRIORITIZE_NUM_MATCHING_FIELDS = "prioritize_num_matching_fields";
-    const char *DROP_TOKENS_MODE = "drop_tokens_mode";
 
     // enrich params with values from embedded params
     for(auto& item: embedded_params.items()) {
@@ -1200,7 +1199,6 @@
 
     std::string drop_tokens_mode_str = "right_to_left";
     bool prioritize_num_matching_fields = true;
-    std::string drop_tokens_mode_str = "right_to_left";
 
     std::unordered_map<std::string, size_t*> unsigned_int_values = {
         {MIN_LEN_1TYPO, &min_len_1typo},
@@ -1408,11 +1406,7 @@
         drop_tokens_mode = drop_tokens_mode_op.value();
     }
 
-<<<<<<< HEAD
     Option<nlohmann::json> result_op = collection->search(raw_query, search_fields, filter_query, facet_fields,
-=======
-    Option<nlohmann::json> result_op = collection->search(raw_query, search_fields, simple_filter_query, facet_fields,
->>>>>>> 2bef32f9
                                                           sort_fields, num_typos,
                                                           per_page,
                                                           page,
@@ -1463,8 +1457,7 @@
                                                           ref_include_fields_vec,
                                                           drop_tokens_mode,
                                                           prioritize_num_matching_fields,
-                                                          group_missing_values,
-                                                          drop_tokens_mode);
+                                                          group_missing_values);
 
     uint64_t timeMillis = std::chrono::duration_cast<std::chrono::milliseconds>(
             std::chrono::high_resolution_clock::now() - begin).count();
@@ -1912,7 +1905,6 @@
     return Option<Collection*>(new_coll);
 }
 
-<<<<<<< HEAD
 void CollectionManager::add_referenced_in_backlog(const std::string& collection_name, reference_pair&& pair) {
     std::shared_lock lock(mutex);
     referenced_in_backlog[collection_name].insert(pair);
@@ -1921,7 +1913,8 @@
 std::map<std::string, std::set<reference_pair>> CollectionManager::_get_referenced_in_backlog() const {
     std::shared_lock lock(mutex);
     return referenced_in_backlog;
-=======
+}
+
 void CollectionManager::process_embedding_field_delete(const std::string& model_name) {
     std::shared_lock lock(mutex);
     bool found = false;
@@ -1946,5 +1939,4 @@
         LOG(INFO) << "Deleting text embedder: " << model_name;
         TextEmbedderManager::get_instance().delete_text_embedder(model_name);
     }
->>>>>>> 2bef32f9
 }