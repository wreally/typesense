--- conflicted
+++ resolved
@@ -977,11 +977,8 @@
     const char *FACET_SAMPLE_PERCENT = "facet_sample_percent";
     const char *FACET_SAMPLE_THRESHOLD = "facet_sample_threshold";
 
-<<<<<<< HEAD
     const char *DROP_TOKENS_MODE = "drop_tokens_mode";
-=======
     const char *PRIORITIZE_NUM_MATCHING_FIELDS = "prioritize_num_matching_fields";
->>>>>>> 3d98c1ce
 
     // enrich params with values from embedded params
     for(auto& item: embedded_params.items()) {
@@ -1104,11 +1101,8 @@
     size_t facet_sample_percent = 100;
     size_t facet_sample_threshold = 0;
 
-<<<<<<< HEAD
     std::string drop_tokens_mode_str = "right_to_left";
-=======
     bool prioritize_num_matching_fields = true;
->>>>>>> 3d98c1ce
 
     std::unordered_map<std::string, size_t*> unsigned_int_values = {
         {MIN_LEN_1TYPO, &min_len_1typo},
@@ -1362,16 +1356,13 @@
                                                           HASH,
                                                           remote_embedding_timeout_ms,
                                                           remote_embedding_num_tries,
-<<<<<<< HEAD
                                                           stopwords_set,
                                                           facet_return_parent,
                                                           ref_include_fields_vec,
-                                                          drop_tokens_mode);
-=======
+                                                          drop_tokens_mode,
                                                           prioritize_num_matching_fields,
                                                           group_missing_values
                                                         );
->>>>>>> 3d98c1ce
 
     uint64_t timeMillis = std::chrono::duration_cast<std::chrono::milliseconds>(
             std::chrono::high_resolution_clock::now() - begin).count();
