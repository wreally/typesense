#include "option.h"
#include "json.hpp"
#include "tsconfig.h"
#include "file_utils.h"
#include <fstream>

Option<bool> Config::update_config(const nlohmann::json& req_json) {
    bool found_config = false;

    if(req_json.count("log-slow-requests-time-ms") != 0) {
        if(!req_json["log-slow-requests-time-ms"].is_number_integer()) {
            return Option<bool>(400, "Configuration `log-slow-requests-time-ms` must be an integer.");
        }

        set_log_slow_requests_time_ms(req_json["log-slow-requests-time-ms"].get<int>());
        found_config = true;
    }

    if(req_json.count("log-slow-searches-time-ms") != 0) {
        if(!req_json["log-slow-searches-time-ms"].is_number_integer()) {
            return Option<bool>(400, "Configuration `log-slow-searches-time-ms` must be an integer.");
        }

        set_log_slow_searches_time_ms(req_json["log-slow-searches-time-ms"].get<int>());
        found_config = true;
    }

    if(req_json.count("enable-search-logging") != 0) {
        if(!req_json["enable-search-logging"].is_boolean()) {
            return Option<bool>(400, "Configuration `enable-search-logging` must be a boolean.");
        }

        set_enable_search_logging(req_json["enable-search-logging"].get<bool>());
        found_config = true;
    }

    if(req_json.count("healthy-read-lag") != 0) {
        if(!req_json["healthy-read-lag"].is_number_integer()) {
            return Option<bool>(400, "Configuration `healthy-read-lag` must be a positive integer.");
        }

        int read_lag = req_json["healthy-read-lag"].get<int>();
        if(read_lag <= 0) {
            return Option<bool>(400, "Configuration `healthy-read-lag` must be a positive integer.");
        }

        set_healthy_read_lag(read_lag);
        found_config = true;
    }

    if(req_json.count("healthy-write-lag") != 0) {
        if(!req_json["healthy-write-lag"].is_number_integer()) {
            return Option<bool>(400, "Configuration `healthy-write-lag` must be an integer.");
        }

        int write_lag = req_json["healthy-write-lag"].get<int>();
        if(write_lag <= 0) {
            return Option<bool>(400, "Configuration `healthy-write-lag` must be a positive integer.");
        }

        set_healthy_write_lag(write_lag);
        found_config = true;
    }

    if(req_json.count("cache-num-entries") != 0) {
        if(!req_json["cache-num-entries"].is_number_integer()) {
            return Option<bool>(400, "Configuration `cache-num-entries` must be an integer.");
        }

        int cache_entries_num = req_json["cache-num-entries"].get<int>();
        if(cache_entries_num <= 0) {
            return Option<bool>(400, "Configuration `cache-num-entries` must be a positive integer.");
        }

        set_cache_num_entries(cache_entries_num);
        found_config = true;
    }

    if(req_json.count("skip-writes") != 0) {
        if(!req_json["skip-writes"].is_boolean()) {
            return Option<bool>(400, ("Configuration `skip-writes` must be a boolean."));
        }

        bool skip_writes = req_json["skip-writes"].get<bool>();
        set_skip_writes(skip_writes);
        found_config = true;
    }

    return Option<bool>(true);
}

Option<std::string> Config::fetch_file_contents(const std::string & file_path) {
    if(!file_exists(file_path)) {
        return Option<std::string>(404, std::string("File does not exist at: ") + file_path);
    }

    std::ifstream infile(file_path);
    std::string content((std::istreambuf_iterator<char>(infile)), (std::istreambuf_iterator<char>()));
    infile.close();

    if(content.empty()) {
        return Option<std::string>(400, std::string("Empty file at: ") + file_path);
    }

    return Option<std::string>(content);
}

Option<std::string> Config::fetch_nodes_config(const std::string& path_to_nodes) {
    std::string nodes_config;

    if(!path_to_nodes.empty()) {
        const Option<std::string> & nodes_op = fetch_file_contents(path_to_nodes);

        if(!nodes_op.ok()) {
            return Option<std::string>(500, "Error reading file containing nodes configuration: " + nodes_op.error());
        } else {
            nodes_config = nodes_op.get();
            if(nodes_config.empty()) {
                return Option<std::string>(500, "File containing nodes configuration is empty.");
            } else {
                nodes_config = nodes_op.get();
            }
        }
    }

    return Option<std::string>(nodes_config);
}

void Config::load_config_env() {
    this->data_dir = get_env("TYPESENSE_DATA_DIR");
    this->log_dir = get_env("TYPESENSE_LOG_DIR");
    this->analytics_dir = get_env("TYPESENSE_ANALYTICS_DIR");
    this->api_key = get_env("TYPESENSE_API_KEY");

    // @deprecated
    this->search_only_api_key = get_env("TYPESENSE_SEARCH_ONLY_API_KEY");

    this->health_rusage_api_key = get_env("TYPESENSE_HEALTH_RUSAGE_API_KEY");

    if(!get_env("TYPESENSE_LISTEN_ADDRESS").empty()) {
        this->api_address = get_env("TYPESENSE_LISTEN_ADDRESS");
    }

    if(!get_env("TYPESENSE_LISTEN_PORT").empty()) {
        this->api_port = std::stoi(get_env("TYPESENSE_LISTEN_PORT"));
    }

    if(!get_env("TYPESENSE_API_ADDRESS").empty()) {
        this->api_address = get_env("TYPESENSE_API_ADDRESS");
    }

    if(!get_env("TYPESENSE_API_PORT").empty()) {
        this->api_port = std::stoi(get_env("TYPESENSE_API_PORT"));
    }

    if(!get_env("TYPESENSE_PEERING_ADDRESS").empty()) {
        this->peering_address = get_env("TYPESENSE_PEERING_ADDRESS");
    }

    if(!get_env("TYPESENSE_PEERING_PORT").empty()) {
        this->peering_port = std::stoi(get_env("TYPESENSE_PEERING_PORT"));
    }

    if(!get_env("TYPESENSE_PEERING_SUBNET").empty()) {
        this->peering_subnet = get_env("TYPESENSE_PEERING_SUBNET");
    }

    this->nodes = get_env("TYPESENSE_NODES");

    this->master = get_env("TYPESENSE_MASTER");
    this->ssl_certificate = get_env("TYPESENSE_SSL_CERTIFICATE");
    this->ssl_certificate_key = get_env("TYPESENSE_SSL_CERTIFICATE_KEY");

    std::string enable_cors_str = get_env("TYPESENSE_ENABLE_CORS");
    StringUtils::toupper(enable_cors_str);
    this->enable_cors = ("TRUE" == enable_cors_str || enable_cors_str.empty()) ? true : false;

    std::string cors_domains_value = get_env("TYPESENSE_CORS_DOMAINS");
    set_cors_domains(cors_domains_value);

    if(!get_env("TYPESENSE_MAX_MEMORY_RATIO").empty()) {
        this->max_memory_ratio = std::stof(get_env("TYPESENSE_MAX_MEMORY_RATIO"));
    }

    if(!get_env("TYPESENSE_SNAPSHOT_INTERVAL_SECONDS").empty()) {
        this->snapshot_interval_seconds = std::stoi(get_env("TYPESENSE_SNAPSHOT_INTERVAL_SECONDS"));
    }

    if(!get_env("TYPESENSE_HEALTHY_READ_LAG").empty()) {
        this->healthy_read_lag = std::stoi(get_env("TYPESENSE_HEALTHY_READ_LAG"));
    }

    if(!get_env("TYPESENSE_HEALTHY_WRITE_LAG").empty()) {
        this->healthy_write_lag = std::stoi(get_env("TYPESENSE_HEALTHY_WRITE_LAG"));
    }

    if(!get_env("TYPESENSE_LOG_SLOW_REQUESTS_TIME_MS").empty()) {
        this->log_slow_requests_time_ms = std::stoi(get_env("TYPESENSE_LOG_SLOW_REQUESTS_TIME_MS"));
    }

    if(!get_env("TYPESENSE_LOG_SLOW_SEARCHES_TIME_MS").empty()) {
        this->log_slow_searches_time_ms = std::stoi(get_env("TYPESENSE_LOG_SLOW_SEARCHES_TIME_MS"));
    }

    if(!get_env("TYPESENSE_NUM_COLLECTIONS_PARALLEL_LOAD").empty()) {
        this->num_collections_parallel_load = std::stoi(get_env("TYPESENSE_NUM_COLLECTIONS_PARALLEL_LOAD"));
    }

    if(!get_env("TYPESENSE_NUM_DOCUMENTS_PARALLEL_LOAD").empty()) {
        this->num_documents_parallel_load = std::stoi(get_env("TYPESENSE_NUM_DOCUMENTS_PARALLEL_LOAD"));
    }

    if(!get_env("TYPESENSE_CACHE_NUM_ENTRIES").empty()) {
        this->cache_num_entries = std::stoi(get_env("TYPESENSE_CACHE_NUM_ENTRIES"));
    }

    if(!get_env("TYPESENSE_ANALYTICS_FLUSH_INTERVAL").empty()) {
        this->analytics_flush_interval = std::stoi(get_env("TYPESENSE_ANALYTICS_FLUSH_INTERVAL"));
    }

    if(!get_env("TYPESENSE_HOUSEKEEPING_INTERVAL").empty()) {
        this->housekeeping_interval = std::stoi(get_env("TYPESENSE_HOUSEKEEPING_INTERVAL"));
    }

    if(!get_env("TYPESENSE_DB_COMPACTION_INTERVAL").empty()) {
        this->db_compaction_interval = std::stoi(get_env("TYPESENSE_DB_COMPACTION_INTERVAL"));
    }

    if(!get_env("TYPESENSE_THREAD_POOL_SIZE").empty()) {
        this->thread_pool_size = std::stoi(get_env("TYPESENSE_THREAD_POOL_SIZE"));
    }

    if(!get_env("TYPESENSE_SSL_REFRESH_INTERVAL_SECONDS").empty()) {
        this->ssl_refresh_interval_seconds = std::stoi(get_env("TYPESENSE_SSL_REFRESH_INTERVAL_SECONDS"));
    }

    if(!get_env("TYPESENSE_SNAPSHOT_MAX_BYTE_COUNT_PER_RPC").empty()) {
        this->snapshot_max_byte_count_per_rpc = std::stoi(get_env("TYPESENSE_SNAPSHOT_MAX_BYTE_COUNT_PER_RPC"));
    }

    this->enable_access_logging = ("TRUE" == get_env("TYPESENSE_ENABLE_ACCESS_LOGGING"));
    this->enable_search_analytics = ("TRUE" == get_env("TYPESENSE_ENABLE_SEARCH_ANALYTICS"));
    this->enable_search_logging = ("TRUE" == get_env("TYPESENSE_ENABLE_SEARCH_LOGGING"));

    if(!get_env("TYPESENSE_DISK_USED_MAX_PERCENTAGE").empty()) {
        this->disk_used_max_percentage = std::stoi(get_env("TYPESENSE_DISK_USED_MAX_PERCENTAGE"));
    }

    if(!get_env("TYPESENSE_MEMORY_USED_MAX_PERCENTAGE").empty()) {
        this->memory_used_max_percentage = std::stoi(get_env("TYPESENSE_MEMORY_USED_MAX_PERCENTAGE"));
    }

    if(!get_env("TYPESENSE_FILTER_BY_MAX_OPS").empty()) {
        this->filter_by_max_ops = std::stoi(get_env("TYPESENSE_FILTER_BY_MAX_OPS"));
    }

    this->skip_writes = ("TRUE" == get_env("TYPESENSE_SKIP_WRITES"));
    this->enable_lazy_filter = ("TRUE" == get_env("TYPESENSE_ENABLE_LAZY_FILTER"));
    this->reset_peers_on_error = ("TRUE" == get_env("TYPESENSE_RESET_PEERS_ON_ERROR"));

    if(!get_env("TYPESENSE_MAX_PER_PAGE").empty()) {
        this->max_per_page = std::stoi(get_env("TYPESENSE_MAX_PER_PAGE"));
    }

    if(!get_env("TYPESENSE_DEFAULT_TOPSTER_SIZE").empty()) {
        this->default_topster_size = std::stoi(get_env("TYPESENSE_DEFAULT_TOPSTER_SIZE"));
    }
}

void Config::load_config_file(cmdline::parser& options) {
    this->config_file = options.exist("config") ? options.get<std::string>("config") : "";

    if(!options.exist("config")) {
        config_file_validity = 0;
        return;
    }

    this->config_file = options.get<std::string>("config");

    INIReader reader(this->config_file);

    if (reader.ParseError() != 0) {
        LOG(ERROR) << "Error while parsing config file, code = " << reader.ParseError();
        config_file_validity = -1;
        return ;
    }

    config_file_validity = 1;

    if(reader.Exists("server", "data-dir")) {
        this->data_dir = reader.Get("server", "data-dir", "");
    }

    if(reader.Exists("server", "log-dir")) {
        this->log_dir = reader.Get("server", "log-dir", "");
    }

    if(reader.Exists("server", "analytics-dir")) {
        this->analytics_dir = reader.Get("server", "analytics-dir", "");
    }

    if(reader.Exists("server", "api-key")) {
        this->api_key = reader.Get("server", "api-key", "");
    }

    // @deprecated
    if(reader.Exists("server", "search-only-api-key")) {
        this->search_only_api_key = reader.Get("server", "search-only-api-key", "");
    }

    if(reader.Exists("server", "health-rusage-api-key")) {
        this->health_rusage_api_key = reader.Get("server", "health-rusage-api-key", "");
    }

    if(reader.Exists("server", "listen-address")) {
        this->api_address = reader.Get("server", "listen-address", "");
    }

    if(reader.Exists("server", "api-address")) {
        this->api_address = reader.Get("server", "api-address", "");
    }

    if(reader.Exists("server", "master")) {
        this->master = reader.Get("server", "master", "");
    }

    if(reader.Exists("server", "ssl-certificate")) {
        this->ssl_certificate = reader.Get("server", "ssl-certificate", "");
    }

    if(reader.Exists("server", "ssl-certificate-key")) {
        this->ssl_certificate_key = reader.Get("server", "ssl-certificate-key", "");
    }

    if(reader.Exists("server", "listen-port")) {
        this->api_port = reader.GetInteger("server", "listen-port", 8108);
    }

    if(reader.Exists("server", "api-port")) {
        this->api_port = reader.GetInteger("server", "api-port", 8108);
    }

    if(reader.Exists("server", "enable-cors")) {
        auto enable_cors_value = reader.Get("server", "enable-cors", "true");
        StringUtils::tolowercase(enable_cors_value);
        this->enable_cors = enable_cors_value == "true";
    }

    if(reader.Exists("server", "cors-domains")) {
        std::string cors_value = reader.Get("server", "cors-domains", "");
        set_cors_domains(cors_value);
    }

    if(reader.Exists("server", "peering-address")) {
        this->peering_address = reader.Get("server", "peering-address", "");
    }

    if(reader.Exists("server", "peering-port")) {
        this->peering_port = reader.GetInteger("server", "peering-port", 8107);
    }

    if(reader.Exists("server", "peering-subnet")) {
        this->peering_subnet = reader.Get("server", "peering-subnet", "");
    }

    if(reader.Exists("server", "nodes")) {
        this->nodes = reader.Get("server", "nodes", "");
    }

    if(reader.Exists("server", "max-memory-ratio")) {
        this->max_memory_ratio = (float) reader.GetReal("server", "max-memory-ratio", 1.0f);
    }

    if(reader.Exists("server", "snapshot-interval-seconds")) {
        this->snapshot_interval_seconds = (int) reader.GetInteger("server", "snapshot-interval-seconds", 3600);
    }

    if(reader.Exists("server", "snapshot-max-byte-count-per-rpc")) {
        this->snapshot_max_byte_count_per_rpc = (int) reader.GetInteger("server", "snapshot-max-byte-count-per-rpc", 4194304);
    }

    if(reader.Exists("server", "healthy-read-lag")) {
        this->healthy_read_lag = (size_t) reader.GetInteger("server", "healthy-read-lag", 1000);
    }

    if(reader.Exists("server", "healthy-write-lag")) {
        this->healthy_write_lag = (size_t) reader.GetInteger("server", "healthy-write-lag", 100);
    }

    if(reader.Exists("server", "log-slow-requests-time-ms")) {
        this->log_slow_requests_time_ms = (int) reader.GetInteger("server", "log-slow-requests-time-ms", -1);
    }

    if(reader.Exists("server", "log-slow-searches-time-ms")) {
        this->log_slow_searches_time_ms = (int) reader.GetInteger("server", "log-slow-searches-time-ms", 30*1000);
    }

    if(reader.Exists("server", "num-collections-parallel-load")) {
        this->num_collections_parallel_load = (int) reader.GetInteger("server", "num-collections-parallel-load", 0);
    }

    if(reader.Exists("server", "num-documents-parallel-load")) {
        this->num_documents_parallel_load = (int) reader.GetInteger("server", "num-documents-parallel-load", 1000);
    }

    if(reader.Exists("server", "cache-num-entries")) {
        this->cache_num_entries = (int) reader.GetInteger("server", "cache-num-entries", 1000);
    }

    if(reader.Exists("server", "analytics-flush-interval")) {
        this->analytics_flush_interval = (int) reader.GetInteger("server", "analytics-flush-interval", 3600);
    }

    if(reader.Exists("server", "housekeeping-interval")) {
        this->housekeeping_interval = (int) reader.GetInteger("server", "housekeeping-interval", 1800);
    }

    if(reader.Exists("server", "db-compaction-interval")) {
        this->db_compaction_interval = (int) reader.GetInteger("server", "db-compaction-interval", 0);
    }

    if(reader.Exists("server", "thread-pool-size")) {
        this->thread_pool_size = (int) reader.GetInteger("server", "thread-pool-size", 0);
    }

    if(reader.Exists("server", "ssl-refresh-interval-seconds")) {
        this->ssl_refresh_interval_seconds = (int) reader.GetInteger("server", "ssl-refresh-interval-seconds", 8 * 60 * 60);
    }

    if(reader.Exists("server", "enable-access-logging")) {
        auto enable_access_logging_str = reader.Get("server", "enable-access-logging", "false");
        this->enable_access_logging = (enable_access_logging_str == "true");
    }

    if(reader.Exists("server", "enable-search-analytics")) {
        auto enable_search_analytics_str = reader.Get("server", "enable-search-analytics", "false");
        this->enable_search_analytics = (enable_search_analytics_str == "true");
    }

    if(reader.Exists("server", "enable-search-logging")) {
        auto enable_search_logging_str = reader.Get("server", "enable-search-logging", "false");
        this->enable_search_logging = (enable_search_logging_str == "true");
    }

    if(reader.Exists("server", "disk-used-max-percentage")) {
        this->disk_used_max_percentage = (int) reader.GetInteger("server", "disk-used-max-percentage", 100);
    }

    if(reader.Exists("server", "memory-used-max-percentage")) {
        this->memory_used_max_percentage = (int) reader.GetInteger("server", "memory-used-max-percentage", 100);
    }

    if(reader.Exists("server", "enable-lazy-filter")) {
        auto enable_lazy_filter_str = reader.Get("server", "enable-lazy-filter", "false");
        this->enable_lazy_filter = (enable_lazy_filter_str == "true");
    }

    if(reader.Exists("server", "skip-writes")) {
        auto skip_writes_str = reader.Get("server", "skip-writes", "false");
        this->skip_writes = (skip_writes_str == "true");
    }

    if(reader.Exists("server", "reset-peers-on-error")) {
        auto reset_peers_on_error_str = reader.Get("server", "reset-peers-on-error", "false");
        this->reset_peers_on_error = (reset_peers_on_error_str == "true");
    }

<<<<<<< HEAD
    if(reader.Exists("server", "max-per-page")) {
        this->max_per_page = reader.GetInteger("server", "max-per-page", 250);
    }

    if(reader.Exists("server", "default-topster-size")) {
        this->default_topster_size = (size_t) reader.GetInteger("server", "default-topster-size", 250);
=======
    if(reader.Exists("server", "filter-by-max-ops")) {
        this->filter_by_max_ops = (uint16_t) reader.GetInteger("server", "filter-by-max-ops", FILTER_BY_DEFAULT_OPERATIONS);
>>>>>>> 96127b23
    }
}

void Config::load_config_cmd_args(cmdline::parser& options)  {
    if(options.exist("data-dir")) {
        this->data_dir = options.get<std::string>("data-dir");
    }

    if(options.exist("log-dir")) {
        this->log_dir = options.get<std::string>("log-dir");
    }

    if(options.exist("analytics-dir")) {
        this->analytics_dir = options.get<std::string>("analytics-dir");
    }

    if(options.exist("api-key")) {
        this->api_key = options.get<std::string>("api-key");
    }

    // @deprecated
    if(options.exist("search-only-api-key")) {
        this->search_only_api_key = options.get<std::string>("search-only-api-key");
    }

    if(options.exist("health-rusage-api-key")) {
        this->health_rusage_api_key = options.get<std::string>("health-rusage-api-key");
    }

    if(options.exist("listen-address")) {
        this->api_address = options.get<std::string>("listen-address");
    }

    if(options.exist("api-address")) {
        this->api_address = options.get<std::string>("api-address");
    }

    if(options.exist("master")) {
        this->master = options.get<std::string>("master");
    }

    if(options.exist("ssl-certificate")) {
        this->ssl_certificate = options.get<std::string>("ssl-certificate");
    }

    if(options.exist("ssl-certificate-key")) {
        this->ssl_certificate_key = options.get<std::string>("ssl-certificate-key");
    }

    if(options.exist("listen-port")) {
        this->api_port = options.get<uint32_t>("listen-port");
    }

    if(options.exist("api-port")) {
        this->api_port = options.get<uint32_t>("api-port");
    }

    if(options.exist("enable-cors")) {
        this->enable_cors = options.get<bool>("enable-cors");
    }

    if(options.exist("cors-domains")) {
        std::string cors_domains_value = options.get<std::string>("cors-domains");
        set_cors_domains(cors_domains_value);
    }

    if(options.exist("peering-address")) {
        this->peering_address = options.get<std::string>("peering-address");
    }

    if(options.exist("peering-port")) {
        this->peering_port = options.get<uint32_t>("peering-port");
    }

    if(options.exist("peering-subnet")) {
        this->peering_subnet = options.get<std::string>("peering-subnet");
    }

    if(options.exist("nodes")) {
        this->nodes = options.get<std::string>("nodes");
    }

    if(options.exist("max-memory-ratio")) {
        this->max_memory_ratio = options.get<float>("max-memory-ratio");
    }

    if(options.exist("snapshot-interval-seconds")) {
        this->snapshot_interval_seconds = options.get<int>("snapshot-interval-seconds");
    }

    if(options.exist("snapshot-max-byte-count-per-rpc")) {
        this->snapshot_max_byte_count_per_rpc = options.get<int>("snapshot-max-byte-count-per-rpc");
    }

    if(options.exist("healthy-read-lag")) {
        this->healthy_read_lag = options.get<size_t>("healthy-read-lag");
    }

    if(options.exist("healthy-write-lag")) {
        this->healthy_write_lag = options.get<size_t>("healthy-write-lag");
    }

    if(options.exist("log-slow-requests-time-ms")) {
        this->log_slow_requests_time_ms = options.get<int>("log-slow-requests-time-ms");
    }

    if(options.exist("log-slow-searches-time-ms")) {
        this->log_slow_searches_time_ms = options.get<int>("log-slow-searches-time-ms");
    }

    if(options.exist("num-collections-parallel-load")) {
        this->num_collections_parallel_load = options.get<uint32_t>("num-collections-parallel-load");
    }

    if(options.exist("num-documents-parallel-load")) {
        this->num_documents_parallel_load = options.get<uint32_t>("num-documents-parallel-load");
    }

    if(options.exist("cache-num-entries")) {
        this->cache_num_entries = options.get<uint32_t>("cache-num-entries");
    }

    if(options.exist("analytics-flush-interval")) {
        this->analytics_flush_interval = options.get<uint32_t>("analytics-flush-interval");
    }

    if(options.exist("housekeeping-interval")) {
        this->housekeeping_interval = options.get<uint32_t>("housekeeping-interval");
    }

    if(options.exist("db-compaction-interval")) {
        this->db_compaction_interval = options.get<uint32_t>("db-compaction-interval");
    }

    if(options.exist("thread-pool-size")) {
        this->thread_pool_size = options.get<uint32_t>("thread-pool-size");
    }

    if(options.exist("ssl-refresh-interval-seconds")) {
        this->ssl_refresh_interval_seconds = options.get<uint32_t>("ssl-refresh-interval-seconds");
    }

    if(options.exist("enable-access-logging")) {
        this->enable_access_logging = options.get<bool>("enable-access-logging");
    }

    if(options.exist("disk-used-max-percentage")) {
        this->disk_used_max_percentage = options.get<int>("disk-used-max-percentage");
    }

    if(options.exist("memory-used-max-percentage")) {
        this->memory_used_max_percentage = options.get<int>("memory-used-max-percentage");
    }

    if(options.exist("skip-writes")) {
        this->skip_writes = options.get<bool>("skip-writes");
    }

    if(options.exist("reset-peers-on-error")) {
        this->reset_peers_on_error = options.get<bool>("reset-peers-on-error");
    }

    if(options.exist("enable-search-analytics")) {
        this->enable_search_analytics = options.get<bool>("enable-search-analytics");
    }

    if(options.exist("enable-lazy-filter")) {
        this->enable_lazy_filter = options.get<bool>("enable-lazy-filter");
    }

    if(options.exist("enable-search-logging")) {
        this->enable_search_logging = options.get<bool>("enable-search-logging");
    }

<<<<<<< HEAD
    if(options.exist("max-per-page")) {
        this->max_per_page = options.get<int>("max-per-page");
    }

    if(options.exist("default-topster-size")) {
        this->default_topster_size = options.get<size_t>("default-topster-size");
=======
    if(options.exist("filter-by-max-ops")) {
        this->filter_by_max_ops = options.get<uint16_t>("filter-by-max-ops");
>>>>>>> 96127b23
    }
}
<|MERGE_RESOLUTION|>--- conflicted
+++ resolved
@@ -465,17 +465,15 @@
         this->reset_peers_on_error = (reset_peers_on_error_str == "true");
     }
 
-<<<<<<< HEAD
     if(reader.Exists("server", "max-per-page")) {
         this->max_per_page = reader.GetInteger("server", "max-per-page", 250);
     }
 
     if(reader.Exists("server", "default-topster-size")) {
         this->default_topster_size = (size_t) reader.GetInteger("server", "default-topster-size", 250);
-=======
+
     if(reader.Exists("server", "filter-by-max-ops")) {
         this->filter_by_max_ops = (uint16_t) reader.GetInteger("server", "filter-by-max-ops", FILTER_BY_DEFAULT_OPERATIONS);
->>>>>>> 96127b23
     }
 }
 
@@ -650,16 +648,15 @@
         this->enable_search_logging = options.get<bool>("enable-search-logging");
     }
 
-<<<<<<< HEAD
     if(options.exist("max-per-page")) {
         this->max_per_page = options.get<int>("max-per-page");
     }
 
     if(options.exist("default-topster-size")) {
         this->default_topster_size = options.get<size_t>("default-topster-size");
-=======
+
     if(options.exist("filter-by-max-ops")) {
         this->filter_by_max_ops = options.get<uint16_t>("filter-by-max-ops");
->>>>>>> 96127b23
+
     }
 }
